/*##############################################################################

    HPCC SYSTEMS software Copyright (C) 2012 HPCC Systems®.

    Licensed under the Apache License, Version 2.0 (the "License");
    you may not use this file except in compliance with the License.
    You may obtain a copy of the License at

       http://www.apache.org/licenses/LICENSE-2.0

    Unless required by applicable law or agreed to in writing, software
    distributed under the License is distributed on an "AS IS" BASIS,
    WITHOUT WARRANTIES OR CONDITIONS OF ANY KIND, either express or implied.
    See the License for the specific language governing permissions and
    limitations under the License.
############################################################################## */

#include "limits.h"
#include "platform.h"
#include <math.h>
#include <stdio.h>
#include "jexcept.hpp"
#include "jmisc.hpp"
#include "jutil.hpp"
#include "jlib.hpp"
#include "jptree.hpp"
#include "eclrtl.hpp"
#include "rtlbcd.hpp"
#include "unicode/uchar.h"
#include "unicode/ucol.h"
#include "unicode/ustring.h"
#include "unicode/ucnv.h"
#include "unicode/schriter.h"
#include "unicode/regex.h"
#include "unicode/normlzr.h"
#include "unicode/locid.h"
#include "jlog.hpp"
#include "jmd5.hpp"
#include "rtlqstr.ipp"

#include "nbcd.hpp"

//---------------------------------------------------------------------------

void outputXmlString(unsigned len, const char *field, const char *fieldname, StringBuffer &out)
{
    if (fieldname && *fieldname)
        out.append('<').append(fieldname).append('>');
    encodeXML(field, out, 0, len);
    if (fieldname && *fieldname)
        out.append("</").append(fieldname).append('>');
}

void outputXmlBool(bool field, const char *fieldname, StringBuffer &out)
{
    const char * text = field ? "true" : "false";
    if (fieldname && *fieldname)
        out.append('<').append(fieldname).append('>').append(text).append("</").append(fieldname).append('>');
    else
        out.append(text);
}

//ECLRTL_API void outputXmlDecimal(unsigned len, const char *field, const char *fieldname, StrignBuffer &out);
static char hexchar[] = "0123456789ABCDEF";
void outputXmlData(unsigned len, const void *_field, const char *fieldname, StringBuffer &out)
{
    const unsigned char *field = (const unsigned char *) _field;
    if (fieldname && *fieldname)
        out.append('<').append(fieldname).append('>');
    for (unsigned int i = 0; i < len; i++)
    {
        out.append(hexchar[field[i] >> 4]).append(hexchar[field[i] & 0x0f]);
    }
    if (fieldname && *fieldname)
        out.append("</").append(fieldname).append('>');
}
void outputXmlInt(__int64 field, const char *fieldname, StringBuffer &out)
{
    if (fieldname && *fieldname)
        out.append('<').append(fieldname).append('>').append(field).append("</").append(fieldname).append('>');
    else
        out.append(field);
}
void outputXmlUInt(unsigned __int64 field, const char *fieldname, StringBuffer &out)
{
    if (fieldname && *fieldname)
        out.append('<').append(fieldname).append('>').append(field).append("</").append(fieldname).append('>');
    else
        out.append(field);
}
void outputXmlReal(double field, const char *fieldname, StringBuffer &out)
{
    if (fieldname && *fieldname)
        out.append('<').append(fieldname).append('>').append(field).append("</").append(fieldname).append('>');
    else
        out.append(field);
}
void outputXmlDecimal(const void *field, unsigned size, unsigned precision, const char *fieldname, StringBuffer &out)
{
    if (fieldname && *fieldname)
        out.append('<').append(fieldname).append('>');

<<<<<<< HEAD
    BcdCriticalBlock bcdBlock;
=======
>>>>>>> aed34b2b
    if (DecValid(true, size*2-1, field))
    {
        Decimal temp;
        char dec[50];
        temp.setDecimal(size, precision, field);
        temp.getCString(sizeof(dec), dec);

        const char *finger = dec;
        while(isspace(*finger)) finger++;
        out.append(finger);
    }
    else
        out.append("####");

    if (fieldname && *fieldname)
        out.append("</").append(fieldname).append('>');
}

void outputXmlUDecimal(const void *field, unsigned size, unsigned precision, const char *fieldname, StringBuffer &out)
{
    if (fieldname && *fieldname)
        out.append('<').append(fieldname).append('>');

<<<<<<< HEAD
    BcdCriticalBlock bcdBlock;
=======
>>>>>>> aed34b2b
    if (DecValid(false, size*2, field))
    {
        Decimal temp;
        char dec[50];
        temp.setUDecimal(size, precision, field);
        temp.getCString(sizeof(dec), dec);

        const char *finger = dec;
        while(isspace(*finger)) finger++;
        out.append(finger);
    }
    else
        out.append("####");

    if (fieldname && *fieldname)
        out.append("</").append(fieldname).append('>');
}

void outputXmlUnicode(unsigned len, const UChar *field, const char *fieldname, StringBuffer &out)
{
    char * buff = 0;
    unsigned bufflen = 0;
    rtlUnicodeToCodepageX(bufflen, buff, len, field, "utf-8");
    if (fieldname && *fieldname)
        out.append('<').append(fieldname).append('>');
    encodeXML(buff, out, 0, bufflen, true); // output as UTF-8
    if (fieldname && *fieldname)
        out.append("</").append(fieldname).append('>');
    rtlFree(buff);
}

void outputXmlUtf8(unsigned len, const char *field, const char *fieldname, StringBuffer &out)
{
    if (fieldname && *fieldname)
        out.append('<').append(fieldname).append('>');
    encodeXML(field, out, 0, rtlUtf8Size(len, field), true); // output as UTF-8
    if (fieldname && *fieldname)
        out.append("</").append(fieldname).append('>');
}

void outputXmlBeginNested(const char *fieldname, StringBuffer &out)
{
    out.append('<').append(fieldname).append('>');
}

void outputXmlEndNested(const char *fieldname, StringBuffer &out)
{
    out.append("</").append(fieldname).append('>');
}

void outputXmlSetAll(StringBuffer &out)
{
    out.append("<All/>");
}

//---------------------------------------------------------------------------

void outputXmlAttrString(unsigned len, const char *field, const char *fieldname, StringBuffer &out)
{
    out.append(' ').append(fieldname).append("=\"");
    encodeXML(field, out, ENCODE_NEWLINES, len);
    out.append('"');
}

void outputXmlAttrData(unsigned len, const void *field, const char *fieldname, StringBuffer &out)
{
    out.append(' ').append(fieldname).append("=\"");
    outputXmlData(len, field, NULL, out);
    out.append('"');
}

void outputXmlAttrBool(bool field, const char *fieldname, StringBuffer &out)
{
    out.append(' ').append(fieldname).append("=\"");
    outputXmlBool(field, NULL, out);
    out.append('"');
}

void outputXmlAttrInt(__int64 field, const char *fieldname, StringBuffer &out)
{
    out.append(' ').append(fieldname).append("=\"").append(field).append('"');
}

void outputXmlAttrUInt(unsigned __int64 field, const char *fieldname, StringBuffer &out)
{
    out.append(' ').append(fieldname).append("=\"").append(field).append('"');
}

void outputXmlAttrReal(double field, const char *fieldname, StringBuffer &out)
{
    out.append(' ').append(fieldname).append("=\"").append(field).append('"');
}

void outputXmlAttrDecimal(const void *field, unsigned size, unsigned precision, const char *fieldname, StringBuffer &out)
{
    out.append(' ').append(fieldname).append("=\"");
    outputXmlDecimal(field, size, precision, NULL, out);
    out.append('"');
}

void outputXmlAttrUDecimal(const void *field, unsigned size, unsigned precision, const char *fieldname, StringBuffer &out)
{
    out.append(' ').append(fieldname).append("=\"");
    outputXmlUDecimal(field, size, precision, NULL, out);
    out.append('"');
}

void outputXmlAttrUnicode(unsigned len, const UChar *field, const char *fieldname, StringBuffer &out)
{
    out.append(' ').append(fieldname).append("=\"");
    outputXmlUnicode(len, field, NULL, out);
    out.append('"');
}

void outputXmlAttrUtf8(unsigned len, const char *field, const char *fieldname, StringBuffer &out)
{
    out.append(' ').append(fieldname).append("=\"");
    outputXmlUtf8(len, field, NULL, out);
    out.append('"');
}

//---------------------------------------------------------------------------

void outputJsonUnicode(unsigned len, const UChar *field, const char *fieldname, StringBuffer &out)
{
    char * buff = 0;
    unsigned bufflen = 0;
    rtlUnicodeToCodepageX(bufflen, buff, len, field, "utf-8");
    appendJSONStringValue(out, fieldname, bufflen, buff, true); // output as UTF-8
    rtlFree(buff);
}

void outputJsonDecimal(const void *field, unsigned size, unsigned precision, const char *fieldname, StringBuffer &out)
{
    char dec[50];
    appendJSONNameOrDelimit(out, fieldname);

    BcdCriticalBlock bcdBlock;
    if (DecValid(true, size*2-1, field))
    {
        DecPushDecimal(field, size, precision);
        DecPopCString(sizeof(dec), dec);
        const char *finger = dec;
        while(isspace(*finger)) finger++;
        out.append(finger);
    }
}

void outputJsonUDecimal(const void *field, unsigned size, unsigned precision, const char *fieldname, StringBuffer &out)
{
    char dec[50];
    appendJSONNameOrDelimit(out, fieldname);

    BcdCriticalBlock bcdBlock;
    if (DecValid(false, size*2, field))
    {
        DecPushUDecimal(field, size, precision);
        DecPopCString(sizeof(dec), dec);
        const char *finger = dec;
        while(isspace(*finger)) finger++;
        out.append(finger);
    }
}<|MERGE_RESOLUTION|>--- conflicted
+++ resolved
@@ -100,10 +100,6 @@
     if (fieldname && *fieldname)
         out.append('<').append(fieldname).append('>');
 
-<<<<<<< HEAD
-    BcdCriticalBlock bcdBlock;
-=======
->>>>>>> aed34b2b
     if (DecValid(true, size*2-1, field))
     {
         Decimal temp;
@@ -127,10 +123,6 @@
     if (fieldname && *fieldname)
         out.append('<').append(fieldname).append('>');
 
-<<<<<<< HEAD
-    BcdCriticalBlock bcdBlock;
-=======
->>>>>>> aed34b2b
     if (DecValid(false, size*2, field))
     {
         Decimal temp;

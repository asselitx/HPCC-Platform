--- conflicted
+++ resolved
@@ -273,6 +273,7 @@
         CPPUNIT_TEST(testEsdlTransformRelativePath);
         CPPUNIT_TEST(testEsdlTransformSelectPath);
         CPPUNIT_TEST(testEsdlTransformImplicitPrefix);
+        CPPUNIT_TEST(testEsdlTransformRequestNamespaces);
     CPPUNIT_TEST_SUITE_END();
 
 public:
@@ -320,65 +321,6 @@
         }
     }
 
-<<<<<<< HEAD
-=======
-    void testEsdlTransformSelectPath()
-    {
-      constexpr const char* config = R"!!(
-        <config strictParams='true'>
-          <Transform>
-            <Param name='testcase' value="select-path"/>
-            <Param name='selectPath' select="//First"/>
-          </Transform>
-        </config>
-      )!!";
-
-      runTest(esdlScriptSelectPath, soapRequest, config, selectPathResult, 0);
-    }
-
-    void testEsdlTransformAbsoluteSoapPath()
-    {
-      constexpr const char* config = R"!!(
-        <config strictParams='true'>
-          <Transform>
-            <Param name='testcase' value="absolute-soap-path"/>
-            <Param name='selectPath' value="unused"/>
-          </Transform>
-        </config>
-      )!!";
-
-      runTest(esdlScriptAbsoluteSelectPath, soapRequest, config, selectPathResult, 0);
-    }
-
-    void testEsdlTransformRelativePath()
-    {
-      constexpr const char* config = R"!!(
-        <config strictParams='true'>
-          <Transform>
-            <Param name='testcase' value="relative-path"/>
-            <Param name='selectPath' value="unused"/>
-          </Transform>
-        </config>
-      )!!";
-
-      runTest(esdlScriptRelativeSelectPath, soapRequest, config, selectPathResult, 0);
-    }
-
-    void testEsdlTransformAnyDescendentPath()
-    {
-      constexpr const char* config = R"!!(
-        <config strictParams='true'>
-          <Transform>
-            <Param name='testcase' value="any-descendent-path"/>
-            <Param name='selectPath' value="unused"/>
-          </Transform>
-        </config>
-      )!!";
-
-      runTest(esdlScriptAnyDescendentSelectPath, soapRequest, config, selectPathResult, 0);
-    }
-
->>>>>>> f4685e2c
     void testEsdlTransformScript()
     {
         constexpr const char *config = R"!!(<config strictParams='true'>
@@ -1281,6 +1223,205 @@
       runTest(esdlScriptSelectPath, soapRequestImplicitPrefix, configNoPrefix, implicitPrefixResult, 99);
     }
 
+    void testEsdlTransformRequestNamespaces()
+    {
+      static constexpr const char * soapRequestNsInvalid = R"!!(<?xml version="1.0" encoding="UTF-8"?>
+<soap:Envelope xmlns:soap="http://schemas.xmlsoap.org/soap/envelope/" xmlns="invalid.uri.string">
+<soap:Body>
+<extra>
+<EchoPersonInfo>
+  <_TransactionId>1736623372_3126765312_1333296170</_TransactionId>
+  <Context>
+   <Row>
+    <Common>
+     <TransactionId>1736623372_3126765312_1333296170</TransactionId>
+    </Common>
+   </Row>
+  </Context>
+  <EchoPersonInfoRequest>
+   <Row>
+    <Name>
+     <First>Joe</First>
+     <Last>Doe</Last>
+    </Name>
+   </Row>
+  </EchoPersonInfoRequest>
+</EchoPersonInfo>
+</extra>
+</soap:Body>
+</soap:Envelope>
+)!!";
+
+      static constexpr const char * soapRequestNsArbitrary1 = R"!!(<?xml version="1.0" encoding="UTF-8"?>
+<soap:Envelope xmlns:soap="http://schemas.xmlsoap.org/soap/envelope/" xmlns="arbitary:urn:text.here?really">
+<soap:Body>
+<extra>
+<EchoPersonInfo>
+  <_TransactionId>1736623372_3126765312_1333296170</_TransactionId>
+  <Context>
+   <Row>
+    <Common>
+     <TransactionId>1736623372_3126765312_1333296170</TransactionId>
+    </Common>
+   </Row>
+  </Context>
+  <EchoPersonInfoRequest>
+   <Row>
+    <Name>
+     <First>Joe</First>
+     <Last>Doe</Last>
+    </Name>
+   </Row>
+  </EchoPersonInfoRequest>
+</EchoPersonInfo>
+</extra>
+</soap:Body>
+</soap:Envelope>
+)!!";
+
+      static constexpr const char * soapRequestNsArbitrary2 = R"!!(<?xml version="1.0" encoding="UTF-8"?>
+<soap:Envelope xmlns:soap="http://schemas.xmlsoap.org/soap/envelope/" xmlns="http:hullabaloo//nonsense:foo:bar#fragment">
+<soap:Body>
+<extra>
+<EchoPersonInfo>
+  <_TransactionId>1736623372_3126765312_1333296170</_TransactionId>
+  <Context>
+   <Row>
+    <Common>
+     <TransactionId>1736623372_3126765312_1333296170</TransactionId>
+    </Common>
+   </Row>
+  </Context>
+  <EchoPersonInfoRequest>
+   <Row>
+    <Name>
+     <First>Joe</First>
+     <Last>Doe</Last>
+    </Name>
+   </Row>
+  </EchoPersonInfoRequest>
+</EchoPersonInfo>
+</extra>
+</soap:Body>
+</soap:Envelope>
+)!!";
+
+      constexpr const char* namespaceResult = R"!!(<soap:Envelope xmlns="http://webservices.example.com/WsFooBar" xmlns:soap="http://schemas.xmlsoap.org/soap/envelope/">
+ <soap:Body>
+  <extra>
+   <EchoPersonInfo>
+    <Context>
+     <Row>
+      <Common>
+       <TransactionId>1736623372_3126765312_1333296170</TransactionId>
+      </Common>
+     </Row>
+    </Context>
+    <_TransactionId>1736623372_3126765312_1333296170</_TransactionId>
+    <EchoPersonInfoRequest>
+     <Row>
+      <Name>
+       <Last>Doe</Last>
+       <First>Joe</First>
+      </Name>
+     </Row>
+     <_OUTPUT_>Joe</_OUTPUT_>
+    </EchoPersonInfoRequest>
+   </EchoPersonInfo>
+  </extra>
+ </soap:Body>
+</soap:Envelope>
+)!!";
+
+      constexpr const char* namespaceResultArbitrary1 = R"!!(<soap:Envelope xmlns="arbitary:urn:text.here?really" xmlns:soap="http://schemas.xmlsoap.org/soap/envelope/">
+ <soap:Body>
+  <extra>
+   <EchoPersonInfo>
+    <Context>
+     <Row>
+      <Common>
+       <TransactionId>1736623372_3126765312_1333296170</TransactionId>
+      </Common>
+     </Row>
+    </Context>
+    <_TransactionId>1736623372_3126765312_1333296170</_TransactionId>
+    <EchoPersonInfoRequest>
+     <Row>
+      <Name>
+       <Last>Doe</Last>
+       <First>Joe</First>
+      </Name>
+     </Row>
+     <_OUTPUT_>Joe</_OUTPUT_>
+    </EchoPersonInfoRequest>
+   </EchoPersonInfo>
+  </extra>
+ </soap:Body>
+</soap:Envelope>
+)!!";
+
+      constexpr const char* namespaceResultArbitrary2 = R"!!(<soap:Envelope xmlns="http:hullabaloo//nonsense:foo:bar#fragment" xmlns:soap="http://schemas.xmlsoap.org/soap/envelope/">
+ <soap:Body>
+  <extra>
+   <EchoPersonInfo>
+    <Context>
+     <Row>
+      <Common>
+       <TransactionId>1736623372_3126765312_1333296170</TransactionId>
+      </Common>
+     </Row>
+    </Context>
+    <_TransactionId>1736623372_3126765312_1333296170</_TransactionId>
+    <EchoPersonInfoRequest>
+     <Row>
+      <Name>
+       <Last>Doe</Last>
+       <First>Joe</First>
+      </Name>
+     </Row>
+     <_OUTPUT_>Joe</_OUTPUT_>
+    </EchoPersonInfoRequest>
+   </EchoPersonInfo>
+  </extra>
+ </soap:Body>
+</soap:Envelope>
+)!!";
+
+      constexpr const char* configInvalidURI = R"!!(
+        <config strictParams='true'>
+          <Transform>
+            <Param name='testcase' value="invalid-uri"/>
+            <Param name='selectPath' select="soap:Body/n:extra/n:EchoPersonInfo/n:EchoPersonInfoRequest/n:Row/n:Name/n:First"/>
+          </Transform>
+        </config>
+      )!!";
+
+      constexpr const char* configArbitraryURI1 = R"!!(
+        <config strictParams='true'>
+          <Transform>
+            <Param name='testcase' value="arbitrary-uri-1"/>
+            <Param name='selectPath' select="soap:Body/n:extra/n:EchoPersonInfo/n:EchoPersonInfoRequest/n:Row/n:Name/n:First"/>
+          </Transform>
+        </config>
+      )!!";
+
+      constexpr const char* configArbitraryURI2 = R"!!(
+        <config strictParams='true'>
+          <Transform>
+            <Param name='testcase' value="arbitrary-uri-2"/>
+            <Param name='selectPath' select="soap:Body/n:extra/n:EchoPersonInfo/n:EchoPersonInfoRequest/n:Row/n:Name/n:First"/>
+          </Transform>
+        </config>
+      )!!";
+
+      // An invalid namespace URI that is expected to throw an exception
+      runTest(esdlScriptSelectPath, soapRequestNsInvalid, configInvalidURI, namespaceResult, 99);
+
+      // Weird but valid URIs for namespaces
+      runTest(esdlScriptSelectPath, soapRequestNsArbitrary1, configArbitraryURI1, namespaceResultArbitrary1, 0);
+      runTest(esdlScriptSelectPath, soapRequestNsArbitrary2, configArbitraryURI2, namespaceResultArbitrary2, 0);
+
+    }
 };
 
 CPPUNIT_TEST_SUITE_REGISTRATION( ESDLTests );

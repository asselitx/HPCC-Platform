/*##############################################################################

    HPCC SYSTEMS software Copyright (C) 2012 HPCC Systems®.

    Licensed under the Apache License, Version 2.0 (the "License");
    you may not use this file except in compliance with the License.
    You may obtain a copy of the License at

       http://www.apache.org/licenses/LICENSE-2.0

    Unless required by applicable law or agreed to in writing, software
    distributed under the License is distributed on an "AS IS" BASIS,
    WITHOUT WARRANTIES OR CONDITIONS OF ANY KIND, either express or implied.
    See the License for the specific language governing permissions and
    limitations under the License.
############################################################################## */

/*
 * Jlib regression tests
 *
 */

#ifdef _USE_CPPUNIT
#include <algorithm>
#include <chrono>
#include <memory>
#include <random>
#include <vector>

#include "jsem.hpp"
#include "jfile.hpp"
#include "jdebug.hpp"
#include "jset.hpp"
#include "rmtfile.hpp"
#include "jlzw.hpp"
#include "jqueue.hpp"
#include "jregexp.hpp"
#include "jsecrets.hpp"
#include "jutil.hpp"
#include "junicode.hpp"

#include "opentelemetry/sdk/common/attribute_utils.h"
#include "opentelemetry/sdk/resource/resource.h"

#include "unittests.hpp"

#define CPPUNIT_ASSERT_EQUAL_STR(x, y) CPPUNIT_ASSERT_EQUAL(std::string(x),std::string(y))

static const unsigned oneMinute = 60000; // msec

class JlibTraceTest : public CppUnit::TestFixture
{
public:
    CPPUNIT_TEST_SUITE(JlibTraceTest);
        //Invalid since tracemanager initialized at component load time 
        //CPPUNIT_TEST(testTraceDisableConfig);
        CPPUNIT_TEST(testStringArrayPropegatedServerSpan);
        CPPUNIT_TEST(testDisabledTracePropegatedValues);
        CPPUNIT_TEST(testIDPropegation);
        CPPUNIT_TEST(testTraceConfig);
        CPPUNIT_TEST(testRootServerSpan);
        CPPUNIT_TEST(testPropegatedServerSpan);
        CPPUNIT_TEST(testInvalidPropegatedServerSpan);
        CPPUNIT_TEST(testInternalSpan);
        CPPUNIT_TEST(testMultiNestedSpanTraceOutput);
        CPPUNIT_TEST(testNullSpan);
        CPPUNIT_TEST(testClientSpanGlobalID);
        CPPUNIT_TEST(testEnsureTraceID);
        CPPUNIT_TEST(manualTestsEventsOutput);
        CPPUNIT_TEST(manualTestsDeclaredFailures);
        CPPUNIT_TEST(manualTestScopeEnd);

        //CPPUNIT_TEST(testJTraceJLOGExporterprintResources);
        //CPPUNIT_TEST(testJTraceJLOGExporterprintAttributes);
        CPPUNIT_TEST(manualTestsDeclaredSpanStartTime);
    CPPUNIT_TEST_SUITE_END();

    const char * simulatedGlobalYaml = R"!!(global:
    tracing:
        disable: false
        exporterx:
          type: OTLP
          endpoint: "localhost:4317"
          useSslCredentials: true
          sslCredentialsCACcert: "ssl-certificate"
        processor:
          type: batch
          typex: simple
    )!!";

    const char * disableTracingYaml = R"!!(global:
    tracing:
        disable: true
    )!!";

    //Mock http headers from request
    void createMockHTTPHeaders(IProperties * mockHTTPHeaders, bool validOtel)
    {
        if (validOtel)
        {
            //Trace parent declared in http headers
            mockHTTPHeaders->setProp("traceparent", "00-beca49ca8f3138a2842e5cf21402bfff-4b960b3e4647da3f-01");
            mockHTTPHeaders->setProp("tracestate", "hpcc=4b960b3e4647da3f");
        }
        else
        {
            //valid otel traceparent header name, invalid value
            mockHTTPHeaders->setProp("traceparent", "00-XYZe5cf21402bfff-4b960b-f1");
            //invalid otel tracestate header name
            mockHTTPHeaders->setProp("state", "hpcc=4b960b3e4647da3f");
        }

        //HPCC specific headers to be propagated
        mockHTTPHeaders->setProp(kGlobalIdHttpHeaderName, "IncomingUGID");
        mockHTTPHeaders->setProp(kCallerIdHttpHeaderName, "IncomingCID");
    }

protected:

    /*void testJTraceJLOGExporterprintAttributes()
    {
        StringBuffer out;
        testJLogExporterPrintAttributes(out, {}, "attributes");
        CPPUNIT_ASSERT_EQUAL_MESSAGE("Unexpected non-empty printattributes", true, out.length() == 0);


        testJLogExporterPrintAttributes(out, {{"url", "https://localhost"}, {"content-length", 562}, {"content-type", "html/text"}}, "attributes");
        CPPUNIT_ASSERT_EQUAL_MESSAGE("Unexpected empty printattributes", false, out.length() == 0);

        Owned<IPropertyTree> jtraceAsTree;
        try
        {
            CPPUNIT_ASSERT_EQUAL_MESSAGE("Unexpected leading non-comma char in printattributes", true, out.charAt(0) == ',');

            out.setCharAt(0, '{');
            out.append("}");

            jtraceAsTree.setown(createPTreeFromJSONString(out.str()));
        }
        catch (IException *e)
        {
            StringBuffer msg;
            msg.append("Unexpected printAttributes format failure detected: ");
            e->errorMessage(msg);
            e->Release();
            CPPUNIT_ASSERT_MESSAGE(msg.str(), false);
        }

        CPPUNIT_ASSERT_EQUAL_MESSAGE("Unexpected printresources format failure detected", true, jtraceAsTree != nullptr);
        CPPUNIT_ASSERT_EQUAL_MESSAGE("Missing resource attribute detected", true, jtraceAsTree->hasProp("attributes"));
        CPPUNIT_ASSERT_EQUAL_MESSAGE("Missing resource attribute detected", true, jtraceAsTree->hasProp("attributes/url"));
        CPPUNIT_ASSERT_EQUAL_MESSAGE("Missing resource attribute detected", true, jtraceAsTree->hasProp("attributes/content-length"));
        CPPUNIT_ASSERT_EQUAL_MESSAGE("Missing resource attribute detected", true, jtraceAsTree->hasProp("attributes/content-type"));
    }*/

    /*void testJTraceJLOGExporterprintResources()
    {
        StringBuffer out;
        auto dummyAttributes = opentelemetry::sdk::resource::ResourceAttributes
        {
            {"service.name", "shoppingcart"},
            {"service.instance.id", "instance-12"}
        };
        auto dummyResources = opentelemetry::sdk::resource::Resource::Create(dummyAttributes);

        testJLogExporterPrintResources(out, dummyResources);

        Owned<IPropertyTree> jtraceAsTree;
        try
        {
            CPPUNIT_ASSERT_EQUAL_MESSAGE("Unexpected empty printresources return", false, out.length() == 0);

            CPPUNIT_ASSERT_EQUAL_MESSAGE("Unexpected leading non-comma char in printresources return", true, out.charAt(0) == ',');

            out.setCharAt(0, '{');
            out.append("}");

            jtraceAsTree.setown(createPTreeFromJSONString(out.str()));
        }
        catch (IException *e)
        {
            StringBuffer msg;
            msg.append("Unexpected printresources format failure detected: ");
            e->errorMessage(msg);
            e->Release();
            CPPUNIT_ASSERT_MESSAGE(msg.str(), false);
        }

        CPPUNIT_ASSERT_EQUAL_MESSAGE("Unexpected printresources format failure detected", true, jtraceAsTree != nullptr);
        CPPUNIT_ASSERT_EQUAL_MESSAGE("Missing resource attribute detected", true, jtraceAsTree->hasProp("resources"));
        CPPUNIT_ASSERT_EQUAL_MESSAGE("Missing resource attribute detected", true, jtraceAsTree->hasProp("resources/service.name"));
        CPPUNIT_ASSERT_EQUAL_MESSAGE("Missing resource attribute detected", true, jtraceAsTree->hasProp("resources/service.instance.id"));
        CPPUNIT_ASSERT_EQUAL_MESSAGE("Missing resource attribute detected", true, jtraceAsTree->hasProp("resources/telemetry.sdk.language"));
        CPPUNIT_ASSERT_EQUAL_MESSAGE("Missing resource attribute detected", true, jtraceAsTree->hasProp("resources/telemetry.sdk.version"));
        CPPUNIT_ASSERT_EQUAL_MESSAGE("Missing resource attribute detected", true, jtraceAsTree->hasProp("resources/telemetry.sdk.name"));
    }*/

    //not able to programmatically test yet, but can visually inspect trace output
    void manualTestsEventsOutput()
    {
        Owned<IProperties> emptyMockHTTPHeaders = createProperties();
        {
            OwnedSpanScope serverSpan = queryTraceManager().createServerSpan("spanWithEventsNoAtts", emptyMockHTTPHeaders);
            Owned<IProperties> emptyEventAtts = createProperties();
            serverSpan->addSpanEvent("event1", emptyEventAtts);
        }

        Owned<IProperties> twoEventAtt = createProperties();
        twoEventAtt->setProp("key", "value");
        twoEventAtt->setProp("key2", "");

        {
            OwnedSpanScope serverSpan = queryTraceManager().createServerSpan("spanWithEvent1Att", emptyMockHTTPHeaders);
            serverSpan->addSpanEvent("event2", twoEventAtt);
        }//{ "type": "span", "name": "spanWithEvents1Att", "trace_id": "3b9f55aaf8fab51fb0d73a32db7d704f", "span_id": "2a25a44ae0b3abe0", "start": 1709696036335278770, "duration": 3363911469, "events":[ { "name": "event2", "time_stamp": 1709696038413023245, "attributes": {"key": "value" } } ] }

        {
            OwnedSpanScope serverSpan = queryTraceManager().createServerSpan("spanWith2Events", emptyMockHTTPHeaders);
            serverSpan->addSpanEvent("event1", twoEventAtt);
            serverSpan->addSpanEvent("event2", twoEventAtt);
        }//{ "type": "span", "name": "spanWith2Events", "trace_id": "ff5c5919b9c5f85913652b77f289bf0b", "span_id": "82f91ca1f9d469c1", "start": 1709698012480805016, "duration": 2811601377, "events":[ { "name": "event1", "time_stamp": 1709698013294323139, "attributes": {"key": "value" } },{ "name": "event2", "time_stamp": 1709698014500350802, "attributes": {"key": "value" } } ] }
    }
    //not able to programmatically test yet, but can visually inspect trace output
    void manualTestsDeclaredSpanStartTime()
    {
        Owned<IProperties> emptyMockHTTPHeaders = createProperties();
        SpanTimeStamp declaredSpanStartTime;
        declaredSpanStartTime.now(); // must be initialized via now(), or setMSTickTime
        MilliSleep(125);

        {
            //duration should be at least 125 milliseconds
            OwnedSpanScope serverSpan = queryTraceManager().createServerSpan("declaredSpanStartTime", emptyMockHTTPHeaders, &declaredSpanStartTime);
            //{ "type": "span", "name": "declaredSpanStartTime", "trace_id": "0a2eff24e1996540056745aaeb2f5824", "span_id": "46d0faf8b4da893e",
            //"start": 1702672311203213259, "duration": 125311051 }
        }

        auto reqStartMSTick = msTick();
        // a good test would track chrono::system_clock::now() at the point of span creation
        // ensure a measurable sleep time between reqStartMSTick and msTickOffsetTimeStamp
        // then compare OTel reported span start timestamp to span creation-time timestamp
        SpanTimeStamp msTickOffsetTimeStamp;
        msTickOffsetTimeStamp.setMSTickTime(reqStartMSTick);
        //sleep for 50 milliseconds after span creation and mstick offset, expect at least 50 milliseconds duration output
        MilliSleep(50);

        {
            SpanTimeStamp nowTimeStamp; //not used, printed out as "start" time for manual comparison
            nowTimeStamp.now();
            {
                OwnedSpanScope serverSpan = queryTraceManager().createServerSpan("msTickOffsetStartTime", emptyMockHTTPHeaders, &msTickOffsetTimeStamp);
            }

            DBGLOG("MsTickOffset span actual start-time timestamp: %lld", (long long)(nowTimeStamp.systemClockTime).count());
            //14:49:13.776139   904 MsTickOffset span actual start-time timestamp: 1702669753775893057
            //14:49:13.776082   904 { "type": "span", "name": "msTickOffsetStartTime", "trace_id": "6e89dd6082ff647daed523089f032240", "span_id": "fd359b41a0a9626d", 
            //"start": 1702669753725771035, "duration": 50285323 }
            //Actual start - declared start: 1702669753775893057-1702669753725771035 = 50162022
        }

        //uninitialized SpanTimeStamp will be ignored, and current time will be used
        SpanTimeStamp uninitializedTS;
        CPPUNIT_ASSERT_EQUAL_MESSAGE("Unexpected initialized spanTimeStamp", false, uninitializedTS.isInitialized());
        CPPUNIT_ASSERT_EQUAL_MESSAGE("Unexpected initialized spanTimeStamp", true, uninitializedTS.systemClockTime == std::chrono::nanoseconds::zero());
        CPPUNIT_ASSERT_EQUAL_MESSAGE("Unexpected initialized spanTimeStamp", true, uninitializedTS.steadyClockTime == std::chrono::nanoseconds::zero());
        {
            OwnedSpanScope serverSpan = queryTraceManager().createServerSpan("uninitializeddeclaredSpanStartTime", emptyMockHTTPHeaders, &uninitializedTS);
            //sleep for 75 milliseconds after span creation, expect at least 75 milliseconds duration output
            MilliSleep(75);

            //14:22:37.865509 30396 { "type": "span", "name": "uninitializeddeclaredSpanStartTime", "trace_id": "f7844c5c09b413e008f912ded0e12dec", "span_id": "7fcf9042a090c663", 
            //"start": 1702668157790080022,
            //"duration": 75316248 }
        }
    }

    //not able to programmatically test yet, but can visually inspect trace output
    void manualTestsDeclaredFailures()
    {
        Owned<IProperties> emptyMockHTTPHeaders = createProperties();
        {
            OwnedSpanScope serverSpan = queryTraceManager().createServerSpan("defaultErrorSpan", emptyMockHTTPHeaders);
            serverSpan->recordError();
        }//{ "type": "span", "name": "defaultErrorSpan", "trace_id": "209b5d8cea0aec9785d2dfa3117e37ad", "span_id": "ab72e76c2f2466c2", "start": 1709675278129335702, "duration": 188292867932, "status": "Error", "kind": "Server", "instrumented_library": "unittests", "events":[ { "name": "Exception", "time_stamp": 1709675465508149013, "attributes": {"escaped": 0 } } ] }

        {
            OwnedSpanScope serverSpan = queryTraceManager().createServerSpan("defaultErrorSpanStruct", emptyMockHTTPHeaders);
            SpanError error;
            serverSpan->recordError(error);
        }//{ "type": "span", "name": "defaultErrorSpanStruct", "trace_id": "19803a446b971f2e0bdddc9c00db50fe", "span_id": "04c93a91ab8785a2", "start": 1709675487767044352, "duration": 2287497219, "status": "Error", "kind": "Server", "instrumented_library": "unittests", "events":[ { "name": "Exception", "time_stamp": 1709675489216412154, "attributes": {"escaped": 0 } } ] }

        {
            OwnedSpanScope serverSpan = queryTraceManager().createServerSpan("failedErrorSpanEscaped", emptyMockHTTPHeaders);
            serverSpan->recordError(SpanError("hello", -1, true, true)); //error message hello, no error code, error caused failure, and error caused escape
        }//{ "type": "span", "name": "failedErrorSpanEscaped", "trace_id": "634f386c18a6140544c980e0d5a15905", "span_id": "e2f59c48f63a8f82", "start": 1709675508231168974, "duration": 7731717678, "status": "Error", "kind": "Server", "description": "hello", "instrumented_library": "unittests", "events":[ { "name": "Exception", "time_stamp": 1709675512164430668, "attributes": {"escaped": 1,"message": "hello" } } ] }

        {
            OwnedSpanScope serverSpan = queryTraceManager().createServerSpan("failedErrEscapedMsgErrCode", emptyMockHTTPHeaders);
            serverSpan->recordError(SpanError("hello", 34, true, true)); //error message hello, error code 34, error caused failure, and error caused escape
        }//failedErrEscapedMsgErrCode

        {
            OwnedSpanScope serverSpan = queryTraceManager().createServerSpan("containsErrorAndMessageSpan", emptyMockHTTPHeaders);
            serverSpan->recordError(SpanError("Error Message!!"));
        }//{ "type": "span", "name": "containsErrorAndMessageSpan", "trace_id": "9a6e00ea309bc0427733f9b2d452f9e2", "span_id": "de63e9c69b64e411", "start": 1709675552302360510, "duration": 5233037523, "status": "Error", "kind": "Server", "description": "Error Message!!", "instrumented_library": "unittests", "events":[ { "name": "Exception", "time_stamp": 1709675555149852711, "attributes": {"escaped": 0,"message": "Error Message!!" } }

        {
            OwnedSpanScope serverSpan = queryTraceManager().createServerSpan("containsErrorAndMessageFailedNotEscapedSpan", emptyMockHTTPHeaders);
            serverSpan->recordError(SpanError("Error Message!!", 23, true, false)); 
        }//{ "type": "span", "name": "containsErrorAndMessageFailedNotEscapedSpan", "trace_id": "02f4b2d215f8230b15063862f8a91e41", "span_id": "c665ec371d6db147", "start": 1709675573581678954, "duration": 3467489486, "status": "Error", "kind": "Server", "description": "Error Message!!", "instrumented_library": "unittests", "events":[ { "name": "Exception", "time_stamp": 1709675576145074240, "attributes": {"code": 23,"escaped": 0,"message": "Error Message!!" } } ] }

        {
            OwnedSpanScope serverSpan = queryTraceManager().createServerSpan("mockExceptionSpanNotFailedNotEscaped", emptyMockHTTPHeaders);
            serverSpan->recordException( makeStringExceptionV(76,"Mock exception"), false, false);
        }//{ "type": "span", "name": "mockExceptionSpanNotFailedNotEscaped", "trace_id": "e01766474db05ce9085943fa3955cd73", "span_id": "7da620e96e10e42c", "start": 1709675595987480704, "duration": 2609091267, "status": "Unset", "kind": "Server", "instrumented_library": "unittests", "events":[ { "name": "Exception", "time_stamp": 1709675597728975355, "attributes": {"code": 76,"escaped": 0,"message": "Mock exception" } } ] 

        {
            OwnedSpanScope serverSpan = queryTraceManager().createServerSpan("thrownExceptionSpan", emptyMockHTTPHeaders);
            try
            {
                throw makeStringExceptionV( 356, "Mock thrown exception");
            }
            catch (IException *e)
            {
                serverSpan->recordException(e, false, true);
                e->Release();
            }
        }//{ "type": "span", "name": "thrownExceptionSpan", "trace_id": "4d6225e1cefdc6823d1134c71c522426", "span_id": "07f7bd070e008f53", "start": 1709675614823881961, "duration": 4665288686, "status": "Unset", "kind": "Server", "instrumented_library": "unittests", "events":[ { "name": "Exception", "time_stamp": 1709675616485586471, "attributes": {"code": 356,"escaped": 1,"message": "Mock thrown exception" } } ] }
    }
    //not able to programmatically test yet, but can visually inspect trace output
    void manualTestScopeEnd()
    {
        Owned<ISpan> savedSpan;
        {
            SpanFlags flags = SpanFlags::EnsureTraceId;
            Owned<IProperties> emptyMockHTTPHeaders = createProperties();
            OwnedSpanScope serverSpan = queryTraceManager().createServerSpan("mySpan", emptyMockHTTPHeaders, flags);
            DBGLOG("mySpan is alive");
            savedSpan.set(serverSpan);
        }//{ "type": "span", "name": "mySpan", "trace_id": "fe266416e7d588113a5131394d913ab4", "span_id": "7ac62328b04442c5", "start": 1709824793826023368, "duration": 16952 }
        //NB: Duration for the span should be << 100,000,000ns
        //If logging is asynchronous the log message may appear after the following logging line
        DBGLOG("mySpan is finished");
        Sleep(100);

        //Check that the attributes are still accessible even though the span has ended
        Owned<IProperties> retrievedSpanCtxAttributes = createProperties();
        savedSpan->getSpanContext(retrievedSpanCtxAttributes.get());
        CPPUNIT_ASSERT_EQUAL_MESSAGE("Unexpected empty TraceID detected", false, isEmptyString(retrievedSpanCtxAttributes->queryProp("traceID")));
        savedSpan.clear();
    }

    void testTraceDisableConfig()
    {
        Owned<IPropertyTree> testTree = createPTreeFromYAMLString(disableTracingYaml, ipt_none, ptr_ignoreWhiteSpace, nullptr);
        Owned<IPropertyTree> traceConfig = testTree->getPropTree("global");

        //Not valid, due to tracemanager initialized at component load time
        initTraceManager("somecomponent", traceConfig, nullptr);
    }

    void testEnsureTraceID()
    {
        SpanFlags flags = SpanFlags::EnsureTraceId;
        Owned<IProperties> emptyMockHTTPHeaders = createProperties();
        OwnedSpanScope serverSpan = queryTraceManager().createServerSpan("noRemoteParentEnsureTraceID", emptyMockHTTPHeaders, flags);

        Owned<IProperties> retrievedSpanCtxAttributes = createProperties();
        serverSpan->getSpanContext(retrievedSpanCtxAttributes.get());

        CPPUNIT_ASSERT_EQUAL_MESSAGE("Unexpected empty TraceID detected", false, isEmptyString(retrievedSpanCtxAttributes->queryProp("traceID")));
        CPPUNIT_ASSERT_EQUAL_MESSAGE("Unexpected empty SpanID detected", false, isEmptyString(retrievedSpanCtxAttributes->queryProp("spanID")));
    }

    void testIDPropegation()
    {
        Owned<IProperties> mockHTTPHeaders = createProperties();
        createMockHTTPHeaders(mockHTTPHeaders, true);

        OwnedSpanScope serverSpan = queryTraceManager().createServerSpan("propegatedServerSpan", mockHTTPHeaders);
        //at this point the serverSpan should have the following context attributes
        //traceID, spanID, remoteParentSpanID, traceFlags, traceState, globalID, callerID

        //retrieve serverSpan context with the intent to interrogate attributes
        {
            Owned<IProperties> retrievedSpanCtxAttributes = createProperties();
            serverSpan->getSpanContext(retrievedSpanCtxAttributes.get());

            CPPUNIT_ASSERT_MESSAGE("Unexpected GlobalID detected",
             strsame("IncomingUGID", retrievedSpanCtxAttributes->queryProp(kGlobalIdHttpHeaderName)));
            CPPUNIT_ASSERT_MESSAGE("Unexpected CallerID detected",
             strsame("IncomingCID", retrievedSpanCtxAttributes->queryProp(kCallerIdHttpHeaderName)));
            CPPUNIT_ASSERT_MESSAGE("Unexpected Declared Parent SpanID detected",
             strsame("4b960b3e4647da3f", retrievedSpanCtxAttributes->queryProp("remoteParentSpanID")));

            CPPUNIT_ASSERT_EQUAL_MESSAGE("Unexpected empty TraceID detected", false, isEmptyString(retrievedSpanCtxAttributes->queryProp("traceID")));
            CPPUNIT_ASSERT_EQUAL_MESSAGE("Unexpected empty SpanID detected", false, isEmptyString(retrievedSpanCtxAttributes->queryProp("spanID")));
        }

        //retrieve serverSpan context with the intent to propagate it to a remote child span
        {
            Owned<IProperties> retrievedClientHeaders = createProperties();
            serverSpan->getClientHeaders(retrievedClientHeaders.get());

            CPPUNIT_ASSERT_EQUAL_MESSAGE("getClientHeaders failed to produce traceParent!", true, retrievedClientHeaders->hasProp("traceparent"));
            CPPUNIT_ASSERT_EQUAL_MESSAGE("Unexpected Otel traceparent header len detected", (size_t)55,
             strlen(retrievedClientHeaders->queryProp("traceparent")));

            CPPUNIT_ASSERT_EQUAL_MESSAGE("getClientHeaders failed to produce traceState!", true, retrievedClientHeaders->hasProp("tracestate"));
            const char * tracestate = retrievedClientHeaders->queryProp("tracestate");
            CPPUNIT_ASSERT_MESSAGE("Unexpected traceState detected",
             strsame("hpcc=4b960b3e4647da3f", retrievedClientHeaders->queryProp("tracestate")));
        }
    }

    void testTraceConfig()
    {
        Owned<IPropertyTree> testTree = createPTreeFromYAMLString(simulatedGlobalYaml, ipt_none, ptr_ignoreWhiteSpace, nullptr);
        Owned<IPropertyTree> traceConfig = testTree->getPropTree("global");

         initTraceManager("somecomponent", traceConfig, nullptr);
    }

    void testNullSpan()
    {
        if (!queryTraceManager().isTracingEnabled())
        {
            DBGLOG("Skipping testNullSpan, tracing is not enabled");
            return;
        }

        OwnedSpanScope nullSpan = getNullSpan();
        CPPUNIT_ASSERT_EQUAL_MESSAGE("Unexpected nullptr nullspan detected", true, nullSpan != nullptr);

        {
            Owned<IProperties> headers = createProperties(true);
            nullSpan->getClientHeaders(headers);
        }

        OwnedSpanScope nullSpanChild = nullSpan->createClientSpan("nullSpanChild");
        CPPUNIT_ASSERT_EQUAL_MESSAGE("Unexpected nullptr nullSpanChild detected", true, nullSpanChild != nullptr);
    }

    void testClientSpan()
    {
        Owned<IProperties> emptyMockHTTPHeaders = createProperties();
        OwnedSpanScope serverSpan = queryTraceManager().createServerSpan("propegatedServerSpan", emptyMockHTTPHeaders);

        Owned<IProperties> retrievedSpanCtxAttributes = createProperties();
        serverSpan->getSpanContext(retrievedSpanCtxAttributes);

        CPPUNIT_ASSERT_EQUAL_MESSAGE("Unexpected empty spanID detected", true, retrievedSpanCtxAttributes->hasProp("spanID"));
        const char * serverSpanID = retrievedSpanCtxAttributes->queryProp("spanID");
        CPPUNIT_ASSERT_EQUAL_MESSAGE("Unexpected empty traceID detected", true, retrievedSpanCtxAttributes->hasProp("traceID"));
        const char * serverTraceID = retrievedSpanCtxAttributes->queryProp("traceID");

        {
            OwnedSpanScope internalSpan = serverSpan->createClientSpan("clientSpan");

            //retrieve clientSpan context with the intent to propogate otel and HPCC context
            {
                Owned<IProperties> retrievedSpanCtxAttributes = createProperties();
                internalSpan->getSpanContext(retrievedSpanCtxAttributes);

                CPPUNIT_ASSERT_EQUAL_MESSAGE("Unexpected missing localParentSpanID detected", true,
                 retrievedSpanCtxAttributes->hasProp("localParentSpanID"));

                CPPUNIT_ASSERT_MESSAGE("Mismatched localParentSpanID detected",
                 strsame(serverSpanID, retrievedSpanCtxAttributes->queryProp("localParentSpanID")));

                CPPUNIT_ASSERT_EQUAL_MESSAGE("Unexpected missing remoteParentID detected", true,
                 retrievedSpanCtxAttributes->hasProp("remoteParentID"));

                CPPUNIT_ASSERT_MESSAGE("Unexpected CallerID detected",
                 strsame(serverTraceID, retrievedSpanCtxAttributes->queryProp("remoteParentID")));

                CPPUNIT_ASSERT_EQUAL_MESSAGE("Unexpected GlobalID detected", false,
                retrievedSpanCtxAttributes->hasProp(kGlobalIdHttpHeaderName));
                CPPUNIT_ASSERT_EQUAL_MESSAGE("Unexpected CallerID detected", false,
                retrievedSpanCtxAttributes->hasProp(kCallerIdHttpHeaderName));

                CPPUNIT_ASSERT_EQUAL_MESSAGE("Unexpected Declared Parent SpanID detected", false,
                retrievedSpanCtxAttributes->hasProp("remoteParentSpanID"));

                CPPUNIT_ASSERT_EQUAL_MESSAGE("Unexpected empty TraceID detected", false, isEmptyString(retrievedSpanCtxAttributes->queryProp("traceID")));
                CPPUNIT_ASSERT_EQUAL_MESSAGE("Unexpected empty SpanID detected", false, isEmptyString(retrievedSpanCtxAttributes->queryProp("spanID")));
            }
        }
    }

    void testInternalSpan()
    {
        Owned<IProperties> emptyMockHTTPHeaders = createProperties();
        OwnedSpanScope serverSpan = queryTraceManager().createServerSpan("propegatedServerSpan", emptyMockHTTPHeaders);

        Owned<IProperties> retrievedSpanCtxAttributes = createProperties();
        serverSpan->getSpanContext(retrievedSpanCtxAttributes);

        CPPUNIT_ASSERT_EQUAL_MESSAGE("Unexpected empty spanID detected", true, retrievedSpanCtxAttributes->hasProp("spanID"));
        const char * serverSpanID = retrievedSpanCtxAttributes->queryProp("spanID");
        CPPUNIT_ASSERT_EQUAL_MESSAGE("Unexpected empty traceID detected", true, retrievedSpanCtxAttributes->hasProp("traceID"));
        const char * serverTraceID = retrievedSpanCtxAttributes->queryProp("traceID");

        {
            OwnedSpanScope internalSpan = serverSpan->createInternalSpan("internalSpan");

            //retrieve internalSpan context with the intent to interrogate attributes
            {
                Owned<IProperties> retrievedSpanCtxAttributes = createProperties();
                internalSpan->getSpanContext(retrievedSpanCtxAttributes);

                CPPUNIT_ASSERT_EQUAL_MESSAGE("Unexpected missing localParentSpanID detected", true,
                 retrievedSpanCtxAttributes->hasProp("localParentSpanID"));

                CPPUNIT_ASSERT_MESSAGE("Mismatched localParentSpanID detected",
                 strsame(serverSpanID, retrievedSpanCtxAttributes->queryProp("localParentSpanID")));

                CPPUNIT_ASSERT_EQUAL_MESSAGE("Unexpected remoteParentSpanID detected", false,
                 retrievedSpanCtxAttributes->hasProp("remoteParentSpanID"));

                CPPUNIT_ASSERT_EQUAL_MESSAGE("Unexpected GlobalID detected", false,
                 retrievedSpanCtxAttributes->hasProp(kGlobalIdHttpHeaderName));
                CPPUNIT_ASSERT_EQUAL_MESSAGE("Unexpected CallerID detected", false,
                 retrievedSpanCtxAttributes->hasProp(kCallerIdHttpHeaderName));


                CPPUNIT_ASSERT_EQUAL_MESSAGE("Unexpected Declared Parent SpanID detected", false,
                 retrievedSpanCtxAttributes->hasProp("remoteParentSpanID"));

                CPPUNIT_ASSERT_EQUAL_MESSAGE("Unexpected empty TraceID detected", false, isEmptyString(retrievedSpanCtxAttributes->queryProp("traceID")));
                CPPUNIT_ASSERT_EQUAL_MESSAGE("Unexpected empty SpanID detected", false, isEmptyString(retrievedSpanCtxAttributes->queryProp("spanID")));
            }
        }
    }

    void testRootServerSpan()
    {
        Owned<IProperties> emptyMockHTTPHeaders = createProperties();
        OwnedSpanScope serverSpan = queryTraceManager().createServerSpan("propegatedServerSpan", emptyMockHTTPHeaders);

        //retrieve serverSpan context with the intent to propagate it to a remote child span
        {
            Owned<IProperties> retrievedClientHeaders = createProperties();
            serverSpan->getClientHeaders(retrievedClientHeaders);

            CPPUNIT_ASSERT_EQUAL_MESSAGE("getClientHeaders failed to produce traceParent!", true, retrievedClientHeaders->hasProp("traceparent"));
            CPPUNIT_ASSERT_EQUAL_MESSAGE("Unexpected Otel traceparent header len detected", (size_t)55,
             strlen(retrievedClientHeaders->queryProp("traceparent")));

            CPPUNIT_ASSERT_EQUAL_MESSAGE("detected unexpected tracestate from getClientHeaders", false, retrievedClientHeaders->hasProp("tracestate"));
        }

        //retrieve serverSpan context with the intent to interrogate attributes
        {
            Owned<IProperties> retrievedSpanCtxAttributes = createProperties();
            serverSpan->getSpanContext(retrievedSpanCtxAttributes);
            //at this point the serverSpan should have the following context attributes
            //traceID, spanID //but no remoteParentSpanID, globalID, callerID

            CPPUNIT_ASSERT_EQUAL_MESSAGE("Unexpected GlobalID detected", false,
             retrievedSpanCtxAttributes->hasProp(kGlobalIdHttpHeaderName));
            CPPUNIT_ASSERT_EQUAL_MESSAGE("Unexpected CallerID detected", false,
             retrievedSpanCtxAttributes->hasProp(kCallerIdHttpHeaderName));

            CPPUNIT_ASSERT_EQUAL_MESSAGE("Unexpected Declared Parent SpanID detected", false,
             retrievedSpanCtxAttributes->hasProp("remoteParentSpanID"));

            CPPUNIT_ASSERT_EQUAL_MESSAGE("Unexpected empty TraceID detected", false, isEmptyString(retrievedSpanCtxAttributes->queryProp("traceID")));
            CPPUNIT_ASSERT_EQUAL_MESSAGE("Unexpected empty SpanID detected", false, isEmptyString(retrievedSpanCtxAttributes->queryProp("spanID")));
        }
    }

    void testInvalidPropegatedServerSpan()
    {
        Owned<IProperties> mockHTTPHeaders = createProperties();
        createMockHTTPHeaders(mockHTTPHeaders, false);
        OwnedSpanScope serverSpan = queryTraceManager().createServerSpan("invalidPropegatedServerSpan", mockHTTPHeaders);

        Owned<IProperties> retrievedSpanCtxAttributes = createProperties();
        serverSpan->getClientHeaders(retrievedSpanCtxAttributes.get());

        const char * traceParent = retrievedSpanCtxAttributes->queryProp("remoteParentSpanID");
        DBGLOG("testInvalidPropegatedServerSpan: traceparent: %s", traceParent);
    }

    void testDisabledTracePropegatedValues()
    {
        //only interested in propegated values, no local trace/span
        //usefull if tracemanager.istraceenabled() is false
        bool isTraceEnabled = queryTraceManager().isTracingEnabled();

        if (isTraceEnabled)
            return;

        Owned<IProperties> mockHTTPHeaders = createProperties();
        createMockHTTPHeaders(mockHTTPHeaders, true);

        OwnedSpanScope serverSpan = queryTraceManager().createServerSpan("propegatedServerSpan", mockHTTPHeaders);
        //at this point the serverSpan should have the following context attributes
        //remoteParentSpanID, globalID, callerID

        Owned<IProperties> retrievedSpanCtxAttributes = createProperties();
        serverSpan->getSpanContext(retrievedSpanCtxAttributes.get());

        CPPUNIT_ASSERT_MESSAGE("Unexpected GlobalID detected",
            strsame("IncomingUGID", retrievedSpanCtxAttributes->queryProp(kGlobalIdHttpHeaderName)));
        CPPUNIT_ASSERT_MESSAGE("Unexpected CallerID detected",
            strsame("IncomingCID", retrievedSpanCtxAttributes->queryProp(kCallerIdHttpHeaderName)));

        CPPUNIT_ASSERT_MESSAGE("Unexpected Declared Parent SpanID detected",
            strsame("4b960b3e4647da3f", retrievedSpanCtxAttributes->queryProp("remoteParentSpanID")));
    }

    void testMultiNestedSpanTraceOutput()
    {
        Owned<IProperties> mockHTTPHeaders = createProperties();
        createMockHTTPHeaders(mockHTTPHeaders, true);

        OwnedSpanScope serverSpan = queryTraceManager().createServerSpan("propegatedServerSpan", mockHTTPHeaders);
        OwnedSpanScope clientSpan = serverSpan->createClientSpan("clientSpan");
        OwnedSpanScope internalSpan = clientSpan->createInternalSpan("internalSpan");
        OwnedSpanScope internalSpan2 = internalSpan->createInternalSpan("internalSpan2");

        StringBuffer out;
        out.set("{");
        internalSpan2->toString(out);
        out.append("}");
        {
            Owned<IPropertyTree> jtraceAsTree;
            try
            {
                jtraceAsTree.setown(createPTreeFromJSONString(out.str()));
            }
            catch (IException *e)
            {
                StringBuffer msg;
                msg.append("Unexpected toString format failure detected: ");
                e->errorMessage(msg);
                e->Release();
                CPPUNIT_ASSERT_MESSAGE(msg.str(), false);
            }

            CPPUNIT_ASSERT_EQUAL_MESSAGE("Unexpected toString format failure detected", true, jtraceAsTree != nullptr);
            CPPUNIT_ASSERT_EQUAL_MESSAGE("Unexpected missing 'TraceID' entry in toString output", true, jtraceAsTree->hasProp("TraceID"));
            CPPUNIT_ASSERT_EQUAL_MESSAGE("Unexpected missing 'SpanID' entry in toString output", true, jtraceAsTree->hasProp("SpanID"));
            CPPUNIT_ASSERT_EQUAL_MESSAGE("Unexpected missing 'Name' entry in toString output", true, jtraceAsTree->hasProp("Name"));
            CPPUNIT_ASSERT_EQUAL_MESSAGE("Unexpected missing 'Type' entry in toString output", true, jtraceAsTree->hasProp("Type"));
            CPPUNIT_ASSERT_EQUAL_MESSAGE("Unexpected missing 'ParentSpan/SpanID' entry in toString output", true, jtraceAsTree->hasProp("ParentSpan/SpanID"));
        }
    }

    void testClientSpanGlobalID()
    {
        Owned<IProperties> mockHTTPHeaders = createProperties();
        createMockHTTPHeaders(mockHTTPHeaders, true); //includes global ID

        OwnedSpanScope serverSpan = queryTraceManager().createServerSpan("propegatedServerSpan", mockHTTPHeaders);
        OwnedSpanScope clientSpan = serverSpan->createClientSpan("clientSpanWithGlobalID");

        //retrieve serverSpan context with the intent to interrogate attributes
        {
            Owned<IProperties> retrievedClientSpanCtxAttributes = createProperties();
            clientSpan->getSpanContext(retrievedClientSpanCtxAttributes.get());

            CPPUNIT_ASSERT_MESSAGE("Unexpected GlobalID detected",
             strsame("IncomingUGID", retrievedClientSpanCtxAttributes->queryProp(kGlobalIdHttpHeaderName)));
            CPPUNIT_ASSERT_MESSAGE("Unexpected CallerID detected",
             strsame("IncomingCID", retrievedClientSpanCtxAttributes->queryProp(kCallerIdHttpHeaderName)));

            CPPUNIT_ASSERT_EQUAL_MESSAGE("Unexpected empty TraceID detected", false, isEmptyString(retrievedClientSpanCtxAttributes->queryProp("traceID")));
            CPPUNIT_ASSERT_EQUAL_MESSAGE("Unexpected empty SpanID detected", false, isEmptyString(retrievedClientSpanCtxAttributes->queryProp("spanID")));
        }
    }

    void testPropegatedServerSpan()
    {
        Owned<IProperties> mockHTTPHeaders = createProperties();
        createMockHTTPHeaders(mockHTTPHeaders, true);

        OwnedSpanScope serverSpan = queryTraceManager().createServerSpan("propegatedServerSpan", mockHTTPHeaders);
        //at this point the serverSpan should have the following context attributes
        //traceID, spanID, remoteParentSpanID, traceFlags, traceState, globalID, callerID

        //retrieve serverSpan context with the intent to interrogate attributes
        {
            Owned<IProperties> retrievedSpanCtxAttributes = createProperties();
            serverSpan->getSpanContext(retrievedSpanCtxAttributes.get());

            CPPUNIT_ASSERT_MESSAGE("Unexpected GlobalID detected",
             strsame("IncomingUGID", retrievedSpanCtxAttributes->queryProp(kGlobalIdHttpHeaderName)));
            CPPUNIT_ASSERT_MESSAGE("Unexpected CallerID detected",
             strsame("IncomingCID", retrievedSpanCtxAttributes->queryProp(kCallerIdHttpHeaderName)));

            CPPUNIT_ASSERT_MESSAGE("Unexpected Declared Parent SpanID detected",
             strsame("4b960b3e4647da3f", retrievedSpanCtxAttributes->queryProp("remoteParentSpanID")));

            CPPUNIT_ASSERT_EQUAL_MESSAGE("Unexpected empty TraceID detected", false, isEmptyString(retrievedSpanCtxAttributes->queryProp("traceID")));
            CPPUNIT_ASSERT_EQUAL_MESSAGE("Unexpected empty SpanID detected", false, isEmptyString(retrievedSpanCtxAttributes->queryProp("spanID")));
        }

        //retrieve serverSpan client headers with the intent to propagate them onto the next hop
        {
            Owned<IProperties> retrievedClientHeaders = createProperties();
            serverSpan->getClientHeaders(retrievedClientHeaders.get());

            CPPUNIT_ASSERT_EQUAL_MESSAGE("Unexpected Otel traceparent header len detected", (size_t)55,
             strlen(retrievedClientHeaders->queryProp("traceparent")));

            CPPUNIT_ASSERT_EQUAL_MESSAGE("getClientHeaders failed to produce traceState!", true, retrievedClientHeaders->hasProp("tracestate"));
            const char * tracestate = retrievedClientHeaders->queryProp("tracestate");
            CPPUNIT_ASSERT_MESSAGE("Unexpected traceState detected",
             strsame("hpcc=4b960b3e4647da3f", retrievedClientHeaders->queryProp("tracestate")));
        }
    }

    void testStringArrayPropegatedServerSpan()
    {
         StringArray mockHTTPHeadersSA;
        //mock opentel traceparent context 
        mockHTTPHeadersSA.append("traceparent:00-beca49ca8f3138a2842e5cf21402bfff-4b960b3e4647da3f-01");
        //mock opentel tracestate https://www.w3.org/TR/trace-context/#trace-context-http-headers-format
        mockHTTPHeadersSA.append("tracestate:hpcc=4b960b3e4647da3f");
        mockHTTPHeadersSA.append("HPCC-Global-Id:someGlobalID");
        mockHTTPHeadersSA.append("HPCC-Caller-Id:IncomingCID");

        OwnedSpanScope serverSpan = queryTraceManager().createServerSpan("StringArrayPropegatedServerSpan", mockHTTPHeadersSA);
        //at this point the serverSpan should have the following context attributes
        //traceID, spanID, remoteParentSpanID, traceFlags, traceState, globalID, callerID

        //retrieve serverSpan context with the intent to interrogate attributes
        {
            Owned<IProperties> retrievedSpanCtxAttributes = createProperties();
            serverSpan->getSpanContext(retrievedSpanCtxAttributes.get());

            CPPUNIT_ASSERT_EQUAL_MESSAGE("Unexpected GlobalID detected", true,
             strsame("someGlobalID", retrievedSpanCtxAttributes->queryProp(kGlobalIdHttpHeaderName)));
            CPPUNIT_ASSERT_EQUAL_MESSAGE("Unexpected CallerID detected", true,
             strsame("IncomingCID", retrievedSpanCtxAttributes->queryProp(kCallerIdHttpHeaderName)));

            CPPUNIT_ASSERT_EQUAL_MESSAGE("Unexpected Declared Parent SpanID detected", true,
             strsame("4b960b3e4647da3f", retrievedSpanCtxAttributes->queryProp("remoteParentSpanID")));
        }
    }
};

CPPUNIT_TEST_SUITE_REGISTRATION( JlibTraceTest );
CPPUNIT_TEST_SUITE_NAMED_REGISTRATION( JlibTraceTest, "JlibTraceTest" );


class JlibSemTest : public CppUnit::TestFixture
{
public:
    CPPUNIT_TEST_SUITE(JlibSemTest);
        CPPUNIT_TEST(testSimple);
    CPPUNIT_TEST_SUITE_END();

protected:

    void testTimedAvailable(Semaphore & sem)
    {
        //Shouldn't cause a reschedule, definitely shouldn't wait for 100s
        if(!sem.wait(100))
            ASSERT(false);
    }

    void testTimedElapsed(Semaphore & sem, unsigned time)
    {
        unsigned now = msTick();
        sem.wait(time);
        unsigned taken = msTick() - now;
        VStringBuffer errMsg("values: time: %u, taken: %u", time, taken);
        CPPUNIT_ASSERT_MESSAGE(errMsg.str(), taken >= time && taken < time + oneMinute);
        PROGLOG("%s", errMsg.str());
    }

    void testSimple()
    {
        //Some very basic semaphore tests.
        Semaphore sem;
        sem.signal();
        sem.wait();
        testTimedElapsed(sem, 100);
        sem.signal();
        testTimedAvailable(sem);

        sem.reinit(2);
        sem.wait();
        testTimedAvailable(sem);
        testTimedElapsed(sem, 5);
    }
};

CPPUNIT_TEST_SUITE_REGISTRATION( JlibSemTest );
CPPUNIT_TEST_SUITE_NAMED_REGISTRATION( JlibSemTest, "JlibSemTest" );


class JlibSemTestStress : public CppUnit::TestFixture
{
public:
    CPPUNIT_TEST_SUITE(JlibSemTestStress);
        CPPUNIT_TEST(testSimple);
    CPPUNIT_TEST_SUITE_END();

protected:

    void testTimedElapsed(Semaphore & sem, unsigned time, unsigned loopCount)
    {
        unsigned __int64 sumTaken = 0;
        unsigned maxTaken = 0;
        unsigned timeLimit = time + oneMinute;
        unsigned numberOfOut = 0;
        bool isSignaled = false;

        PROGLOG("Start loop");
        for (int i = 0 ; i <= loopCount; i++)
        {
            unsigned now = msTick();
            if (sem.wait(time))
            {
                isSignaled = true;
                break;
            }
            unsigned taken = msTick() - now;
            sumTaken += taken;
            maxTaken = (taken > maxTaken ? taken : maxTaken);
            numberOfOut += (taken > timeLimit ? 1 : 0);
        }

        VStringBuffer errMsg("values: time: %d, loop: %d, sum taken: %llu, average taken: %llu, max taken: %d, out of limit: %d times, signaled: %s",
                                time, loopCount, sumTaken, sumTaken/loopCount, maxTaken, numberOfOut, (isSignaled ? "yes" : "no"));
        CPPUNIT_ASSERT_MESSAGE(errMsg.str(), 0 == numberOfOut && !isSignaled );
        PROGLOG("%s", errMsg.str());
    }

    void testSimple()
    {
        //Very basic semaphore stress tests.
        Semaphore sem;
        sem.signal();
        if (!sem.wait(1000))
        {
            VStringBuffer errMsg("Semaphore stalled (%s:%d)", sanitizeSourceFile(__FILE__), __LINE__);
            CPPUNIT_FAIL(errMsg.str());
        }
        testTimedElapsed(sem, 5, 1000);
    }
};

CPPUNIT_TEST_SUITE_REGISTRATION( JlibSemTestStress );
CPPUNIT_TEST_SUITE_NAMED_REGISTRATION( JlibSemTestStress, "JlibSemTestStress" );

/* =========================================================== */

class JlibSetTest : public CppUnit::TestFixture
{
protected:

    void testBitsetHelpers()
    {
        CPPUNIT_ASSERT_EQUAL(0U, countTrailingUnsetBits(1U));
        CPPUNIT_ASSERT_EQUAL(31U, countLeadingUnsetBits(1U));
        CPPUNIT_ASSERT_EQUAL(1U, getMostSignificantBit(1U));
        CPPUNIT_ASSERT_EQUAL(4U, countTrailingUnsetBits(0x110U));
        CPPUNIT_ASSERT_EQUAL(23U, countLeadingUnsetBits(0x110U));
        CPPUNIT_ASSERT_EQUAL(9U, getMostSignificantBit(0x110U));
        CPPUNIT_ASSERT_EQUAL(0U, countTrailingUnsetBits(0xFFFFFFFFU));
        CPPUNIT_ASSERT_EQUAL(0U, countLeadingUnsetBits(0xFFFFFFFFU));
        CPPUNIT_ASSERT_EQUAL(32U, getMostSignificantBit(0xFFFFFFFFU));
        CPPUNIT_ASSERT_EQUAL(52U, countTrailingUnsetBits(I64C(0x1010000000000000U)));
    }

    void testSet1(bool initial, IBitSet *bs, unsigned start, unsigned numBits, bool setValue, bool clearValue)
    {
        unsigned end = start+numBits;
        if (initial)
            bs->incl(start, end-1);
        for (unsigned i=start; i < end; i++)
        {
            ASSERT(bs->test(i) == clearValue);
            bs->set(i, setValue);
            ASSERT(bs->test(i) == setValue);

            bs->set(i+5, setValue);
            ASSERT(bs->scan(0, setValue) == i);
            ASSERT(bs->scan(i+1, setValue) == i+5);
            bs->set(i, clearValue);
            bs->set(i+5, clearValue);
            //Clearing i+5 above may extend the set - so need to calculate the end carefully
            unsigned last = i+5 < end ? end : i + 6;
            unsigned match1 = bs->scan(0, setValue);
            CPPUNIT_ASSERT_EQUAL((unsigned)(initial ? last : -1), match1);

            bs->invert(i);
            ASSERT(bs->test(i) == setValue);
            bs->invert(i);
            ASSERT(bs->test(i) == clearValue);

            bool wasSet = bs->testSet(i, setValue);
            ASSERT(wasSet == clearValue);
            bool wasSet2 = bs->testSet(i, clearValue);
            ASSERT(wasSet2 == setValue);
            ASSERT(bs->test(i) == clearValue);

            bs->set(i, setValue);
            unsigned match = bs->scanInvert(0, setValue);
            ASSERT(match == i);
            ASSERT(bs->test(i) == clearValue);
        }
        bs->reset();
        if (initial)
        {
            bs->incl(start, end);
            bs->excl(start+5, end-5);
        }
        else
            bs->incl(start+5, end-5);
        unsigned inclStart = bs->scan(start, setValue);
        ASSERT((start+5) == inclStart);
        unsigned inclEnd = bs->scan(start+5, clearValue);
        ASSERT((end-5) == (inclEnd-1));
    }

    void testSet(bool initial, unsigned passes, bool timed)
    {
        unsigned now = msTick();
        bool setValue = !initial;
        bool clearValue = initial;
        const unsigned numBits = 400;
        for (unsigned pass=0; pass < passes; pass++)
        {
            Owned<IBitSet> bs = createThreadSafeBitSet();
            testSet1(initial, bs, 0, numBits, setValue, clearValue);
        }
        if (timed)
        {
            unsigned elapsed = msTick()-now;
            DBGLOG("Bit test (%u) %d passes time taken = %dms", initial, passes, elapsed);
        }
        now = msTick();
        for (unsigned pass=0; pass < passes; pass++)
        {
            Owned<IBitSet> bs = createBitSet();
            testSet1(initial, bs, 0, numBits, setValue, clearValue);
        }
        if (timed)
        {
            unsigned elapsed = msTick()-now;
            DBGLOG("Bit test [thread-unsafe version] (%u) %d passes time taken = %dms", initial, passes, elapsed);
        }
        now = msTick();
        size32_t bitSetMemSz = getBitSetMemoryRequirement(numBits+5);
        MemoryBuffer mb;
        void *mem = mb.reserveTruncate(bitSetMemSz);
        for (unsigned pass=0; pass < passes; pass++)
        {
            Owned<IBitSet> bs = createBitSet(bitSetMemSz, mem);
            testSet1(initial, bs, 0, numBits, setValue, clearValue);
        }
        if (timed)
        {
            unsigned elapsed = msTick()-now;
            DBGLOG("Bit test [thread-unsafe version, fixed memory] (%u) %d passes time taken = %dms\n", initial, passes, elapsed);
        }
    }
};

class JlibSetTestQuick : public JlibSetTest
{
public:
    CPPUNIT_TEST_SUITE(JlibSetTestQuick);
        CPPUNIT_TEST(testBitsetHelpers);
        CPPUNIT_TEST(testSimple);
    CPPUNIT_TEST_SUITE_END();

    void testSimple()
    {
        testSet(false, 100, false);
        testSet(true, 100, false);
    }

};

class JlibSetTestStress : public JlibSetTest
{
public:
    CPPUNIT_TEST_SUITE(JlibSetTestStress);
        CPPUNIT_TEST(testParallel);
        CPPUNIT_TEST(testSimple);
    CPPUNIT_TEST_SUITE_END();

    void testSimple()
    {
        testSet(false, 10000, true);
        testSet(true, 10000, true);
    }
protected:

    class CBitThread : public CSimpleInterfaceOf<IInterface>, implements IThreaded
    {
        IBitSet &bitSet;
        unsigned startBit, numBits;
        bool initial, setValue, clearValue;
        CThreaded threaded;
        Owned<IException> exception;
        CppUnit::Exception *cppunitException;
    public:
        CBitThread(IBitSet &_bitSet, unsigned _startBit, unsigned _numBits, bool _initial)
            : threaded("CBitThread", this), bitSet(_bitSet), startBit(_startBit), numBits(_numBits), initial(_initial)
        {
            cppunitException = NULL;
            setValue = !initial;
            clearValue = initial;
        }
        void start() { threaded.start(); }
        void join()
        {
            threaded.join();
            if (exception)
                throw exception.getClear();
            else if (cppunitException)
                throw cppunitException;
        }
        virtual void threadmain() override
        {
            try
            {
                unsigned endBit = startBit+numBits-1;
                if (initial)
                    bitSet.incl(startBit, endBit);
                for (unsigned i=startBit; i < endBit; i++)
                {
                    ASSERT(bitSet.test(i) == clearValue);
                    bitSet.set(i, setValue);
                    ASSERT(bitSet.test(i) == setValue);
                    if (i < (endBit-1))
                        ASSERT(bitSet.scan(i, clearValue) == i+1); // find next unset (should be i+1)
                    bitSet.set(i, clearValue);
                    bitSet.invert(i);
                    ASSERT(bitSet.test(i) == setValue);
                    bitSet.invert(i);
                    ASSERT(bitSet.test(i) == clearValue);

                    bool wasSet = bitSet.testSet(i, setValue);
                    ASSERT(wasSet == clearValue);
                    bool wasSet2 = bitSet.testSet(i, clearValue);
                    ASSERT(wasSet2 == setValue);
                    ASSERT(bitSet.test(i) == clearValue);

                    bitSet.set(i, setValue);
                    unsigned match = bitSet.scanInvert(startBit, setValue);
                    ASSERT(match == i);
                    ASSERT(bitSet.test(i) == clearValue);
                }
            }
            catch (IException *e)
            {
                exception.setown(e);
            }
            catch (CppUnit::Exception &e)
            {
                cppunitException = e.clone();
            }
        }
    };
    unsigned testParallelRun(IBitSet &bitSet, unsigned nThreads, unsigned bitsPerThread, bool initial)
    {
        IArrayOf<CBitThread> bitThreads;
        unsigned bitStart = 0;
        unsigned bitEnd = 0;
        for (unsigned t=0; t<nThreads; t++)
        {
            bitThreads.append(* new CBitThread(bitSet, bitStart, bitsPerThread, initial));
            bitStart += bitsPerThread;
        }
        unsigned now = msTick();
        for (unsigned t=0; t<nThreads; t++)
            bitThreads.item(t).start();
        Owned<IException> exception;
        CppUnit::Exception *cppunitException = NULL;
        for (unsigned t=0; t<nThreads; t++)
        {
            try
            {
                bitThreads.item(t).join();
            }
            catch (IException *e)
            {
                EXCLOG(e, NULL);
                if (!exception)
                    exception.setown(e);
                else
                    e->Release();
            }
            catch (CppUnit::Exception *e)
            {
                cppunitException = e;
            }
        }
        if (exception)
            throw exception.getClear();
        else if (cppunitException)
            throw *cppunitException;
        return msTick()-now;
    }

    void testSetParallel(bool initial)
    {
        unsigned numBits = 1000000; // 10M
        unsigned nThreads = getAffinityCpus();
        unsigned bitsPerThread = numBits/nThreads;
        bitsPerThread = ((bitsPerThread + (BitsPerItem-1)) / BitsPerItem) * BitsPerItem; // round up to multiple of BitsPerItem
        numBits = bitsPerThread*nThreads; // round

        fprintf(stdout, "testSetParallel, testing bit set of size : %d, nThreads=%d\n", numBits, nThreads);

        Owned<IBitSet> bitSet = createThreadSafeBitSet();
        unsigned took = testParallelRun(*bitSet, nThreads, bitsPerThread, initial);
        fprintf(stdout, "Thread safe parallel bit set test (%u) time taken = %dms\n", initial, took);

        size32_t bitSetMemSz = getBitSetMemoryRequirement(numBits);
        MemoryBuffer mb;
        void *mem = mb.reserveTruncate(bitSetMemSz);
        bitSet.setown(createBitSet(bitSetMemSz, mem));
        took = testParallelRun(*bitSet, nThreads, bitsPerThread, initial);
        fprintf(stdout, "Thread unsafe parallel bit set test (%u) time taken = %dms\n", initial, took);
    }

    void testParallel()
    {
        testSetParallel(false);
        testSetParallel(true);
    }
};

CPPUNIT_TEST_SUITE_REGISTRATION( JlibSetTestQuick );
CPPUNIT_TEST_SUITE_NAMED_REGISTRATION( JlibSetTestQuick, "JlibSetTestQuick" );
CPPUNIT_TEST_SUITE_REGISTRATION( JlibSetTestStress );
CPPUNIT_TEST_SUITE_NAMED_REGISTRATION( JlibSetTestStress, "JlibSetTestStress" );

/* =========================================================== */
class JlibFileIOTestTiming : public CppUnit::TestFixture
{
protected:
    unsigned rs, nr10pct, nr150pct;
    char *record;
    StringBuffer tmpfile;

    CPPUNIT_TEST_SUITE( JlibFileIOTestTiming );
        CPPUNIT_TEST(testIOSmall);
        CPPUNIT_TEST(testIOLarge);
    CPPUNIT_TEST_SUITE_END();

public:
    JlibFileIOTestTiming()
    {
        HardwareInfo hdwInfo;
        getHardwareInfo(hdwInfo);
        rs = 65536;
        unsigned nr = (unsigned)(1024.0 * (1024.0 * (double)hdwInfo.totalMemory / (double)rs));
        nr10pct = nr / 10;
        nr150pct = (unsigned)((double)nr * 1.5);
        record = (char *)malloc(rs);
        for (unsigned i=0;i<rs;i++)
            record[i] = 'a';
        record[rs-1] = '\n';

        tmpfile.set("JlibFileIOTest.txt");
    }

    ~JlibFileIOTestTiming()
    {
        free(record);
    }

protected:
    void testIO(unsigned nr, const char *server)
    {
        IFile *ifile;
        IFileIO *ifileio;
        unsigned fsize = (unsigned)(((double)nr * (double)rs) / (1024.0 * 1024.0));

        fflush(NULL);

        for(int j=0; j<2; j++)
        {
            if (j==0)
                DBGLOG("File size: %d (MB) Cache", fsize);
            else
                DBGLOG("File size: %d (MB) Nocache", fsize);

            if (server != NULL)
            {
                SocketEndpoint ep;
                ep.set(server, 7100);
                ifile = createRemoteFile(ep, tmpfile);
                DBGLOG("Remote: (%s)", server);
            }
            else
            {
                ifile = createIFile(tmpfile);
                DBGLOG("Local:");
            }

            ifile->remove();

            unsigned st = msTick();

            IFEflags extraFlags = IFEcache;
            if (j==1)
                extraFlags = IFEnocache;
            ifileio = ifile->open(IFOcreate, extraFlags);

#if 0 // for testing default and explicitly set share mode to Windows dafilesrv
            if (server != NULL)
                ifile->setShareMode((IFSHmode)IFSHread);
#endif

            try
            {
                ifile->setFilePermissions(0666);
            }
            catch (...)
            {
                DBGLOG("ifile->setFilePermissions() exception");
            }

            unsigned iter = nr / 40;
            if (iter < 1)
                iter = 1;

            __int64 pos = 0;
            for (unsigned i=0;i<nr;i++)
            {
                ifileio->write(pos, rs, record);
                pos += rs;
                if ((i % iter) == 0)
                {
                    fprintf(stdout,".");
                    fflush(NULL);
                }
            }

            ifileio->close();

            double rsec = (double)(msTick() - st)/1000.0;
            unsigned iorate = (unsigned)((double)fsize / rsec);

            DBGLOG("write - elapsed time = %6.2f (s) iorate = %4d (MB/s)", rsec, iorate);

            st = msTick();

            extraFlags = IFEcache;
            if (j==1)
                extraFlags = IFEnocache;
            ifileio = ifile->open(IFOread, extraFlags);

            pos = 0;
            for (unsigned i=0;i<nr;i++)
            {
                ifileio->read(pos, rs, record);
                pos += rs;
                if ((i % iter) == 0)
                {
                    fprintf(stdout,".");
                    fflush(NULL);
                }
            }

            ifileio->close();

            rsec = (double)(msTick() - st)/1000.0;
            iorate = (unsigned)((double)fsize / rsec);

            DBGLOG("read -- elapsed time = %6.2f (s) iorate = %4d (MB/s)", rsec, iorate);

            ifileio->Release();
            ifile->remove();
            ifile->Release();
        }
    }

    void testIOSmall()
    {
        testIO(nr10pct, NULL);
    }

    void testIOLarge()
    {
        testIO(nr150pct, NULL);
    }


};

class JlibFileIOTestStress : public JlibFileIOTestTiming
{
protected:
    CPPUNIT_TEST_SUITE( JlibFileIOTestStress );
        CPPUNIT_TEST(testIORemote);
    CPPUNIT_TEST_SUITE_END();

    void testIORemote()
    {
        const char * server = ".";
        testIO(nr10pct, server);
    }
};

CPPUNIT_TEST_SUITE_REGISTRATION( JlibFileIOTestTiming );
CPPUNIT_TEST_SUITE_NAMED_REGISTRATION( JlibFileIOTestTiming, "JlibFileIOTestTiming" );
CPPUNIT_TEST_SUITE_REGISTRATION( JlibFileIOTestStress );
CPPUNIT_TEST_SUITE_NAMED_REGISTRATION( JlibFileIOTestTiming, "JlibFileIOTestStress" );

/* =========================================================== */
class JlibContainsRelPathsTest : public CppUnit::TestFixture
{
    CPPUNIT_TEST_SUITE(JlibContainsRelPathsTest);
        CPPUNIT_TEST(testWindowsPaths);
        CPPUNIT_TEST(testPosixPaths);
    CPPUNIT_TEST_SUITE_END();

    bool testContainsRelPaths(const char * path)
    {
        return containsRelPaths(path);
    };
public:
    void testWindowsPaths()
    {
        CPPUNIT_ASSERT(testContainsRelPaths("a\\b\\c") == false);
        CPPUNIT_ASSERT(testContainsRelPaths("\\a\\b\\c") == false);
        CPPUNIT_ASSERT(testContainsRelPaths(".\\a\\b\\c") == true);
        CPPUNIT_ASSERT(testContainsRelPaths("..\\a\\b\\c") == true);
        CPPUNIT_ASSERT(testContainsRelPaths("...\\a\\b\\c") == false);
        CPPUNIT_ASSERT(testContainsRelPaths("\\.\\a\\b\\c") == true);
        CPPUNIT_ASSERT(testContainsRelPaths("\\..\\a\\b\\c") == true);
        CPPUNIT_ASSERT(testContainsRelPaths("\\...\\a\\b\\c") == false);
        CPPUNIT_ASSERT(testContainsRelPaths("\\a\\b\\c\\.") == true);
        CPPUNIT_ASSERT(testContainsRelPaths("\\a\\b\\c\\..") == true);
        CPPUNIT_ASSERT(testContainsRelPaths("\\a\\b\\c\\...") == false);
        CPPUNIT_ASSERT(testContainsRelPaths("\\a\\.\\b\\c") == true);
        CPPUNIT_ASSERT(testContainsRelPaths("\\a\\..\\b\\c") == true);
        CPPUNIT_ASSERT(testContainsRelPaths("\\a\\...\\b\\c") == false);
        CPPUNIT_ASSERT(testContainsRelPaths("\\a\\b\\c.d\\e") == false);
        CPPUNIT_ASSERT(testContainsRelPaths("\\a\\b\\c..d\e") == false);
        CPPUNIT_ASSERT(testContainsRelPaths("\\a\\b\\c...d\\e") == false);
        CPPUNIT_ASSERT(testContainsRelPaths("\\a\\b\\c.d.e\\f") == false);
    }
    void testPosixPaths()
    {
        CPPUNIT_ASSERT(testContainsRelPaths("a/b/c") == false);
        CPPUNIT_ASSERT(testContainsRelPaths("/a/b/c") == false);
        CPPUNIT_ASSERT(testContainsRelPaths("~/a/b/c") == true);
        CPPUNIT_ASSERT(testContainsRelPaths("/a~/b/c") == false);
        CPPUNIT_ASSERT(testContainsRelPaths("/a/b/c~") == false);
        CPPUNIT_ASSERT(testContainsRelPaths("./a/b/c") == true);
        CPPUNIT_ASSERT(testContainsRelPaths("../a/b/c") == true);
        CPPUNIT_ASSERT(testContainsRelPaths(".../a/b/c") == false);
        CPPUNIT_ASSERT(testContainsRelPaths("/./a/b/c") == true);
        CPPUNIT_ASSERT(testContainsRelPaths("/../a/b/c") == true);
        CPPUNIT_ASSERT(testContainsRelPaths("/.../a/b/c") == false);
        CPPUNIT_ASSERT(testContainsRelPaths("/a/b/c/.") == true);
        CPPUNIT_ASSERT(testContainsRelPaths("/a/b/c/..") == true);
        CPPUNIT_ASSERT(testContainsRelPaths("/a/b/c/...") == false);
        CPPUNIT_ASSERT(testContainsRelPaths("/a/b/./c") == true);
        CPPUNIT_ASSERT(testContainsRelPaths("/a/b/../c") == true);
        CPPUNIT_ASSERT(testContainsRelPaths("/a/b/.../c") == false);
        CPPUNIT_ASSERT(testContainsRelPaths("/a/b/c.d/e") == false);
        CPPUNIT_ASSERT(testContainsRelPaths("/a/b/c..d/e") == false);
        CPPUNIT_ASSERT(testContainsRelPaths("/a/b/c...d/e") == false);
        CPPUNIT_ASSERT(testContainsRelPaths("/a/b/c.d.e/f") == false);
        CPPUNIT_ASSERT(testContainsRelPaths("abc\\def/../g/h") == true); // The PathSepChar should be '/'.
    }
};

CPPUNIT_TEST_SUITE_REGISTRATION(JlibContainsRelPathsTest);
CPPUNIT_TEST_SUITE_NAMED_REGISTRATION(JlibContainsRelPathsTest, "JlibContainsRelPathsTest");

/* =========================================================== */

class JlibStringBufferTiming : public CppUnit::TestFixture
{
    CPPUNIT_TEST_SUITE( JlibStringBufferTiming );
        CPPUNIT_TEST(testSwap);
    CPPUNIT_TEST_SUITE_END();

public:
    void testSwap()
    {
        StringBuffer l;
        StringBuffer r;
        for (unsigned len=0; len<40; len++)
        {
            const unsigned numIter = 100000000;
            cycle_t start = get_cycles_now();

            for (unsigned pass=0; pass < numIter; pass++)
            {
                l.swapWith(r);
            }
            cycle_t elapsed = get_cycles_now() - start;
            DBGLOG("Each iteration of size %u took %.2f nanoseconds", len, (double)cycle_to_nanosec(elapsed) / numIter);
            l.append("a");
            r.append("b");
        }
    }

};

CPPUNIT_TEST_SUITE_REGISTRATION( JlibStringBufferTiming );
CPPUNIT_TEST_SUITE_NAMED_REGISTRATION( JlibStringBufferTiming, "JlibStringBufferTiming" );



/* =========================================================== */

static const unsigned split4_2[] = {0, 2, 4 };
static const unsigned split100_2[] = {0, 50, 100  };
static const unsigned split100_10[] = {0, 10, 20, 30, 40, 50, 60, 70, 80, 90, 100  };
static const unsigned split7_10[] = {0,1,1,2,3,3,4,5,6,6,7 };
static const unsigned split10_3[] = {0,3,7,10 };
static const unsigned split58_10[] = {0,6,12,17,23,29,35,41,46,52,58 };
static const unsigned split9_2T[] = { 0,5,9 };
static const unsigned split9_2F[] = { 0,4,9 };
static const unsigned split15_3[] = { 0,5,10,15 };

class JlibQuantileTest : public CppUnit::TestFixture
{
    CPPUNIT_TEST_SUITE( JlibQuantileTest );
        CPPUNIT_TEST(testQuantile);
        CPPUNIT_TEST(testRandom);
    CPPUNIT_TEST_SUITE_END();

public:
    JlibQuantileTest()
    {
    }

    void testQuantilePos(unsigned numItems, unsigned numDivisions, bool roundUp, const unsigned * expected)
    {
        if (numDivisions == 0)
            return;

        QuantilePositionIterator iter(numItems, numDivisions, roundUp);
        QuantileFilterIterator filter(numItems, numDivisions, roundUp);

        unsigned prevPos = 0;
        iter.first();
        for (unsigned i=0; i <= numDivisions; i++)
        {
            //Check the values from the quantile iterator match those that are expected
            unsigned pos = (unsigned)iter.get();
#if 0
            DBGLOG("(%d,%d) %d=%d", numItems, numDivisions, i, pos);
#endif
            if (expected)
                CPPUNIT_ASSERT_EQUAL(expected[i], pos);

            //Check that the quantile filter correctly returns true and false for subsequent calls.
            while (prevPos < pos)
            {
                CPPUNIT_ASSERT(!filter.get());
                filter.next();
                prevPos++;
            }

            if (prevPos == pos)
            {
                CPPUNIT_ASSERT(filter.get());
                filter.next();
                prevPos++;
            }
            iter.next();
        }
    }

    void testQuantile()
    {
        testQuantilePos(4, 2, false, split4_2);
        testQuantilePos(100, 2, false, split100_2);
        testQuantilePos(100, 10, false, split100_10);
        testQuantilePos(7, 10, false, split7_10);
        testQuantilePos(10, 3, false, split10_3);
        testQuantilePos(10, 3, true, split10_3);
        testQuantilePos(58, 10, false, split58_10);
        //testQuantilePos(9, 2, true, split9_2T);
        testQuantilePos(9, 2, false, split9_2F);
        testQuantilePos(15, 3, false, split15_3);
        testQuantilePos(1231, 57, false, NULL);
        testQuantilePos(1, 63, false, NULL);
        testQuantilePos(10001, 17, false, NULL);
    }
    void testRandom()
    {
        //test various random combinations to ensure the results are consistent.
        for (unsigned i=0; i < 10; i++)
            testQuantilePos(random() % 1000000, random() % 10000, true, NULL);
    }
};

CPPUNIT_TEST_SUITE_REGISTRATION( JlibQuantileTest );
CPPUNIT_TEST_SUITE_NAMED_REGISTRATION( JlibQuantileTest, "JlibQuantileTest" );

/* =========================================================== */

class JlibTimingTest : public CppUnit::TestFixture
{
    CPPUNIT_TEST_SUITE( JlibTimingTest );
        CPPUNIT_TEST(testMsTick);
        CPPUNIT_TEST(testNsTick);
        CPPUNIT_TEST(testGetCyclesNow);
        CPPUNIT_TEST(testStdChrono);
        CPPUNIT_TEST(testGetTimeOfDay);
        CPPUNIT_TEST(testClockGetTimeReal);
        CPPUNIT_TEST(testClockGetTimeMono);
        CPPUNIT_TEST(testTimestampNow);
        CPPUNIT_TEST(testTime);
    CPPUNIT_TEST_SUITE_END();

public:
    static constexpr unsigned scale = 10;
    static constexpr unsigned iters = 1000000 * scale;
    JlibTimingTest()
    {
    }

    void testMsTick()
    {
        unsigned startTime = msTick();
        unsigned value = 0;
        for (unsigned i=0; i < iters; i++)
            value += msTick();
        DBGLOG("msTick() %uns = %u", (msTick()-startTime)/scale, value);
    }
    void testNsTick()
    {
        unsigned startTime = msTick();
        unsigned __int64 value = 0;
        for (unsigned i=0; i < iters; i++)
            value += nsTick();
        DBGLOG("nsTick() %uns = %" I64F "u", (msTick()-startTime)/scale, value);
    }
    void testGetCyclesNow()
    {
        unsigned startTime = msTick();
        unsigned value = 0;
        for (unsigned i=0; i < iters; i++)
            value += get_cycles_now();
        DBGLOG("get_cycles_now() %uns = %u", (msTick()-startTime)/scale, value);
    }
    void testStdChrono()
    {
        unsigned startTime = msTick();
        unsigned value = 0;
        for (unsigned i=0; i < iters; i++)
            value += std::chrono::high_resolution_clock::now().time_since_epoch().count();
        DBGLOG("std::chrono::high_resolution_clock::now() %uns = %u", (msTick()-startTime)/scale, value);
    }
    void testGetTimeOfDay()
    {
        unsigned startTime = msTick();
        struct timeval tv;
        unsigned value = 0;
        for (unsigned i=0; i < iters; i++)
        {
            gettimeofday(&tv, NULL);
            value += tv.tv_sec;
        }
        DBGLOG("gettimeofday() %uns = %u", (msTick()-startTime)/scale, value);
    }
    void testClockGetTimeReal()
    {
        unsigned startTime = msTick();
        struct timespec ts;
        unsigned value = 0;
        for (unsigned i=0; i < iters; i++)
        {
            clock_gettime(CLOCK_REALTIME, &ts);
            value += ts.tv_sec;
        }
        DBGLOG("clock_gettime(REALTIME) %uns = %u", (msTick()-startTime)/scale, value);
    }
    void testClockGetTimeMono()
    {
        unsigned startTime = msTick();
        struct timespec ts;
        unsigned value = 0;
        for (unsigned i=0; i < iters; i++)
        {
            clock_gettime(CLOCK_MONOTONIC, &ts);
            value += ts.tv_sec;
        }
        DBGLOG("clock_gettime(MONOTONIC) %uns = %u", (msTick()-startTime)/scale, value);
    }
    void testTimestampNow()
    {
        unsigned startTime = msTick();
        struct timespec ts;
        unsigned value = 0;
        for (unsigned i=0; i < iters; i++)
        {
            value += getTimeStampNowValue();
        }
        DBGLOG("getTimeStampNowValue() %uns = %u", (msTick()-startTime)/scale, value);
    }
    void testTime()
    {
        unsigned startTime = msTick();
        struct timespec ts;
        unsigned value = 0;
        for (unsigned i=0; i < iters; i++)
        {
            value += (unsigned)time(nullptr);
        }
        DBGLOG("time() %uns = %u", (msTick()-startTime)/scale, value);
    }
};

CPPUNIT_TEST_SUITE_REGISTRATION( JlibTimingTest );
CPPUNIT_TEST_SUITE_NAMED_REGISTRATION( JlibTimingTest, "JlibTimingTest" );

/* =========================================================== */
class JlibReaderWriterTestTiming : public CppUnit::TestFixture
{
    CPPUNIT_TEST_SUITE(JlibReaderWriterTestTiming);
    CPPUNIT_TEST(testCombinations);
    CPPUNIT_TEST_SUITE_END();

    const static unsigned spinScaling = 1000;

    static unsigned spinCalculation(unsigned prev, unsigned scale)
    {
        unsigned value = prev;
        for (unsigned i = 0; i < scale*spinScaling; i++)
        {
            value = (value * 0x1234FEDB + 0x87654321);
        }
        return value;
    }

    class Reader : public Thread
    {
    public:
        Reader(IRowQueue & _source, Semaphore & _doneSem, unsigned _workScale)
            : Thread("Reader"), source(_source), doneSem(_doneSem), workScale(_workScale), work(0)
        {
        }

        virtual int run()
        {
            for (;;)
            {
                const void * next;
                if (!source.dequeue(next))
                    break;
                if (!next)
                    break;
                std::atomic<byte> * value = (std::atomic<byte> *)next;
                (*value)++;
                if (workScale)
                    work = spinCalculation(work, workScale);
            }
            doneSem.signal();
            return 0;
        }

    private:
        IRowQueue & source;
        Semaphore & doneSem;
        volatile unsigned work;
        unsigned workScale;
    };

    class WriterBase : public Thread
    {
    public:
        WriterBase(IRowQueue & _target, size_t _len, byte * _buffer, Semaphore & _startSem, Semaphore & _doneSem, unsigned _workScale)
            : Thread("Writer"), target(_target), len(_len), buffer(_buffer), startSem(_startSem), doneSem(_doneSem), workScale(_workScale), work(0)
        {
        }

    protected:
        size_t len;
        byte * buffer;
        IRowQueue & target;
        Semaphore & startSem;
        Semaphore & doneSem;
        volatile unsigned work;
        unsigned workScale;
    };
    class Writer : public WriterBase
    {
    public:
        Writer(IRowQueue & _target, size_t _len, byte * _buffer, Semaphore & _startSem, Semaphore & _doneSem, unsigned _workScale)
            : WriterBase(_target, _len, _buffer, _startSem, _doneSem, _workScale)
        {
        }

        virtual int run()
        {
            startSem.wait();
            for (size_t i = 0; i < len; i++)
            {
                if (workScale)
                    work = spinCalculation(work, workScale);
                target.enqueue(buffer + i);
            }
            target.noteWriterStopped();
            doneSem.signal();
            return 0;
        }
    };
public:
    const static size_t bufferSize = 0x100000;//0x100000*64;
    void testQueue(IRowQueue & queue, unsigned numProducers, unsigned numConsumers, unsigned queueElements, unsigned readerWork, unsigned writerWork)
    {
        const size_t sizePerProducer = bufferSize / numProducers;
        const size_t testSize = sizePerProducer * numProducers;

        OwnedMalloc<byte> buffer(bufferSize, true);
        Semaphore startSem;
        Semaphore writerDoneSem;
        Semaphore stopSem;

        Reader * * consumers = new Reader *[numConsumers];
        for (unsigned i2 = 0; i2 < numConsumers; i2++)
        {
            consumers[i2] = new Reader(queue, stopSem, readerWork);
            consumers[i2]->start();
        }

        WriterBase * * producers = new WriterBase *[numProducers];
        for (unsigned i1 = 0; i1 < numProducers; i1++)
        {
            producers[i1] = new Writer(queue, sizePerProducer, buffer + i1 * sizePerProducer, startSem, writerDoneSem, writerWork);
            producers[i1]->start();
        }

        cycle_t startTime = get_cycles_now();

        //Start the writers
        startSem.signal(numProducers);

        //Wait for the writers to complete
        for (unsigned i7 = 0; i7 < numProducers; i7++)
            writerDoneSem.wait();

        //Wait for the readers to complete
        for (unsigned i3 = 0; i3 < numConsumers; i3++)
            stopSem.wait();

        cycle_t stopTime = get_cycles_now();

        //All bytes should have been changed to 1, if not a queue item got lost.
        unsigned failures = 0;
        unsigned numClear = 0;
        size_t failPos = ~(size_t)0;
        byte failValue = 0;
        for (size_t pos = 0; pos < testSize; pos++)
        {
            if (buffer[pos] != 1)
            {
                failures++;
                if (failPos == ~(size_t)0)
                {
                    failPos = pos;
                    failValue = buffer[pos];
                }
            }

            if (buffer[pos] == 0)
                numClear++;
        }

        unsigned timeMs = cycle_to_nanosec(stopTime - startTime) / 1000000;
        unsigned expectedReadWorkTime = (unsigned)(((double)unitWorkTimeMs * readerWork) / numConsumers);
        unsigned expectedWriteWorkTime = (unsigned)(((double)unitWorkTimeMs * writerWork) / numProducers);
        unsigned expectedWorkTime = std::max(expectedReadWorkTime, expectedWriteWorkTime);
        if (failures)
        {
            DBGLOG("Fail: Test %u producers %u consumers %u queueItems %u(%u) mismatches fail(@%u=%u)", numProducers, numConsumers, queueElements, failures, numClear, (unsigned)failPos, failValue);
            ASSERT(failures == 0);
        }
        else
            DBGLOG("Pass: Test %u(@%u) producers %u(@%u) consumers %u queueItems in %ums [%dms]", numProducers, writerWork, numConsumers, readerWork, queueElements, timeMs, timeMs-expectedWorkTime);

        for (unsigned i4 = 0; i4 < numConsumers; i4++)
        {
            consumers[i4]->join();
            consumers[i4]->Release();
        }
        delete[] consumers;

        for (unsigned i5 = 0; i5 < numProducers; i5++)
        {
            producers[i5]->join();
            producers[i5]->Release();
        }
        delete[] producers;
    }

    void testQueue(unsigned numProducers, unsigned numConsumers, unsigned numElements = 0, unsigned readWork = 0, unsigned writeWork = 0)
    {
        unsigned queueElements = (numElements != 0) ? numElements : (numProducers + numConsumers) * 2;
        Owned<IRowQueue> queue = createRowQueue(numConsumers, numProducers, queueElements, 0);
        testQueue(*queue, numProducers, numConsumers, queueElements, readWork, writeWork);
    }

    void testWorkQueue(unsigned numProducers, unsigned numConsumers, unsigned numElements)
    {
        for (unsigned readWork = 1; readWork <= 8; readWork = readWork * 2)
        {
            for (unsigned writeWork = 1; writeWork <= 8; writeWork = writeWork * 2)
            {
                testQueue(numProducers, numConsumers, numElements, readWork, writeWork);
            }
        }
    }
    void testCombinations()
    {
        // 1:1
        for (unsigned i=0; i < 10; i++)
            testQueue(1, 1, 10);

        //One to Many
        testQueue(1, 10, 5);
        testQueue(1, 5, 5);
        testQueue(1, 5, 10);
        testQueue(1, 127, 10);
        testQueue(1, 127, 127);

        //Many to One
        testQueue(10, 1, 5);
        testQueue(5, 1, 5);
        testQueue(5, 1, 10);
        testQueue(127, 1, 127);

        cycle_t startTime = get_cycles_now();
        volatile unsigned value = 0;
        for (unsigned pass = 0; pass < 10; pass++)
        {
            for (unsigned i2 = 0; i2 < bufferSize; i2++)
                value = spinCalculation(value, 1);
        }
        cycle_t stopTime = get_cycles_now();
        unitWorkTimeMs = cycle_to_nanosec(stopTime - startTime) / (1000000 * 10);
        DBGLOG("Work(1) takes %ums", unitWorkTimeMs);

        //How does it scale with number of queue elements?
        for (unsigned elem = 16; elem < 256; elem *= 2)
        {
            testQueue(16, 1, elem, 1, 1);
        }

#if 1
        //Many to Many
        for (unsigned readWork = 1; readWork <= 8; readWork = readWork * 2)
        {
            for (unsigned writeWork = 1; writeWork <= 8; writeWork = writeWork * 2)
            {
                testQueue(1, 1, 63, readWork, writeWork);
                testQueue(1, 2, 63, readWork, writeWork);
                testQueue(1, 4, 63, readWork, writeWork);
                testQueue(1, 8, 63, readWork, writeWork);
                testQueue(1, 16, 63, readWork, writeWork);
                testQueue(2, 1, 63, readWork, writeWork);
                testQueue(4, 1, 63, readWork, writeWork);
                testQueue(8, 1, 63, readWork, writeWork);
                testQueue(16, 1, 63, readWork, writeWork);

                testQueue(2, 2, 63, readWork, writeWork);
                testQueue(4, 4, 63, readWork, writeWork);
                testQueue(8, 8, 63, readWork, writeWork);
                testQueue(16, 8, 63, readWork, writeWork);
                testQueue(16, 16, 63, readWork, writeWork);
                testQueue(32, 1, 63, readWork, writeWork);
                testQueue(64, 1, 63, readWork, writeWork);
                testQueue(1, 32, 63, readWork, writeWork);
                testQueue(1, 64, 63, readWork, writeWork);
            }

        }
#else
        //Many to Many
        testWorkQueue(1, 1, 63);
        testWorkQueue(1, 2, 63);
        testWorkQueue(1, 4, 63);
        testWorkQueue(1, 8, 63);
        testWorkQueue(1, 16, 63);
        testWorkQueue(2, 1, 63);
        testWorkQueue(4, 1, 63);
        testWorkQueue(8, 1, 63);
        testWorkQueue(16, 1, 63);

        testWorkQueue(2, 2, 63);
        testWorkQueue(4, 4, 63);
        testWorkQueue(8, 8, 63);
#endif

        testQueue(2, 2, 4);
        testQueue(2, 2, 8);
        testQueue(2, 2, 16);
        testQueue(2, 2, 32);
        testQueue(2, 2, 100);
    }

protected:
    unsigned unitWorkTimeMs;
};

CPPUNIT_TEST_SUITE_REGISTRATION(JlibReaderWriterTestTiming);
CPPUNIT_TEST_SUITE_NAMED_REGISTRATION(JlibReaderWriterTestTiming, "JlibReaderWriterTestTiming");

/* =========================================================== */

class JlibWildMatchBase : public CppUnit::TestFixture
{
protected:
    void testSet(unsigned length, const char * const * patterns, bool reportTiming)
    {
        std::unique_ptr<char[]> search(generateSearchString(length));
        CCycleTimer timer;
        testPatterns(search.get(), patterns);
        if (reportTiming)
            DBGLOG("%u: %u ms", length, timer.elapsedMs());
    }

    char * generateSearchString(size_t len)
    {
        char * target = new char[len+1];
        fillSearchString(target, len);
        target[len] = 0;
        return target;
    }

    void fillSearchString(char * target, size_t len)
    {
        for (unsigned repeat=0; ; repeat++)
        {
            for (unsigned char fill = 'a'; fill <= 'z'; fill++)
            {
                for (unsigned i=0; i < repeat; i++)
                {
                    *target++ = fill;
                    if (--len == 0)
                        return;
                }
            }
        }
    }

    void testPatterns(const char * search, const char * const * patterns)
    {
        for (const char * const * cur = patterns; *cur; cur++)
        {
            const char * pattern = *cur;
            bool expected = true;
            bool nocase = false;
            if (*pattern == '!')
            {
                expected = false;
                pattern++;
            }
            if (*pattern == '~')
            {
                nocase = true;
                pattern++;
            }
            bool evaluated = WildMatch(search, pattern, nocase);
            CPPUNIT_ASSERT_EQUAL_MESSAGE(pattern, expected, evaluated);
        }
    }
};

const char * const patterns10 [] = {
        "!a",
        "abcdefghij",
        "??????????",
        "?*c?*e*",
        "!??*b?*h*",
        "a*",
        "*j",
        "a*j",
        "a**j",
        "a***************j",
        "abcde*fghij",
        "!abcde*?*fghij",
        "*a*j*",
        "*a*c*e*g*j*",
        "a?c?e?g??j",
        "a?c?e?g?*?j",
        "!~A",
        "!A*",
        "~A*",
        "~*J",
        "~A*J",
        "~A**J",
        "~A***************J",
        "~*A*J*",
        "~*A*C*E*G*J*",
        "~*A*B*C*D*E*F*G*H*I*J*",
        "~*A*?*?*?*J*",
        "~*A*?C*?E*?*J*",
        "~*A*C?*E?*?*J*",
        "!~*A*.B*C*D*E*F*G*H*I*J*",
        nullptr
};

const char * const patterns100 [] = {
        "a*",
        "*h",
        "a*h",
        "a**h",
        "a***************h",
        "*a*j*",
        "*a*c*e*g*j*",
        "!a*jj*fff",
        "!a*jj*zzz",
        "a*jj*fff*",
        "*aa*jj*fff*",
        "!a*jj*zy*",
        nullptr
};

const char * const patternsLarge [] = {
        "!*a*zy*",
        "a*",
        "a*h*",
        "!a*jj*ab",
        "!a*jj*zy",
        "a*jj*fff*",
        "!a*jj*zy*",
/*        "!a*c*e*g*i*k*zy*", will completely destroy the performance*/
        nullptr
};

class JlibWildMatchCore : public JlibWildMatchBase
{
    CPPUNIT_TEST_SUITE(JlibWildMatchCore);
        CPPUNIT_TEST(testWildMatch);
    CPPUNIT_TEST_SUITE_END();

public:
    void testWildMatch()
    {
        testSet(10, patterns10, false);
        testSet(100, patterns100, false);
        testSet(1000, patternsLarge, false);
    }
};

CPPUNIT_TEST_SUITE_REGISTRATION(JlibWildMatchCore);
CPPUNIT_TEST_SUITE_NAMED_REGISTRATION(JlibWildMatchCore, "JlibWildMatchCore");


class JlibWildMatchTiming : public JlibWildMatchBase
{
    CPPUNIT_TEST_SUITE(JlibWildMatchTiming);
        CPPUNIT_TEST(testWildMatch);
    CPPUNIT_TEST_SUITE_END();

public:
    void testWildMatch()
    {
        testSet(10000, patternsLarge, true);
        testSet(100000, patternsLarge, true);
        testSet(1000000, patternsLarge, true);
    }
};

CPPUNIT_TEST_SUITE_REGISTRATION(JlibWildMatchTiming);
CPPUNIT_TEST_SUITE_NAMED_REGISTRATION(JlibWildMatchTiming, "JlibWildMatchTiming");


const EnumMapping mapping[] = {
        { 1, "one" },
        { 3, "three" },
        { 5, "five" },
        {0, nullptr }
};
const char * strings[] = { "zero", "one", "two", "three", "four", nullptr };
class JlibMapping : public CppUnit::TestFixture
{
    CPPUNIT_TEST_SUITE(JlibMapping);
        CPPUNIT_TEST(testEnum);
        CPPUNIT_TEST(testMatch);
    CPPUNIT_TEST_SUITE_END();

public:
    void testEnum()
    {
        CPPUNIT_ASSERT(streq("one", getEnumText(1, mapping)));
        CPPUNIT_ASSERT(streq("three", getEnumText(3, mapping)));
        CPPUNIT_ASSERT(streq("five", getEnumText(5, mapping)));
        CPPUNIT_ASSERT(streq("two", getEnumText(2, mapping, "two")));
        CPPUNIT_ASSERT(!getEnumText(2, mapping, nullptr));
        CPPUNIT_ASSERT_EQUAL(1, getEnum("one", mapping));
        CPPUNIT_ASSERT_EQUAL(3, getEnum("three", mapping));
        CPPUNIT_ASSERT_EQUAL(5, getEnum("five", mapping));
        CPPUNIT_ASSERT_EQUAL(99, getEnum("seven", mapping, 99));
    }
    void testMatch()
    {
        CPPUNIT_ASSERT_EQUAL(0U, matchString("zero", strings));
        CPPUNIT_ASSERT_EQUAL(1U, matchString("one", strings));
        CPPUNIT_ASSERT_EQUAL(4U, matchString("four", strings));
        CPPUNIT_ASSERT_EQUAL(UINT_MAX, matchString("ten", strings));
    }
};

CPPUNIT_TEST_SUITE_REGISTRATION(JlibMapping);
CPPUNIT_TEST_SUITE_NAMED_REGISTRATION(JlibMapping, "JlibMapping");

class JlibIPTTest : public CppUnit::TestFixture
{
    CPPUNIT_TEST_SUITE(JlibIPTTest);
        CPPUNIT_TEST(test);
        CPPUNIT_TEST(testMarkup);
        CPPUNIT_TEST(testRootArrayMarkup);
        CPPUNIT_TEST(testArrayMarkup);
        CPPUNIT_TEST(testMergeConfig);
        CPPUNIT_TEST(testRemoveReuse);
        CPPUNIT_TEST(testSpecialTags);
    CPPUNIT_TEST_SUITE_END();

public:
    void testArrayMarkup()
    {
            static constexpr const char * yamlFlowMarkup = R"!!({a: {
      b: valb,
      c: [valc],
      d: [vald1,vald2],
      e: [{x: valex1, y: valey1}],
      f: {x: valfx1, y: valfy1},
      g: [{x: valgx1, y: valgy1},{x: valgx2, y: valgy2}],
      h: !el valh,
      i: {
        j: {
          b: valb,
          c: [valc],
          d: [vald1,vald2],
          e: [{x: valex1, y: valey1}],
          f: {x: valfx1, y: valfy1},
          g: [{x: valgx1, y: valgy1},{x: valgx2, y: valgy2}],
          h: !el valh,
        },
        k: [{
          b: valb,
          c: [valc],
          d: [vald1,vald2],
          e: [{x: valex1, y: valey1}],
          f: {x: valfx1, y: valfy1},
          g: [{x: valgx1, y: valgy1},{x: valgx2, y: valgy2}],
          h: !el valh,
          }],
        l: [{
              b: valb,
              c: [valc],
              d: [vald1,vald2],
              e: [{x: valex1, y: valey1}],
              f: {x: valfx1, y: valfy1},
              g: [{x: valgx1, y: valgy1},{x: valgx2, y: valgy2}],
              h: !el valh,
          },
          {
              b: valb,
              c: [valc],
              d: [vald1,vald2],
              e: [{x: valex1, y: valey1}],
              f: {x: valfx1, y: valfy1},
              g: [{x: valgx1, y: valgy1},{x: valgx2, y: valgy2}],
              h: !el valh,
          }],
      }
    }
    }
    )!!";

            static constexpr const char * yamlBlockMarkup = R"!!(a:
  b: valb
  c:
  - valc
  d:
  - vald1
  - vald2
  e:
  - x: valex1
    y: valey1
  f:
    x: valfx1
    y: valfy1
  g:
  - x: valgx1
    y: valgy1
  - x: valgx2
    y: valgy2
  h: !el valh
  i:
    j:
      b: valb
      c:
      - valc
      d:
      - vald1
      - vald2
      e:
      - x: valex1
        y: valey1
      f:
        x: valfx1
        y: valfy1
      g:
      - x: valgx1
        y: valgy1
      - x: valgx2
        y: valgy2
      h: !el valh
    k:
    - b: valb
      c:
      - valc
      d:
      - vald1
      - vald2
      e:
      - x: valex1
        y: valey1
      f:
        x: valfx1
        y: valfy1
      g:
      - x: valgx1
        y: valgy1
      - x: valgx2
        y: valgy2
      h: !el valh
    l:
    - b: valb
      c:
      - valc
      d:
      - vald1
      - vald2
      e:
      - x: valex1
        y: valey1
      f:
        x: valfx1
        y: valfy1
      g:
      - x: valgx1
        y: valgy1
      - x: valgx2
        y: valgy2
      h: !el valh
    - b: valb
      c:
      - valc
      d:
      - vald1
      - vald2
      e:
      - x: valex1
        y: valey1
      f:
        x: valfx1
        y: valfy1
      g:
      - x: valgx1
        y: valgy1
      - x: valgx2
        y: valgy2
      h: !el valh
)!!";

            StringBuffer ml;

            Owned<IPropertyTree> yamlFlow = createPTreeFromYAMLString(yamlFlowMarkup, ipt_none, ptr_ignoreWhiteSpace, nullptr);
            toYAML(yamlFlow, ml.clear(), 0, YAML_SortTags|YAML_HideRootArrayObject);
            CPPUNIT_ASSERT(streq(ml, yamlBlockMarkup));

            Owned<IPropertyTree> yamlBlock = createPTreeFromYAMLString(yamlBlockMarkup, ipt_none, ptr_ignoreWhiteSpace, nullptr);
            toYAML(yamlBlock, ml.clear(), 0, YAML_SortTags|YAML_HideRootArrayObject);
            CPPUNIT_ASSERT(streq(ml, yamlBlockMarkup));
        }

    void testMergeConfig()
    {
            static constexpr const char * yamlLeft = R"!!({a: {
      b: gone,
      bk: kept,
      c: [gone],
      ck: [kept],
      d: [gone1,gone2],
      dk: [kept1,kept2],
      e: [{name: merged, x: gone, z: kept},{altname: merged, x: gone, z: kept},{name: kept, x: kept, y: kept}, {unnamed: kept, x: kept, y: kept}],
      ek: [{name: kept, x: kept, y: kept}, {unnamed: kept, x: kept, y: kept}],
      f: [{unnamed: gone, x: gone, y: gone}, {unnamed: gone2, x: gone2, y: gone2}],
      kept: {x: kept, y: kept},
      merged: {x: gone, z: kept}
      }
    }
)!!";

            static constexpr const char * yamlBlockLeft = R"!!(a:
  b: gone
  bk: kept
  c:
  - gone
  ck:
  - kept
  d:
  - gone1
  - gone2
  dk:
  - kept1
  - kept2
  e:
  - name: merged
    x: gone
    z: kept
  - altname: merged
    x: gone
    z: kept
  - name: kept
    x: kept
    y: kept
  - unnamed: kept
    x: kept
    y: kept
  ek:
  - name: kept
    x: kept
    y: kept
  - unnamed: kept
    x: kept
    y: kept
  f:
  - unnamed: gone
    x: gone
    y: gone
  - unnamed: gone2
    x: gone2
    y: gone2
  kept:
    x: kept
    y: kept
  merged:
    x: gone
    z: kept
)!!";

            static constexpr const char * yamlRight = R"!!({a: {
      b: updated,
      c: [added],
      d: [added1,added2],
      e: [{name: merged, x: updated, y: added},{altname: merged, x: updated, y: added},{name: added, x: added, y: added}, {unnamed: added, x: added, y: added}],
      f: [{unnamed: kept, x: kept, y: kept}, {unnamed: kept2, x: kept2, y: kept2}],
      added: {x: added, y: added},
      merged: {x: updated, y: added}
      }
    }
)!!";

            static constexpr const char * yamlBlockRight = R"!!(a:
  b: updated
  c:
  - added
  d:
  - added1
  - added2
  e:
  - name: merged
    x: updated
    y: added
  - altname: merged
    x: updated
    y: added
  - name: added
    x: added
    y: added
  - unnamed: added
    x: added
    y: added
  f:
  - unnamed: kept
    x: kept
    y: kept
  - unnamed: kept2
    x: kept2
    y: kept2
  added:
    x: added
    y: added
  merged:
    x: updated
    y: added
)!!";

            static constexpr const char * yamlMerged = R"!!(a:
  b: updated
  bk: kept
  added:
    x: added
    y: added
  c:
  - added
  ck:
  - kept
  d:
  - added1
  - added2
  dk:
  - kept1
  - kept2
  e:
  - name: merged
    x: updated
    y: added
    z: kept
  - altname: merged
    x: updated
    y: added
    z: kept
  - name: kept
    x: kept
    y: kept
  - unnamed: kept
    x: kept
    y: kept
  - name: added
    x: added
    y: added
  - unnamed: added
    x: added
    y: added
  ek:
  - name: kept
    x: kept
    y: kept
  - unnamed: kept
    x: kept
    y: kept
  f:
  - unnamed: kept
    x: kept
    y: kept
  - unnamed: kept2
    x: kept2
    y: kept2
  kept:
    x: kept
    y: kept
  merged:
    x: updated
    y: added
    z: kept
)!!";

        StringBuffer ml;

        Owned<IPropertyTree> treeLeft = createPTreeFromYAMLString(yamlLeft, ipt_none, ptr_ignoreWhiteSpace, nullptr);
        Owned<IPropertyTree> treeRight = createPTreeFromYAMLString(yamlRight, ipt_none, ptr_ignoreWhiteSpace, nullptr);
        mergeConfiguration(*treeLeft, *treeRight, "@altname");
        toYAML(treeLeft, ml.clear(), 0, YAML_SortTags|YAML_HideRootArrayObject);
        CPPUNIT_ASSERT(streq(ml, yamlMerged));

        Owned<IPropertyTree> treeBlockLeft = createPTreeFromYAMLString(yamlBlockLeft, ipt_none, ptr_ignoreWhiteSpace, nullptr);
        Owned<IPropertyTree> treeBlockRight = createPTreeFromYAMLString(yamlBlockRight, ipt_none, ptr_ignoreWhiteSpace, nullptr);
        mergeConfiguration(*treeBlockLeft, *treeBlockRight, "@altname");
        toYAML(treeBlockLeft, ml.clear(), 0, YAML_SortTags|YAML_HideRootArrayObject);
        CPPUNIT_ASSERT(streq(ml, yamlMerged));
    }

    void testRootArrayMarkup()
    {
        static constexpr const char * xmlMarkup = R"!!(<__array__>
 <__item__ a="val1a" b="val2a"/>
 <__item__ a="val1b" b="val2b"/>
 <__item__ a="val1c" b="val2c"/>
</__array__>
)!!";

        static constexpr const char * jsonMarkup = R"!!([
 {
  "@a": "val1a",
  "@b": "val2a"
 },
 {
  "@a": "val1b",
  "@b": "val2b"
 },
 {
  "@a": "val1c",
  "@b": "val2c"
 }
])!!";

        static constexpr const char * yamlMarkup = R"!!(- a: val1a
  b: val2a
- a: val1b
  b: val2b
- a: val1c
  b: val2c
)!!";

        Owned<IPropertyTree> xml = createPTreeFromXMLString(xmlMarkup, ipt_none, ptr_ignoreWhiteSpace, nullptr);
        Owned<IPropertyTree> yaml = createPTreeFromYAMLString(yamlMarkup, ipt_none, ptr_ignoreWhiteSpace, nullptr);
        Owned<IPropertyTree> json = createPTreeFromJSONString(jsonMarkup, ipt_none, ptr_ignoreWhiteSpace, nullptr);

        CPPUNIT_ASSERT(areMatchingPTrees(xml, json));
        CPPUNIT_ASSERT(areMatchingPTrees(xml, yaml));

        StringBuffer ml;
        toXML(xml, ml, 0, XML_Format|XML_SortTags);
        CPPUNIT_ASSERT(streq(ml, xmlMarkup));

        toYAML(xml, ml.clear(), 0, YAML_SortTags|YAML_HideRootArrayObject);
        CPPUNIT_ASSERT(streq(ml, yamlMarkup));

        toJSON(xml, ml.clear(), 0, JSON_Format|JSON_SortTags|JSON_HideRootArrayObject);
        CPPUNIT_ASSERT(streq(ml, jsonMarkup));
    }
    void testMarkup()
    {
        static constexpr const char * xmlMarkup = R"!!(  <__object__ attr1="attrval1" attr2="attrval2">
   <binmixed bin="1" xsi:type="SOAP-ENC:base64">
    CwAAAA==   </binmixed>
   <binsimple xsi:type="SOAP-ENC:base64">
    CwAAAA==   </binsimple>
   <element1>scalarvalue</element1>
   <item a="1"
         b="2"
         c="3"
         d="4"/>
   <item a="2"/>
   <item a="3"/>
   <scalars>
    <valX>x</valX>
    <valX>x</valX>
    <valY>y</valY>
    <valY>y</valY>
    <valZ>z</valZ>
   </scalars>
   <sub1 subattr1="sav1">
    sub1val
   </sub1>
   <sub2 subattr2="sav2">
    sub2val
   </sub2>
   <subX subattr3="sav3">
    subXval
   </subX>
   cpptestval
  </__object__>
)!!";
        static constexpr const char * yamlMarkup = R"!!(attr1: attrval1
attr2: attrval2
binmixed:
  bin: 1
  ^: !binary |-
    CwAAAA==
binsimple: !binary |-
  CwAAAA==
element1: !el scalarvalue
item:
- a: 1
  b: 2
  c: 3
  d: 4
- a: 2
- a: 3
scalars:
  valX:
  - x
  - x
  valY:
  - y
  - y
  valZ: !el z
sub1:
  subattr1: sav1
  ^: !el sub1val
sub2:
  subattr2: sav2
  ^: !el sub2val
subX:
  subattr3: sav3
  ^: !el subXval
^: !el cpptestval
)!!";

        static constexpr const char * jsonMarkup = R"!!({
   "@attr1": "attrval1",
   "@attr2": "attrval2",
   "binmixed": {
    "@bin": "1",
    "#valuebin": "CwAAAA=="
   },
   "binsimple": {
    "#valuebin": "CwAAAA=="
   },
   "element1": "scalarvalue",
   "item": [
    {
     "@a": "1",
     "@b": "2",
     "@c": "3",
     "@d": "4"
    },
    {
     "@a": "2"
    },
    {
     "@a": "3"
    }
   ],
   "scalars": {
    "valX": [
     "x",
     "x"
    ],
    "valY": [
     "y",
     "y"
    ],
    "valZ": "z"
   },
   "sub1": {
    "@subattr1": "sav1",
    "#value": "sub1val"
   },
   "sub2": {
    "@subattr2": "sav2",
    "#value": "sub2val"
   },
   "subX": {
    "@subattr3": "sav3",
    "#value": "subXval"
   },
   "#value": "cpptestval"
  })!!";

        Owned<IPropertyTree> xml = createPTreeFromXMLString(xmlMarkup, ipt_none, ptr_ignoreWhiteSpace, nullptr);
        Owned<IPropertyTree> yaml = createPTreeFromYAMLString(yamlMarkup, ipt_none, ptr_ignoreWhiteSpace, nullptr);
        Owned<IPropertyTree> json = createPTreeFromJSONString(jsonMarkup, ipt_none, ptr_ignoreWhiteSpace, nullptr);

        CPPUNIT_ASSERT(areMatchingPTrees(xml, yaml));
        CPPUNIT_ASSERT(areMatchingPTrees(xml, json));

        //if we want the final compares to be less fragile (test will have to be updated if formatting changes) we could reparse and compare trees again
        StringBuffer ml;
        toXML(xml, ml, 2, XML_Format|XML_SortTags);
        CPPUNIT_ASSERT(streq(ml, xmlMarkup));

        toYAML(yaml, ml.clear(), 2, YAML_SortTags|YAML_HideRootArrayObject);
        CPPUNIT_ASSERT(streq(ml, yamlMarkup));

        toJSON(json, ml.clear(), 2, JSON_Format|JSON_SortTags|JSON_HideRootArrayObject);
        CPPUNIT_ASSERT(streq(ml, jsonMarkup));
    }
    void test()
    {
        Owned<IPropertyTree> testTree = createPTreeFromXMLString(
                "<cpptest attr1='attrval1' attr2='attrval2'>"
                " <sub1 subattr1='sav1'>sub1val</sub1>"
                " <sub2 subattr2='sav2'>sub2val</sub2>"
                " <subX subattr3='sav3'>subXval</subX>"
                " <item a='1' b='2' c='3' d='4'/>"
                " <item a='2'/>"
                " <item a='3'/>"
                " <array>"
                "  <valX>x</valX>"
                "  <valX>x</valX>"
                "  <valY>y</valY>"
                "  <valY>y</valY>"
                "  <valZ>z</valZ>"
                " </array>"
                " <binprop bin='1' xsi:type='SOAP-ENC:base64'>CwAAAA==</binprop>"
                "cpptestval"
                "</cpptest>");
        MemoryBuffer mb;
        byte * data = (byte *)mb.reserveTruncate(4*1024+1); // Must be > PTREE_COMPRESS_THRESHOLD (see top of jptree.cpp)
        for (unsigned i=0; i < mb.length(); i++)
            data[i] = (byte)i;

        testTree->addProp("binprop/subbinprop", "nonbinval1");
        testTree->addPropBin("binprop/subbinprop", mb.length(), mb.toByteArray());
        testTree->addProp("binprop/subbinprop", "nonbinval2");
        testTree->addPropBin("binprop/subbinprop", mb.length(), mb.toByteArray());

        // test some sets in prep. for 'get' tests
        CPPUNIT_ASSERT(testTree->renameProp("subX", "subY"));
        IPropertyTree *subY = testTree->queryPropTree("subY");
        CPPUNIT_ASSERT(testTree->renameTree(subY, "sub3"));

        IPropertyTree *subtest = testTree->setPropTree("subtest");
        subtest = testTree->addPropTree("subtest", createPTree());
        CPPUNIT_ASSERT(subtest != nullptr);
        subtest = testTree->queryPropTree("subtest[2]");
        CPPUNIT_ASSERT(subtest != nullptr);
        subtest->setProp("str", "str1");
        subtest->addProp("str", "str2");
        subtest->appendProp("str[2]", "-more");

        subtest->setPropBool("bool", true);
        subtest->addPropBool("bool", false);

        subtest->setPropInt("int", 1);
        subtest->addPropInt("int", 2);

        subtest->setPropInt64("int64", 1);
        subtest->addPropInt64("int64", 2);

        mb.clear().append("binstr1");
        subtest->setPropBin("bin", mb.length(), mb.toByteArray());
        mb.clear().append("binstr2");
        subtest->addPropBin("bin", mb.length(), mb.toByteArray());
        mb.clear().append("-more");
        subtest->appendPropBin("bin[1]", mb.length(), mb.toByteArray());


        // position insertion.
        testTree->addProp("newprop", "v1");
        testTree->addProp("newprop", "v2");
        testTree->addProp("newprop[2]", "v3");
        CPPUNIT_ASSERT(streq("v3", testTree->queryProp("newprop[2]")));

        CPPUNIT_ASSERT(testTree->hasProp("sub1"));
        CPPUNIT_ASSERT(testTree->hasProp("sub1/@subattr1"));
        CPPUNIT_ASSERT(testTree->hasProp("sub2/@subattr2"));
        CPPUNIT_ASSERT(testTree->hasProp("@attr1"));
        CPPUNIT_ASSERT(!testTree->isBinary("@attr1"));
        CPPUNIT_ASSERT(!testTree->isBinary("sub1"));
        CPPUNIT_ASSERT(testTree->isBinary("binprop"));
        CPPUNIT_ASSERT(!testTree->isCompressed("binprop"));
        CPPUNIT_ASSERT(!testTree->isBinary("binprop/subbinprop[1]"));
        CPPUNIT_ASSERT(testTree->isBinary("binprop/subbinprop[2]"));
        CPPUNIT_ASSERT(!testTree->isCompressed("binprop/subbinprop[3]"));
        CPPUNIT_ASSERT(testTree->isCompressed("binprop/subbinprop[4]"));

        // testing if subX was renamed correctly
        CPPUNIT_ASSERT(!testTree->hasProp("subX"));
        CPPUNIT_ASSERT(!testTree->hasProp("subY"));
        CPPUNIT_ASSERT(testTree->hasProp("sub3"));

        StringBuffer astr;
        CPPUNIT_ASSERT(testTree->getProp("sub1", astr));
        CPPUNIT_ASSERT(streq("sub1val", astr.str()));
        CPPUNIT_ASSERT(streq("sub2val", testTree->queryProp("sub2")));

        subtest = testTree->queryPropTree("subtest[2]");
        CPPUNIT_ASSERT(subtest != nullptr);

        CPPUNIT_ASSERT(subtest->getPropBool("bool[1]"));
        CPPUNIT_ASSERT(!subtest->getPropBool("bool[2]"));

        CPPUNIT_ASSERT(1 == subtest->getPropInt("int[1]"));
        CPPUNIT_ASSERT(2 == subtest->getPropInt("int[2]"));

        CPPUNIT_ASSERT(1 == subtest->getPropInt64("int64[1]"));
        CPPUNIT_ASSERT(2 == subtest->getPropInt64("int64[2]"));

        subtest->getPropBin("bin[1]", mb.clear());
        const char *ptr = (const char *)mb.toByteArray();
        CPPUNIT_ASSERT(streq("binstr1", ptr)); // NB: null terminator was added at set time.
        CPPUNIT_ASSERT(streq("-more", ptr+strlen("binstr1")+1)); // NB: null terminator was added at set time.
        subtest->getPropBin("bin[2]", mb.clear());
        CPPUNIT_ASSERT(streq("binstr2", mb.toByteArray())); // NB: null terminator was added at set time.

        CPPUNIT_ASSERT(testTree->hasProp("subtest/bin[2]"));
        CPPUNIT_ASSERT(testTree->removeProp("subtest/bin[2]"));
        CPPUNIT_ASSERT(!testTree->hasProp("subtest/bin[2]"));

        CPPUNIT_ASSERT(testTree->hasProp("subtest"));
        CPPUNIT_ASSERT(testTree->removeTree(subtest)); // this is subtest[2]
        subtest = testTree->queryPropTree("subtest"); // now just 1
        CPPUNIT_ASSERT(testTree->removeTree(subtest));
        CPPUNIT_ASSERT(!testTree->hasProp("subtest"));

        IPropertyTree *item3 = testTree->queryPropTree("item[@a='3']");
        CPPUNIT_ASSERT(nullptr != item3);
        CPPUNIT_ASSERT(2 == testTree->queryChildIndex(item3));

        CPPUNIT_ASSERT(streq("item", item3->queryName()));

        Owned<IPropertyTreeIterator> iter = testTree->getElements("item");
        unsigned a=1;
        ForEach(*iter)
        {
            CPPUNIT_ASSERT(a == iter->query().getPropInt("@a"));
            ++a;
        }

        Owned<IAttributeIterator> attrIter = testTree->queryPropTree("item[1]")->getAttributes();
        CPPUNIT_ASSERT(4 == attrIter->count());
        unsigned i = 0;
        ForEach(*attrIter)
        {
            const char *name = attrIter->queryName();
            const char *val = attrIter->queryValue();
            CPPUNIT_ASSERT('a'+i == *(name+1));
            CPPUNIT_ASSERT('1'+i == *val);
            ++i;
        }

        IPropertyTree *array = testTree->queryPropTree("array");
        CPPUNIT_ASSERT(array != nullptr);
        CPPUNIT_ASSERT(array->hasChildren());
        CPPUNIT_ASSERT(3 == array->numUniq());
        CPPUNIT_ASSERT(5 == array->numChildren());

        CPPUNIT_ASSERT(!testTree->isCaseInsensitive());
        CPPUNIT_ASSERT(3 == testTree->getCount("sub*"));

        testTree->addPropInt("newitem", 1);
        testTree->addPropInt("newitem", 2);
        testTree->addPropInt("./newitem", 3);
        testTree->addPropInt("././newitem", 4);

        Owned<IPropertyTreeIterator> xIter = testTree->getElements("./newitem");
        unsigned match=1;
        ForEach(*xIter)
        {
            CPPUNIT_ASSERT(match == xIter->query().getPropInt(nullptr));
            ++match;
        }
    }
    void testRemoveReuse()
    {
        Owned<IPropertyTree> t = createPTree();
        t->addPropInt("a", 1);
        t->addPropInt("a", 2);
        Owned<IPropertyTree> a1 = t->getPropTree("a[1]");
        Owned<IPropertyTree> a2 = t->getPropTree("a[2]");
        CPPUNIT_ASSERT(t->removeProp("a[2]"));
        CPPUNIT_ASSERT(t->removeProp("a"));
        CPPUNIT_ASSERT(!a1->isArray(nullptr));
        CPPUNIT_ASSERT(!a2->isArray(nullptr));
        IPropertyTree *na2 = t->addPropTree("na", a2.getClear());
        CPPUNIT_ASSERT(!na2->isArray(nullptr));
        IPropertyTree *na1 = t->addPropTree("na", a1.getClear());
        CPPUNIT_ASSERT(na1->isArray(nullptr));
        CPPUNIT_ASSERT(na2->isArray(nullptr));
    }
    void testPtreeEncode(const char *input, const char *expected=nullptr)
    {
        static unsigned id = 0;
        StringBuffer encoded;
        encodePTreeName(encoded, input);
        StringBuffer decoded;
        decodePtreeName(decoded, encoded.str());
        //DBGLOG("\nptree name[%d]: %s --> %s --> %s", id++, input, encoded.str(), decoded.str());
        CPPUNIT_ASSERT(streq(input, decoded.str()));
        if (expected)
        {
            CPPUNIT_ASSERT(streq(expected, encoded.str()));
        }
    }
    void testSpecialTags()
    {
        try {
        //Check a null tag is supported and preserved.
        static constexpr const char * jsonEmptyNameMarkup = R"!!({
   "": "default",
   "end": "x"
  })!!";

            Owned<IPropertyTree> json = createPTreeFromJSONString(jsonEmptyNameMarkup, ipt_none, ptr_ignoreWhiteSpace, nullptr);

            //if we want the final compares to be less fragile (test will have to be updated if formatting changes) we could reparse and compare trees again
            StringBuffer ml;
            toJSON(json, ml.clear(), 2, JSON_Format|JSON_SortTags|JSON_HideRootArrayObject);
            CPPUNIT_ASSERT(streq(ml, jsonEmptyNameMarkup));

            testPtreeEncode("@a/b*c=d\\e.f", "@a_fb_x2A_c_x3D_d_be.f");
            testPtreeEncode("A/B*C=D\\E.F", "A_fB_x2A_C_x3D_D_bE.F");
            testPtreeEncode("_x123_blue.berry", "__x123__blue.berry");
            testPtreeEncode("_>>_here_**", "___x3E3E___here___x2A2A_");
            testPtreeEncode("出/售\\耐\"'久", "出_f售_b耐_Q_q久");
            testPtreeEncode("@出售'\"耐久", "@_xE587BAE594AE__q_Q_xE88090E4B985_");
            testPtreeEncode("出售耐久", "出售耐久");
            testPtreeEncode("@出/售\\耐'久", "@_xE587BA__f_xE594AE__b_xE88090__q_xE4B985_");
            testPtreeEncode("出/售\\耐'久", "出_f售_b耐_q久");
            testPtreeEncode("space space", "space_sspace");

            static constexpr const char * jsonMarkup = R"!!(
{
    "Nothing_toEncodeHere": {
        "@attributes_need_unicode_encoded_出售耐久": "encode",
        "but_elements_support_it_出售耐久": "no encode",
        "e出\\n售耐/久@Aa_a": {
        "@\\naa_bb食品并/林": "atvalue",
        "abc/d @ \"e'f": ["value"],
        "": "noname"
        }
    }
}
)!!";

            static constexpr const char * yamlMarkup = R"!!(
Nothing_toEncodeHere:
  attributes_need_unicode_encoded_出售耐久: "encode"
  but_elements_support_it_出售耐久: ["no encode"]
  "e出\\n售耐/久@Aa_a":
    "\\naa_bb食品并/林": "atvalue"
    "abc/d @ \"e'f": ["value"]
    "": [noname]
)!!";

            static constexpr const char * toXMLOutput = R"!!(<Nothing_toEncodeHere attributes__need__unicode__encoded___xE587BAE594AEE88090E4B985_="encode">
 <but_elements_support_it_出售耐久>no encode</but_elements_support_it_出售耐久>
 <e出_bn售耐_f久_aAa__a _bnaa__bb_xE9A39FE59381E5B9B6__f_xE69E97_="atvalue">
  <_0>noname</_0>
  <abc_fd_s_a_s_Qe_qf>value</abc_fd_s_a_s_Qe_qf>
 </e出_bn售耐_f久_aAa__a>
</Nothing_toEncodeHere>
)!!";

            static constexpr const char * toJSONOutput = R"!!({
 "Nothing_toEncodeHere": {
  "@attributes_need_unicode_encoded_出售耐久": "encode",
  "but_elements_support_it_出售耐久": "no encode",
  "e出\n售耐/久@Aa_a": {
   "@\naa_bb食品并/林": "atvalue",
   "": "noname",
   "abc/d @ "e'f": "value"
  }
 }
})!!";

            static constexpr const char * toYAMLOutput = R"!!(Nothing_toEncodeHere:
  attributes_need_unicode_encoded_出售耐久: encode
  but_elements_support_it_出售耐久:
  - no encode
  e出\n售耐/久@Aa_a:
    \naa_bb食品并/林: atvalue
    '':
    - noname
    abc/d @ "e'f:
    - value
)!!";

            Owned<IPropertyTree> jsonTree = createPTreeFromJSONString(jsonMarkup);
            IPropertyTree *xmlRoot = jsonTree->queryPropTree("*[1]");
            toXML(xmlRoot, ml.clear(), 0, XML_SortTags|XML_Format);
            //printf("\nJSONXML:\n%s\n", ml.str());
            CPPUNIT_ASSERT(streq(toXMLOutput, ml.str()));
            toJSON(jsonTree, ml.clear(), 0, JSON_SortTags|JSON_HideRootArrayObject|JSON_Format);
            //printf("\nJSON:\n%s\n", ml.str());
            CPPUNIT_ASSERT(streq(toJSONOutput, ml.str()));

            Owned<IPropertyTree> yamlTree = createPTreeFromYAMLString(yamlMarkup);
            xmlRoot = jsonTree->queryPropTree("*[1]");
            toXML(xmlRoot, ml.clear(), 0, XML_SortTags|XML_Format);
            //printf("\nYAMLXML:\n%s\n", ml.str());
            CPPUNIT_ASSERT(streq(toXMLOutput, ml.str()));
            toYAML(yamlTree, ml.clear(), 0, YAML_SortTags|YAML_HideRootArrayObject);
            //printf("\nYAML:\n%s\n", ml.str());
            CPPUNIT_ASSERT(streq(toYAMLOutput, ml.str()));

//build xpath test
            static constexpr const char * jsonMarkupForXpathTest = R"!!(
{
  "A": {
    "B": {
      "@a/b.@100": "encoded attribute found",
      "x\\y~Z@W": "encoded element found",
      "rst": "element found",
      "q_n_a": "underscore element found",
      "element出": "xpath does not support unicode?"
        }
    }
}
)!!";

            Owned<IPropertyTree> jsonTreeForXpathTest = createPTreeFromJSONString(jsonMarkupForXpathTest);

            StringBuffer xpath;
            appendPTreeXPathName(xpath.set("A/B/"), "@a/b.@100"); //attribute will be encoded
            const char *val = jsonTreeForXpathTest->queryProp(xpath);
            CPPUNIT_ASSERT(val && streq(val, "encoded attribute found")); //xpath works for unicode here because for attributes it gets encoded

            appendPTreeXPathName(xpath.set("A/B/"), "x\\y~Z@W"); //element will be encoded
            val = jsonTreeForXpathTest->queryProp(xpath);
            CPPUNIT_ASSERT(val && streq(val, "encoded element found"));

            appendPTreeXPathName(xpath.set("A/B/"), "rst"); //will not be encoded
            val = jsonTreeForXpathTest->queryProp(xpath);
            CPPUNIT_ASSERT(val && streq(val, "element found"));

            appendPTreeXPathName(xpath.set("A/B/"), "q_n_a"); //will not be encoded
            val = jsonTreeForXpathTest->queryProp(xpath);
            CPPUNIT_ASSERT(val && streq(val, "underscore element found"));

            appendPTreeXPathName(xpath.set("A/B/"), "element出"); //will not be encoded (elements support unicode)
            val = jsonTreeForXpathTest->queryProp(xpath);
            CPPUNIT_ASSERT(!val); //PTree can hold unicode in element names but perhaps xpath can not access it?
        }
        catch (IException *e)
        {
            StringBuffer msg;
            printf("\nPTREE: Exception %d - %s", e->errorCode(), e->errorMessage(msg).str());
            EXCLOG(e, nullptr);
            throw;
        }
    }
};

CPPUNIT_TEST_SUITE_REGISTRATION(JlibIPTTest);
CPPUNIT_TEST_SUITE_NAMED_REGISTRATION(JlibIPTTest, "JlibIPTTest");



#include "jdebug.hpp"
#include "jmutex.hpp"


class AtomicTimingTest : public CppUnit::TestFixture
{
    CPPUNIT_TEST_SUITE(AtomicTimingTest);
        CPPUNIT_TEST(runAllTests);
    CPPUNIT_TEST_SUITE_END();

public:

    class CasCounter
    {
    public:
        CasCounter() = default;
        CasCounter(unsigned __int64 _value) : value{_value} {}

        operator unsigned __int64() { return value; }
        unsigned __int64 operator = (unsigned __int64 _value)
        {
            value = _value;
            return _value;
        }

        unsigned __int64 operator ++(int)
        {
            unsigned __int64 expected = value.load();
            while (!value.compare_exchange_weak(expected, expected + 1))
            {
            }
            return expected+1;
        }

        std::atomic<unsigned __int64> value = { 0 };
    };

    template <typename LOCK, typename BLOCK, typename COUNTER, unsigned NUMVALUES, unsigned NUMLOCKS>
    class LockTester
    {
    public:
        LockTester()
        {
            value1 = 0;
        }

        class LockTestThread : public Thread
        {
        public:
            LockTestThread(Semaphore & _startSem, Semaphore & _endSem, LOCK & _lock1, COUNTER & _value1, LOCK & _lock2, COUNTER * _extraValues, unsigned _numIterations)
                : startSem(_startSem), endSem(_endSem),
                  lock1(_lock1), value1(_value1),
                  lock2(_lock2), extraValues(_extraValues),
                  numIterations(_numIterations)
            {
            }

            virtual void execute()
            {
                {
                    BLOCK block(lock1);
                    value1++;
                    if (NUMVALUES >= 2)
                        extraValues[1]++;
                    if (NUMVALUES >= 3)
                        extraValues[2]++;
                    if (NUMVALUES >= 4)
                        extraValues[3]++;
                    if (NUMVALUES >= 5)
                        extraValues[4]++;
                }
                if (NUMLOCKS == 2)
                {
                    BLOCK block(lock2);
                    extraValues[1]++;
                }
            }

            virtual int run()
            {
                startSem.wait();
                for (unsigned i = 0; i < numIterations; i++)
                    execute();
                endSem.signal();
                return 0;
            }

        protected:
            Semaphore & startSem;
            Semaphore & endSem;
            LOCK & lock1;
            LOCK & lock2;
            COUNTER & value1;
            COUNTER * extraValues;
            const unsigned numIterations;
        };

        unsigned __int64 run(const char * title, unsigned numThreads, unsigned numIterations)
        {
            value1 = 0;
            for (unsigned ix = 1; ix < NUMVALUES; ix++)
                extraValues[ix] = 0;
            for (unsigned i = 0; i < numThreads; i++)
            {
                LockTestThread * next = new LockTestThread(startSem, endSem, lock, value1, lock, extraValues, numIterations);
                threads.append(*next);
                next->start();
            }

            cycle_t startCycles = get_cycles_now();
            startSem.signal(numThreads);
            for (unsigned i2 = 0; i2 < numThreads; i2++)
                endSem.wait();
            cycle_t endCycles = get_cycles_now();
            unsigned __int64 expected = (unsigned __int64)numIterations * numThreads;
            unsigned __int64 averageTime = cycle_to_nanosec(endCycles - startCycles) / (numIterations * numThreads);
            DBGLOG("%s@%u/%u threads(%u) %" I64F "uns/iteration lost(%" I64F "d)", title, NUMVALUES, NUMLOCKS, numThreads, averageTime, expected - value1);
            for (unsigned i3 = 0; i3 < numThreads; i3++)
                threads.item(i3).join();
            return averageTime;
        }

    protected:
        IArrayOf<LockTestThread> threads;
        Semaphore startSem;
        Semaphore endSem;
        LOCK lock;
        COUNTER value1;
        COUNTER extraValues[NUMVALUES];
    };

    #define DO_TEST(LOCK, CLOCK, COUNTER, NUMVALUES, NUMLOCKS)   \
    { \
        const char * title = #LOCK "," #COUNTER;\
        LockTester<LOCK, CLOCK, COUNTER, NUMVALUES, NUMLOCKS> tester;\
        uncontendedTimes.append(tester.run(title, 1, numIterations));\
        minorTimes.append(tester.run(title, 2, numIterations));\
        typicalTimes.append(tester.run(title, numCores / 2, numIterations));\
        tester.run(title, numCores, numIterations);\
        tester.run(title, numCores + 1, numIterations);\
        contendedTimes.append(tester.run(title, numCores * 2, numIterations));\
    }

    //Use to common out a test
    #define XDO_TEST(LOCK, CLOCK, COUNTER, NUMVALUES, NUMLOCKS)   \
    { \
        uncontendedTimes.append(0);\
        minorTimes.append(0);\
        typicalTimes.append(0);\
        contendedTimes.append(0);\
    }


    class Null
    {};

    const unsigned numIterations = 1000000;
    const unsigned numCores = std::max(getAffinityCpus(), 16U);
    void runAllTests()
    {
        DO_TEST(CriticalSection, CriticalBlock, unsigned __int64, 1, 1);
        DO_TEST(CriticalSection, CriticalBlock, unsigned __int64, 2, 1);
        DO_TEST(CriticalSection, CriticalBlock, unsigned __int64, 5, 1);
        DO_TEST(CriticalSection, CriticalBlock, unsigned __int64, 1, 2);
        DO_TEST(SpinLock, SpinBlock, unsigned __int64, 1, 1);
        DO_TEST(SpinLock, SpinBlock, unsigned __int64, 2, 1);
        DO_TEST(SpinLock, SpinBlock, unsigned __int64, 5, 1);
        DO_TEST(SpinLock, SpinBlock, unsigned __int64, 1, 2);
        DO_TEST(Null, Null, std::atomic<unsigned __int64>, 1, 1);
        DO_TEST(Null, Null, std::atomic<unsigned __int64>, 2, 1);
        DO_TEST(Null, Null, std::atomic<unsigned __int64>, 5, 1);
        DO_TEST(Null, Null, std::atomic<unsigned __int64>, 1, 2);
        DO_TEST(Null, Null, RelaxedAtomic<unsigned __int64>, 1, 1);
        DO_TEST(Null, Null, RelaxedAtomic<unsigned __int64>, 5, 1);
        DO_TEST(Null, Null, CasCounter, 1, 1);
        DO_TEST(Null, Null, CasCounter, 5, 1);
        DO_TEST(Null, Null, unsigned __int64, 1, 1);
        DO_TEST(Null, Null, unsigned __int64, 2, 1);
        DO_TEST(Null, Null, unsigned __int64, 5, 1);

        //Read locks will fail to prevent values being lost, but the timings are useful in comparison with CriticalSection
        DO_TEST(ReadWriteLock, ReadLockBlock, unsigned __int64, 1, 1);
        DO_TEST(ReadWriteLock, ReadLockBlock, unsigned __int64, 2, 1);
        DO_TEST(ReadWriteLock, ReadLockBlock, unsigned __int64, 5, 1);
        DO_TEST(ReadWriteLock, ReadLockBlock, unsigned __int64, 1, 2);
        DO_TEST(ReadWriteLock, WriteLockBlock, unsigned __int64, 1, 1);
        DO_TEST(ReadWriteLock, WriteLockBlock, unsigned __int64, 2, 1);
        DO_TEST(ReadWriteLock, WriteLockBlock, unsigned __int64, 5, 1);
        DO_TEST(ReadWriteLock, WriteLockBlock, unsigned __int64, 1, 2);

        DBGLOG("Summary");
        summariseTimings("Uncontended", uncontendedTimes);
        summariseTimings("Minor", minorTimes);
        summariseTimings("Typical", typicalTimes);
        summariseTimings("Over", contendedTimes);
    }

    void summariseTimings(const char * option, UInt64Array & times)
    {
        DBGLOG("%11s 1x: cs(%3" I64F "u) spin(%3" I64F "u) atomic(%3" I64F "u) ratomic(%3" I64F "u) cas(%3" I64F "u) rd(%3" I64F "u) wr(%3" I64F "u)   "
                    "5x: cs(%3" I64F "u) spin(%3" I64F "u) atomic(%3" I64F "u) ratomic(%3" I64F "u) cas(%3" I64F "u) rd(%3" I64F "u) wr(%3" I64F "u)", option,
                    times.item(0), times.item(4), times.item(8), times.item(12), times.item(14), times.item(19), times.item(23),
                    times.item(2), times.item(6), times.item(10), times.item(13), times.item(15), times.item(21), times.item(25));
    }

private:
    UInt64Array uncontendedTimes;
    UInt64Array minorTimes;
    UInt64Array typicalTimes;
    UInt64Array contendedTimes;
};

CPPUNIT_TEST_SUITE_REGISTRATION(AtomicTimingTest);
CPPUNIT_TEST_SUITE_NAMED_REGISTRATION(AtomicTimingTest, "AtomicTimingStressTest");


//=====================================================================================================================

class MachineInfoTimingTest : public CppUnit::TestFixture
{
    CPPUNIT_TEST_SUITE(MachineInfoTimingTest);
        CPPUNIT_TEST(runAllTests);
    CPPUNIT_TEST_SUITE_END();

public:

    void getSystemTiming()
    {
        const unsigned num = 10000;
        SystemInfo temp;
        CCycleTimer timer;
        for (unsigned i=0; i < num; i++)
            temp.update(ReadAllInfo);
        DBGLOG("Time to get system cpu activity = %" I64F "uns", timer.elapsedNs()/num);
    }
    void getProcessTiming()
    {
        const unsigned num = 10000;
        ProcessInfo temp;
        CCycleTimer timer;
        for (unsigned i=0; i < num; i++)
            temp.update(ReadAllInfo);
        DBGLOG("Time to get process cpu activity = %" I64F "uns", timer.elapsedNs()/num);
    }
    void runAllTests()
    {
        getSystemTiming();
        getSystemTiming(); // Second call seems to be faster - so more representative
        getProcessTiming();
        getProcessTiming(); // Second call seems to be faster - so more representative

        SystemInfo prevSystem;
        ProcessInfo prevProcess;
        ProcessInfo curProcess(ReadAllInfo);
        SystemInfo curSystem(ReadAllInfo);
        volatile unsigned x = 0;
        for (unsigned i=0; i < 10; i++)
        {
            prevProcess = curProcess;
            prevSystem = curSystem;
            curProcess.update(ReadAllInfo);
            curSystem.update(ReadAllInfo);
            SystemProcessInfo deltaProcess = curProcess - prevProcess;
            SystemProcessInfo deltaSystem = curSystem - prevSystem;
            if (deltaSystem.getTotalNs())
            {
                DBGLOG(" System: User(%u) System(%u) Total(%u) %u%% Ctx(%" I64F "u)  ",
                        (unsigned)(deltaSystem.getUserNs() / 1000000), (unsigned)(deltaSystem.getSystemNs() / 1000000), (unsigned)(deltaSystem.getTotalNs() / 1000000),
                        (unsigned)((deltaSystem.getUserNs() * 100) / deltaSystem.getTotalNs()), deltaSystem.getNumContextSwitches());
                DBGLOG(" Process: User(%u) System(%u) Total(%u) %u%% Ctx(%" I64F "u)",
                        (unsigned)(deltaProcess.getUserNs() / 1000000), (unsigned)(deltaProcess.getSystemNs() / 1000000), (unsigned)(deltaProcess.getTotalNs() / 1000000),
                        (unsigned)((deltaProcess.getUserNs() * 100) / deltaSystem.getTotalNs()), deltaProcess.getNumContextSwitches());
            }

            for (unsigned j=0; j < i*100000000; j++)
                x += j*j;
            Sleep(1000);
        }
    }

};

CPPUNIT_TEST_SUITE_REGISTRATION(MachineInfoTimingTest);
CPPUNIT_TEST_SUITE_NAMED_REGISTRATION(MachineInfoTimingTest, "MachineInfoTimingTest");




class JlibIOTest : public CppUnit::TestFixture
{
    CPPUNIT_TEST_SUITE(JlibIOTest);
        CPPUNIT_TEST(test);
    CPPUNIT_TEST_SUITE_END();

public:
    void test()
    {
        unsigned numTestLines = 1000;

        const char *newlines[] = { "\n", "\r\n" };

        for (unsigned pEol=0; pEol<2; pEol++) // twice, once for preserveEols=false, once for preserveEols=true
        {
            for (unsigned nl=0; nl<2; nl++) // twice, once for each type of newline
            {
                const char *testTxt = " : Some random text for test line";
                OwnedIFile iFile = createIFile("JlibIOTest.txt");
                CRC32 writeCrc, readCrc;
                {
                    OwnedIFileIO iFileIO = iFile->open(IFOcreate);
                    OwnedIFileIOStream stream = createIOStream(iFileIO);
                    for (unsigned l=0; l<numTestLines; l++)
                    {
                        VStringBuffer line("%u%s%s", l+1, testTxt, newlines[nl]);
                        stream->write(line.length(), line.str());
                        writeCrc.tally(line.length(), line.str());
                    }
                }

                {
                    OwnedIFileIO iFileIO = iFile->open(IFOread);
                    OwnedIFileIOStream stream = createIOStream(iFileIO); // NB: unbuffered
                    Owned<IStreamLineReader> lineReader = createLineReader(stream, 0==pEol, strlen(testTxt)); // NB: deliberately make chunkSize small so will end up having to read more
                    while (true)
                    {
                        StringBuffer line;
                        if (!lineReader->readLine(line))
                        {
                            if (pEol==1)
                                line.append(newlines[nl]);
                            readCrc.tally(line.length(), line.str());
                        }
                        else
                            break;
                    }
                }
                CPPUNIT_ASSERT(writeCrc.get() == readCrc.get());
            }
        }
    }
};

CPPUNIT_TEST_SUITE_REGISTRATION(JlibIOTest);
CPPUNIT_TEST_SUITE_NAMED_REGISTRATION(JlibIOTest, "JlibIOTest");


class JlibCompressionTestsStress : public CppUnit::TestFixture
{
    CPPUNIT_TEST_SUITE(JlibCompressionTestsStress);
        CPPUNIT_TEST(test);
    CPPUNIT_TEST_SUITE_END();

    static constexpr size32_t sz = 100*0x100000; // 100MB
    enum CompressOpt { RowCompress, AllRowCompress, BlockCompress, CompressToBuffer };
public:
    void test()
    {
        try
        {
            MemoryBuffer src;
            src.ensureCapacity(sz);
            const char *aesKey = "012345678901234567890123";
            Owned<ICompressHandlerIterator> iter = getCompressHandlerIterator();

            StringBuffer tmp;
            unsigned card = 0;
            size32_t rowSz = 0;
            while (true)
            {
                size32_t cLen = src.length();
                if (cLen > sz)
                    break;
                src.append(cLen);
                tmp.clear().appendf("%10u", cLen);
                src.append(tmp.length(), tmp.str());
                src.append(++card % 52);
                src.append(crc32((const char *)&cLen, sizeof(cLen), 0));
                unsigned ccrc = crc32((const char *)&card, sizeof(card), 0);
                tmp.clear().appendf("%10u", ccrc);
                src.append(tmp.length(), tmp.str());
                tmp.clear().appendf("%20u", (++card % 10));
                src.append(tmp.length(), tmp.str());
                if (0 == rowSz)
                    rowSz = src.length();
                else
                {
                    dbgassertex(0 == (src.length() % rowSz));
                }
            }

            DBGLOG("Algorithm(options)  || Comp(ms) || Deco(ms) || 200MB/s (w,r)   || 1GB/s (w,r)     || 5GB/s (w,r)     || Ratio [cLen]");
            DBGLOG("                    ||          ||          || 2Gb/s           || 10Gb/s          || 50Gb/s          ||");

            unsigned time200MBs = transferTimeMs(sz, 200000000);
            unsigned time1GBs = transferTimeMs(sz, 1000000000);
            unsigned time5GBs = transferTimeMs(sz, 5000000000);
            DBGLOG("%19s || %8u || %8u || %4u(%4u,%4u) || %4u(%4u,%4u) || %4u(%4u,%4u) || %5.2f [%u]", "uncompressed", 0, 0,
                time200MBs, time200MBs, time200MBs, time1GBs, time1GBs, time1GBs, time5GBs, time5GBs, time5GBs, 1.0, sz);
            ForEach(*iter)
            {
                ICompressHandler &handler = iter->query();
                const char * type = handler.queryType();
                //Ignore unusual compressors with no expanders...
                if (strieq(type, "randrow"))
                    continue;
                const char * options = streq("AES", handler.queryType()) ? aesKey: "";
                if (streq(type, "LZ4HC"))
                {
                    testCompressor(handler, "hclevel=3", rowSz, src.length(), src.bytes(), RowCompress);
                    testCompressor(handler, "hclevel=4", rowSz, src.length(), src.bytes(), RowCompress);
                    testCompressor(handler, "hclevel=5", rowSz, src.length(), src.bytes(), RowCompress);
                    testCompressor(handler, "hclevel=6", rowSz, src.length(), src.bytes(), RowCompress);
                    testCompressor(handler, "hclevel=8", rowSz, src.length(), src.bytes(), RowCompress);
                    testCompressor(handler, "hclevel=10", rowSz, src.length(), src.bytes(), RowCompress);
                }
                testCompressor(handler, options, rowSz, src.length(), src.bytes(), RowCompress);
                testCompressor(handler, options, rowSz, src.length(), src.bytes(), CompressToBuffer);
                if (streq(type, "LZ4"))
                {
                    testCompressor(handler, "allrow", rowSz, src.length(), src.bytes(), AllRowCompress); // block doesn't affect the compressor, just tracing
                    testCompressor(handler, "block", rowSz, src.length(), src.bytes(), BlockCompress); // block doesn't affect the compressor, just tracing
                }
           }
        }
        catch (IException *e)
        {
            EXCLOG(e, nullptr);
            throw;
        }
    }

    unsigned transferTimeMs(__int64 size, __int64 bytesPerSecond)
    {
        return (unsigned)((size * 1000) / bytesPerSecond);
    }

    void testCompressor(ICompressHandler &handler, const char * options, size32_t rowSz, size32_t srcLen, const byte * src, CompressOpt opt)
    {
        Owned<ICompressor> compressor = handler.getCompressor(options);

        MemoryBuffer compressed;
        CCycleTimer timer;
        const byte * ptr = src;
        switch (opt)
        {
            case RowCompress:
            {
                compressor->open(compressed, sz);
                compressor->startblock();
                const byte *ptrEnd = ptr + srcLen;
                while (ptr != ptrEnd)
                {
                    compressor->write(ptr, rowSz);
                    ptr += rowSz;
                }
                compressor->commitblock();
                compressor->close();
                break;
            }
            case AllRowCompress:
            {
                compressor->open(compressed, sz);
                compressor->startblock();
                compressor->write(ptr, sz);
                compressor->commitblock();
                compressor->close();
                break;
            }
            case BlockCompress:
            {
                void * target = compressed.reserve(sz);
                unsigned written = compressor->compressBlock(sz, target, srcLen, ptr);
                compressed.setLength(written);
                break;
            }
            case CompressToBuffer:
            {
                compressToBuffer(compressed, srcLen, ptr, handler.queryMethod(), options);
                break;
            }
        }

        cycle_t compressCycles = timer.elapsedCycles();
        Owned<IExpander> expander = handler.getExpander(options);
        MemoryBuffer tgt;
        timer.reset();
        if (opt==CompressToBuffer)
        {
            decompressToBuffer(tgt, compressed, options);
        }
        else
        {
            size32_t required = expander->init(compressed.bytes());
            tgt.reserveTruncate(required);
            expander->expand(tgt.bufferBase());
            tgt.setWritePos(required);
        }
        cycle_t decompressCycles = timer.elapsedCycles();

        float ratio = (float)(srcLen) / compressed.length();

        StringBuffer name(handler.queryType());
        if (opt == CompressToBuffer)
            name.append("-c2b");
        if (options && *options)
            name.append("-").append(options);


        if (name.length() > 19)
            name.setLength(19);

        unsigned compressTime = (unsigned)cycle_to_millisec(compressCycles);
        unsigned decompressTime = (unsigned)cycle_to_millisec(decompressCycles);
        unsigned compressedTime = compressTime + decompressTime;
        unsigned copyTime200MBs = transferTimeMs(compressed.length(), 200000000);
        unsigned copyTime1GBs = transferTimeMs(compressed.length(), 1000000000);
        unsigned copyTime5GBs = transferTimeMs(compressed.length(), 5000000000);
        unsigned time200MBs = copyTime200MBs + compressedTime;
        unsigned time1GBs = copyTime1GBs + compressedTime;
        unsigned time5GBs = copyTime5GBs + compressedTime;
        DBGLOG("%19s || %8u || %8u || %4u(%4u,%4u) || %4u(%4u,%4u) || %4u(%4u,%4u) || %5.2f [%u]", name.str(), compressTime, decompressTime,
            time200MBs, copyTime200MBs + compressTime, copyTime200MBs + decompressTime,
            time1GBs, copyTime1GBs + compressTime, copyTime1GBs + decompressTime,
            time5GBs, copyTime5GBs + compressTime, copyTime5GBs + decompressTime,
             ratio, compressed.length());

        CPPUNIT_ASSERT(tgt.length() >= sz);
        CPPUNIT_ASSERT(0 == memcmp(src, tgt.bufferBase(), sz));
    }
};

CPPUNIT_TEST_SUITE_REGISTRATION( JlibCompressionTestsStress );
CPPUNIT_TEST_SUITE_NAMED_REGISTRATION( JlibCompressionTestsStress, "JlibCompressionTestsStress" );

class JlibFriendlySizeTest : public CppUnit::TestFixture
{
    CPPUNIT_TEST_SUITE(JlibFriendlySizeTest);
        CPPUNIT_TEST(test);
    CPPUNIT_TEST_SUITE_END();

public:
    void test()
    {
        CPPUNIT_ASSERT(friendlyStringToSize("0") == 0);
        CPPUNIT_ASSERT(friendlyStringToSize("2000") == 2000);
        CPPUNIT_ASSERT(friendlyStringToSize("1K") == 1000);
        CPPUNIT_ASSERT(friendlyStringToSize("2Ki") == 2048);
        CPPUNIT_ASSERT(friendlyStringToSize("1M") == 1000000);
        CPPUNIT_ASSERT(friendlyStringToSize("2Mi") == 2048*1024);
        CPPUNIT_ASSERT(friendlyStringToSize("1G") == 1000000000);
        CPPUNIT_ASSERT(friendlyStringToSize("2Gi") == 2048llu*1024*1024);
        CPPUNIT_ASSERT(friendlyStringToSize("1T") == 1000000000000ll);
        CPPUNIT_ASSERT(friendlyStringToSize("2Ti") == 2048llu*1024*1024*1024);
        CPPUNIT_ASSERT(friendlyStringToSize("1P") == 1000000000000000ll);
        CPPUNIT_ASSERT(friendlyStringToSize("2Pi") == 2048llu*1024*1024*1024*1024);
        CPPUNIT_ASSERT(friendlyStringToSize("1E") == 1000000000000000000ll);
        CPPUNIT_ASSERT(friendlyStringToSize("2Ei") == 2048llu*1024*1024*1024*1024*1024);
        try
        {
            friendlyStringToSize("1Kb");
            CPPUNIT_ASSERT(false);
        }
        catch (IException *E)
        {
            E->Release();
        }
    }
};

CPPUNIT_TEST_SUITE_REGISTRATION( JlibFriendlySizeTest );
CPPUNIT_TEST_SUITE_NAMED_REGISTRATION( JlibFriendlySizeTest, "JlibFriendlySizeTest" );


static stat_type readCheckStatisticValue(const char * cur, StatisticMeasure measure)
{
    const char * end = nullptr;
    stat_type ret = readStatisticValue(cur, &end, measure);
    CPPUNIT_ASSERT(end && *end == '!');
    return ret;
}

class JlibStatsTest : public CppUnit::TestFixture
{
    CPPUNIT_TEST_SUITE(JlibStatsTest);
        CPPUNIT_TEST(test);
    CPPUNIT_TEST_SUITE_END();

public:
    void test()
    {
        StringBuffer temp;
        CPPUNIT_ASSERT(readCheckStatisticValue("100s!", SMeasureTimeNs) ==  U64C(100000000000));
        CPPUNIT_ASSERT(readCheckStatisticValue("100ms!", SMeasureTimeNs) == U64C(100000000));
        CPPUNIT_ASSERT(readCheckStatisticValue("100us!", SMeasureTimeNs) == U64C(100000));
        CPPUNIT_ASSERT(readCheckStatisticValue("100ns!", SMeasureTimeNs) == U64C(100));

        CPPUNIT_ASSERT_EQUAL(U64C(1000000000), readCheckStatisticValue("0:0:1!", SMeasureTimeNs));
        CPPUNIT_ASSERT_EQUAL(U64C(60000000000), readCheckStatisticValue("0:1:0!", SMeasureTimeNs));
        CPPUNIT_ASSERT_EQUAL(U64C(3600000000000), readCheckStatisticValue("1:0:0!", SMeasureTimeNs));
        CPPUNIT_ASSERT_EQUAL(U64C(3600123456789), readCheckStatisticValue("1:0:0.123456789!", SMeasureTimeNs));
        CPPUNIT_ASSERT_EQUAL(U64C(1000), readCheckStatisticValue("0:0:0.000001!", SMeasureTimeNs));
        CPPUNIT_ASSERT_EQUAL(U64C(3600000000000), readCheckStatisticValue("1:0:0!", SMeasureTimeNs));
        CPPUNIT_ASSERT_EQUAL(U64C(86412123456789), readCheckStatisticValue("1d 0:0:12.123456789!", SMeasureTimeNs));
        CPPUNIT_ASSERT_EQUAL(U64C(86460123456789), readCheckStatisticValue("1d 0:1:0.123456789!", SMeasureTimeNs));

        CPPUNIT_ASSERT_EQUAL(U64C(1000), readCheckStatisticValue("1970-01-01T00:00:00.001Z!", SMeasureTimestampUs));
        CPPUNIT_ASSERT_EQUAL(std::string("1970-01-01T00:00:00.001Z"), std::string(formatStatistic(temp.clear(), 1000, SMeasureTimestampUs)));
        CPPUNIT_ASSERT_EQUAL(U64C(1608899696789000), readCheckStatisticValue("2020-12-25T12:34:56.789Z!", SMeasureTimestampUs));
        CPPUNIT_ASSERT_EQUAL(std::string("2020-12-25T12:34:56.789Z"), std::string(formatStatistic(temp.clear(), U64C(1608899696789000), SMeasureTimestampUs)));
        CPPUNIT_ASSERT_EQUAL(U64C(1608899696789000), readCheckStatisticValue("1608899696789000!", SMeasureTimestampUs));
    }
};

CPPUNIT_TEST_SUITE_REGISTRATION( JlibStatsTest );
CPPUNIT_TEST_SUITE_NAMED_REGISTRATION( JlibStatsTest, "JlibStatsTest" );

class HashTableTests : public CppUnit::TestFixture
{
    CPPUNIT_TEST_SUITE( HashTableTests );
        CPPUNIT_TEST(testTimedCache);
    CPPUNIT_TEST_SUITE_END();

    void testTimedCache()
    {
        unsigned hv = 0;
        unsigned __int64 inputHvSum = 0;
        unsigned __int64 lookupHvSum = 0;
        CTimeLimitedCache<unsigned, unsigned> cache(100); // 100ms timeout
        for (unsigned i=0; i<10; i++)
        {
            hv = hashc((const byte *)&i,sizeof(i), hv);
            inputHvSum += hv;
            cache.add(i, hv);
            unsigned lookupHv = 0;
            CPPUNIT_ASSERT(cache.get(i, lookupHv));
            lookupHvSum += lookupHv;
        }
        CPPUNIT_ASSERT(inputHvSum == lookupHvSum);
        MilliSleep(50);
        CPPUNIT_ASSERT(nullptr != cache.query(0, true)); // touch
        MilliSleep(60);
        // all except 0 that was touched should have expired
        CPPUNIT_ASSERT(nullptr != cache.query(0));
        for (unsigned i=1; i<10; i++)
            CPPUNIT_ASSERT(nullptr == cache.query(i));
    }
};

CPPUNIT_TEST_SUITE_REGISTRATION( HashTableTests );
CPPUNIT_TEST_SUITE_NAMED_REGISTRATION( HashTableTests, "HashTableTests" );

class BlockedTimingTests : public CppUnit::TestFixture
{
    static constexpr bool trace = false;

    CPPUNIT_TEST_SUITE( BlockedTimingTests );
        CPPUNIT_TEST(testStandard);
        CPPUNIT_TEST(testStandard2);
        CPPUNIT_TEST(testStandard3);
        CPPUNIT_TEST(testLightweight);
        CPPUNIT_TEST(testLightweight2);
    CPPUNIT_TEST_SUITE_END();

    void testStandard()
    {
        BlockedTimeTracker tracker;

        __uint64 blockTime;
        {
            BlockedSection block(tracker);
            MilliSleep(15);
            blockTime = tracker.getWaitingNs();
        }
        __uint64 postBlockTime = tracker.getWaitingNs();
        __uint64 expected = 15000000;
        CPPUNIT_ASSERT(blockTime >= expected);
        CPPUNIT_ASSERT(blockTime <= expected + 2000000);
        CPPUNIT_ASSERT(postBlockTime - blockTime <= 1000000);
        if (trace)
            DBGLOG("%" I64F "u %" I64F "u", blockTime-50000000, postBlockTime-blockTime);
    }

    void testStandard2()
    {
        BlockedTimeTracker tracker;

        __uint64 blockTime;
        {
            BlockedSection block3(tracker);
            MilliSleep(10);
            {
                BlockedSection block2(tracker);
                MilliSleep(20);
                {
                    BlockedSection block2(tracker);
                    MilliSleep(3);
                    blockTime = tracker.getWaitingNs();
                }
            }
        }
        __uint64 postBlockTime = tracker.getWaitingNs();
        __uint64 expected = 10000000 + 2 * 20000000 + 3 * 3000000;
        CPPUNIT_ASSERT(blockTime >= expected);
        CPPUNIT_ASSERT(blockTime <= expected + 2000000);
        CPPUNIT_ASSERT(postBlockTime - blockTime <= 1000000);
        if (trace)
            DBGLOG("%" I64F "u %" I64F "u", blockTime-expected, postBlockTime-blockTime);
    }

    void testStandard3()
    {
        BlockedTimeTracker tracker;

        __uint64 blockTime;
        {
            auto action = COnScopeExit([&](){ tracker.noteComplete(); });
            auto action2(COnScopeExit([&](){ tracker.noteComplete(); }));
            tracker.noteWaiting();
            tracker.noteWaiting();

            MilliSleep(15);
            blockTime = tracker.getWaitingNs();
        }
        __uint64 postBlockTime = tracker.getWaitingNs();
        __uint64 expected = 15000000 * 2;
        CPPUNIT_ASSERT(blockTime >= expected);
        CPPUNIT_ASSERT(blockTime <= expected + 2000000);
        CPPUNIT_ASSERT(postBlockTime - blockTime <= 1000000);
        if (trace)
            DBGLOG("%" I64F "u %" I64F "u", blockTime-50000000, postBlockTime-blockTime);
    }

    void testLightweight()
    {
        LightweightBlockedTimeTracker tracker;

        __uint64 blockTime;
        {
            LightweightBlockedSection block(tracker);
            MilliSleep(50);
            blockTime = tracker.getWaitingNs();
        }
        __uint64 postBlockTime = tracker.getWaitingNs();
        __uint64 expected = 50000000;
        CPPUNIT_ASSERT(blockTime >= expected);
        CPPUNIT_ASSERT(blockTime <= expected + 2000000);
        CPPUNIT_ASSERT(postBlockTime - blockTime <= 1000000);
        if (trace)
            DBGLOG("%" I64F "u %" I64F "u\n", blockTime-50000000, postBlockTime-blockTime);
    }

    void testLightweight2()
    {
        LightweightBlockedTimeTracker tracker;

        __uint64 blockTime;
        {
            LightweightBlockedSection block3(tracker);
            MilliSleep(10);
            {
                LightweightBlockedSection block2(tracker);
                MilliSleep(20);
                {
                    LightweightBlockedSection block2(tracker);
                    MilliSleep(3);
                    blockTime = tracker.getWaitingNs();
                }
            }
        }
        __uint64 postBlockTime = tracker.getWaitingNs();
        __uint64 expected = 10000000 + 2 * 20000000 + 3 * 3000000;
        CPPUNIT_ASSERT(blockTime >= expected);
        CPPUNIT_ASSERT(blockTime <= expected + 2000000);
        CPPUNIT_ASSERT(postBlockTime - blockTime <= 1000000);
        if (trace)
            DBGLOG("%" I64F "u %" I64F "u", blockTime-expected, postBlockTime-blockTime);
    }
};

CPPUNIT_TEST_SUITE_REGISTRATION( BlockedTimingTests );
CPPUNIT_TEST_SUITE_NAMED_REGISTRATION( BlockedTimingTests, "BlockedTimingTests" );




class JLibUnicodeTest : public CppUnit::TestFixture
{
public:
    CPPUNIT_TEST_SUITE(JLibUnicodeTest);
        CPPUNIT_TEST(testConversions);
    CPPUNIT_TEST_SUITE_END();

protected:

    void testConvert(UTF32 codepoint, UtfReader::UtfFormat readFormat, unsigned (*writeFunc)(void * vtarget, unsigned maxLength, UTF32 ch))
    {
        constexpr unsigned maxlen = 8;
        byte temp[maxlen];
        unsigned len;
        len = writeFunc(temp, maxlen, codepoint);

        UtfReader reader(readFormat, false);
        reader.set(len, temp);
        UTF32 value = reader.next();
        ASSERT_EQUAL(codepoint, value);
    }

    void testConvertUtf8(UTF32 codepoint)
    {
        constexpr unsigned maxlen = 8;
        byte temp[maxlen];
        unsigned len;
        len = writeUtf8(temp, maxlen, codepoint);
        const byte * data = temp;
        UTF32 value = readUtf8Character(len, data);
        ASSERT_EQUAL(codepoint, value);
        ASSERT_EQUAL(len, (unsigned)(data - temp));
    }

    void testConvert(UTF32 codepoint)
    {
        testConvertUtf8(codepoint);
        testConvert(codepoint, UtfReader::Utf8, writeUtf8);
        testConvert(codepoint, UtfReader::Utf16le, writeUtf16le);
        testConvert(codepoint, UtfReader::Utf16be, writeUtf16be);
        testConvert(codepoint, UtfReader::Utf32le, writeUtf32le);
        testConvert(codepoint, UtfReader::Utf32be, writeUtf32be);
    }

    void testConversions()
    {
        unsigned range = 10;
        for (unsigned low : { 0U, 0x80U, 100U, 0x7fU, 0x7ffU, 0xffffU, 0x0010FFFFU-(range-1U) })
        {
            for (unsigned delta = 0; delta < 10; delta++)
                testConvert(low + delta);
        }
    }
};

CPPUNIT_TEST_SUITE_REGISTRATION( JLibUnicodeTest );
CPPUNIT_TEST_SUITE_NAMED_REGISTRATION( JLibUnicodeTest, "JLibUnicodeTest" );

<<<<<<< HEAD
#ifdef _USE_OPENSSL
#include <jencrypt.hpp>

class JLibOpensslAESTest : public CppUnit::TestFixture
{
public:
    CPPUNIT_TEST_SUITE(JLibOpensslAESTest);
        CPPUNIT_TEST(test);
    CPPUNIT_TEST_SUITE_END();

protected:

    void testOne(unsigned len, const char *intext)
    {
        /* A 256 bit key */
        unsigned char key[] = { 0x30, 0x31, 0x32, 0x33, 0x34, 0x35, 0x36, 0x37,
                                0x38, 0x39, 0x30, 0x31, 0x32, 0x33, 0x34, 0x35,
                                0x36, 0x37, 0x38, 0x39, 0x30, 0x31, 0x32, 0x33,
                                0x34, 0x35, 0x36, 0x37, 0x38, 0x39, 0x30, 0x31
                              };
        constexpr const char * prefix = "ABCDEFGHIJKLMNOPQRSTUVWXYZ";
        unsigned lenPrefix = strlen(prefix);

        MemoryBuffer ciphertext1, ciphertext2, decrypted1, decrypted2;

        ciphertext1.append(lenPrefix, prefix);
        ciphertext2.append(lenPrefix, prefix);
        openssl::aesEncrypt(key, 32, intext, len, ciphertext1);
        jlib::aesEncrypt(key, 32, intext, len, ciphertext2);

        CPPUNIT_ASSERT(memcmp(ciphertext1.bytes(), prefix, lenPrefix) == 0);
        CPPUNIT_ASSERT(memcmp(ciphertext2.bytes(), prefix, lenPrefix) == 0);
        if (len)
            CPPUNIT_ASSERT(ciphertext1.length() > len + lenPrefix);
        else
            CPPUNIT_ASSERT(ciphertext1.length() == len + lenPrefix);
        CPPUNIT_ASSERT(ciphertext1.length() <= len + lenPrefix + 16);
        CPPUNIT_ASSERT(ciphertext1.length()==ciphertext2.length());
        CPPUNIT_ASSERT(memcmp(ciphertext1.bytes(), ciphertext2.bytes(), ciphertext1.length()) == 0);
        
        unsigned cipherlen = ciphertext1.length() - lenPrefix;

        /* Decrypt the ciphertext */
        decrypted1.append(lenPrefix, prefix);
        openssl::aesDecrypt(key, 32, ciphertext1.bytes()+lenPrefix, cipherlen, decrypted1);
        CPPUNIT_ASSERT(decrypted1.length() == len+lenPrefix);
        CPPUNIT_ASSERT(memcmp(decrypted1.bytes(), prefix, lenPrefix) == 0);
        CPPUNIT_ASSERT(memcmp(decrypted1.bytes()+lenPrefix, intext, len) == 0);
        CPPUNIT_ASSERT(memcmp(ciphertext1.bytes(), ciphertext2.bytes(), ciphertext1.length()) == 0); // check input unchanged

        decrypted2.append(lenPrefix, prefix);
        jlib::aesDecrypt(key, 32, ciphertext2.bytes()+lenPrefix, cipherlen, decrypted2);
        CPPUNIT_ASSERT(memcmp(decrypted2.bytes(), prefix, lenPrefix) == 0);
        CPPUNIT_ASSERT(decrypted2.length() == len + lenPrefix);
        CPPUNIT_ASSERT(memcmp(decrypted2.bytes() + lenPrefix, intext, len) == 0);
        CPPUNIT_ASSERT(memcmp(ciphertext1.bytes(), ciphertext2.bytes(), ciphertext1.length()) == 0); // check input unchanged

        // Now test in-place decrypt
        ciphertext1.append(4, "XXXX");   // Marker
        unsigned decryptedlen = openssl::aesDecryptInPlace(key, 32, (void *)(ciphertext1.bytes() + lenPrefix), cipherlen);
        CPPUNIT_ASSERT(decryptedlen == len);
        CPPUNIT_ASSERT(memcmp(ciphertext1.bytes()+lenPrefix, intext, len) == 0);
        CPPUNIT_ASSERT(memcmp(ciphertext1.bytes()+lenPrefix+cipherlen, "XXXX", 4) == 0);

        ciphertext2.append(4, "XXXX");   // Marker
        decryptedlen = jlib::aesDecryptInPlace(key, 32, (void *)(ciphertext2.bytes() + lenPrefix), cipherlen);
        CPPUNIT_ASSERT(decryptedlen == len);
        CPPUNIT_ASSERT(memcmp(ciphertext2.bytes()+lenPrefix, intext, len) == 0);
        CPPUNIT_ASSERT(memcmp(ciphertext2.bytes()+lenPrefix+cipherlen, "XXXX", 4) == 0);

        // Now in-place encrypt
        ciphertext1.clear().append(lenPrefix, prefix).append(len, intext);
        ciphertext1.append(16, "1234123412341234"); // Filler to be used by AES padding
        ciphertext1.append(4, "WXYZ");   // Marker - check this is untouched
        unsigned encryptedlen = openssl::aesEncryptInPlace(key, 32, (void *)(ciphertext1.bytes() + lenPrefix), len, len+16);
        CPPUNIT_ASSERT(encryptedlen >= len);
        CPPUNIT_ASSERT(encryptedlen <= len+16);
        CPPUNIT_ASSERT(memcmp(ciphertext1.bytes()+lenPrefix+len+16, "WXYZ", 4) == 0);
        CPPUNIT_ASSERT(len == 0 || memcmp(ciphertext1.bytes()+lenPrefix, intext, len) != 0);  // Check it actually did encrypt!
        decryptedlen = openssl::aesDecryptInPlace(key, 32, (void *)(ciphertext1.bytes() + lenPrefix), encryptedlen);
        CPPUNIT_ASSERT(decryptedlen == len);
        CPPUNIT_ASSERT(memcmp(ciphertext1.bytes()+lenPrefix, intext, len) == 0);
        CPPUNIT_ASSERT(memcmp(ciphertext1.bytes()+lenPrefix+len+16, "WXYZ", 4) == 0);

        ciphertext2.clear().append(lenPrefix, prefix).append(len, intext);
        ciphertext2.append(16, "1234123412341234"); // Filler to be used by AES padding
        ciphertext2.append(4, "ABCD");   // Marker - check this is untouched
        encryptedlen = jlib::aesEncryptInPlace(key, 32, (void *)(ciphertext2.bytes() + lenPrefix), len, len+16);
        CPPUNIT_ASSERT(encryptedlen >= len);
        CPPUNIT_ASSERT(encryptedlen <= len+16);
        CPPUNIT_ASSERT(memcmp(ciphertext2.bytes()+lenPrefix+len+16, "ABCD", 4) == 0);
        CPPUNIT_ASSERT(len == 0 || memcmp(ciphertext2.bytes()+lenPrefix, intext, len) != 0);  // Check it actually did encrypt!
        decryptedlen = jlib::aesDecryptInPlace(key, 32, (void *)(ciphertext2.bytes() + lenPrefix), encryptedlen);
        CPPUNIT_ASSERT(decryptedlen == len);
        CPPUNIT_ASSERT(memcmp(ciphertext2.bytes()+lenPrefix, intext, len) == 0);
        CPPUNIT_ASSERT(memcmp(ciphertext2.bytes()+lenPrefix+len+16, "ABCD", 4) == 0);

        // Test some error cases
        if (len)
        {
            ciphertext1.clear().append(lenPrefix, prefix).append(len, intext);
            ciphertext1.append(4, "WXYZ");   // Marker - check this is untouched
            try
            {
                encryptedlen = openssl::aesEncryptInPlace(key, 32, (void *)(ciphertext1.bytes() + lenPrefix), len, len);
                CPPUNIT_ASSERT(!"Should have reported insufficient length");
            }
            catch (IException *E)
            {
                CPPUNIT_ASSERT(memcmp(ciphertext1.bytes()+lenPrefix+len, "WXYZ", 4) == 0);
                E->Release();
            }
            ciphertext2.clear().append(lenPrefix, prefix).append(len, intext);
            ciphertext2.append(4, "ABCD");   // Marker - check this is untouched
            try
            {
                encryptedlen = jlib::aesEncryptInPlace(key, 32, (void *)(ciphertext2.bytes() + lenPrefix), len, len);
                CPPUNIT_ASSERT(!"Should have reported insufficient length");
            }
            catch (IException *E)
            {
                CPPUNIT_ASSERT(memcmp(ciphertext2.bytes()+lenPrefix+len, "ABCD", 4) == 0);
                E->Release();
            }
        }        
    }

    void test()
    {
        try
        {
            /* Message to be encrypted */
            const char *plaintext = "The quick brown fox jumps over the lazy dog";
            for (unsigned l = 0; l < strlen(plaintext); l++)
                testOne(l, plaintext);
        }
        catch (IException * e)
        {
            EXCLOG(e, "Exception in AES unit test");
            throw;
        }
    }

};

CPPUNIT_TEST_SUITE_REGISTRATION( JLibOpensslAESTest );
CPPUNIT_TEST_SUITE_NAMED_REGISTRATION( JLibOpensslAESTest, "JLibOpensslAESTest" );
#endif

class TopNStressTest : public CppUnit::TestFixture
{
public:
    CPPUNIT_TEST_SUITE(TopNStressTest);
        CPPUNIT_TEST(testTop5a);
        CPPUNIT_TEST(testTop5b);
    CPPUNIT_TEST_SUITE_END();

    struct x
    {
    static constexpr const unsigned MaxSlowActivities = 5;
    mutable unsigned slowActivityIds[MaxSlowActivities] = {};
    mutable stat_type slowActivityTimes[MaxSlowActivities] = {};
    unsigned cnt = 0;

        __attribute__((noinline))
        void noteTime(unsigned activityId, stat_type localTime)
        {
            if (localTime > slowActivityTimes[MaxSlowActivities-1])
            {
                unsigned pos = MaxSlowActivities-1;
                while (pos > 0)
                {
                    if (localTime <= slowActivityTimes[pos-1])
                        break;
                    slowActivityIds[pos] = slowActivityIds[pos-1];
                    slowActivityTimes[pos] = slowActivityTimes[pos-1];
                    pos--;
                }
                slowActivityIds[pos] = activityId;
                slowActivityTimes[pos] = localTime;
                cnt++;
            }
        }
        __attribute__((noinline))
        void noteTime2(unsigned activityId, stat_type localTime)
        {
            if (localTime > slowActivityTimes[0])
            {
                unsigned pos = 1;
                while (pos < MaxSlowActivities)
                {
                    if (localTime <= slowActivityTimes[pos])
                        break;
                    slowActivityIds[pos-1] = slowActivityIds[pos];
                    slowActivityTimes[pos-1] = slowActivityTimes[pos];
                    pos++;
                }
                slowActivityIds[pos-1] = activityId;
                slowActivityTimes[pos-1] = localTime;
                cnt++;
            }
        }
        void report(__uint64 elapsedNs)
        {
            StringBuffer ids, times;
            for (unsigned i=0; i < MaxSlowActivities; i++)
            {
                if (!slowActivityIds[i])
                    break;

                if (i)
                {
                    ids.append(",");
                    times.append(",");
                }
                ids.append(slowActivityIds[i]);
                formatStatistic(times, cycle_to_nanosec(slowActivityTimes[i]), SMeasureTimeNs);
            }
            DBGLOG("SlowActivities={ ids=[%s] times=[%s] } in %llu (x%u)", ids.str(), times.str(), elapsedNs, cnt);

        }
    };

    static constexpr const unsigned NumIters = 5000;

    void testTop5a()
    {
        CCycleTimer timer;
        stat_type value = 0;
        x tally;
        for (unsigned activityId = 1; activityId <= NumIters; activityId++)
        {
            value = value * 0x100000001b3ULL + 99;
            tally.noteTime(activityId, value);
        }

        __uint64 elapsedNs = timer.elapsedNs();
        tally.report(elapsedNs);
    }
    void testTop5b()
    {
        CCycleTimer timer;
        stat_type value = 0;
        x tally;
        for (unsigned activityId = 1; activityId <= NumIters; activityId++)
        {
            value = value * 0x100000001b3ULL + 99;
            tally.noteTime2(activityId, value);
        }

        __uint64 elapsedNs = timer.elapsedNs();
        tally.report(elapsedNs);
    }

};

CPPUNIT_TEST_SUITE_REGISTRATION( TopNStressTest );
CPPUNIT_TEST_SUITE_NAMED_REGISTRATION( TopNStressTest, "TopNStressTest" );

class JLibSecretsTest : public CppUnit::TestFixture
{
public:
    CPPUNIT_TEST_SUITE(JLibSecretsTest);
        CPPUNIT_TEST(setup);
        CPPUNIT_TEST(testUpdate1);
        CPPUNIT_TEST(testUpdate2);
        CPPUNIT_TEST(testBackgroundUpdate);
        CPPUNIT_TEST(testKeyEncoding);
    CPPUNIT_TEST_SUITE_END();

    //Each test creates a different instance of the class(!) so member values cannot be used to pass items
    //from one test to another
    StringBuffer secretRoot;

protected:
    void checkSecret(const IPropertyTree * match, const char * key, const char * expectedValue)
    {
        if (match)
        {
            const char * secretValue = match->queryProp(key);
            if (secretValue)
            {
                CPPUNIT_ASSERT_EQUAL_STR(secretValue, expectedValue);
            }
            else
            {
                //IPropertyTree doesn't allow blank values, so a missing value is the same as a blank value
                //We should probably revisit some day, but it is likely to break existing code if we do.
                CPPUNIT_ASSERT_EQUAL_STR("", expectedValue);
            }
        }
        else
            CPPUNIT_ASSERT_EQUAL_STR("", expectedValue);
    }
    void checkSecret(const char * secret, const char * key, const char * expectedValue)
    {
        Owned<const IPropertyTree> match = getSecret("testing", secret);
        checkSecret(match, key, expectedValue);
    }

    void checkSecret(ISyncedPropertyTree * secret, const char * key, const char * expectedValue)
    {
        Owned<const IPropertyTree> match = secret->getTree();
        checkSecret(match, key, expectedValue);
    }

    bool hasSecret(const char * name)
    {
        Owned<const IPropertyTree> match = getSecret("testing", name);
        return match != nullptr;
    }

    void initPath()
    {
        char cwd[1024];
        CPPUNIT_ASSERT(GetCurrentDirectory(1024, cwd));
        secretRoot.set(cwd).append(PATHSEPCHAR).append("unittest-secrets");
        secretRoot.append(PATHSEPCHAR).append("testing"); // catgegory
    }

    void setup()
    {
        char cwd[1024];
        CPPUNIT_ASSERT(GetCurrentDirectory(1024, cwd));
        secretRoot.append(cwd).append(PATHSEPCHAR).append("unittest-secrets");

        recursiveRemoveDirectory(secretRoot);
        CPPUNIT_ASSERT(recursiveCreateDirectory(secretRoot.str()));
        setSecretMount(secretRoot);
        setSecretTimeout(100); // Set the timeout so we can check it is working.

        secretRoot.append(PATHSEPCHAR).append("testing"); // catgegory
        CPPUNIT_ASSERT(recursiveCreateDirectory(secretRoot.str()));
    }

    void testUpdate1()
    {
        initPath(); // secretRoot needs to be called for each test

        CPPUNIT_ASSERT(!hasSecret("secret1"));
        writeTestingSecret("secret1", "value", "secret1Value");
        //Secret should not appear yet - null should be cached.
        CPPUNIT_ASSERT(!hasSecret("secret1"));

        Owned<ISyncedPropertyTree> secret2 = getSyncedSecret("testing", "secret2", nullptr, nullptr);
        CPPUNIT_ASSERT(!secret2->isValid());
        CPPUNIT_ASSERT(!secret2->isStale());

        MilliSleep(50);
        //Secret should not appear yet - null should be cached.
        CPPUNIT_ASSERT(!hasSecret("secret1"));
        CPPUNIT_ASSERT(!secret2->isValid());
        CPPUNIT_ASSERT(!secret2->isStale());

        MilliSleep(100);
        //Secret1 should now be updated - enough time has passed
        checkSecret("secret1", "value", "secret1Value");
        CPPUNIT_ASSERT(!secret2->isValid());
        CPPUNIT_ASSERT(secret2->isStale());

        //Cleanup
        writeTestingSecret("secret1", "value", nullptr);
    }

    void testUpdate2()
    {
        initPath(); // secretRoot needs to be called for each test

        Owned<ISyncedPropertyTree> secret3 = getSyncedSecret("testing", "secret3", nullptr, nullptr);
        unsigned version = secret3->getVersion();
        CPPUNIT_ASSERT(!secret3->isValid());
        CPPUNIT_ASSERT(!secret3->isStale());
        writeTestingSecret("secret3", "value", "secret3Value");
        CPPUNIT_ASSERT(!secret3->isValid());
        CPPUNIT_ASSERT_EQUAL(version, secret3->getVersion());

        //After sleep new value should not have been picked up
        MilliSleep(50);
        CPPUNIT_ASSERT(!secret3->isValid());
        CPPUNIT_ASSERT_EQUAL(version, secret3->getVersion());

        //After sleep new value should now have been picked up
        MilliSleep(100);
        checkSecret("secret3", "value", "secret3Value");
        unsigned version2 = secret3->getVersion();
        CPPUNIT_ASSERT(!secret3->isStale());
        CPPUNIT_ASSERT(secret3->isValid());
        CPPUNIT_ASSERT(version != version2);

        //Sleep and check that the hash value has not changed
        MilliSleep(200);
        checkSecret("secret3", "value", "secret3Value");
        CPPUNIT_ASSERT(!secret3->isStale());
        CPPUNIT_ASSERT(secret3->isValid());
        CPPUNIT_ASSERT_EQUAL(version2, secret3->getVersion());

        //Remove the secret - should have no immediate effect
        writeTestingSecret("secret3", "value", nullptr);
        CPPUNIT_ASSERT(!secret3->isStale());
        CPPUNIT_ASSERT(secret3->isValid());
        CPPUNIT_ASSERT_EQUAL(version2, secret3->getVersion());

        MilliSleep(50);
        CPPUNIT_ASSERT(!secret3->isStale());
        CPPUNIT_ASSERT(secret3->isValid());
        CPPUNIT_ASSERT_EQUAL(version2, secret3->getVersion());
        checkSecret("secret3", "value", "secret3Value");

        MilliSleep(100);
        CPPUNIT_ASSERT(secret3->isStale()); // Value has gone, but the old value is still returned
        CPPUNIT_ASSERT(secret3->isValid());
        CPPUNIT_ASSERT_EQUAL(version2, secret3->getVersion());
        checkSecret("secret3", "value", "secret3Value");

        //Update the value = the change should not be seen until the cache entry expires
        writeTestingSecret("secret3", "value", "secret3NewValue");
        CPPUNIT_ASSERT(secret3->isStale());
        CPPUNIT_ASSERT(secret3->isValid());
        CPPUNIT_ASSERT_EQUAL(version2, secret3->getVersion());
        checkSecret("secret3", "value", "secret3Value");

        MilliSleep(50);
        CPPUNIT_ASSERT(secret3->isStale());
        CPPUNIT_ASSERT(secret3->isValid());
        CPPUNIT_ASSERT_EQUAL(version2, secret3->getVersion());
        checkSecret("secret3", "value", "secret3Value");

        MilliSleep(100);
        //These functions do not check for up to date values, so they return the same as before
        CPPUNIT_ASSERT(secret3->isStale()); // Value still appears to be out of date
        CPPUNIT_ASSERT(secret3->isValid());

        //The getVersion() should force the value to be updated
        unsigned version3 = secret3->getVersion();
        CPPUNIT_ASSERT(version2 != version3);
        CPPUNIT_ASSERT(!secret3->isStale()); // New value has now been picked up
        CPPUNIT_ASSERT(secret3->isValid());
        checkSecret("secret3", "value", "secret3NewValue");

        //Finally check that writing a blank value is spotted as a change.
        writeTestingSecret("secret3", "value", "");
        MilliSleep(150);
        //Check the version to ensure that the value has been updated
        CPPUNIT_ASSERT(version3 != secret3->getVersion());
        CPPUNIT_ASSERT(secret3->isValid());
        checkSecret("secret3", "value", "");

        //Cleanup
        writeTestingSecret("secret3", "value", nullptr);
    }

    void testBackgroundUpdate()
    {
        initPath(); // secretRoot needs to be called for each test
        startSecretUpdateThread(20);    // 100ms expiry, check every 5ms for items expiring in 20ms time.

        //--------- First check that a missed secret is checked in the background ---------
        Owned<ISyncedPropertyTree> secret4 = getSyncedSecret("testing", "secret4", nullptr, nullptr);
        CPPUNIT_ASSERT(!secret4->isValid());
        CPPUNIT_ASSERT(!secret4->isStale());

        //Sleep for less than the update interval
        MilliSleep(50);
        CPPUNIT_ASSERT(!secret4->isValid());
        CPPUNIT_ASSERT(!secret4->isStale());

        //Sleep so the cache entry should have expired, and no data around to make it not stale.
        MilliSleep(60);
        CPPUNIT_ASSERT(!secret4->isValid());
        CPPUNIT_ASSERT(secret4->isStale());

        //--------- Now update the value in the background ---------
        //First check that a missed secret is checked in the background
        Owned<ISyncedPropertyTree> secret5 = getSyncedSecret("testing", "secret5", nullptr, nullptr);
        CPPUNIT_ASSERT(!secret5->isValid());
        CPPUNIT_ASSERT(!secret5->isStale());
        //And write a value so it is picked up on the next refresh
        writeTestingSecret("secret5", "value", "secret5Value");

        //Sleep for less than the update interval
        MilliSleep(50); // elapsed=50
        CPPUNIT_ASSERT(!secret5->isValid());
        CPPUNIT_ASSERT(!secret5->isStale());

        //Sleep so the cache entry should have expired and the value reread since reading ahead
        MilliSleep(60); // elapsed=110 = 80 + 30
        CPPUNIT_ASSERT(secret5->isValid());
        CPPUNIT_ASSERT(!secret5->isStale());

        //Sleep again so it is not accessed within the timeout period - it should now be marked as stale but valid
        MilliSleep(100); // elapsed=210 = 80 + 80 + 50
        CPPUNIT_ASSERT(secret5->isValid());
        CPPUNIT_ASSERT(secret5->isStale());

        //--------- Check that accessing the function marks the value so it is refreshed ---------
        Owned<ISyncedPropertyTree> secret6 = getSyncedSecret("testing", "secret6", nullptr, nullptr);
        CPPUNIT_ASSERT(!secret6->isValid());
        CPPUNIT_ASSERT(!secret6->isStale());
        //And write a value so it is picked up on the next refresh
        writeTestingSecret("secret6", "value", "secret6Value");

        //Sleep for less than the update interval
        MilliSleep(50); // elapsed=50
        CPPUNIT_ASSERT(!secret6->isValid());
        CPPUNIT_ASSERT(!secret6->isStale());

        //Sleep so the cache entry should have expired (between 80 and 85ms) and the value reread since reading ahead
        MilliSleep(60); // elapsed=110 = 50 + 60
        CPPUNIT_ASSERT(secret6->isValid());
        CPPUNIT_ASSERT(!secret6->isStale());
        unsigned version1 = secret6->getVersion(); // Mark the value as accessed, but too early to be refreshed
        writeTestingSecret("secret6", "value", "secret6Value2");

        MilliSleep(40); // elapsed=150 = 80 + 70
        CPPUNIT_ASSERT(secret6->isValid());
        CPPUNIT_ASSERT(!secret6->isStale());
        unsigned version2 = secret6->getVersion(); // Mark the value as accessed, but too early to be refreshed
        CPPUNIT_ASSERT(version2 == version1);

        MilliSleep(30); // elapsed=180 = 80 + 80 + 20
        CPPUNIT_ASSERT(secret6->isValid());
        CPPUNIT_ASSERT(!secret6->isStale());
        unsigned version3 = secret6->getVersion(); // Mark the value as accessed, but will now have been refreshed
        CPPUNIT_ASSERT(version3 != version1);
        checkSecret(secret4, "value", "");
        checkSecret(secret5, "value", "secret5Value");
        checkSecret(secret6, "value", "secret6Value2");

        //Cleanup
        writeTestingSecret("secret5", "value", nullptr);
        writeTestingSecret("secret6", "value", nullptr);
        stopSecretUpdateThread();
    }

    void testKeyEncoding()
    {
        for (auto category : { "abc", "def" })
        {
            for (auto name : { "x", "y" })
            {
                for (auto vault : { "vaultx", "" })
                {
                    for (auto version : { "", "v1" })
                    {
                        std::string encoded = testBuildSecretKey(category, name, vault, version);

                        std::string readCategory;
                        std::string readName;
                        std::string readVaultId;
                        std::string readVersion;
                        testExpandSecretKey(readCategory, readName, readVaultId, readVersion, encoded.c_str());

                        CPPUNIT_ASSERT_EQUAL_STR(category, readCategory.c_str());
                        CPPUNIT_ASSERT_EQUAL_STR(name, readName.c_str());
                        CPPUNIT_ASSERT_EQUAL_STR(vault, readVaultId.c_str());
                        CPPUNIT_ASSERT_EQUAL_STR(version, readVersion.c_str());
                    }
                }
            }
        }
    }

    void writeTestingSecret(const char * secret, const char * key, const char * value)
    {
        StringBuffer filename;
        filename.append(secretRoot).append(PATHSEPCHAR).append(secret);
        CPPUNIT_ASSERT(recursiveCreateDirectory(filename.str()));

        filename.append(PATHSEPCHAR).append(key);

        Owned<IFile> file = createIFile(filename.str());
        if (value)
        {
            Owned<IFileIO> io = file->open(IFOcreate);
            io->write(0, strlen(value), value);
        }
        else
            file->remove();
    }
};

CPPUNIT_TEST_SUITE_REGISTRATION( JLibSecretsTest );
CPPUNIT_TEST_SUITE_NAMED_REGISTRATION( JLibSecretsTest, "JLibSecretsTest" );
=======
>>>>>>> 9a90c8e9
class HashFuncTests : public CppUnit::TestFixture
{
public:
    virtual void setUp() override
    {
        generateFixedRandomNullTermiantedStrings();
    }

    CPPUNIT_TEST_SUITE(HashFuncTests);
        CPPUNIT_TEST(fnvTests);
    CPPUNIT_TEST_SUITE_END();

protected:
    static constexpr unsigned maxCalls = 10'000'000;
    static constexpr unsigned minLen = 5, maxLen = 100;
    static constexpr unsigned lenRange = maxLen - minLen + 1;
    static constexpr unsigned randomSeed = 42;
    static constexpr size_t testBufferSize = 1'000'000;
    CCycleTimer timer;
    std::vector<unsigned char> buffer;

    unsigned getOffsetLenHash(unsigned offset, unsigned hash)
    {
        hash ^= (offset * 0x27D4EB2D); // use MurMurHash3 multiplier to introduce more randomness
        hash *= fnvPrime32;
        return hash;
    }
    void generateFixedRandomNullTermiantedStrings()
    {
        buffer.resize(testBufferSize);
        std::mt19937 rng(randomSeed);
        std::uniform_int_distribution<unsigned char> dist(1, 255);

        unsigned offset = 0;
        unsigned lenHash = fnvInitialHash32;
        while (offset < testBufferSize)
        {
            // create str lengths between min and max based on offset,
            // so that we can predictably read them back
            lenHash = getOffsetLenHash(offset, lenHash);
            unsigned len = (lenHash % lenRange) + minLen;

            if (offset + len + 1 >= testBufferSize)
                break;

            for (unsigned i=0; i<len; i++)
                buffer[offset + i] = dist(rng);
            buffer[offset + len] = '\0';

            offset += len + 1;
        }
    }
    template <unsigned (*HASHCFUNC)(const unsigned char *, unsigned, unsigned)>
    void testHashc()
    {
        unsigned hashResult = fnvInitialHash32;

        unsigned offset = 0;
        for (unsigned i=0; i<maxCalls; i++)
        {
            unsigned len = (i % 100) + 5;
            if (offset + len > buffer.size())
                offset = 0;

            hashResult ^= HASHCFUNC(&buffer[offset], len, hashResult);
            offset += len;
        }
        CPPUNIT_ASSERT(hashResult != 0);
    }
    template <unsigned (*HASHCZFUNC)(const unsigned char *, unsigned)>
    void testHashcz()
    {
        unsigned hashResult = fnvInitialHash32;

        unsigned lenHash = fnvInitialHash32;
        unsigned offset = 0;
        for (unsigned i=0; i<maxCalls; i++)
        {
            // get next length, as populated by generate function
            lenHash = getOffsetLenHash(offset, lenHash);
            unsigned len = (lenHash % lenRange) + minLen;

            if (offset + (len + 1) > buffer.size())
            {
                offset = 0;
                lenHash = getOffsetLenHash(offset, fnvInitialHash32);
                len = (lenHash % lenRange) + minLen;
            }
            dbgassertex(len == strlen((const char *)&buffer[offset]));
            hashResult ^= HASHCZFUNC(&buffer[offset], hashResult);
            offset += len + 1;
        }
        CPPUNIT_ASSERT(hashResult != 0);
    }
    void measure(const char *funcName, const std::function<void(void)> &func)
    {
        timer.reset();
        func();
        unsigned elapsed = timer.elapsedMs();
        double throughput = static_cast<double>(maxCalls) / elapsed * 1000;
        PROGLOG("%s: %u calls took %u ms (%.2f hashes/sec)", funcName, maxCalls, elapsed, throughput);
    }
    void fnvTests()
    {
        measure("deprecatedHashc (fnv1)", [this]() { testHashc<deprecatedHashc>(); });
        measure("deprecatedHashcz (fnv1)", [this]() { testHashcz<deprecatedHashcz>(); });
        measure("hashc (fnv1)", [this]() { testHashc<hashc>(); });
        measure("hashcz (fnv1)", [this]() { testHashcz<hashcz>(); });
        measure("hashc_fnv1a", [this]() { testHashc<hashc_fnv1a>(); });
        measure("hashcz_fnv1a", [this]() { testHashcz<hashcz_fnv1a>(); });
    }
};

CPPUNIT_TEST_SUITE_REGISTRATION( HashFuncTests );
CPPUNIT_TEST_SUITE_NAMED_REGISTRATION( HashFuncTests, "HashFuncTests" );

#endif // _USE_CPPUNIT<|MERGE_RESOLUTION|>--- conflicted
+++ resolved
@@ -3854,7 +3854,6 @@
 CPPUNIT_TEST_SUITE_REGISTRATION( JLibUnicodeTest );
 CPPUNIT_TEST_SUITE_NAMED_REGISTRATION( JLibUnicodeTest, "JLibUnicodeTest" );
 
-<<<<<<< HEAD
 #ifdef _USE_OPENSSL
 #include <jencrypt.hpp>
 
@@ -4438,8 +4437,6 @@
 
 CPPUNIT_TEST_SUITE_REGISTRATION( JLibSecretsTest );
 CPPUNIT_TEST_SUITE_NAMED_REGISTRATION( JLibSecretsTest, "JLibSecretsTest" );
-=======
->>>>>>> 9a90c8e9
 class HashFuncTests : public CppUnit::TestFixture
 {
 public:
@@ -4555,5 +4552,120 @@
 
 CPPUNIT_TEST_SUITE_REGISTRATION( HashFuncTests );
 CPPUNIT_TEST_SUITE_NAMED_REGISTRATION( HashFuncTests, "HashFuncTests" );
+class HashFuncTests : public CppUnit::TestFixture
+{
+public:
+    virtual void setUp() override
+    {
+        generateFixedRandomNullTermiantedStrings();
+    }
+
+    CPPUNIT_TEST_SUITE(HashFuncTests);
+        CPPUNIT_TEST(fnvTests);
+    CPPUNIT_TEST_SUITE_END();
+
+protected:
+    static constexpr unsigned maxCalls = 10'000'000;
+    static constexpr unsigned minLen = 5, maxLen = 100;
+    static constexpr unsigned lenRange = maxLen - minLen + 1;
+    static constexpr unsigned randomSeed = 42;
+    static constexpr size_t testBufferSize = 1'000'000;
+    CCycleTimer timer;
+    std::vector<unsigned char> buffer;
+
+    unsigned getOffsetLenHash(unsigned offset, unsigned hash)
+    {
+        hash ^= (offset * 0x27D4EB2D); // use MurMurHash3 multiplier to introduce more randomness
+        hash *= fnvPrime32;
+        return hash;
+    }
+    void generateFixedRandomNullTermiantedStrings()
+    {
+        buffer.resize(testBufferSize);
+        std::mt19937 rng(randomSeed);
+        std::uniform_int_distribution<unsigned char> dist(1, 255);
+
+        unsigned offset = 0;
+        unsigned lenHash = fnvInitialHash32;
+        while (offset < testBufferSize)
+        {
+            // create str lengths between min and max based on offset,
+            // so that we can predictably read them back
+            lenHash = getOffsetLenHash(offset, lenHash);
+            unsigned len = (lenHash % lenRange) + minLen;
+
+            if (offset + len + 1 >= testBufferSize)
+                break;
+
+            for (unsigned i=0; i<len; i++)
+                buffer[offset + i] = dist(rng);
+            buffer[offset + len] = '\0';
+
+            offset += len + 1;
+        }
+    }
+    template <unsigned (*HASHCFUNC)(const unsigned char *, unsigned, unsigned)>
+    void testHashc()
+    {
+        unsigned hashResult = fnvInitialHash32;
+
+        unsigned offset = 0;
+        for (unsigned i=0; i<maxCalls; i++)
+        {
+            unsigned len = (i % 100) + 5;
+            if (offset + len > buffer.size())
+                offset = 0;
+
+            hashResult ^= HASHCFUNC(&buffer[offset], len, hashResult);
+            offset += len;
+        }
+        CPPUNIT_ASSERT(hashResult != 0);
+    }
+    template <unsigned (*HASHCZFUNC)(const unsigned char *, unsigned)>
+    void testHashcz()
+    {
+        unsigned hashResult = fnvInitialHash32;
+
+        unsigned lenHash = fnvInitialHash32;
+        unsigned offset = 0;
+        for (unsigned i=0; i<maxCalls; i++)
+        {
+            // get next length, as populated by generate function
+            lenHash = getOffsetLenHash(offset, lenHash);
+            unsigned len = (lenHash % lenRange) + minLen;
+
+            if (offset + (len + 1) > buffer.size())
+            {
+                offset = 0;
+                lenHash = getOffsetLenHash(offset, fnvInitialHash32);
+                len = (lenHash % lenRange) + minLen;
+            }
+            dbgassertex(len == strlen((const char *)&buffer[offset]));
+            hashResult ^= HASHCZFUNC(&buffer[offset], hashResult);
+            offset += len + 1;
+        }
+        CPPUNIT_ASSERT(hashResult != 0);
+    }
+    void measure(const char *funcName, const std::function<void(void)> &func)
+    {
+        timer.reset();
+        func();
+        unsigned elapsed = timer.elapsedMs();
+        double throughput = static_cast<double>(maxCalls) / elapsed * 1000;
+        PROGLOG("%s: %u calls took %u ms (%.2f hashes/sec)", funcName, maxCalls, elapsed, throughput);
+    }
+    void fnvTests()
+    {
+        measure("deprecatedHashc (fnv1)", [this]() { testHashc<deprecatedHashc>(); });
+        measure("deprecatedHashcz (fnv1)", [this]() { testHashcz<deprecatedHashcz>(); });
+        measure("hashc (fnv1)", [this]() { testHashc<hashc>(); });
+        measure("hashcz (fnv1)", [this]() { testHashcz<hashcz>(); });
+        measure("hashc_fnv1a", [this]() { testHashc<hashc_fnv1a>(); });
+        measure("hashcz_fnv1a", [this]() { testHashcz<hashcz_fnv1a>(); });
+    }
+};
+
+CPPUNIT_TEST_SUITE_REGISTRATION( HashFuncTests );
+CPPUNIT_TEST_SUITE_NAMED_REGISTRATION( HashFuncTests, "HashFuncTests" );
 
 #endif // _USE_CPPUNIT
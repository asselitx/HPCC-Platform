--- conflicted
+++ resolved
@@ -65,7 +65,6 @@
     mb.append(sz).append(sz,s.str());
 }
 
-<<<<<<< HEAD
 inline void varAppendMax(MemoryBuffer &mb,unsigned w,const char *str, size32_t l=0)
 {
     if (!str)
@@ -78,7 +77,7 @@
 }
 
 // This is use by sasha - it's a real mess
-=======
+
 inline void convertTimestampToStr(unsigned __int64 timestamp, StringBuffer& timeStr, bool formatTZ)
 {
     formatStatistic(timeStr, timestamp, SMeasureTimestampUs);
@@ -114,7 +113,6 @@
         convertTimestampToStr(value, time, formatTZ);
     return time.str();
 }
->>>>>>> 872a27da
 
 inline bool serializeWUSrow(IPropertyTree &pt,MemoryBuffer &mb, bool isonline)
 {

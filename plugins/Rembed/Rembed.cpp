/*##############################################################################

 HPCC SYSTEMS software Copyright (C) 2015 HPCC Systems®.

 Licensed under the GPL, Version 2.0 or later
 you may not use this file except in compliance with the License.

 Unless required by applicable law or agreed to in writing, software
 distributed under the License is distributed on an "AS IS" BASIS,
 WITHOUT WARRANTIES OR CONDITIONS OF ANY KIND, either express or implied.
 See the License for the specific language governing permissions and
 limitations under the License.
 ############################################################################## */

#include "platform.h"

#ifdef RCPP_HEADER_ONLY
// NOTE - these symbols need to be hidden from being exported from the Rembed .so file as RInside tries to dynamically
// load them from Rcpp.so

// If future versions of Rcpp add any (in Rcpp/routines.h) they may need to be added here too.

#define type2name HIDE_RCPP_type2name
#define enterRNGScope HIDE_RCPP_enterRNGScope
#define exitRNGScope HIDE_RCPP_exitRNGScope
#define get_string_buffer HIDE_RCPP_get_string_buffer
#define get_Rcpp_namespace HIDE_RCPP_get_Rcpp_namespace
#define mktime00 HIDE_RCPP_mktime00_
#define gmtime_ HIDE_RCPP_gmtime_

#define rcpp_get_stack_trace HIDE_RCPP_rcpp_get_stack_trace
#define rcpp_set_stack_trace HIDE_RCPP_rcpp_set_stack_trace
#define demangle HIDE_RCPP_demangle
#define short_file_name HIDE_RCPP_short_file_name
#define stack_trace HIDE_RCPP_stack_trace
#define get_string_elt HIDE_RCPP_get_string_elt
#define char_get_string_elt HIDE_RCPP_char_get_string_elt
#define set_string_elt HIDE_RCPP_set_string_elt
#define char_set_string_elt HIDE_RCPP_char_set_string_elt
#define get_string_ptr HIDE_RCPP_get_string_ptr
#define get_vector_elt HIDE_RCPP_get_vector_elt
#define set_vector_elt HIDE_RCPP_set_vector_elt
#define get_vector_ptr HIDE_RCPP_get_vector_ptr
#define char_nocheck HIDE_RCPP_char_nocheck
#define dataptr HIDE_RCPP_dataptr
#define getCurrentScope HIDE_RCPP_getCurrentScope
#define setCurrentScope HIDE_RCPP_setCurrentScope
#define get_cache HIDE_RCPP_get_cache
#define reset_current_error HIDE_RCPP_reset_current_error
#define error_occured HIDE_RCPP_error_occured
#define rcpp_get_current_error HIDE_RCPP_rcpp_get_current_error
#endif

#include "RInside.h"
#include "Rinterface.h"

#include "jexcept.hpp"
#include "jthread.hpp"
#include "hqlplugins.hpp"
#include "deftype.hpp"
#include "eclrtl.hpp"
#include "eclrtl_imp.hpp"
#include "rtlds_imp.hpp"
#include "rtlfield.hpp"
#include "nbcd.hpp"
#include "enginecontext.hpp"

static const char * compatibleVersions[] =
{ "R Embed Helper 1.0.0", NULL };

static const char *version = "R Embed Helper 1.0.0";

extern "C" DECL_EXPORT bool getECLPluginDefinition(ECLPluginDefinitionBlock *pb)
{
    if (pb->size == sizeof(ECLPluginDefinitionBlockEx))
    {
        ECLPluginDefinitionBlockEx * pbx = (ECLPluginDefinitionBlockEx *) pb;
        pbx->compatibleVersions = compatibleVersions;
    }
    else if (pb->size != sizeof(ECLPluginDefinitionBlock))
        return false;
    pb->magicVersion = PLUGIN_VERSION;
    pb->version = version;
    pb->moduleName = "+R+"; // Hack - we don't want to export any ECL, but if we don't export something,
    pb->ECL = "";           // Hack - the dll is unloaded at startup when compiling, and the R runtime closes stdin when unloaded
    pb->flags = PLUGIN_MULTIPLE_VERSIONS;
    pb->description = "R Embed Helper";
    return true;
}

#ifdef _WIN32
    EXTERN_C IMAGE_DOS_HEADER __ImageBase;
#endif

#define UNSUPPORTED(feature) throw MakeStringException(MSGAUD_user, 0, "Rembed: UNSUPPORTED feature: %s", feature)
#define FAIL(msg) throw MakeStringException(MSGAUD_user, 0, "Rembed: Rcpp error: %s", msg)

namespace Rembed
{
// Copied from Rcpp 3.3's environment.h, in case an older version of Rcpp is in use
inline Rcpp::Environment _new_env(SEXP parent, int size = 29) {
    Rcpp::Shield<SEXP> sizeSEXP(Rf_ScalarInteger(size));
    Rcpp::Shield<SEXP> parentSEXP(parent);
    return R_NewHashedEnv(parentSEXP, sizeSEXP);
}



__declspec(noreturn) static void failx(const char *msg, ...) __attribute__((format(printf, 1, 2), noreturn));

static void failx(const char *message, ...)
{
    va_list args;
    va_start(args,message);
    StringBuffer msg;
    msg.append("rembed: ").valist_appendf(message,args);
    va_end(args);
    rtlFail(0, msg.str());
}

class OwnedRoxieRowSet : public ConstPointerArray
{
public:
    ~OwnedRoxieRowSet()
    {
        ForEachItemIn(idx, *this)
            rtlReleaseRow(item(idx));
    }
};

class REnvironment : public CInterfaceOf<IInterface>
{
public:
    inline REnvironment(Rcpp::Environment _env)
    : env(_env)
    {
    }
    inline Rcpp::Environment &query()
    {
        return env;
    }
private:
    REnvironment(const REnvironment &);
    Rcpp::Environment env;
};

// Use a global object to ensure that the R instance is initialized only once
// Because of R's dodgy stack checks, we also have to do so on main thread

static class RGlobalState
{
public:
    RGlobalState()
    {
        const char *args[] = {"R", "--slave" };
        R = new RInside(2, args, true, false, true);  // Setting interactive mode=true prevents R syntax errors from terminating the process
        // The R code for checking stack limits assumes that all calls are on the same thread
        // as the original context was created on - this will not always be true in ECL (and hardly
        // ever true in Roxie
        // Setting the stack limit to -1 disables this check
        R_CStackLimit = -1;
// Make sure we are never unloaded (as R does not support it)
// we do this by doing a dynamic load of the Rembed library
#ifdef _WIN32
        char path[_MAX_PATH];
        ::GetModuleFileName((HINSTANCE)&__ImageBase, path, _MAX_PATH);
        if (strstr(path, "Rembed"))
        {
            HINSTANCE h = LoadSharedObject(path, false, false);
            DBGLOG("LoadSharedObject returned %p", h);
        }
#else
        StringBuffer modname;
        if (findLoadedModule(modname, "Rembed"))
        {
            HINSTANCE h = LoadSharedObject(modname, false, false);
            // Deliberately leak this handle
        }
#endif
    }
    ~RGlobalState()
    {
        delete R;
    }
    REnvironment *getNamedScope(const char *key, bool &isNew)
    {
        Linked<REnvironment> ret = preservedScopes.getValue(key);
        if (!ret)
        {
            ret.setown(new REnvironment(_new_env(Rcpp::Environment::global_env())));
            preservedScopes.setValue(key, ret);  // NOTE - links arg
            isNew = true;
        }
        else
            isNew = false;
        return ret.getClear();
    }
    void releaseNamedScope(const char *key)
    {
        preservedScopes.remove(key);
    }
    static void unregister(const char *key);
    RInside *R;
private:
    MapStringToMyClass<REnvironment> preservedScopes;
}* globalState = NULL;

static CriticalSection RCrit;  // R is single threaded - need to own this before making any call to R

void RGlobalState::unregister(const char *key)
{
    CriticalBlock b(RCrit);
    if (globalState)
        globalState->releaseNamedScope(key);
}

static RGlobalState *queryGlobalState()
{
    CriticalBlock b(RCrit);
    if (!globalState)
        globalState = new RGlobalState;
    return globalState;
}

extern void unload()
{
    CriticalBlock b(RCrit);
    if (globalState)
        delete globalState;
    globalState = NULL;
}

MODULE_INIT(INIT_PRIORITY_STANDARD)
{
    queryGlobalState(); // make sure gets loaded by main thread
    return true;
}
MODULE_EXIT()
{
// Don't unload, because R seems to have problems with being reloaded, i.e. crashes on next use
//    unload();
}

static void getFieldNames(Rcpp::CharacterVector &namevec, const RtlTypeInfo *typeInfo)
{
    const RtlFieldInfo * const *fields = typeInfo->queryFields();
    while (*fields)
    {
        const RtlFieldInfo *child = *fields;
        // MORE - nested records may make this interesting
        namevec.push_back(child->name->queryStr());
        fields++;
    }
}

/*
 * Create a blank dataframe of the specified size, ready to fill with data from an ECL dataset
 */
static Rcpp::DataFrame createDataFrame(const RtlTypeInfo *typeInfo, unsigned numRows)
{
    Rcpp::CharacterVector namevec;
    getFieldNames(namevec, typeInfo);
    Rcpp::List frame(namevec.length()); // Number of columns
    frame.attr("names") = namevec;
    for (int i=0; i< frame.length(); i++)
    {
        Rcpp::List column(numRows);
        frame[i] = column;
    }
    Rcpp::StringVector row_names(numRows);
    for (unsigned row = 0; row < numRows; row++)
    {
        StringBuffer rowname;
        rowname.append(row+1);
        row_names(row) = rowname.str();
    }
    frame.attr("class") = "data.frame";
    frame.attr("row.names") = row_names;
    return frame;
}

/*
 * Create a blank list of the specified type, ready to fill with data from an ECL record
 */
static Rcpp::List createList(const RtlTypeInfo *typeInfo)
{
    Rcpp::CharacterVector namevec;
<<<<<<< HEAD
protected:
    void addField(const RtlFieldInfo * field)
    {
        namevec.push_back(field->name);
    }
};
=======
    getFieldNames(namevec, typeInfo);
    Rcpp::List childRec(namevec.length());
    childRec.attr("names") = namevec;
    return childRec;
}
>>>>>>> 355458b5

// A RDataFrameAppender object is used append a row to a R dataFrame from an ECL row

class RDataFrameAppender : public CInterfaceOf<IFieldProcessor>
{
public:
    RDataFrameAppender(Rcpp::DataFrame &_frame)
    {
        stack.append(*new DataFramePosition(_frame));
    }
    RDataFrameAppender(Rcpp::List &_list)
    {
        stack.append(*new ListPosition(_list, nullptr));
    }
    virtual void processString(unsigned len, const char *value, const RtlFieldInfo * field) override
    {
        std::string s(value, len);
        if (inSet)
            theStringSet[setIndex++] = s;
        else
        {
            unsigned r;
            Rcpp::List l = stack.tos().cell(r);
            l[r] = s;
        }
    }
    virtual void processBool(bool value, const RtlFieldInfo * field) override
    {
        if (inSet)
            theBoolSet[setIndex++] = value;
        else
        {
            unsigned r;
            Rcpp::List l = stack.tos().cell(r);
            l[r] = value;
        }
    }
    virtual void processData(unsigned len, const void *value, const RtlFieldInfo * field) override
    {
        std::vector<byte> vval;
        const byte *cval = (const byte *) value;
        vval.assign(cval, cval+len);
        unsigned r;
        Rcpp::List l = stack.tos().cell(r);
        l[r] = vval;
    }
    virtual void processInt(__int64 value, const RtlFieldInfo * field) override
    {
        if (inSet)
            theIntSet[setIndex++] = (long int) value;
        else
        {
            unsigned r;
            Rcpp::List l = stack.tos().cell(r);
            l[r] = (long int) value;  // Rcpp does not support int64
        }
    }
    virtual void processUInt(unsigned __int64 value, const RtlFieldInfo * field) override
    {
        if (inSet)
            theIntSet[setIndex++] = (unsigned long int) value;
        else
        {
            unsigned r;
            Rcpp::List l = stack.tos().cell(r);
            l[r] = (unsigned long int) value;  // Rcpp does not support int64
        }
    }
    virtual void processReal(double value, const RtlFieldInfo * field) override
    {
        if (inSet)
            theRealSet[setIndex++] = value;
        else
        {
            unsigned r;
            Rcpp::List l = stack.tos().cell(r);
            l[r] = value;
        }
    }
    virtual void processDecimal(const void *value, unsigned digits, unsigned precision, const RtlFieldInfo * field) override
    {
        Decimal val;
        val.setDecimal(digits, precision, value);
        if (inSet)
            theRealSet[setIndex++] = val.getReal();
        else
        {
            unsigned r;
            Rcpp::List l = stack.tos().cell(r);
            l[r] = val.getReal();
        }
    }
    virtual void processUDecimal(const void *value, unsigned digits, unsigned precision, const RtlFieldInfo * field) override
    {
        Decimal val;
        val.setUDecimal(digits, precision, value);
        if (inSet)
            theRealSet[setIndex++] = val.getReal();
        else
        {
            unsigned r;
            Rcpp::List l = stack.tos().cell(r);
            l[r] = val.getReal();
        }
    }
    virtual void processUnicode(unsigned len, const UChar *value, const RtlFieldInfo * field) override
    {
        UNSUPPORTED("Unicode/UTF8 fields");
    }
    virtual void processQString(unsigned len, const char *value, const RtlFieldInfo * field) override
    {
        size32_t charCount;
        rtlDataAttr text;
        rtlQStrToStrX(charCount, text.refstr(), len, value);
        processString(charCount, text.getstr(), field);
    }
    virtual void processUtf8(unsigned len, const char *value, const RtlFieldInfo * field) override
    {
        UNSUPPORTED("Unicode/UTF8 fields");
    }

    virtual bool processBeginSet(const RtlFieldInfo * field, unsigned elements, bool isAll, const byte *data) override
    {
        if (isAll)
            UNSUPPORTED("ALL sets are not supported");
        unsigned r;
        Rcpp::List l = stack.tos().cell(r);
        switch (field->type->queryChildType()->fieldType & RFTMkind)
        {
        case type_boolean:
            theBoolSet = Rcpp::LogicalVector(elements);
            l[r] = theBoolSet;
            break;
        case type_unsigned:
        case type_int:
            theIntSet = Rcpp::IntegerVector(elements);
            l[r] = theIntSet;
            break;
        case type_decimal:
        case type_real:
            theRealSet = Rcpp::NumericVector(elements);
            l[r] = theRealSet;
            break;
        case type_string:
        case type_varstring:
            theStringSet = Rcpp::StringVector(elements);
            l[r] = theStringSet;
            break;
        default:
            UNSUPPORTED("SET types other than BOOLEAN, STRING, INTEGER and REAL");
        }
        setIndex = 0;
        inSet = true;
        return true;
    }
    virtual bool processBeginDataset(const RtlFieldInfo * field, unsigned rows) override
    {
        Rcpp::DataFrame myFrame = createDataFrame(field->type->queryChildType(), rows);
        unsigned r;
        Rcpp::List l = stack.tos().cell(r);
        l[r] = myFrame;
        push(myFrame);
        firstField = true;
        return true;
    }
    virtual bool processBeginRow(const RtlFieldInfo * field) override
    {
        // We see this at the start of each row in a child dataset, but also at the start of a nested record
        // If the field is the outer field, ignore...
        if (firstField)
            firstField = false;
        else
        {
            Rcpp::List childRec = createList(field->type);
            unsigned r;
            Rcpp::List l = stack.tos().cell(r);
            l[r] = childRec;
            stack.append(*new ListPosition(childRec, field));
        }
        stack.tos().nextRow();
        return true;
    }
    virtual void processEndSet(const RtlFieldInfo * field) override
    {
        inSet = false;
    }
    virtual void processEndDataset(const RtlFieldInfo * field) override
    {
        pop();
    }
    virtual void processEndRow(const RtlFieldInfo * field) override
    {
        if (stack.tos().isNestedRow(field))
            pop();
        else
            firstField = true;
    }
protected:
    interface IDataListPosition : public IInterface
    {
        virtual Rcpp::List cell(unsigned &row) = 0;
        virtual void nextRow() = 0;
        virtual bool isNestedRow(const RtlFieldInfo *_field) const = 0;
    };
    class DataFramePosition : public CInterfaceOf<IDataListPosition>
    {
    public:
        DataFramePosition(Rcpp::DataFrame _frame) : frame(_frame) {}
        virtual Rcpp::List cell(unsigned &row) override
        {
            row = rowIdx-1;        // nextRow is called before the first row, so rowIdx is 1-based
            curCell = frame[colIdx++];
            return curCell;
        }
        virtual void nextRow() override
        {
            rowIdx++;
            colIdx = 0;
        }
        bool isNestedRow(const RtlFieldInfo *_field) const override
        {
            return false;
        }
    private:
        unsigned rowIdx = 0;
        unsigned colIdx = 0;
        Rcpp::DataFrame frame;
        Rcpp::List curCell;
    };
    class ListPosition : public CInterfaceOf<IDataListPosition>
    {
    public:
        ListPosition(Rcpp::List _list, const RtlFieldInfo *_field)
        : list(_list), field(_field)
        {}
        virtual Rcpp::List cell(unsigned &row) override
        {
            row = colIdx++;
            return list;
        }
        virtual void nextRow() override
        {
            colIdx = 0;
        }
        virtual bool isNestedRow(const RtlFieldInfo *_field) const override
        {
            return field==_field;
        }
    private:
        unsigned colIdx = 0;
        Rcpp::List list;
        const RtlFieldInfo *field;
    };
    void push(Rcpp::DataFrame frame)
    {
        stack.append(*new DataFramePosition(frame));
    }
    void pop()
    {
        stack.pop();
    }
    IArrayOf<IDataListPosition> stack;
    Rcpp::IntegerVector theIntSet;
    Rcpp::StringVector theStringSet;
    Rcpp::NumericVector theRealSet;
    Rcpp::LogicalVector theBoolSet;
    bool firstField = true;
    bool inSet = false;
    unsigned setIndex = 0;
};

// A RRowBuilder object is used to construct ECL rows from R dataframes or lists

class RRowBuilder : public CInterfaceOf<IFieldSource>
{
public:
    RRowBuilder(Rcpp::DataFrame &_frame, const RtlFieldInfo *_outerRow)
    : outerRow(_outerRow)
    {
        stack.append(*new RowState(_frame));
    }
    RRowBuilder(Rcpp::List &_list, const RtlFieldInfo *_outerRow)
    : outerRow(_outerRow)
    {
        stack.append(*new ListState(_list, nullptr));
    }
    virtual bool getBooleanResult(const RtlFieldInfo *field)
    {
        nextField(field);
        return ::Rcpp::as<bool>(elem);
    }
    virtual void getDataResult(const RtlFieldInfo *field, size32_t &__len, void * &__result)
    {
        nextField(field);
        std::vector<byte> vval = ::Rcpp::as<std::vector<byte> >(elem);
        rtlStrToDataX(__len, __result, vval.size(), vval.data());
    }
    virtual double getRealResult(const RtlFieldInfo *field)
    {
        nextField(field);
        return ::Rcpp::as<double>(elem);
    }
    virtual __int64 getSignedResult(const RtlFieldInfo *field)
    {
        nextField(field);
        return ::Rcpp::as<long int>(elem); // Should really be long long, but RInside does not support that
    }
    virtual unsigned __int64 getUnsignedResult(const RtlFieldInfo *field)
    {
        nextField(field);
        return ::Rcpp::as<unsigned long int>(elem); // Should really be long long, but RInside does not support that
    }
    virtual void getStringResult(const RtlFieldInfo *field, size32_t &__len, char * &__result)
    {
        nextField(field);
        std::string str = ::Rcpp::as<std::string>(elem);
        rtlStrToStrX(__len, __result, str.length(), str.data());
    }
    virtual void getUTF8Result(const RtlFieldInfo *field, size32_t &chars, char * &result)
    {
        UNSUPPORTED("Unicode/UTF8 fields");
    }
    virtual void getUnicodeResult(const RtlFieldInfo *field, size32_t &chars, UChar * &result)
    {
        UNSUPPORTED("Unicode/UTF8 fields");
    }
    virtual void getDecimalResult(const RtlFieldInfo *field, Decimal &value)
    {
        nextField(field);
        double ret = ::Rcpp::as<double>(elem);
        value.setReal(ret);
    }
    virtual void processBeginSet(const RtlFieldInfo * field, bool &isAll)
    {
        nextField(field);
        isAll = false;  // No concept of an 'all' set in Python
        Rcpp::List childrec = ::Rcpp::as<Rcpp::List>(elem);  // MORE - is converting it to a list inefficient? Keeps the code simpler!
        stack.append(*new ListState(childrec, field));
    }
    virtual bool processNextSet(const RtlFieldInfo * field)
    {
        return stack.tos().moreFields();
    }
    virtual void processBeginDataset(const RtlFieldInfo * field)
    {
        nextField(field);
        push();
    }
    virtual void processBeginRow(const RtlFieldInfo * field)
    {
        // We see this at the start of each row in a child dataset, but also at the start of a nested record
        // We want to ignore it if we are expecting the former case...
        if (firstField)
            firstField = false;
        else
        {
            nextField(field);
            Rcpp::List childrec = ::Rcpp::as<Rcpp::List>(elem);
            stack.append(*new ListState(childrec, field));
        }
    }
    virtual bool processNextRow(const RtlFieldInfo * field)
    {
        firstField = true;
        IRowState &cur = stack.tos();
        return stack.tos().processNextRow();
    }
    virtual void processEndSet(const RtlFieldInfo * field)
    {
        pop();
    }
    virtual void processEndDataset(const RtlFieldInfo * field)
    {
        pop();
    }
    virtual void processEndRow(const RtlFieldInfo * field)
    {
        if (stack.tos().isNestedRow(field))
            pop();
    }
protected:
    interface IRowState : public IInterface
    {
        virtual Rcpp::RObject nextField() = 0;
        virtual bool processNextRow() = 0;
        virtual bool isNestedRow(const RtlFieldInfo *_field) const = 0;
        virtual bool moreFields() const = 0;
    };
    class RowState : public CInterfaceOf<IRowState>
    {
    public:
        RowState(Rcpp::DataFrame _frame) : frame(_frame)
        {
            /* these functions have been renamed in Rcpp 0.2.10, but the old names still work... */
            numRows = frame.nrows();
            numCols = frame.length();
        }
        bool moreFields() const override
        {
            return colIdx < numCols;
        }
        Rcpp::RObject nextField() override
        {
            assertex(colIdx < numCols && rowIdx-1 < numRows);
            Rcpp::RObject colObject = frame[colIdx];
            Rcpp::List column = ::Rcpp::as<Rcpp::List>(colObject); // MORE - this can crash if wrong type came from R. But I can't work out how to test that
            Rcpp::RObject elem = column[rowIdx-1];   // processNextRow gets called before first row, so it's 1-based
            colIdx++;
            return elem;
        }
        bool processNextRow() override
        {
            if (rowIdx < numRows)
            {
                rowIdx++;
                colIdx = 0;
                return true;
            }
            return false;
        }
        bool isNestedRow(const RtlFieldInfo *_field) const override
        {
            return false;
        }
    private:
        Rcpp::DataFrame frame;
        unsigned rowIdx = 0;
        unsigned colIdx = 0;
        unsigned numRows = 0;
        unsigned numCols = 0;
    };
    class ListState : public CInterfaceOf<IRowState>
    {
    public:
        ListState(Rcpp::List _list, const RtlFieldInfo *_field) : list(_list), field(_field)
        {
            numCols = list.length();
        }
        Rcpp::RObject nextField() override
        {
            assertex (colIdx < numCols);
            Rcpp::RObject elem = list[colIdx];
            colIdx++;
            return elem;
        }
        bool moreFields() const override
        {
            return colIdx < numCols;
        }
        bool processNextRow() override
        {
            throwUnexpected();
        }
        bool isNestedRow(const RtlFieldInfo *_field) const override
        {
            return field==_field;
        }
    private:
        Rcpp::List list;
        const RtlFieldInfo *field;
        unsigned colIdx = 0;
        unsigned numCols = 0;
    };
    void nextField(const RtlFieldInfo * field)
    {
        // NOTE - we could put support for looking up columns by name here, but for efficiency reasons we only support matching by position
        IRowState &cur = stack.tos();
        elem = cur.nextField();
    }
    void push()
    {
        stack.append(*new RowState(::Rcpp::as<Rcpp::DataFrame>(elem)));
    }
    void pop()
    {
        stack.pop();
    }
    IArrayOf<IRowState> stack;
    Rcpp::RObject elem;
    const RtlFieldInfo *outerRow;
    bool firstField = true;
};

static size32_t getRowResult(RInside::Proxy &result, ARowBuilder &builder)
{
     // To return a single row, we expect a list...
     Rcpp::List row = ::Rcpp::as<Rcpp::List>(result);
     const RtlTypeInfo *typeInfo = builder.queryAllocator()->queryOutputMeta()->queryTypeInfo();
     assertex(typeInfo);
     RtlFieldStrInfo dummyField("<row>", NULL, typeInfo);
     RRowBuilder myRRowBuilder(row, &dummyField);
     return typeInfo->build(builder, 0, &dummyField, myRRowBuilder);
}

// A R function that returns a dataset will return a RRowStream object that can be
// interrogated to return each row of the result in turn

class RRowStream : public CInterfaceOf<IRowStream>
{
public:
    RRowStream(RInside::Proxy &_result, IEngineRowAllocator *_resultAllocator, const RtlTypeInfo *_typeInfo)
      : dFrame(::Rcpp::as<Rcpp::DataFrame>(_result)),
        resultAllocator(_resultAllocator),
        typeInfo(_typeInfo),
        dummyField("<row>", NULL, typeInfo),
        myRRowBuilder(dFrame, &dummyField)
    {
    }
    virtual const void *nextRow()
    {
        CriticalBlock b(RCrit);
        if (!resultAllocator)
            return NULL;
        try
        {
            if (!myRRowBuilder.processNextRow(&dummyField))
            {
                stop();
                return NULL;
            }
            RtlDynamicRowBuilder builder(resultAllocator);
            size32_t len = typeInfo->build(builder, 0, &dummyField, myRRowBuilder);
            return builder.finalizeRowClear(len);
        }
        catch (std::exception &E)
        {
            FAIL(E.what());
        }
    }
    virtual void stop()
    {
        resultAllocator.clear();
    }

protected:
    Rcpp::DataFrame dFrame;
    Linked<IEngineRowAllocator> resultAllocator;
    const RtlTypeInfo *typeInfo;
    RtlFieldStrInfo dummyField;
    RRowBuilder myRRowBuilder;
};


// Each call to a R function will use a new REmbedFunctionContext object
// This takes care of ensuring that the critsec is locked while we are executing R code,
// and released when we are not

class REmbedFunctionContext: public CInterfaceOf<IEmbedFunctionContext>
{
public:
    REmbedFunctionContext(RInside &_R)
    : R(_R), block(RCrit), result(R_NilValue)
    {
    }
    void setScopes(ICodeContext *codeCtx, const char *_options)
    {
        StringArray options;
        options.appendList(_options, ",");
        StringBuffer scopeKey;
        const char *scopeKey2 = nullptr;
        bool registerCallback = false;
        bool wuidScope = false;
        IEngineContext *engine = nullptr;
        ForEachItemIn(idx, options)
        {
            const char *opt = options.item(idx);
            const char *val = strchr(opt, '=');
            if (val)
            {
                StringBuffer optName(val-opt, opt);
                val++;
                if (strieq(optName, "globalscope"))
                    scopeKey2 = val;
                else if (strieq(optName, "persist"))
                {
                    if (scopeKey.length())
                        failx("persist option specified more than once");
                    if (strieq(val, "global"))
                        scopeKey.append("global");
                    else if (strieq(val, "workunit"))
                    {
                        engine = codeCtx->queryEngineContext();
                        wuidScope = true;
                        if (!engine)
                            failx("Persist mode 'workunit' not supported here");
                    }
                    else if (strieq(val, "query"))
                    {
                        engine = codeCtx->queryEngineContext();
                        wuidScope = false;
                        if (!engine)
                            failx("Persist mode 'query' not supported here");
                    }
                    else
                        failx("Unrecognized persist mode %s", val);
                }
                else
                    failx("Unrecognized option %s", optName.str());
            }
            else
                failx("Unrecognized option %s", opt);
        }
        if (engine)
            engine->getQueryId(scopeKey, wuidScope);
        if (scopeKey2)
            scopeKey.append(':').append(scopeKey2);
        if (scopeKey.length())
        {
            bool isNew;
            env.setown(globalState->getNamedScope(scopeKey, isNew));
            if (isNew && engine)
                engine->onTermination(RGlobalState::unregister, scopeKey.str(), wuidScope);
        }
        else
            env.setown(new REnvironment(_new_env(Rcpp::Environment::global_env())));
    }
    ~REmbedFunctionContext()
    {
    }
    virtual IInterface *bindParamWriter(IInterface *esdl, const char *esdlservice, const char *esdltype, const char *name)
    {
        return NULL;
    }
    virtual void paramWriterCommit(IInterface *writer)
    {
    }
    virtual void writeResult(IInterface *esdl, const char *esdlservice, const char *esdltype, IInterface *writer)
    {
    }


    virtual bool getBooleanResult()
    {
        try
        {
            return ::Rcpp::as<bool>(result);
        }
        catch (std::exception &E)
        {
            FAIL(E.what());
        }
    }
    virtual void getDataResult(size32_t &__len, void * &__result)
    {
        try
        {
            std::vector<byte> vval = ::Rcpp::as<std::vector<byte> >(result);
            rtlStrToDataX(__len, __result, vval.size(), vval.data());
        }
        catch (std::exception &E)
        {
            FAIL(E.what());
        }
    }
    virtual double getRealResult()
    {
        try
        {
            return ::Rcpp::as<double>(result);
        }
        catch (std::exception &E)
        {
            FAIL(E.what());
        }
    }
    virtual __int64 getSignedResult()
    {
        try
        {
            return ::Rcpp::as<long int>(result); // Should really be long long, but RInside does not support that
        }
        catch (std::exception &E)
        {
            FAIL(E.what());
        }
    }
    virtual unsigned __int64 getUnsignedResult()
    {
        try
        {
            return ::Rcpp::as<unsigned long int>(result); // Should really be long long, but RInside does not support that
        }
        catch (std::exception &E)
        {
            FAIL(E.what());
        }
    }
    virtual void getStringResult(size32_t &__len, char * &__result)
    {
        try
        {
            std::string str = ::Rcpp::as<std::string>(result);
            rtlStrToStrX(__len, __result, str.length(), str.data());
        }
        catch (std::exception &E)
        {
            FAIL(E.what());
        }
    }
    virtual void getUTF8Result(size32_t &chars, char * &result)
    {
        UNSUPPORTED("Unicode/UTF8 results");
    }
    virtual void getUnicodeResult(size32_t &chars, UChar * &result)
    {
        UNSUPPORTED("Unicode/UTF8 results");
    }
    virtual void getSetResult(bool & __isAllResult, size32_t & __resultBytes, void * & __result, int _elemType, size32_t elemSize)
    {
        try
        {
            type_t elemType = (type_t) _elemType;
            __isAllResult = false;
            switch(elemType)
            {

#define FETCH_ARRAY(type) \
{  \
    std::vector<type> vval = ::Rcpp::as< std::vector<type> >(result); \
    rtlStrToDataX(__resultBytes, __result, vval.size()*elemSize, (const void *) vval.data()); \
}

            case type_boolean:
            {
                std::vector<bool> vval = ::Rcpp::as< std::vector<bool> >(result);
                size32_t size = vval.size();
                // Vector of bool is odd, and can't be retrieved via data()
                // Instead we need to iterate, I guess
                rtlDataAttr out(size);
                bool *outData = (bool *) out.getdata();
                for (std::vector<bool>::iterator iter = vval.begin(); iter < vval.end(); iter++)
                {
                    *outData++ = *iter;
                }
                __resultBytes = size;
                __result = out.detachdata();
                break;
            }
            case type_int:
                /* if (elemSize == sizeof(signed char))  // rcpp does not seem to support...
                    FETCH_ARRAY(signed char)
                else */ if (elemSize == sizeof(short))
                    FETCH_ARRAY(short)
                else if (elemSize == sizeof(int))
                    FETCH_ARRAY(int)
                else if (elemSize == sizeof(long))    // __int64 / long long does not work...
                    FETCH_ARRAY(long)
                else
                    rtlFail(0, "Rembed: Unsupported result type");
                break;
            case type_unsigned:
                if (elemSize == sizeof(byte))
                    FETCH_ARRAY(byte)
                else if (elemSize == sizeof(unsigned short))
                    FETCH_ARRAY(unsigned short)
                else if (elemSize == sizeof(unsigned int))
                    FETCH_ARRAY(unsigned int)
                else if (elemSize == sizeof(unsigned long))    // __int64 / long long does not work...
                    FETCH_ARRAY(unsigned long)
                else
                    rtlFail(0, "Rembed: Unsupported result type");
                break;
            case type_real:
                if (elemSize == sizeof(float))
                    FETCH_ARRAY(float)
                else if (elemSize == sizeof(double))
                    FETCH_ARRAY(double)
                else
                    rtlFail(0, "Rembed: Unsupported result type");
                break;
            case type_string:
            case type_varstring:
            {
                std::vector<std::string> vval = ::Rcpp::as< std::vector<std::string> >(result);
                size32_t numResults = vval.size();
                rtlRowBuilder out;
                byte *outData = NULL;
                size32_t outBytes = 0;
                if (elemSize != UNKNOWN_LENGTH)
                {
                    outBytes = numResults * elemSize;  // MORE - check for overflow?
                    out.ensureAvailable(outBytes);
                    outData = out.getbytes();
                }
                for (std::vector<std::string>::iterator iter = vval.begin(); iter < vval.end(); iter++)
                {
                    size32_t lenBytes = (*iter).size();
                    const char *text = (*iter).data();
                    if (elemType == type_string)
                    {
                        if (elemSize == UNKNOWN_LENGTH)
                        {
                            out.ensureAvailable(outBytes + lenBytes + sizeof(size32_t));
                            outData = out.getbytes() + outBytes;
                            * (size32_t *) outData = lenBytes;
                            rtlStrToStr(lenBytes, outData+sizeof(size32_t), lenBytes, text);
                            outBytes += lenBytes + sizeof(size32_t);
                        }
                        else
                        {
                            rtlStrToStr(elemSize, outData, lenBytes, text);
                            outData += elemSize;
                        }
                    }
                    else
                    {
                        if (elemSize == UNKNOWN_LENGTH)
                        {
                            out.ensureAvailable(outBytes + lenBytes + 1);
                            outData = out.getbytes() + outBytes;
                            rtlStrToVStr(0, outData, lenBytes, text);
                            outBytes += lenBytes + 1;
                        }
                        else
                        {
                            rtlStrToVStr(elemSize, outData, lenBytes, text);  // Fixed size null terminated strings... weird.
                            outData += elemSize;
                        }
                    }
                }
                __resultBytes = outBytes;
                __result = out.detachdata();
                break;
            }
            default:
                rtlFail(0, "REmbed: Unsupported result type");
                break;
            }
        }
        catch (std::exception &E)
        {
            FAIL(E.what());
        }
    }

    virtual IRowStream *getDatasetResult(IEngineRowAllocator * _resultAllocator)
    {
        try
        {
            return new RRowStream(result, _resultAllocator, _resultAllocator->queryOutputMeta()->queryTypeInfo());
        }
        catch (std::exception &E)
        {
            FAIL(E.what());
        }
    }
    virtual byte * getRowResult(IEngineRowAllocator * _resultAllocator)
    {
        try
        {
            RtlDynamicRowBuilder rowBuilder(_resultAllocator);
            size32_t len = Rembed::getRowResult(result, rowBuilder);
            return (byte *) rowBuilder.finalizeRowClear(len);
        }
        catch (std::exception &E)
        {
            FAIL(E.what());
        }
    }
    virtual size32_t getTransformResult(ARowBuilder & builder)
    {
        try
        {
            return Rembed::getRowResult(result, builder);
        }
        catch (std::exception &E)
        {
            FAIL(E.what());
        }
    }

    virtual void bindBooleanParam(const char *name, bool val)
    {
        env->query()[name] = val;
    }
    virtual void bindDataParam(const char *name, size32_t len, const void *val)
    {
        std::vector<byte> vval;
        const byte *cval = (const byte *) val;
        vval.assign(cval, cval+len);
        env->query()[name] = vval;
    }
    virtual void bindFloatParam(const char *name, float val)
    {
        env->query()[name] = val;
    }
    virtual void bindRealParam(const char *name, double val)
    {
        env->query()[name] = val;
    }
    virtual void bindSignedSizeParam(const char *name, int size, __int64 val)
    {
        env->query()[name] = (long int) val;
    }
    virtual void bindSignedParam(const char *name, __int64 val)
    {
        env->query()[name] = (long int) val;
    }
    virtual void bindUnsignedSizeParam(const char *name, int size, unsigned __int64 val)
    {
        env->query()[name] = (long int) val;
    }
    virtual void bindUnsignedParam(const char *name, unsigned __int64 val)
    {
        env->query()[name] = (unsigned long int) val;
    }
    virtual void bindStringParam(const char *name, size32_t len, const char *val)
    {
        std::string s(val, len);
        env->query()[name] = s;
    }
    virtual void bindVStringParam(const char *name, const char *val)
    {
        env->query()[name] = val;
    }
    virtual void bindUTF8Param(const char *name, size32_t chars, const char *val)
    {
        rtlFail(0, "Rembed: Unsupported parameter type UTF8");
    }
    virtual void bindUnicodeParam(const char *name, size32_t chars, const UChar *val)
    {
        rtlFail(0, "Rembed: Unsupported parameter type UNICODE");
    }

    virtual void bindSetParam(const char *name, int _elemType, size32_t elemSize, bool isAll, size32_t totalBytes, const void *setData)
    {
        if (isAll)
            rtlFail(0, "Rembed: Unsupported parameter type ALL");
        type_t elemType = (type_t) _elemType;
        int numElems = totalBytes / elemSize;
        switch(elemType)
        {

#define BIND_ARRAY(type) \
{  \
    std::vector<type> vval; \
    const type *start = (const type *) setData; \
    vval.assign(start, start+numElems); \
    env->query()[name] = vval; \
}

        case type_boolean:
            BIND_ARRAY(bool)
            break;
        case type_int:
            /* if (elemSize == sizeof(signed char))  // No binding exists in rcpp
                BIND_ARRAY(signed char)
            else */ if (elemSize == sizeof(short))
                BIND_ARRAY(short)
            else if (elemSize == sizeof(int))
                BIND_ARRAY(int)
            else if (elemSize == sizeof(long))    // __int64 / long long does not work...
                BIND_ARRAY(long)
            else
                rtlFail(0, "Rembed: Unsupported parameter type");
            break;
        case type_unsigned:
            if (elemSize == sizeof(unsigned char))
                BIND_ARRAY(unsigned char)
            else if (elemSize == sizeof(unsigned short))
                BIND_ARRAY(unsigned short)
            else if (elemSize == sizeof(unsigned int))
                BIND_ARRAY(unsigned int)
            else if (elemSize == sizeof(unsigned long))    // __int64 / long long does not work...
                BIND_ARRAY(unsigned long)
            else
                rtlFail(0, "Rembed: Unsupported parameter type");
            break;
        case type_real:
            if (elemSize == sizeof(float))
                BIND_ARRAY(float)
            else if (elemSize == sizeof(double))
                BIND_ARRAY(double)
            else
                rtlFail(0, "Rembed: Unsupported parameter type");
            break;
        case type_string:
        case type_varstring:
        {
            std::vector<std::string> vval;
            const byte *inData = (const byte *) setData;
            const byte *endData = inData + totalBytes;
            while (inData < endData)
            {
                int thisSize;
                if (elemSize == UNKNOWN_LENGTH)
                {
                    if (elemType==type_varstring)
                        thisSize = strlen((const char *) inData) + 1;
                    else
                    {
                        thisSize = * (size32_t *) inData;
                        inData += sizeof(size32_t);
                    }
                }
                else
                    thisSize = elemSize;
                std::string s((const char *) inData, thisSize);
                vval.push_back(s);
                inData += thisSize;
                numElems++;
            }
            env->query()[name] = vval;
            break;
        }
        default:
            rtlFail(0, "REmbed: Unsupported parameter type");
            break;
        }
    }
    virtual void bindRowParam(const char *name, IOutputMetaData & metaVal, byte *row)
    {
        // We create a list
        const RtlTypeInfo *typeInfo = metaVal.queryTypeInfo();
        assertex(typeInfo);
        RtlFieldStrInfo dummyField("<row>", NULL, typeInfo);
        Rcpp::List myList = createList(typeInfo);
        RDataFrameAppender frameBuilder(myList);
        typeInfo->process(row, row, &dummyField, frameBuilder);
        env->query()[name] = myList;
    }
    virtual void bindDatasetParam(const char *name, IOutputMetaData & metaVal, IRowStream * val)
    {
        OwnedRoxieRowSet rows;
        for (;;)
        {
            const byte *row = (const byte *) val->ungroupedNextRow();
            if (!row)
                break;
            rows.append(row);
        }
        const RtlTypeInfo *typeInfo = metaVal.queryTypeInfo();
        assertex(typeInfo);

        Rcpp::DataFrame frame  = createDataFrame(typeInfo, rows.length());
        RDataFrameAppender frameBuilder(frame);
        RtlFieldStrInfo dummyField("<row>", NULL, typeInfo);
        ForEachItemIn(idx, rows)
        {
            const byte * row = (const byte *) rows.item(idx);
            typeInfo->process(row, row, &dummyField, frameBuilder);
        }
        env->query()[name] = frame;
    }

    virtual void importFunction(size32_t lenChars, const char *utf)
    {
        throwUnexpected();
    }
    virtual void compileEmbeddedScript(size32_t lenChars, const char *utf)
    {
        StringBuffer text;
        text.append(rtlUtf8Size(lenChars, utf), utf);
        text.stripChar('\r');
        func.set(text.str());
    }

    virtual void callFunction()
    {
        try
        {
            Rcpp::ExpressionVector exp(func) ;
            result = exp.eval(env->query());
        }
        catch (std::exception &E)
        {
            FAIL(E.what());
        }
    }
private:
    RInside &R;
    RInside::Proxy result;
    StringAttr func;
    CriticalBlock block;
    Owned<REnvironment> env;
};

class REmbedContext: public CInterfaceOf<IEmbedContext>
{
public:
    virtual IEmbedFunctionContext *createFunctionContext(unsigned flags, const char *options)
    {
        return createFunctionContextEx(NULL, flags, options);
    }
    virtual IEmbedFunctionContext *createFunctionContextEx(ICodeContext * ctx, unsigned flags, const char *options)
    {
        Owned<REmbedFunctionContext> ret =  new REmbedFunctionContext(*queryGlobalState()->R);
        ret->setScopes(ctx, options);
        return ret.getClear();
    }
    virtual IEmbedServiceContext *createServiceContext(const char *service, unsigned flags, const char *options)
    {
        throwUnexpected();
    }
};

extern DECL_EXPORT IEmbedContext* getEmbedContext()
{
    return new REmbedContext;
}

extern DECL_EXPORT bool syntaxCheck(const char *script)
{
    return true; // MORE
}

} // namespace<|MERGE_RESOLUTION|>--- conflicted
+++ resolved
@@ -285,20 +285,11 @@
 static Rcpp::List createList(const RtlTypeInfo *typeInfo)
 {
     Rcpp::CharacterVector namevec;
-<<<<<<< HEAD
-protected:
-    void addField(const RtlFieldInfo * field)
-    {
-        namevec.push_back(field->name);
-    }
-};
-=======
     getFieldNames(namevec, typeInfo);
     Rcpp::List childRec(namevec.length());
     childRec.attr("names") = namevec;
     return childRec;
 }
->>>>>>> 355458b5
 
 // A RDataFrameAppender object is used append a row to a R dataFrame from an ECL row
 
@@ -347,6 +338,7 @@
     }
     virtual void processInt(__int64 value, const RtlFieldInfo * field) override
     {
+        namevec.push_back(field->name->queryStr());
         if (inSet)
             theIntSet[setIndex++] = (long int) value;
         else

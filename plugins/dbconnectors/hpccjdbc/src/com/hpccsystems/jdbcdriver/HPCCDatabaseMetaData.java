package com.hpccsystems.jdbcdriver;

import java.io.IOException;
import java.io.InputStream;
import java.lang.reflect.Field;
import java.net.HttpURLConnection;
import java.net.MalformedURLException;
import java.net.URL;
import java.net.URLEncoder;
import java.sql.Connection;
import java.sql.DatabaseMetaData;
import java.sql.ResultSet;
import java.sql.RowIdLifetime;
import java.sql.SQLException;
import java.text.NumberFormat;
import java.text.ParseException;
import java.util.ArrayList;
import java.util.Enumeration;
import java.util.HashMap;
import java.util.Iterator;
import java.util.List;
import java.util.Locale;
import java.util.Map;
import java.util.Properties;

import javax.xml.parsers.DocumentBuilder;
import javax.xml.parsers.DocumentBuilderFactory;
import javax.xml.parsers.ParserConfigurationException;

import org.w3c.dom.Document;
import org.w3c.dom.Element;
import org.w3c.dom.Node;
import org.w3c.dom.NodeList;
import org.xml.sax.SAXException;

/**
 *
 * @author  rpastrana
 */

public class HPCCDatabaseMetaData implements DatabaseMetaData {

	private HPCCQueries eclqueries;
	private HPCCLogicalFiles dfufiles;
	private static Map<Integer, String> SQLFieldMapping;
	private List<String> targetclusters;
	private List<String> querysets;

	public static final short JDBCVerMajor = 3;
	public static final short JDBCVerMinor = 0;

	private static String HPCCBuildVersionFull = "";
	@SuppressWarnings("unused")
	private static String HPCCBuildType = "";
	private static short HPCCBuildMajor = 0;
	private static float HPCCBuildMinor = 0;

	private boolean isHPCCMetaDataCached = false;
	private boolean isDFUMetaDataCached = false;
	private boolean isQuerySetMetaDataCached = false;

	private String serverAddress;
	private String targetcluster;
	private String queryset;
	private String wseclwatchaddress;
	private String wseclwatchport;
	private String basicAuth;
	private String UserName;
	private boolean lazyLoad;
	private int pageSize;

<<<<<<< HEAD
=======
	private DocumentBuilderFactory dbf;

>>>>>>> e20ecfd8
	final static String PROCEDURE_NAME = "PROCEDURE_NAME";
	final static String TABLE_NAME = "TABLE_NAME";

	public HPCCDatabaseMetaData(Properties props)
	{
		super();
		this.serverAddress = props.getProperty("ServerAddress", HPCCConnection.SERVERADDRESSDEFAULT);
		this.targetcluster = props.getProperty("Cluster", HPCCConnection.CLUSTERDEFAULT);
		this.queryset = props.getProperty("QuerySet", HPCCConnection.QUERYSETDEFAULT);
		this.wseclwatchport  = props.getProperty("WsECLWatchPort", HPCCConnection.WSECLWATCHPORTDEFAULT);
		this.wseclwatchaddress  = props.getProperty("WsECLWatchAddress",this.serverAddress);
		this.UserName = props.getProperty("username", "");
		this.basicAuth = props.getProperty("BasicAuth", HPCCConnection.createBasicAuth(this.UserName, props.getProperty("password", "")));
		this.lazyLoad = Boolean.parseBoolean(props.getProperty("LazyLoad", HPCCConnection.LAZYLOADDEFAULT));
		this.pageSize = HPCCJDBCUtils.stringToInt(props.getProperty("PageSize", String.valueOf(HPCCConnection.FETCHPAGESIZEDEFAULT)), HPCCConnection.FETCHPAGESIZEDEFAULT);

		System.out.println("EclDatabaseMetaData ServerAddress: " + serverAddress + " Cluster: " + targetcluster + " eclwatch: " + wseclwatchaddress +":"+  wseclwatchport);

		targetclusters = new ArrayList<String>();
		querysets = new ArrayList<String>();
		dfufiles = new HPCCLogicalFiles();
		eclqueries = new HPCCQueries();
		SQLFieldMapping = new HashMap<Integer, String>();

		 dbf = DocumentBuilderFactory.newInstance();

		if (!isHPCCMetaDataCached())
		{
			setHPCCMetaDataCached(CacheMetaData());

			if (targetclusters.size()>0 && !targetclusters.contains(this.targetcluster))
			{
				props.setProperty("Cluster", targetclusters.get(0));
				System.out.println("Invalid cluster name found: " + this.targetcluster + ". using: " + targetclusters.get(0) );
				this.targetcluster = targetclusters.get(0);
			}

			if (querysets.size()>0 && !querysets.contains(this.queryset))
			{
				props.setProperty("QuerySet", querysets.get(0));
				System.out.println("Invalid query set name found: " + this.queryset + ". using: " + querysets.get(0) );
				this.queryset = querysets.get(0);
			}
		}

		setSQLTypeNames();

		System.out.println("EclDatabaseMetaData initialized");
	}

	private static void setSQLTypeNames()
	{
		//TODO
		//might want to just hardcode this list rather than creating at runtime...
		if (SQLFieldMapping.isEmpty())
		{
			Field[] fields = java.sql.Types.class.getFields();

			for (int i = 0; i < fields.length; i++) {
				try
				{
					String name = fields[i].getName();
					Integer value = (Integer) fields[i].get(null);
					SQLFieldMapping.put(value, name);
				}
				catch (IllegalAccessException e) {}
			}
		}
	}

	public static String getFieldName(Integer type)
	{
		if (SQLFieldMapping.isEmpty())
			setSQLTypeNames();

		return SQLFieldMapping.get(type);
	}

	public boolean isDFUMetaDataCached()
	{
		return isDFUMetaDataCached;
	}

	public void setDFUMetaDataCached(boolean cached)
	{
		this.isDFUMetaDataCached = cached;
	}

	public boolean isQuerySetMetaDataCached()
	{
		return isQuerySetMetaDataCached;
	}

	public void setQuerySetMetaDataCached(boolean cached)
	{
		this.isQuerySetMetaDataCached = cached;
	}

	public boolean isHPCCMetaDataCached()
	{
		return isHPCCMetaDataCached;
	}

	public void setHPCCMetaDataCached(boolean isMetaDataCached)
	{
		this.isHPCCMetaDataCached = isMetaDataCached;
	}

	private boolean CacheMetaData()
	{
		boolean isSuccess = true;

		if (serverAddress == null || targetcluster == null)
			return false;

		isSuccess &= fetchHPCCInfo();

		isSuccess &= fetchClusterInfo();

		isSuccess &= fetchQuerysetsInfo();

		if (!lazyLoad)
		{
			setDFUMetaDataCached(fetchHPCCFilesInfo());

			if (isDFUMetaDataCached())
			{
				System.out.println("Tables' Metadata fetched: ");
				Enumeration<Object> em = dfufiles.getFiles();
				while (em.hasMoreElements())
				{
					 DFUFile file = (DFUFile)em.nextElement();
					 System.out.println("\t" + file.getClusterName() + "." +file.getFileName() +"("+ file.getFullyQualifiedName()+")");
				}
			}

			setQuerySetMetaDataCached(fetchHPCCQueriesInfo());

			if (isQuerySetMetaDataCached())
			{
				System.out.println("Stored Procedures' Metadata fetched: ");
				Enumeration<Object> em1 = eclqueries.getQueries();
				while (em1.hasMoreElements())
				{
					HPCCQuery query = (HPCCQuery) em1.nextElement();
					System.out.println("\t" + query.getQuerySet() + "::" +query.getName());
				}
			}
		}
		else
			System.out.println("HPCC info not fetched (LazyLoad enabled)");

		if (!isSuccess)
			System.out.println("Could not query DB metadata check server address, cluster name, wsecl, and wseclwatch ports");
		return isSuccess;
	}

	private int registerFileDetails(Element node, DFUFile file)
	{
		if (file.isSuperFile())
			System.out.println("Found super file: " + file.getFullyQualifiedName());

		NodeList fileDetail = node.getElementsByTagName("FileDetail");
		if (fileDetail.getLength()>0)
		{
			NodeList resultslist = fileDetail.item(0).getChildNodes(); //ECLResult nodes
			for (int i = 0; i < resultslist.getLength(); i++)
			{
				Node currentfiledetail = resultslist.item(i);

				if (currentfiledetail.getNodeName().equals("Ecl"))
				{
					file.setFileRecDef(currentfiledetail.getTextContent());
				}
				else if (currentfiledetail.getNodeName().equals("Filename"))
				{
					file.setFileName(currentfiledetail.getTextContent());
				}
				else if (currentfiledetail.getNodeName().equals("Format"))
				{
					file.setFormat(currentfiledetail.getTextContent());
				}
				else if (currentfiledetail.getNodeName().equals("CsvSeparate"))
				{
					file.setCsvSeparate(currentfiledetail.getTextContent());
				}
				else if (currentfiledetail.getNodeName().equals("CsvQuote"))
				{
					file.setCsvQuote(currentfiledetail.getTextContent());
				}
				else if (currentfiledetail.getNodeName().equals("CsvTerminate"))
				{
					file.setCsvTerminate(currentfiledetail.getTextContent());
				}
				else if (currentfiledetail.getNodeName().equals("Description"))
				{
					file.setDescription(currentfiledetail.getTextContent());
				}
				else if (file.isSuperFile() && currentfiledetail.getNodeName().equals("subfiles"))
				{
					NodeList subfilelist = currentfiledetail.getChildNodes();
					for (int y = 0; y < subfilelist.getLength(); y++)
					{
						file.addSubfile(subfilelist.item(y).getTextContent());
					}
				}
			}
		}
		return 0;
	}

	/**
	 * Translates a data type from an integer (java.sql.Types value) to a string
	 * that represents the corresponding class.
	 *
	 * @param type
	 *            The java.sql.Types value to convert to a string
	 *            representation.
	 * @return The class name that corresponds to the given java.sql.Types
	 *         value, or "java.lang.Object" if the type has no known mapping.
	 */
	public static String convertSQLtype2JavaClassName(int type)
	{
		String result = "java.lang.Object";

		switch (type)
		{
			case java.sql.Types.CHAR:
			case java.sql.Types.VARCHAR:
			case java.sql.Types.LONGVARCHAR:
				result = "java.lang.String";
				break;
			case java.sql.Types.NUMERIC:
			case java.sql.Types.DECIMAL:
				result = "java.math.BigDecimal";
				break;
			case java.sql.Types.BIT:
				result = "java.lang.Boolean";
				break;
			case java.sql.Types.TINYINT:
				result = "java.lang.Byte";
				break;
			case java.sql.Types.SMALLINT:
				result = "java.lang.Short";
				break;
			case java.sql.Types.INTEGER:
				result = "java.lang.Integer";
				break;
			case java.sql.Types.BIGINT:
				result = "java.lang.Long";
				break;
			case java.sql.Types.REAL:
				result = "java.lang.Real";
				break;
			case java.sql.Types.FLOAT:
			case java.sql.Types.DOUBLE:
				result = "java.lang.Double";
				break;
			case java.sql.Types.BINARY:
			case java.sql.Types.VARBINARY:
			case java.sql.Types.LONGVARBINARY:
				result = "java.lang.Byte[]";
				break;
			case java.sql.Types.DATE:
				result = "java.sql.Date";
				break;
			case java.sql.Types.TIME:
				result = "java.sql.Time";
				break;
			case java.sql.Types.TIMESTAMP:
				result = "java.sql.Timestamp";
				break;
		}
		return result;
	}

	private static int convertECLtypeCode2SQLtype(int ecltypecode)
	{
		int type = java.sql.Types.OTHER;

		if (ecltypecode == EclTypes.ECLTypeboolean.ordinal())
			type = java.sql.Types.BOOLEAN;
		else if (ecltypecode == EclTypes.ECLTypearray.ordinal())
			type = java.sql.Types.ARRAY;
		else if (ecltypecode == EclTypes.ECLTypeblob.ordinal())
			type = java.sql.Types.BLOB;
		else if (ecltypecode == EclTypes.ECLTypechar.ordinal())
			type = java.sql.Types.CHAR;
		else if (ecltypecode == EclTypes.ECLTypedate.ordinal())
			type = java.sql.Types.DATE;
		else if (ecltypecode == EclTypes.ECLTypedecimal.ordinal())
			type = java.sql.Types.DECIMAL;
		else if (ecltypecode ==  EclTypes.ECLTypeint.ordinal())
			type = java.sql.Types.INTEGER;
		else if (ecltypecode == EclTypes.ECLTypenull.ordinal())
			type = java.sql.Types.NULL;
		else if (ecltypecode == EclTypes.ECLTypenumeric.ordinal())
			type = java.sql.Types.NUMERIC;
		else if (ecltypecode == EclTypes.ECLTypepackedint.ordinal())
			type = java.sql.Types.INTEGER;
		else if (ecltypecode == EclTypes.ECLTypepointer.ordinal())
			type = java.sql.Types.REF;
		else if (ecltypecode == EclTypes.ECLTypeqstring.ordinal())
			type = java.sql.Types.VARCHAR;
		else if (ecltypecode == EclTypes.ECLTypereal.ordinal())
			type = java.sql.Types.REAL;
		else if (ecltypecode == EclTypes.ECLTypestring.ordinal())
			type = java.sql.Types.VARCHAR;
		else if (ecltypecode == EclTypes.ECLTypeunsigned.ordinal())
			type = java.sql.Types.NUMERIC;
		else if (ecltypecode == EclTypes.ECLTypevarstring.ordinal())
			type = java.sql.Types.VARCHAR;
		/*else if (ecltypecode == EclTypes.ECLTyperecord.ordinal():
		case EclTypes.ECLTyperow.ordinal():
		case EclTypes.ECLTyperule.ordinal():
		case EclTypes.ECLTypescalar.ordinal():
		case EclTypes.ECLTypescope.ordinal():
		case EclTypes.ECLTypeset.ordinal():
		case EclTypes.ECLTypesortlist.ordinal():
		case EclTypes.ECLTypestringorunicode.ordinal():
		case EclTypes.ECLTypeswapint.ordinal():
		case EclTypes.ECLTypetable.ordinal():
		case EclTypes.ECLTypetoken.ordinal():
		case EclTypes.ECLTypetransform.ordinal():
		case EclTypes.ECLTypeunicode.ordinal():
		case EclTypes.ECLTypeunused1.ordinal():
		case EclTypes.ECLTypeunused2.ordinal():
		case EclTypes.ECLTypeunused3.ordinal():
		case EclTypes.ECLTypeunused4.ordinal():
		case EclTypes.ECLTypeunused5.ordinal():
		case EclTypes.ECLTypeutf8.ordinal():
		case EclTypes.ECLTypevarunicode.ordinal():
		case EclTypes.ECLTypevoid.ordinal():
		case EclTypes.ECLTypeebcdic.ordinal():
		case EclTypes.ECLTypeenumerated.ordinal():
		case EclTypes.ECLTypeevent.ordinal():
		case EclTypes.ECLTypefeature.ordinal():
		case EclTypes.ECLTypefunction.ordinal():
		case EclTypes.ECLTypegroupedtable.ordinal():
		case EclTypes.ECLTypeifblock.ordinal():
		case EclTypes.ECLTypemodifier.ordinal():
		case EclTypes.ECLTypepattern.ordinal():
		case EclTypes.ECLTypealien.ordinal():
		case EclTypes.ECLTypeany.ordinal():
		case EclTypes.ECLTypebitfield.ordinal():
		case EclTypes.ECLTypeclass.ordinal():
		case EclTypes.ECLTypedata.ordinal():
		default:
			break;*/
		return type;
	}

	public static int convertECLtype2SQLtype(String ecltype)
	{
		int type = java.sql.Types.OTHER;
		String postfix = ecltype.substring(ecltype.lastIndexOf(':')+1);
		/*Simple types*/
		//if (postfix.startsWith("STRING"))
		if (postfix.contains("STRING"))
			type = java.sql.Types.VARCHAR;
		else if (postfix.startsWith("FLOAT"))
			type = java.sql.Types.FLOAT;
		else if (postfix.startsWith("DOUBLE"))
			type = java.sql.Types.DOUBLE;
		//else if (postfix.endsWith("DECIMAL"))
		else if (postfix.startsWith("DECIMAL"))
			type = java.sql.Types.DECIMAL;
		//else if (postfix.endsWith("INTEGER"))
		else if (postfix.startsWith("INTEGER"))
			type = java.sql.Types.INTEGER;
		//nonNegativeInteger
		//else if (ecltype.endsWith("NONNEGATIVEINTEGER"))
		//	type = java.sql.Types.??
		//positiveInteger
		//nonPositiveInteger
		//negativeInteger
		else if (postfix.startsWith("LONG"))
			type = java.sql.Types.NUMERIC;
		//unsignedLong
		else if (postfix.startsWith("INT"))
			type = java.sql.Types.INTEGER;
		//unsignedInt
		else if (postfix.startsWith("SHORT"))
			type = java.sql.Types.SMALLINT;
		//unsignedShort
		//else if (ecltype.endsWith("BYTE"))
		//	type = java.sql.Types.;
		else if (postfix.startsWith("UNSIGNED"))
			type = java.sql.Types.NUMERIC;
		/*XML primitive types*/
		else if (postfix.startsWith("DATETIME"))
			type = java.sql.Types.TIMESTAMP;
		else if (postfix.startsWith("TIME"))
			type = java.sql.Types.TIME;
		else if (postfix.startsWith("DATE"))
			type = java.sql.Types.DATE;
		else if (postfix.startsWith("GDAY"))
			type = java.sql.Types.DATE;
		else if (postfix.startsWith("GMONTH"))
			type = java.sql.Types.DATE;
		else if (postfix.startsWith("GYEAR"))
			type = java.sql.Types.DATE;
		else if (postfix.startsWith("GYEARMONTH"))
			type = java.sql.Types.DATE;
		else if (postfix.startsWith("GMONTHDAY"))
			type = java.sql.Types.DATE;
		else if (postfix.startsWith("DURATION"))
			type = java.sql.Types.VARCHAR;

		return type;
	}

	public static int registerSchemaElements(Element node, HPCCQuery query)
	{
		NodeList results = node.getElementsByTagName("Results");
		if (results.getLength()>0)
		{
			NodeList resultslist = results.item(0).getChildNodes(); //ECLResult nodes
			for (int i = 0; i < resultslist.getLength(); i++)
			{
				Node currentresult = resultslist.item(i);
				NodeList resultprops = currentresult.getChildNodes();
				String tablename = "";
				for (int j = 0; j < resultprops.getLength(); j++)
				{
					Node currentresultprop = resultprops.item(j);
					if (currentresultprop.getNodeName().equals("Name"))
					{
						tablename = currentresultprop.getTextContent();
						query.addResultDataset(tablename);
					}
					else if (currentresultprop.getNodeName().equals("ECLSchemas"))
					{
						NodeList schemaitems = currentresultprop.getChildNodes(); //ECLSchemaItem
						String columname = "";
						String columntype = "";
						for (int x = 0; x < schemaitems.getLength(); x++)
						{
							NodeList schemaitemfields = schemaitems.item(x).getChildNodes();

							for (int y = 0; y < schemaitemfields.getLength(); y++)
							{
								Node elem = schemaitemfields.item(y);
								if (elem.getNodeName().equals("ColumnName"))
									columname = elem.getTextContent();
								else if (elem.getNodeName().equals("ColumnType"))
									columntype = elem.getTextContent();
								//System.out.println(schemaitemfields.item(y).getNodeName() + ": " + schemaitemfields.item(y).getTextContent());
							}
							HPCCColumnMetaData elemmeta = new HPCCColumnMetaData(columname.toUpperCase(), 0, convertECLtype2SQLtype(columntype.toUpperCase()));
							elemmeta.setTableName(tablename);
							elemmeta.setParamType(procedureColumnOut);
							try {
								query.addResultElement(elemmeta);
							} catch (Exception e) {
								System.out.println("Could not add dataset element: " + tablename + ":"+ elemmeta.getColumnName());
							}
						}

					}
				}
			}
		}

		NodeList variables = node.getElementsByTagName("Variables");
		if (variables.getLength()>0)
		{
			NodeList resultslist = variables.item(0).getChildNodes(); //ECLResult nodes
			for (int i = 0; i < resultslist.getLength(); i++)
			{
				Node currentresult = resultslist.item(i);
				NodeList resultprops = currentresult.getChildNodes();
				String inParam = "";
				for (int j = 0; j < resultprops.getLength(); j++)
				{
					Node currentresultprop = resultprops.item(j);
					/*if (currentresultprop.getNodeName().equals("Name"))
					{
						inParam = currentresultprop.getTextContent();
						query.addResultDataset(inParam);
					}
					else*/
					if (currentresultprop.getNodeName().equals("ECLSchemas"))
					{
						NodeList schemaitems = currentresultprop.getChildNodes(); //ECLSchemaItem
						String columname = "";
						String columntype = "";
						for (int x = 0; x < schemaitems.getLength(); x++)
						{
							NodeList schemaitemfields = schemaitems.item(x).getChildNodes();

							for (int y = 0; y < schemaitemfields.getLength(); y++)
							{
								Node elem = schemaitemfields.item(y);
								if (elem.getNodeName().equals("ColumnName"))
									columname = elem.getTextContent();
								else if (elem.getNodeName().equals("ColumnType"))
									columntype = elem.getTextContent();
								//System.out.println(schemaitemfields.item(y).getNodeName() + ": " + schemaitemfields.item(y).getTextContent());
							}
							HPCCColumnMetaData elemmeta = new HPCCColumnMetaData(columname, i+1, convertECLtype2SQLtype(columntype.toUpperCase()));
							elemmeta.setTableName(query.getName());
							elemmeta.setParamType(procedureColumnIn);
							try {
								query.addResultElement(elemmeta);
							} catch (Exception e) {
								System.out.println("Could not add dataset element: " + inParam + ":"+ elemmeta.getColumnName());
							}
						}

					}
				}
			}
		}

		return 0;
	}

	@Override
	public boolean allProceduresAreCallable() throws SQLException
	{
		return true;
	}

	@Override
	public boolean allTablesAreSelectable() throws SQLException
	{
		return false;
	}

	@Override
	public String getURL() throws SQLException
	{
		return "http://www.hpccsystems.com";
	}

	@Override
	public String getUserName() throws SQLException {
		return UserName;
	}

	@Override
	public boolean isReadOnly() throws SQLException {
		return true;
	}

	@Override
	public boolean nullsAreSortedHigh() throws SQLException {
		return false;
	}

	@Override
	public boolean nullsAreSortedLow() throws SQLException {
		return false;
	}

	@Override
	public boolean nullsAreSortedAtStart() throws SQLException {
		return false;
	}

	@Override
	public boolean nullsAreSortedAtEnd() throws SQLException {
		return false;
	}

	@Override
	public String getDatabaseProductName() throws SQLException {
		return "HPCC - Version " +  HPCCBuildVersionFull;
	}

	@Override
	public String getDatabaseProductVersion() throws SQLException {
		return HPCCBuildVersionFull;
	}

	@Override
	public String getDriverName() throws SQLException {
		return "HPCC JDBC Driver";
	}

	@Override
	public String getDriverVersion() throws SQLException
	{
		return HPCCVersionTracker.HPCCMajor + "." + HPCCVersionTracker.HPCCMinor + "." + HPCCVersionTracker.HPCCPoint;
	}

	@Override
	public int getDriverMajorVersion()
	{
		return HPCCVersionTracker.HPCCMajor;
	}

	@Override
	public int getDriverMinorVersion()
	{
		return HPCCVersionTracker.HPCCMinor;
	}

	@Override
	public boolean usesLocalFiles() throws SQLException
	{
		return false;
	}

	@Override
	public boolean usesLocalFilePerTable() throws SQLException {
		return false;
	}

	@Override
	public boolean supportsMixedCaseIdentifiers() throws SQLException {
		return false;
	}

	@Override
	public boolean storesUpperCaseIdentifiers() throws SQLException {
		return false;
	}

	@Override
	public boolean storesLowerCaseIdentifiers() throws SQLException {
		return false;
	}

	@Override
	public boolean storesMixedCaseIdentifiers() throws SQLException {
		return false;
	}

	@Override
	public boolean supportsMixedCaseQuotedIdentifiers() throws SQLException {
		return false;
	}

	@Override
	public boolean storesUpperCaseQuotedIdentifiers() throws SQLException {
		return false;
	}

	@Override
	public boolean storesLowerCaseQuotedIdentifiers() throws SQLException {
		return false;
	}

	@Override
	public boolean storesMixedCaseQuotedIdentifiers() throws SQLException {
		return false;
	}

	@Override
	public String getIdentifierQuoteString() throws SQLException {
		return "";
	}

	@Override
	public String getSQLKeywords() throws SQLException {
		return "select from where AND call";
	}

	@Override
	public String getNumericFunctions() throws SQLException {
		return "";
	}

	@Override
	public String getStringFunctions() throws SQLException {
		return "";
	}

	@Override
	public String getSystemFunctions() throws SQLException {
		return "";
	}

	@Override
	public String getTimeDateFunctions() throws SQLException {
		return "";
	}

	@Override
	public String getSearchStringEscape() throws SQLException {
		return "";
	}

	@Override
	public String getExtraNameCharacters() throws SQLException {
		return "";
	}

	@Override
	public boolean supportsAlterTableWithAddColumn() throws SQLException {
		return false;
	}

	@Override
	public boolean supportsAlterTableWithDropColumn() throws SQLException {
		return false;
	}

	@Override
	public boolean supportsColumnAliasing() throws SQLException {
		return false;
	}

	@Override
	public boolean nullPlusNonNullIsNull() throws SQLException {
		return false;
	}

	@Override
	public boolean supportsConvert() throws SQLException {
		return false;
	}

	@Override
	public boolean supportsConvert(int fromType, int toType)
			throws SQLException {
		return false;
	}

	@Override
	public boolean supportsTableCorrelationNames() throws SQLException {
		return false;
	}

	@Override
	public boolean supportsDifferentTableCorrelationNames() throws SQLException {
		return false;
	}

	@Override
	public boolean supportsExpressionsInOrderBy() throws SQLException {
		return false;
	}

	@Override
	public boolean supportsOrderByUnrelated() throws SQLException {
		return false;
	}

	@Override
	public boolean supportsGroupBy() throws SQLException {
		return true;
	}

	@Override
	public boolean supportsGroupByUnrelated() throws SQLException {
		return false;
	}

	@Override
	public boolean supportsGroupByBeyondSelect() throws SQLException {
		return false;
	}

	@Override
	public boolean supportsLikeEscapeClause() throws SQLException {
		return false;
	}

	@Override
	public boolean supportsMultipleResultSets() throws SQLException {
		return false;
	}

	@Override
	public boolean supportsMultipleTransactions() throws SQLException {
		return false;
	}

	@Override
	public boolean supportsNonNullableColumns() throws SQLException {
		return false;
	}

	@Override
	public boolean supportsMinimumSQLGrammar() throws SQLException {
		return true;
	}

	@Override
	public boolean supportsCoreSQLGrammar() throws SQLException {
		return true;
	}

	@Override
	public boolean supportsExtendedSQLGrammar() throws SQLException {
		return true;
	}

	@Override
	public boolean supportsANSI92EntryLevelSQL() throws SQLException {
		return true;
	}

	@Override
	public boolean supportsANSI92IntermediateSQL() throws SQLException {
		return true;
	}

	@Override
	public boolean supportsANSI92FullSQL() throws SQLException {
		return true;
	}

	@Override
	public boolean supportsIntegrityEnhancementFacility() throws SQLException {
		return false;
	}

	@Override
	public boolean supportsOuterJoins() throws SQLException {
		return false;
	}

	@Override
	public boolean supportsFullOuterJoins() throws SQLException {
		return false;
	}

	@Override
	public boolean supportsLimitedOuterJoins() throws SQLException {
		return false;
	}

	@Override
	public String getSchemaTerm() throws SQLException
	{
		//Arjuna: this will be the cluster name for now
		//throw new UnsupportedOperationException("yNot supported yet.");
		return "schema";
	}

	@Override
	public String getProcedureTerm() throws SQLException
	{
		return "NULL";
	}

	@Override
	public String getCatalogTerm() throws SQLException
	{
		//this will be the cluster name for now
		return "NULL";
	}

	@Override
	public boolean isCatalogAtStart() throws SQLException {
		return false;
	}

	@Override
	public String getCatalogSeparator() throws SQLException {
		return "NULL";
	}

	@Override
	public boolean supportsSchemasInDataManipulation() throws SQLException {
		return false;
	}

	@Override
	public boolean supportsSchemasInProcedureCalls() throws SQLException {
		return false;
	}

	@Override
	public boolean supportsSchemasInTableDefinitions() throws SQLException {
		return false;
	}

	@Override
	public boolean supportsSchemasInIndexDefinitions() throws SQLException {
		return false;
	}

	@Override
	public boolean supportsSchemasInPrivilegeDefinitions() throws SQLException {
		return false;
	}

	@Override
	public boolean supportsCatalogsInDataManipulation() throws SQLException {
		return false;
	}

	@Override
	public boolean supportsCatalogsInProcedureCalls() throws SQLException {
		return false;
	}

	@Override
	public boolean supportsCatalogsInTableDefinitions() throws SQLException {
		return false;
	}

	@Override
	public boolean supportsCatalogsInIndexDefinitions() throws SQLException {
		return false;
	}

	@Override
	public boolean supportsCatalogsInPrivilegeDefinitions() throws SQLException {
		return false;
	}

	@Override
	public boolean supportsPositionedDelete() throws SQLException {
		return false;
	}

	@Override
	public boolean supportsPositionedUpdate() throws SQLException {
		return false;
	}

	@Override
	public boolean supportsSelectForUpdate() throws SQLException {
		return false;
	}

	@Override
	public boolean supportsStoredProcedures() throws SQLException {
		return true;
	}

	@Override
	public boolean supportsSubqueriesInComparisons() throws SQLException {
		return false;
	}

	@Override
	public boolean supportsSubqueriesInExists() throws SQLException {
		return false;
	}

	@Override
	public boolean supportsSubqueriesInIns() throws SQLException {
		return false;
	}

	@Override
	public boolean supportsSubqueriesInQuantifieds() throws SQLException {
		return false;
	}

	@Override
	public boolean supportsCorrelatedSubqueries() throws SQLException {
		return false;
	}

	@Override
	public boolean supportsUnion() throws SQLException {
		return false;
	}

	@Override
	public boolean supportsUnionAll() throws SQLException {
		return false;
	}

	@Override
	public boolean supportsOpenCursorsAcrossCommit() throws SQLException {
		return false;
	}

	@Override
	public boolean supportsOpenCursorsAcrossRollback() throws SQLException {
		return false;
	}

	@Override
	public boolean supportsOpenStatementsAcrossCommit() throws SQLException {
		return false;
	}

	@Override
	public boolean supportsOpenStatementsAcrossRollback() throws SQLException {
		return false;
	}

	@Override
	public int getMaxBinaryLiteralLength() throws SQLException {
		return 1024;
	}

	@Override
	public int getMaxCharLiteralLength() throws SQLException {
		return 1024;
	}

	@Override
	public int getMaxColumnNameLength() throws SQLException {
		return 256;
	}

	@Override
	public int getMaxColumnsInGroupBy() throws SQLException {
		return 4;
	}

	@Override
	public int getMaxColumnsInIndex() throws SQLException {
		return 4;
	}

	@Override
	public int getMaxColumnsInOrderBy() throws SQLException {
		return 4;
	}

	@Override
	public int getMaxColumnsInSelect() throws SQLException {
		return 16;
	}

	@Override
	public int getMaxColumnsInTable() throws SQLException {
		return 128;
	}

	@Override
	public int getMaxConnections() throws SQLException {
		return 1024;
	}

	@Override
	public int getMaxCursorNameLength() throws SQLException {
		return 50000;
	}

	@Override
	public int getMaxIndexLength() throws SQLException {
		return 256;
	}

	@Override
	public int getMaxSchemaNameLength() throws SQLException {
		return 256;
	}

	@Override
	public int getMaxProcedureNameLength() throws SQLException {
		return 256;
	}

	@Override
	public int getMaxCatalogNameLength() throws SQLException {
		return 256;
	}

	@Override
	public int getMaxRowSize() throws SQLException {
		return 10000;
	}

	@Override
	public boolean doesMaxRowSizeIncludeBlobs() throws SQLException {
		return true;
	}

	@Override
	public int getMaxStatementLength() throws SQLException {
		return 200;
	}

	@Override
	public int getMaxStatements() throws SQLException {
		return 100;
	}

	@Override
	public int getMaxTableNameLength() throws SQLException {
		return 100;
	}

	@Override
	public int getMaxTablesInSelect() throws SQLException {
		return 1;
	}

	@Override
	public int getMaxUserNameLength() throws SQLException {
		return 20;
		//This is an LDAP limitation, in the future the ESP will expose a query for this value
	}

	@Override
	public int getDefaultTransactionIsolation() throws SQLException {
		return java.sql.Connection.TRANSACTION_NONE;
	}

	@Override
	public boolean supportsTransactions() throws SQLException {
		return false;
	}

	@Override
	public boolean supportsTransactionIsolationLevel(int level) throws SQLException {
		return false;
	}

	@Override
	public boolean supportsDataDefinitionAndDataManipulationTransactions() throws SQLException {
		return false;
	}

	@Override
	public boolean supportsDataManipulationTransactionsOnly() throws SQLException {
		return false;
	}

	@Override
	public boolean dataDefinitionCausesTransactionCommit() throws SQLException {
		return false;
	}

	@Override
	public boolean dataDefinitionIgnoredInTransactions() throws SQLException {
		return true;
	}

	@Override
	public ResultSet getProcedures(String catalog, String schemaPattern, String procedureNamePattern) throws SQLException
	{
		List<List> procedures = new ArrayList<List>();
		ArrayList<HPCCColumnMetaData> metacols = new ArrayList<HPCCColumnMetaData>();

		boolean allprocsearch = procedureNamePattern == null || procedureNamePattern.length()==0 || procedureNamePattern.trim().equals("*") || procedureNamePattern.trim().equals("%");
		System.out.println("ECLDATABASEMETADATA GETPROCS catalog: " + catalog +", schemaPattern: " + schemaPattern + ", procedureNamePattern: " + procedureNamePattern);

		metacols.add(new HPCCColumnMetaData("PROCEDURE_CAT", 1, java.sql.Types.VARCHAR));
		metacols.add(new HPCCColumnMetaData("PROCEDURE_SCHEM", 2, java.sql.Types.VARCHAR));
		metacols.add(new HPCCColumnMetaData(PROCEDURE_NAME, 3, java.sql.Types.VARCHAR));
		metacols.add(new HPCCColumnMetaData("R1", 4, java.sql.Types.VARCHAR));
		metacols.add(new HPCCColumnMetaData("R2", 5, java.sql.Types.VARCHAR));
		metacols.add(new HPCCColumnMetaData("R6", 6, java.sql.Types.VARCHAR));
		metacols.add(new HPCCColumnMetaData("REMARKS", 7, java.sql.Types.VARCHAR));
		metacols.add(new HPCCColumnMetaData("PROCEDURE_TYPE", 8, java.sql.Types.SMALLINT));

		if(allprocsearch)
<<<<<<< HEAD
		{
			if (!isQuerySetMetaDataCached())
				setQuerySetMetaDataCached(fetchHPCCQueriesInfo());

			Enumeration<Object> queries = eclqueries.getQueries();
			while (queries.hasMoreElements())
			{
				HPCCQuery query = (HPCCQuery) queries.nextElement();
				procedures.add(populateProcedureRow(query));
			}
		}
		else
		{
			procedures.add(populateProcedureRow(getHpccQuery(procedureNamePattern)));
		}

		return new HPCCResultSet(procedures, metacols, "Procedures");
	}

=======
		{
			if (!isQuerySetMetaDataCached())
				setQuerySetMetaDataCached(fetchHPCCQueriesInfo());

			Enumeration<Object> queries = eclqueries.getQueries();
			while (queries.hasMoreElements())
			{
				HPCCQuery query = (HPCCQuery) queries.nextElement();
				procedures.add(populateProcedureRow(query));
			}
		}
		else
		{
			procedures.add(populateProcedureRow(getHpccQuery(procedureNamePattern)));
		}

		return new HPCCResultSet(procedures, metacols, "Procedures");
	}

>>>>>>> e20ecfd8
	private ArrayList populateProcedureRow(HPCCQuery query)
	{
		ArrayList rowValues = new ArrayList();

		if (query != null)
		{
			rowValues.add("");
			rowValues.add(query.getQuerySet());
			rowValues.add(query.getQuerySet()+"::"+query.getName());
			rowValues.add("");
			rowValues.add("");
			rowValues.add("");
			rowValues.add("QuerySet: " + query.getQuerySet());
			rowValues.add(procedureResultUnknown);
		}

		return rowValues;
	}

	@Override
	public ResultSet getProcedureColumns(String catalog, String schemaPattern, String procedureNamePattern, String columnNamePattern) throws SQLException
	{
		System.out.println("ECLDATABASEMETADATA getProcedureColumns catalog: " + catalog +", schemaPattern: " + schemaPattern + ", procedureNamePattern: " + procedureNamePattern + " columnanmepat: " +columnNamePattern);

		List<List> procedurecols = new ArrayList<List>();
		ArrayList<HPCCColumnMetaData> metacols = new ArrayList<HPCCColumnMetaData>();

		boolean allcolumnsearch = columnNamePattern == null || columnNamePattern.length()==0 || columnNamePattern.trim().equals("*") || columnNamePattern.trim().equals("%");

		metacols.add(new HPCCColumnMetaData("PROCEDURE_CAT", 1, java.sql.Types.VARCHAR));
		metacols.add(new HPCCColumnMetaData("PROCEDURE_SCHEM",2, java.sql.Types.VARCHAR));
		metacols.add(new HPCCColumnMetaData(PROCEDURE_NAME,	3, java.sql.Types.VARCHAR));
		metacols.add(new HPCCColumnMetaData("COLUMN_NAME", 	4, java.sql.Types.VARCHAR));
		metacols.add(new HPCCColumnMetaData("COLUMN_TYPE", 	5, java.sql.Types.SMALLINT));
		metacols.add(new HPCCColumnMetaData("DATA_TYPE", 	6, java.sql.Types.INTEGER));
		metacols.add(new HPCCColumnMetaData("TYPE_NAME", 	7, java.sql.Types.VARCHAR));
		metacols.add(new HPCCColumnMetaData("PRECISION", 	8, java.sql.Types.INTEGER));
		metacols.add(new HPCCColumnMetaData("LENGTH", 		9, java.sql.Types.INTEGER));
		metacols.add(new HPCCColumnMetaData("SCALE", 		10, java.sql.Types.SMALLINT));
		metacols.add(new HPCCColumnMetaData("RADIX",			11, java.sql.Types.SMALLINT));
		metacols.add(new HPCCColumnMetaData("NULLABLE", 		12, java.sql.Types.SMALLINT));
		metacols.add(new HPCCColumnMetaData("REMARKS", 		13, java.sql.Types.VARCHAR));

		int coltype = java.sql.Types.NULL;
		ResultSet procs = getProcedures(catalog, schemaPattern, procedureNamePattern);

		while (procs.next())
		{
			HPCCQuery query = getHpccQuery(procs.getString(PROCEDURE_NAME));

			Iterator<HPCCColumnMetaData> queryfields = query.getAllFields().iterator();

			while (queryfields.hasNext())
			{
				HPCCColumnMetaData col = (HPCCColumnMetaData)queryfields.next();
				String fieldname = col.getColumnName();
				if(!allcolumnsearch && !columnNamePattern.equalsIgnoreCase(fieldname))
					continue;
				coltype = col.getSqlType();

				System.out.println("Proc col Found: "  + query.getName() + "." + fieldname + " of type: " + coltype + "("+convertSQLtype2JavaClassName(coltype)+")");

				ArrayList rowValues = new ArrayList();
				procedurecols.add(rowValues);

				/* 1*/rowValues.add(catalog);
				/* 2*/rowValues.add(schemaPattern);
				/* 3*/rowValues.add(query.getQuerySet()+"::"+query.getName());
				/* 4*/rowValues.add(fieldname);
				/* 5*/rowValues.add(col.getParamType());
				/* 6*/rowValues.add(coltype);
				/* 7*/rowValues.add(convertSQLtype2JavaClassName(coltype));
				/* 8*/rowValues.add(0);
				/* 9*/rowValues.add(0);
				/*10*/rowValues.add(0);
				/*11*/rowValues.add(1);
				/*12*/rowValues.add(procedureNoNulls);
				/*13*/rowValues.add("");

				if(!allcolumnsearch)
					break;
			}
		}

		return new HPCCResultSet(procedurecols, metacols, "ProcedureColumns");
	}

	@Override
	public ResultSet getTables(String catalog, String schemaPattern,
			String tableNamePattern, String[] types) throws SQLException
	{
		/*
		 * TABLE_CAT String => table catalog (may be null) TABLE_SCHEM String =>
		 * table schema (may be null) TABLE_NAME String => table name TABLE_TYPE
		 * String => table type. Typical types are "TABLE", "VIEW",
		 * "SYSTEM TABLE", "GLOBAL TEMPORARY", "LOCAL TEMPORARY", "ALIAS",
		 * "SYNONYM". REMARKS String => explanatory comment on the table
		 * TYPE_CAT String => the types catalog (may be null) TYPE_SCHEM String
		 * => the types schema (may be null) TYPE_NAME String => type name (may
		 * be null) SELF_REFERENCING_COL_NAME String => name of the designated
		 * "identifier" column of a typed table (may be null) REF_GENERATION
		 * String => specifies how values in SELF_REFERENCING_COL_NAME are
		 * created. Values are "SYSTEM", "USER", "DERIVED". (may be null)
		 */

		System.out.println("ECLDATABASEMETADATA GETTABLES catalog: " + catalog +", schemaPattern: " + schemaPattern + ", tableNamePattern: " + tableNamePattern);

		boolean alltablesearch = tableNamePattern == null || tableNamePattern.length()==0 || tableNamePattern.trim().equals("*") || tableNamePattern.trim().equals("%");

		List<List<String>> tables = new ArrayList<List<String>>();
		ArrayList<HPCCColumnMetaData> metacols = new ArrayList<HPCCColumnMetaData>();

		metacols.add(new HPCCColumnMetaData("TABLE_CAT", 1, java.sql.Types.VARCHAR));
		metacols.add(new HPCCColumnMetaData("TABLE_SCHEM", 2, java.sql.Types.VARCHAR));
		metacols.add(new HPCCColumnMetaData(TABLE_NAME, 3, java.sql.Types.VARCHAR));
		metacols.add(new HPCCColumnMetaData("TABLE_TYPE", 4, java.sql.Types.VARCHAR));
		metacols.add(new HPCCColumnMetaData("REMARKS", 5, java.sql.Types.VARCHAR));
		metacols.add(new HPCCColumnMetaData("TYPE_CAT", 6, java.sql.Types.VARCHAR));
		metacols.add(new HPCCColumnMetaData("TABLE_CAT", 7, java.sql.Types.VARCHAR));
		metacols.add(new HPCCColumnMetaData("TYPE_SCHEM", 8, java.sql.Types.VARCHAR));
		metacols.add(new HPCCColumnMetaData("TYPE_NAME", 9, java.sql.Types.VARCHAR));
		metacols.add(new HPCCColumnMetaData("SELF_REFERENCING_COL_NAME", 10, java.sql.Types.VARCHAR));
		metacols.add(new HPCCColumnMetaData("REF_GENERATION", 11, java.sql.Types.VARCHAR));

		if (alltablesearch)
		{
			if(!isDFUMetaDataCached())
				setDFUMetaDataCached(fetchHPCCFilesInfo());

			Enumeration<Object> files = dfufiles.getFiles();
			while (files.hasMoreElements())
			{
				DFUFile file = (DFUFile) files.nextElement();
				tables.add(populateTableInfo(file));
			}
		}
		else
		{
			DFUFile file = getDFUFile(tableNamePattern);
			if (file != null)
				tables.add(populateTableInfo(file));
		}
		return new HPCCResultSet(tables, metacols, "Tables");
	}

	private ArrayList<String> populateTableInfo(DFUFile table)
	{
		ArrayList<String> rowValues = new ArrayList<String>();
		if (table != null)
		{
			rowValues.add(table.getClusterName());
			rowValues.add(table.getFullyQualifiedName());
			rowValues.add(table.getFullyQualifiedName());
			rowValues.add("TABLE");
			rowValues.add(table.getDescription() + (!table.hasFileRecDef() ? "**HPCC FILE DOESNOT CONTAIN ECL RECORD LAYOUT**" : "") + (table.hasRelatedIndexes() ? "Has " + table.getRelatedIndexesCount() + " related Indexes": "") +(table.isKeyFile() ? "-Keyed File " : "") + (table.isSuperFile() ? "-SuperFile " : "") + (table.isFromRoxieCluster() ? "-FromRoxieCluster" : ""));
			rowValues.add("null");
			rowValues.add("null");
			rowValues.add("null");
			rowValues.add("null");
			rowValues.add("null");
		}
		return rowValues;
	}

	@Override
	public ResultSet getSchemas() throws SQLException
	{
		if (!isDFUMetaDataCached())
			setDFUMetaDataCached(fetchHPCCFilesInfo());

		System.out.println("ECLDATABASEMETADATA GETSCHEMAS");

		List<List<String>> tables = new ArrayList<List<String>>();
		ArrayList<HPCCColumnMetaData> metacols = new ArrayList<HPCCColumnMetaData>();

		metacols.add(new HPCCColumnMetaData("TABLE_SCHEM", 1, java.sql.Types.VARCHAR));
		metacols.add(new HPCCColumnMetaData("TABLE_CATALOG", 2, java.sql.Types.VARCHAR));

		Enumeration<Object> files = dfufiles.getFiles();
		while (files.hasMoreElements())
		{
			DFUFile file = (DFUFile)files.nextElement();
			String tablename = file.getFileName();

			ArrayList<String> rowValues = new ArrayList<String>();
			tables.add(rowValues);
			rowValues.add(tablename);
			rowValues.add("Catalog");

		}
		return new HPCCResultSet(tables, metacols, "Schemas");
	}

	@Override
	public ResultSet getCatalogs() throws SQLException {
		System.out.println("ECLDATABASEMETADATA getCatalogs");

		List<List<String>> catalogs = new ArrayList<List<String>>();
		ArrayList<HPCCColumnMetaData> metacols = new ArrayList<HPCCColumnMetaData>();

		metacols.add(new HPCCColumnMetaData("TABLE_CAT", 1, java.sql.Types.VARCHAR));

		ArrayList<String> rowValues = new ArrayList<String>();
		catalogs.add(rowValues);
		rowValues.add("");

		return new HPCCResultSet(catalogs, metacols, "Catalogs");
	}

	@Override
	public ResultSet getTableTypes() throws SQLException
	{
		System.out.println("ECLDATABASEMETADATA getTableTypes");

		List<List<String>> tabletypes = new ArrayList<List<String>>();
		ArrayList<HPCCColumnMetaData> metacols = new ArrayList<HPCCColumnMetaData>();

		metacols.add(new HPCCColumnMetaData("TABLE_TYPE", 1, java.sql.Types.VARCHAR));

		ArrayList<String> rowValues = new ArrayList<String>();
		tabletypes.add(rowValues);
		rowValues.add("TABLE");

		return new HPCCResultSet(tabletypes, metacols, "TableTypes");
	}

	public String [] getAllTableFields(String dbname, String tablename)
	{
		DFUFile file = getDFUFile(tablename);

		if (file != null)
			return file.getAllTableFieldsStringArray();

		return null;
	}

	@Override
	public ResultSet getColumns(String catalog, String schemaPattern,
			String tableNamePattern, String columnNamePattern)	throws SQLException
	{
		System.out.println("ECLDATABASEMETADATA GETCOLUMNS catalog: " + catalog +", schemaPattern: " + schemaPattern + ", tableNamePattern: " + tableNamePattern + ", columnNamePattern: " + columnNamePattern);

		boolean allfieldsearch = columnNamePattern == null || columnNamePattern.length()==0 || columnNamePattern.trim().equals("*") || columnNamePattern.trim().equals("%");

		List<List<String>> columns = new ArrayList<List<String>>();
		ArrayList<HPCCColumnMetaData> metacols = new ArrayList<HPCCColumnMetaData>();

		metacols.add(new HPCCColumnMetaData("TABLE_CAT", 		1, java.sql.Types.VARCHAR));
		metacols.add(new HPCCColumnMetaData("TABLE_SCHEM", 		2, java.sql.Types.VARCHAR));
		metacols.add(new HPCCColumnMetaData(TABLE_NAME, 		3, java.sql.Types.VARCHAR));
		metacols.add(new HPCCColumnMetaData("COLUMN_NAME", 		4, java.sql.Types.VARCHAR));
		metacols.add(new HPCCColumnMetaData("DATA_TYPE", 		5, java.sql.Types.INTEGER));
		metacols.add(new HPCCColumnMetaData("TYPE_NAME", 		6, java.sql.Types.VARCHAR));
		metacols.add(new HPCCColumnMetaData("COLUMN_SIZE", 		7, java.sql.Types.INTEGER));
		metacols.add(new HPCCColumnMetaData("BUFFER_LENGTH", 	8, java.sql.Types.VARCHAR));
		metacols.add(new HPCCColumnMetaData("DECIMAL_DIGITS", 	9, java.sql.Types.INTEGER));
		metacols.add(new HPCCColumnMetaData("NUM_PREC_RADIX", 	10, java.sql.Types.INTEGER));
		metacols.add(new HPCCColumnMetaData("NULLABLE", 			11, java.sql.Types.INTEGER));
		metacols.add(new HPCCColumnMetaData("REMARKS", 			12, java.sql.Types.VARCHAR));
		metacols.add(new HPCCColumnMetaData("COLUMN_DEF", 		13, java.sql.Types.VARCHAR));
		metacols.add(new HPCCColumnMetaData("SQL_DATA_TYPE", 	14, java.sql.Types.INTEGER));
		metacols.add(new HPCCColumnMetaData("SQL_DATETIME_SUB", 	15, java.sql.Types.INTEGER));
		metacols.add(new HPCCColumnMetaData("CHAR_OCTET_LENGTH", 16, java.sql.Types.INTEGER));
		metacols.add(new HPCCColumnMetaData("ORDINAL_POSITION", 	17, java.sql.Types.INTEGER));
		metacols.add(new HPCCColumnMetaData("IS_NULLABLE", 		18, java.sql.Types.VARCHAR));
		metacols.add(new HPCCColumnMetaData("SCOPE_CATLOG", 		19, java.sql.Types.VARCHAR));
		metacols.add(new HPCCColumnMetaData("SCOPE_SCHEMA", 		20, java.sql.Types.VARCHAR));
		metacols.add(new HPCCColumnMetaData("SCOPE_TABLE", 		21, java.sql.Types.VARCHAR));
		metacols.add(new HPCCColumnMetaData("SOURCE_DATA_TYPE", 	22, java.sql.Types.SMALLINT));

		ResultSet tables = getTables(catalog, schemaPattern, tableNamePattern, null);

		while (tables.next())
		{
			DFUFile file = getDFUFile(tables.getString(TABLE_NAME));

			Enumeration<Object> e = file.getAllFields();
			while (e.hasMoreElements())
			{
				HPCCColumnMetaData field = (HPCCColumnMetaData)e.nextElement();
				String fieldname = field.getColumnName();
				if(!allfieldsearch && !columnNamePattern.equalsIgnoreCase(fieldname))
					continue;

				int coltype = java.sql.Types.NULL;
				coltype = field.getSqlType();

				System.out.println("Table col found: "  + file.getFileName() + "." + fieldname + " of type: " + coltype + "("+convertSQLtype2JavaClassName(coltype)+")");

				ArrayList rowValues = new ArrayList();
				columns.add(rowValues);
				/* 1*/rowValues.add(catalog);
				/* 2*/rowValues.add(schemaPattern);
				/* 3*/rowValues.add(file.getFullyQualifiedName());
				/* 4*/rowValues.add(fieldname);
				/* 5*/rowValues.add(coltype);
				/* 6*/rowValues.add(convertSQLtype2JavaClassName(coltype));
				/* 7*/rowValues.add(0);
				/* 8*/rowValues.add("null");
				/* 9*/rowValues.add(0);
				/*10*/rowValues.add(0);
				/*11*/rowValues.add(1);
				/*12*/rowValues.add(file.isKeyFile() && file.getIdxFilePosField() != null && file.getIdxFilePosField().equals(fieldname) ? "File Position Field" : "");
				/*13*/rowValues.add("");
				/*14*/rowValues.add(0);//unused
				/*15*/rowValues.add(0);
				/*16*/rowValues.add(0);
				/*17*/rowValues.add(field.getIndex()); //need to get index
				/*18*/rowValues.add("YES");
				/*19*/rowValues.add(coltype == java.sql.Types.REF ? null : "");
				/*20*/rowValues.add(coltype == java.sql.Types.REF ? null : "");
				/*21*/rowValues.add(coltype == java.sql.Types.REF ? null : "");
				/*22*/rowValues.add(coltype == java.sql.Types.REF ? null : "");

				if(!allfieldsearch)
					break;
			}
		}

		return new HPCCResultSet(columns, metacols, tableNamePattern);
	}

	@Override
	public ResultSet getColumnPrivileges(String catalog, String schema,	String table, String columnNamePattern) throws SQLException {
		throw new UnsupportedOperationException("EclDBMetaData:  getColumnPrivileges Not  supported yet.");
	}

	@Override
	public ResultSet getTablePrivileges(String catalog, String schemaPattern, String tableNamePattern) throws SQLException {
		throw new UnsupportedOperationException("EclDBMetaData: getTablePrivileges Not  supported yet.");
	}

	@Override
	public ResultSet getBestRowIdentifier(String catalog, String schema,
			String table, int scope, boolean nullable) throws SQLException {
		throw new UnsupportedOperationException("EclDBMetaData: getBestRowIdentifier Not  supported yet.");
	}

	@Override
	public ResultSet getVersionColumns(String catalog, String schema, String table) throws SQLException {
		throw new UnsupportedOperationException("EclDBMetaData: getVersionColumns Not  supported yet.");
	}

	@Override
	public ResultSet getPrimaryKeys(String catalog, String schema, String table) throws SQLException {
		throw new UnsupportedOperationException("EclDBMetaData: getPrimaryKeys Not  supported yet.");
	}

	@Override
	public ResultSet getImportedKeys(String catalog, String schema, String table) throws SQLException {
		throw new UnsupportedOperationException("EclDBMetaData: getImportedKeys Not  supported yet.");
	}

	@Override
	public ResultSet getExportedKeys(String catalog, String schema, String table) throws SQLException
	{
		System.out.println("ECLDATABASEMETADATA getExportedKeys catalog: " + catalog +", schema: " + schema + ", table: " + table);

		List<List<String>> exportedkeys = new ArrayList<List<String>>();
		ArrayList<HPCCColumnMetaData> metacols = new ArrayList<HPCCColumnMetaData>();

		metacols.add(new HPCCColumnMetaData("PKTABLE_CAT", 		1, java.sql.Types.VARCHAR));
		metacols.add(new HPCCColumnMetaData("PKTABLE_SCHEM", 	2, java.sql.Types.VARCHAR));
		metacols.add(new HPCCColumnMetaData("PKTABLE_NAME", 	3, java.sql.Types.VARCHAR));
		metacols.add(new HPCCColumnMetaData("PKCOLUMN_NAME", 	4, java.sql.Types.VARCHAR));
		metacols.add(new HPCCColumnMetaData("FKTABLE_CAT", 		5, java.sql.Types.VARCHAR));
		metacols.add(new HPCCColumnMetaData("FKTABLE_SCHEM", 	6, java.sql.Types.VARCHAR));
		metacols.add(new HPCCColumnMetaData("FKTABLE_NAME", 	7, java.sql.Types.VARCHAR));
		metacols.add(new HPCCColumnMetaData("FKCOLUMN_NAME", 	8, java.sql.Types.VARCHAR));
		metacols.add(new HPCCColumnMetaData("KEY_SEQ", 			9, java.sql.Types.SMALLINT));
		metacols.add(new HPCCColumnMetaData("UPDATE_RULE", 		10, java.sql.Types.SMALLINT));
		metacols.add(new HPCCColumnMetaData("DELETE_RULE", 		11, java.sql.Types.SMALLINT));
		metacols.add(new HPCCColumnMetaData("FK_NAME", 			12, java.sql.Types.VARCHAR));
		metacols.add(new HPCCColumnMetaData("PK_NAME", 			13, java.sql.Types.VARCHAR));
		metacols.add(new HPCCColumnMetaData("DEFERRABILITY", 	14, java.sql.Types.SMALLINT));

		DFUFile file = getDFUFile(table);
//		if(file != null && file.getFileName().length()>0 && file.isKeyFile())
//		{
//			Enumeration<Object> e = file.getKeyedColumns().elements();
//			while (e.hasMoreElements())
//			{
//				String fieldname = (String)e.nextElement();
//
//				ArrayList rowValues = new ArrayList();
//				exportedkeys.add(rowValues);
//
//				/* 1*/rowValues.add(catalog);
//				/* 2*/rowValues.add(schema);
//				/* 3*/rowValues.add(file.getFullyQualifiedName());
//				/* 4*/rowValues.add(fieldname);
//				/* 5*/rowValues.add("null");
//				/* 6*/rowValues.add("null");
//				/* 7*/rowValues.add("");
//				/* 8*/rowValues.add(fieldname);
//				/* 9*/rowValues.add(file.getKeyColumnIndex(fieldname));
//				/*10*/rowValues.add(importedKeyRestrict);
//				/*11*/rowValues.add(importedKeyRestrict);
//				/*12*/rowValues.add(0);
//				/*13*/rowValues.add(0);
//				/*14*/rowValues.add(importedKeyNotDeferrable);
//			}
//		}
		return new HPCCResultSet(exportedkeys, metacols, "ExportedKeys");
	}

	@Override
	public ResultSet getCrossReference(String parentCatalog,
			String parentSchema, String parentTable, String foreignCatalog,
			String foreignSchema, String foreignTable) throws SQLException {
		throw new UnsupportedOperationException("EclDBMetaData: getCrossReference Not  supported yet.");
	}

	@Override
	public ResultSet getTypeInfo() throws SQLException
	{

		System.out.println("ECLDATABASEMETADATA GETTYPEINFO");

		List<List<String>> types = new ArrayList<List<String>>();
		ArrayList<HPCCColumnMetaData> metacols = new ArrayList<HPCCColumnMetaData>();

		metacols.add(new HPCCColumnMetaData("TYPE_NAME", 		1, java.sql.Types.VARCHAR));
		metacols.add(new HPCCColumnMetaData("DATA_TYPE", 		2, java.sql.Types.INTEGER));//SQL data type from java.sql.Types
		metacols.add(new HPCCColumnMetaData("PRECISION", 		3, java.sql.Types.INTEGER));//maximum precision
		metacols.add(new HPCCColumnMetaData("LITERAL_PREFIX", 	4, java.sql.Types.VARCHAR));//prefix used to quote a literal (may be null)
		metacols.add(new HPCCColumnMetaData("LITERAL_SUFFIX", 	5, java.sql.Types.VARCHAR));//suffix used to quote a literal (may be null)
		metacols.add(new HPCCColumnMetaData("CREATE_PARAMS", 	6, java.sql.Types.VARCHAR));//parameters used in creating the type (may be null)
		metacols.add(new HPCCColumnMetaData("NULLABLE", 			7, java.sql.Types.SMALLINT));//can you use NULL for this type.	    typeNoNulls - does not allow NULL values	    typeNullable - allows NULL values	    typeNullableUnknown - nullability unknown
		metacols.add(new HPCCColumnMetaData("CASE_SENSITIVE", 	8, java.sql.Types.BOOLEAN));
		metacols.add(new HPCCColumnMetaData("SEARCHABLE", 		9, java.sql.Types.SMALLINT));
		metacols.add(new HPCCColumnMetaData("UNSIGNED_ATTRIBUTE",10, java.sql.Types.BOOLEAN));
		metacols.add(new HPCCColumnMetaData("FIXED_PREC_SCALE", 	11, java.sql.Types.BOOLEAN));//can it be a money value
		metacols.add(new HPCCColumnMetaData("AUTO_INCREMENT", 	12, java.sql.Types.BOOLEAN));//can it be used for an auto-increment value
		metacols.add(new HPCCColumnMetaData("LOCAL_TYPE_NAME", 	13, java.sql.Types.VARCHAR));//localized version of type name (may be null)
		metacols.add(new HPCCColumnMetaData("MINIMUM_SCALE", 	14, java.sql.Types.SMALLINT));
		metacols.add(new HPCCColumnMetaData("MAXIMUM_SCALE", 	15, java.sql.Types.SMALLINT));
		metacols.add(new HPCCColumnMetaData("SQL_DATA_TYPE", 	16, java.sql.Types.INTEGER));//unused
		metacols.add(new HPCCColumnMetaData("SQL_DATETIME_SUB", 	17, java.sql.Types.INTEGER));//unused
		metacols.add(new HPCCColumnMetaData("NUM_PREC_RADIX", 	18, java.sql.Types.INTEGER));//unused

		for(EclTypes ecltype : EclTypes.values())
		{
			ArrayList rowValues = new ArrayList();
			types.add(rowValues);

			/* 1*/rowValues.add(String.valueOf(ecltype));
			/* 2*/rowValues.add(convertECLtypeCode2SQLtype(ecltype.ordinal()));
			/* 3*/rowValues.add(0);
			/* 4*/rowValues.add(null);
			/* 5*/rowValues.add(null);
			/* 6*/rowValues.add(null);
			/* 7*/rowValues.add(typeNullableUnknown);
			/* 8*/rowValues.add(false);
			/* 9*/rowValues.add(typePredNone);
			/*10*/rowValues.add(false);
			/*11*/rowValues.add(false);
			/*12*/rowValues.add(false);
			/*13*/rowValues.add(convertSQLtype2JavaClassName(convertECLtypeCode2SQLtype(ecltype.ordinal())));
			/*14*/rowValues.add(0);
			/*15*/rowValues.add(0);
			/*16*/rowValues.add(0);
			/*17*/rowValues.add(0);
			/*18*/rowValues.add(0);
		}

		return new HPCCResultSet(types, metacols, "Types");
	}

	@Override
	public ResultSet getIndexInfo(String catalog, String schema, String table,
			boolean unique, boolean approximate) throws SQLException {
		throw new UnsupportedOperationException("EclDBMetaData: Not  supported yet.");
	}

	@Override
	public boolean supportsResultSetType(int type) throws SQLException {
		return true;
	}

	@Override
	public boolean supportsResultSetConcurrency(int type, int concurrency)	throws SQLException {
		return false;
	}

	@Override
	public boolean ownUpdatesAreVisible(int type) throws SQLException {
		return false;
	}

	@Override
	public boolean ownDeletesAreVisible(int type) throws SQLException {
		return false;
	}

	@Override
	public boolean ownInsertsAreVisible(int type) throws SQLException {
		return false;
	}

	@Override
	public boolean othersUpdatesAreVisible(int type) throws SQLException {
		return false;
	}

	@Override
	public boolean othersDeletesAreVisible(int type) throws SQLException {
		return false;
	}

	@Override
	public boolean othersInsertsAreVisible(int type) throws SQLException {
		return false;
	}

	@Override
	public boolean updatesAreDetected(int type) throws SQLException {
		return false;
	}

	@Override
	public boolean deletesAreDetected(int type) throws SQLException {
		return false;
	}

	@Override
	public boolean insertsAreDetected(int type) throws SQLException {
		return false;
	}

	@Override
	public boolean supportsBatchUpdates() throws SQLException {
		return false;
	}

	@Override
	public ResultSet getUDTs(String catalog, String schemaPattern,
			String typeNamePattern, int[] types) throws SQLException {
		/*
		 * TYPE_CAT String => the type's catalog (may be null) TYPE_SCHEM String
		 * => type's schema (may be null) TYPE_NAME String => type name
		 * CLASS_NAME String => Java class name DATA_TYPE int => type value
		 * defined in java.sql.Types. One of JAVA_OBJECT, STRUCT, or DISTINCT
		 * REMARKS String => explanatory comment on the type BASE_TYPE short =>
		 * type code of the source type of a DISTINCT type or the type that
		 * implements the user-generated reference type of the
		 * SELF_REFERENCING_COLUMN of a structured type as defined in
		 * java.sql.Types (null if DATA_TYPE is not DISTINCT or not STRUCT with
		 * REFERENCE_GENERATION = USER_DEFINED)
		 *
		 * Note: If the driver does not support UDTs, an empty result set is
		 * returned.
		 */
		System.out.println("ECLDATABASEMETADATA GETTYPEINFO");

		List<List<String>> udts = new ArrayList<List<String>>();
		ArrayList<HPCCColumnMetaData> metacols = new ArrayList<HPCCColumnMetaData>();

		metacols.add(new HPCCColumnMetaData("TYPE_CAT", 1,		java.sql.Types.VARCHAR)); // the type's catalog (may be null)
		metacols.add(new HPCCColumnMetaData("TYPE_SCHEM", 2,	java.sql.Types.VARCHAR)); // type's schema (may be null)
		metacols.add(new HPCCColumnMetaData("TYPE_NAME", 3,		java.sql.Types.VARCHAR)); // type name
		metacols.add(new HPCCColumnMetaData("CLASS_NAME", 4,	java.sql.Types.VARCHAR)); // Java class name
		metacols.add(new HPCCColumnMetaData("DATA_TYPE", 5,		java.sql.Types.INTEGER)); // type value defined in java.sql.Types. One of JAVA_OBJECT, STRUCT, or DISTINCT
		metacols.add(new HPCCColumnMetaData("REMARKS", 6,		java.sql.Types.VARCHAR)); // explanatory comment on the type
		metacols.add(new HPCCColumnMetaData("BASE_TYPE", 7,		java.sql.Types.SMALLINT)); //

		/*
		 * for(EclTypes ecltype : EclTypes.values()) { ArrayList rowValues = new
		 * ArrayList(); udts.add(rowValues);
		 *
		 * rowValues.add(String.valueOf(ecltype));
		 * rowValues.add(convertECLtypeCode2SQLtype(ecltype.ordinal()));
		 * rowValues.add(0); rowValues.add(null); rowValues.add(null);
		 * rowValues.add(null); rowValues.add(typeNullableUnknown); }
		 */

		return new HPCCResultSet(udts, metacols, "UDTs");
	}

	@Override
	public Connection getConnection() throws SQLException {
		throw new UnsupportedOperationException("EclDBMetaData: getConnection Not  supported yet.");
	}

	@Override
	public boolean supportsSavepoints() throws SQLException {
		throw new UnsupportedOperationException("EclDBMetaData: supportsSavepoints Not  supported yet.");
	}

	@Override
	public boolean supportsNamedParameters() throws SQLException {
		throw new UnsupportedOperationException("EclDBMetaData: supportsNamedParameters Not  supported yet.");
	}

	@Override
	public boolean supportsMultipleOpenResults() throws SQLException {
		throw new UnsupportedOperationException("EclDBMetaData: supportsMultipleOpenResults Not  supported yet.");
	}

	@Override
	public boolean supportsGetGeneratedKeys() throws SQLException {
		throw new UnsupportedOperationException("EclDBMetaData: supportsGetGeneratedKeysNot  supported yet.");
	}

	@Override
	public ResultSet getSuperTypes(String catalog, String schemaPattern, String typeNamePattern) throws SQLException {
		throw new UnsupportedOperationException("EclDBMetaData: getSuperTypes Not  supported yet.");
	}

	@Override
	public ResultSet getSuperTables(String catalog, String schemaPattern, String tableNamePattern) throws SQLException {
		throw new UnsupportedOperationException("EclDBMetaData: getSuperTables Not  supported yet.");
	}

	@Override
	public ResultSet getAttributes(String catalog, String schemaPattern, String typeNamePattern, String attributeNamePattern) throws SQLException {
		throw new UnsupportedOperationException("EclDBMetaData: getAttributes Not  supported yet.");
	}

	@Override
	public boolean supportsResultSetHoldability(int holdability) throws SQLException {
		throw new UnsupportedOperationException("EclDBMetaData: supportsResultSetHoldability(int holdability) Not  supported yet.");
	}

	@Override
	public int getResultSetHoldability() throws SQLException {
		throw new UnsupportedOperationException("EclDBMetaData: getResultSetHoldability Not  supported yet.");
	}

	@Override
	public int getDatabaseMajorVersion() throws SQLException
	{
		return HPCCBuildMajor;
	}

	@Override
	public int getDatabaseMinorVersion() throws SQLException {
		return (int)HPCCBuildMinor;
	}

	private boolean fetchHPCCFileColumnInfo(DFUFile file, DocumentBuilder db)
	{
		boolean isSuccess = true;

		if (wseclwatchaddress == null || wseclwatchport == null)
			return false;

		try
		{
			if (file.getFullyQualifiedName().length() > 0)
			{
				String filedetailUrl = "http://" + wseclwatchaddress + ":" + wseclwatchport +
						"/WsDfu/DFUInfo?Name=" +
						URLEncoder.encode(file.getFullyQualifiedName(), "UTF-8") +
						"&rawxml_";

				//now request the schema for each roxy query
				URL queryschema = new URL(filedetailUrl);
				HttpURLConnection queryschemaconnection = (HttpURLConnection)queryschema.openConnection();
				queryschemaconnection.setInstanceFollowRedirects(false);
				queryschemaconnection.setRequestProperty("Authorization", basicAuth);
				queryschemaconnection.setRequestMethod("GET");
				queryschemaconnection.setDoOutput(true);
				queryschemaconnection.setDoInput(true);

				InputStream schema = queryschemaconnection.getInputStream();
				Document dom2 = db.parse(schema);

				Element docElement = dom2.getDocumentElement();

				// Get all pertinent detail info regarding this file (files are being treated as DB tables)
				registerFileDetails(docElement, file);

				//we might need more info if this file is actually an index:
				if(file.isKeyFile())
				{
					String openfiledetailUrl = "http://" + wseclwatchaddress + ":" + wseclwatchport +
							"/WsDfu/DFUSearchData?OpenLogicalName=" +
							URLEncoder.encode(file.getFullyQualifiedName(), "UTF-8") +
							"&Cluster=" +
							file.getClusterName() +
							"&RoxieSelections=0"+
							"&rawxml_";

					//now request the schema for each roxy query
					URL queryfiledata = new URL(openfiledetailUrl);
					HttpURLConnection queryfiledataconnection = (HttpURLConnection)queryfiledata.openConnection();
					queryfiledataconnection.setInstanceFollowRedirects(false);
					queryfiledataconnection.setRequestProperty("Authorization", basicAuth);
					queryfiledataconnection.setRequestMethod("GET");
					queryfiledataconnection.setDoOutput(true);
					queryfiledataconnection.setDoInput(true);

					InputStream filesearchinfo = queryfiledataconnection.getInputStream();
					Document dom3 = db.parse(filesearchinfo);

					Element docElement2 = dom3.getDocumentElement();

					NodeList keyfiledetail = docElement2.getChildNodes();
					if (keyfiledetail.getLength()>0)
					{
						for (int k = 0; k< keyfiledetail.getLength(); k++)
						{
							Node currentnode = keyfiledetail.item(k);
							if(currentnode.getNodeName().startsWith("DFUDataKeyedColumns"))
							{
								NodeList keyedColumns = currentnode.getChildNodes();
								for (int fieldindex = 0 ; fieldindex < keyedColumns.getLength(); fieldindex++)
								{
									Node KeyedColumn = keyedColumns.item(fieldindex);
									NodeList KeyedColumnFields = KeyedColumn.getChildNodes();
									for (int q = 0; q < KeyedColumnFields.getLength(); q++)
									{
										Node keyedcolumnfield = KeyedColumnFields.item(q);
										if (keyedcolumnfield.getNodeName().equals("ColumnLabel"))
										{
											file.addKeyedColumnInOrder(keyedcolumnfield.getTextContent());
											break;
										}
										/*currently not interested in any other field, if we need
										 * other field values, remove above break;
										 */
									}

								}
							}
							else if(currentnode.getNodeName().startsWith("DFUDataNonKeyedColumns"))
							{
								NodeList nonKeyedColumns = currentnode.getChildNodes();

								for (int fieldindex = 0 ; fieldindex < nonKeyedColumns.getLength(); fieldindex++)
								{
									Node nonKeyedColumn = nonKeyedColumns.item(fieldindex);
									NodeList nonKeyedColumnFields = nonKeyedColumn.getChildNodes();
									for (int q = 0; q < nonKeyedColumnFields.getLength(); q++)
									{
										Node nonkeyedcolumnfield = nonKeyedColumnFields.item(q);
										if (nonkeyedcolumnfield.getNodeName().equals("ColumnLabel"))
										{
											file.addNonKeyedColumnInOrder(nonkeyedcolumnfield.getTextContent());
											break;
										}
										//currently not interested in any other field, if we need
										 // other field values, remove above break;
									}
								}
							}
						}
					}
				}
				// Add this file name to files structure
				dfufiles.putFile(file.getFullyQualifiedName(), file);
			}
		}
		catch (Exception e)
		{
			isSuccess = false;
			e.printStackTrace();
			System.err.println(e.getMessage());
		}
		return isSuccess;
	}

	private int parseDFULogicalFiles(InputStream xml, boolean setReportedFileCount)
	{
		int dfuFileParsedCount = 0;

		try
		{
<<<<<<< HEAD
			DocumentBuilderFactory dbf = DocumentBuilderFactory.newInstance();
=======
>>>>>>> e20ecfd8
			DocumentBuilder db = dbf.newDocumentBuilder();
			Document dom = db.parse(xml);

			if (setReportedFileCount)
			{
				try
				{
					NodeList NumFilesCount = dom.getElementsByTagName("NumFiles");

					if (NumFilesCount.getLength() > 0)
					{
						dfufiles.setReportedFileCount(NumFilesCount.item(0).getTextContent());
						System.out.println("Fetching " + pageSize + " files (tables) out of " + dfufiles.getReportedFileCount() + " reported files.");
					}
				}
				catch (Exception e)
				{
					System.out.println("Could not determine total HPCC Logical file count");
				}
			}
			NodeList querySetList = dom.getElementsByTagName("DFULogicalFiles");

			if (querySetList.getLength() > 0)
			{
				NumberFormat format = NumberFormat.getInstance(Locale.US);

				NodeList queryList = querySetList.item(0).getChildNodes();
				for (int i = 0; i < queryList.getLength(); i++)
				{
					Node currentNode = queryList.item(i);
					if (currentNode.getNodeName().equals("DFULogicalFile"))
					{
						NodeList querysetquerychildren = currentNode.getChildNodes();

						DFUFile file = new DFUFile();
						for (int j = 0; j < querysetquerychildren.getLength(); j++)
						{
							if (!querysetquerychildren.item(j).getTextContent().equals(""))
							{
								String NodeName = querysetquerychildren.item(j).getNodeName();
								if (NodeName.equals("Prefix"))
								{
									file.setPrefix(querysetquerychildren.item(j).getTextContent());
								}
								else if (NodeName.equals("ClusterName"))
								{
									file.setClusterName(querysetquerychildren.item(j).getTextContent());
								}
								else if (NodeName.equals("Directory"))
								{
									file.setDirectory(querysetquerychildren.item(j).getTextContent());
								}
								//else if (NodeName.equals("Description"))
								//{
								//	file.setDescription((querysetquerychildren.item(j).getTextContent()));
								//}
								else if (NodeName.equals("Parts"))
								{
									file.setParts((Integer.parseInt(querysetquerychildren.item(j).getTextContent())));
								}
								else if (NodeName.equals("Name"))
								{
									file.setFullyQualifiedName(querysetquerychildren.item(j).getTextContent());
								}
								else if (NodeName.equals("Owner"))
								{
									file.setOwner(querysetquerychildren.item(j).getTextContent());
								}
								else if (NodeName.equals("Totalsize"))
								{
									file.setTotalSize(format.parse(querysetquerychildren.item(j).getTextContent()).longValue());
								}
								else if (NodeName.equals("RecordCount"))
								{
									file.setRecordCount(format.parse(querysetquerychildren.item(j).getTextContent()).longValue());
								}
								else if (NodeName.equals("Modified"))
								{
									file.setModified(querysetquerychildren.item(j).getTextContent());
								}
								else if (NodeName.equals("LongSize"))
								{
									file.setLongSize(format.parse(querysetquerychildren.item(j).getTextContent()).longValue());
								}
								else if (NodeName.equals("LongRecordCount"))
								{
									file.setLongRecordCount(Long.parseLong(querysetquerychildren.item(j).getTextContent()));
								}
								else if (NodeName.equals("isSuperfile"))
								{
									file.setSuperFile(querysetquerychildren.item(j).getTextContent().equals("1"));
								}
								else if (NodeName.equals("isZipfile"))
								{
									file.setZipFile(querysetquerychildren.item(j).getTextContent().equals("1"));
								}
								else if (NodeName.equals("isDirectory"))
								{
									file.setDirectory(querysetquerychildren.item(j).getTextContent());
								}
								else if (NodeName.equals("Replicate"))
								{
									file.setReplicate(Integer.parseInt(querysetquerychildren.item(j).getTextContent()));
								}
								else if (NodeName.equals("IntSize"))
								{
									file.setIntSize(Integer.parseInt(querysetquerychildren.item(j).getTextContent()));
								}
								else if (NodeName.equals("IntRecordCount"))
								{
									file.setIntRecordCount(Integer.parseInt(querysetquerychildren.item(j).getTextContent()));
								}
								else if (NodeName.equals("FromRoxieCluster"))
								{
									file.setFromRoxieCluster(querysetquerychildren.item(j).getTextContent().equals("1"));
								}
								else if (NodeName.equals("BrowseData"))
								{
									file.setBrowseData(querysetquerychildren.item(j).getTextContent().equals("1"));
								}
								else if (NodeName.equals("IsKeyFile"))
								{
									file.setIsKeyFile(querysetquerychildren.item(j).getTextContent().equals("1"));
								}
							}
						}

						if (file.getFullyQualifiedName().length() > 0)
						{
							if (fetchHPCCFileColumnInfo(file, db))
								dfuFileParsedCount++;
						}
						else
							System.out.println("Found DFU file but could not determine name");
					}
				}
			}
		}
		catch (ParserConfigurationException e)
		{
			e.printStackTrace();
		}
		catch (SAXException e)
		{
			e.printStackTrace();
		}
		catch (ParseException e)
		{
			e.printStackTrace();
		}
		catch (IOException e)
		{
			e.printStackTrace();
		}

		return dfuFileParsedCount;
	}

	private boolean fetchHPCCFileInfo(String filename)
	{
		boolean isSuccess = true;

		if (wseclwatchaddress == null || wseclwatchport == null || filename.length() <= 0)
			return false;

		try
		{
			String urlString =
					"http://" +
					wseclwatchaddress +
					":" +
					wseclwatchport +
					"/WsDfu/DFUQuery?" +
					"LogicalName=" +
					filename +
					"&rawxml_";

			URL dfuLogicalFilesURL;
			dfuLogicalFilesURL = new URL(urlString);

			HttpURLConnection dfulogfilesConn = (HttpURLConnection)dfuLogicalFilesURL.openConnection();
			dfulogfilesConn.setRequestProperty("Authorization", basicAuth);
			dfulogfilesConn.setRequestMethod("GET");
			dfulogfilesConn.setDoOutput(true);
			dfulogfilesConn.setDoInput(true);

			isSuccess = parseDFULogicalFiles(dfulogfilesConn.getInputStream(), false) > 0 ? true : false;
		}
		catch (MalformedURLException e)
		{
			isSuccess = false;
			e.printStackTrace();
		}
		catch (IOException e)
		{
			isSuccess = false;
			e.printStackTrace();
		}
		catch (Exception e)
		{
			isSuccess = false;
			e.printStackTrace();
		}

		return isSuccess;
	}

	private boolean fetchHPCCFilesInfo()
	{
		boolean isSuccess = true;

		if (isDFUMetaDataCached())
		{
			System.out.println("HPCC dfufile info already present (reconnect to force fetch)");
			return true;
		}

		if (wseclwatchaddress == null || wseclwatchport == null)
			return false;

		try
		{
			String urlString =
					"http://" +
					wseclwatchaddress +
					":" +
					wseclwatchport +
					"/WsDfu/DFUQuery" +
					"?rawxml_" +
					"&FirstN=" +
					pageSize;

			URL dfuLogicalFilesURL;
			dfuLogicalFilesURL = new URL(urlString);

			HttpURLConnection dfulogfilesConn = (HttpURLConnection)dfuLogicalFilesURL.openConnection();
			dfulogfilesConn.setInstanceFollowRedirects(false);
			System.out.println("Setting auth: " + basicAuth);
			dfulogfilesConn.setRequestProperty("Authorization", basicAuth);
			dfulogfilesConn.setRequestMethod("GET");
			dfulogfilesConn.setDoOutput(true);
			dfulogfilesConn.setDoInput(true);

			isSuccess = parseDFULogicalFiles(dfulogfilesConn.getInputStream(), true) > 0 ? true : false;
		}
		catch (MalformedURLException e)
		{
			isSuccess = false;
			e.printStackTrace();
		}
		catch (IOException e)
		{
			isSuccess = false;
			e.printStackTrace();
		}

		return isSuccess;
	}

	private int parseHPCCQuery(InputStream xml)
	{
		int hpccQueryParsedCount = 0;

		String querysetname = this.queryset;

		try
		{
<<<<<<< HEAD
			DocumentBuilderFactory dbf = DocumentBuilderFactory.newInstance();
=======
>>>>>>> e20ecfd8
			DocumentBuilder db = dbf.newDocumentBuilder();
			Document dom = db.parse(xml);

			NodeList querySetNameNode = dom.getElementsByTagName("QuerySetName");
			if (querySetNameNode.getLength() > 0)
			{
				querysetname = querySetNameNode.item(0).getTextContent();
			}

			NodeList querySetqueryList = dom.getElementsByTagName("QuerySetQuery");

			for (int i = 0; i < querySetqueryList.getLength() && i < this.pageSize; i++)
			{
				NodeList querysetquerychildren = querySetqueryList.item(i).getChildNodes();

				HPCCQuery query = new HPCCQuery();
				query.setQueryset(querysetname);

				for (int j = 0; j < querysetquerychildren.getLength(); j++)
				{
					String NodeName = querysetquerychildren.item(j).getNodeName();
					if (NodeName.equals("Id"))
					{
						query.setID(querysetquerychildren.item(j).getTextContent());
					}
					else if (NodeName.equals("Name"))
					{
						query.setName(querysetquerychildren.item(j).getTextContent());
					}
					else if (NodeName.equals("Wuid"))
					{
						query.setWUID(querysetquerychildren.item(j).getTextContent());
					}
					else if (NodeName.equals("Dll"))
					{
						query.setDLL(querysetquerychildren.item(j).getTextContent());
					}
					else if (NodeName.equals("Suspended"))
					{
						query.setSuspended(Boolean.parseBoolean(querysetquerychildren.item(j).getTextContent()));
					}
				}
				//for each QuerySetQuery found above, get all schema related info:
				String queryinfourl = "http://" + wseclwatchaddress + ":" + wseclwatchport +
						"/WsWorkunits/WUInfo/WUInfoRequest?Wuid=" +
						query.getWUID() +
						"&IncludeExceptions=1" +
						"&IncludeGraphs=0" +
						"&IncludeSourceFiles=0" +
						"&IncludeTimers=0" +
						"&IncludeDebugValues=0" +
						"&IncludeApplicationValues=0" +
						"&IncludeWorkflows=0" +
						"&IncludeHelpers=0" +
						"&rawxml_";

				//now request the schema for each hpcc query
				URL queryschema = new URL(queryinfourl);
				HttpURLConnection queryschemaconnection = (HttpURLConnection)queryschema.openConnection();
				queryschemaconnection.setInstanceFollowRedirects(false);
				queryschemaconnection.setRequestProperty("Authorization", basicAuth);
				queryschemaconnection.setRequestMethod("GET");
				queryschemaconnection.setDoOutput(true);
				queryschemaconnection.setDoInput(true);

				InputStream schema = queryschemaconnection.getInputStream();

				try
				{
					Document dom2 = db.parse(schema);

					Element docElement = dom2.getDocumentElement();

					// 	Get all pertinent info regarding this query (analogous to SQL Stored Procedure)
					registerSchemaElements(docElement, query);

					// Add this query name to queries structure
					eclqueries.put(query);
					//isSuccess = true;
					hpccQueryParsedCount++;
				}
				catch (java.util.NoSuchElementException e)
				{
					System.out.println("Could not retreive Query info for: " + query.getName() + "(" + query.getWUID() +")");
			    }
				catch (SAXException e)
				{
					System.out.println("Could not retreive Query info for: " + query.getName() + "(" + query.getWUID() +")");
				}
				catch (Exception e)
				{
					System.out.println("Could not retreive Query info for: " + query.getName() + "(" + query.getWUID() +")");
				}
			}
		}
		catch (Exception e)
		{

		}

		return hpccQueryParsedCount;
	}

	private boolean fetchHPCCQueryInfo(String queryset, String eclqueryname)
	{
		boolean isSuccess = false;

		if (wseclwatchaddress == null || wseclwatchport == null)
			return false;

		try
		{
			String urlString = "http://" +
								wseclwatchaddress+":"+wseclwatchport +
								"/WsWorkunits/WUQuerysetDetails?QuerySetName=" +
								queryset +
								"&Filter=" +
								eclqueryname +
								"&FilterType=Name" +
								"&rawxml_";

			URL querysetURL;
			querysetURL = new URL(urlString);

			HttpURLConnection querysetconnection = (HttpURLConnection)querysetURL.openConnection();
			querysetconnection.setInstanceFollowRedirects(false);
			querysetconnection.setRequestProperty("Authorization", basicAuth);
			querysetconnection.setRequestMethod("GET");
			querysetconnection.setDoOutput(true);
			querysetconnection.setDoInput(true);

			InputStream xml = querysetconnection.getInputStream();

			isSuccess = parseHPCCQuery(xml) > 0 ? true : false;

		}
		catch (IOException e)
		{
			e.printStackTrace();
		}

		return isSuccess;
	}

	private boolean fetchHPCCQueriesInfo()
	{
		boolean isSuccess = true;

		if (isQuerySetMetaDataCached())
		{
			System.out.println("HPCC query info already present (reconnect to force fetch)");
			return true;
		}

		if (wseclwatchaddress == null || wseclwatchport == null)
			return false;

		if (querysets.size() == 0)
			isSuccess &= fetchQuerysetsInfo();

		try
		{
			for (int z = 0; z < querysets.size(); z++)
			{
				System.out.println("Fetching up to " + pageSize + " Stored Procedures' Metadata from QuerySet " + querysets.get(z));

				String urlString = "http://" + wseclwatchaddress + ":" + wseclwatchport +
									"/WsWorkunits/WUQuerysetDetails?QuerySetName=" +
									querysets.get(z) + "&rawxml_";

				URL querysetURL;
				querysetURL = new URL(urlString);

				HttpURLConnection querysetconnection = (HttpURLConnection)querysetURL.openConnection();
				querysetconnection.setInstanceFollowRedirects(false);
				querysetconnection.setRequestProperty("Authorization", basicAuth);
				querysetconnection.setRequestMethod("GET");
				querysetconnection.setDoOutput(true);
				querysetconnection.setDoInput(true);

				InputStream xml = querysetconnection.getInputStream();

				parseHPCCQuery(xml);
			}
		}
		catch (IOException e)
		{
			isSuccess = false;
			e.printStackTrace();
		}
		return isSuccess;
	}

	private boolean fetchQuerysetsInfo()
	{
		if (wseclwatchaddress == null || wseclwatchport == null)
			return false;

		if (querysets.size() > 0)
		{
			System.out.println("QuerySet info already present (reconnect to force fetch)");
			return true;
		}

		try
		{
			String urlString = "http://" + wseclwatchaddress + ":" + wseclwatchport + "/WsWorkunits/WUQuerysets?rawxml_";

			URL cluserInfoURL = new URL(urlString);

			HttpURLConnection clusterInfoConnection = (HttpURLConnection)cluserInfoURL.openConnection();
			clusterInfoConnection.setInstanceFollowRedirects(false);
			clusterInfoConnection.setRequestProperty("Authorization", basicAuth);
			clusterInfoConnection.setRequestMethod("GET");
			clusterInfoConnection.setDoOutput(true);
			clusterInfoConnection.setDoInput(true);

			InputStream xml = clusterInfoConnection.getInputStream();

			DocumentBuilder db = dbf.newDocumentBuilder();
			Document dom = db.parse(xml);

			String querysetname;
			NodeList querysetsList = dom.getElementsByTagName("QuerySetName");
			for (int i = 0; i < querysetsList.getLength(); i++)
			{
				querysetname = querysetsList.item(i).getTextContent();
				if (querysetname.length()>0)
					querysets.add(querysetname);
			}
		}
		catch (Exception e)
		{
			System.out.println("Could not fetch cluster information.");
			return false;
		}
		return true;
	}

	private boolean fetchClusterInfo()
	{
		if (wseclwatchaddress == null || wseclwatchport == null)
			return false;

		if (targetclusters.size() > 0)
		{
			System.out.println("Cluster info already present (reconnect to force fetch)");
			return true;
		}

		try
		{
			String urlString = "http://" + wseclwatchaddress + ":" + wseclwatchport + "/WsTopology/TpTargetClusterQuery?Type=ROOT&rawxml_&ShowDetails=0";

			URL cluserInfoURL = new URL(urlString);

			HttpURLConnection clusterInfoConnection = (HttpURLConnection)cluserInfoURL.openConnection();
			clusterInfoConnection.setInstanceFollowRedirects(false);
			clusterInfoConnection.setRequestProperty("Authorization", basicAuth);
			clusterInfoConnection.setRequestMethod("GET");
			clusterInfoConnection.setDoOutput(true);
			clusterInfoConnection.setDoInput(true);

			InputStream xml = clusterInfoConnection.getInputStream();

			DocumentBuilder db = dbf.newDocumentBuilder();
			Document dom = db.parse(xml);

			NodeList clusterList = dom.getElementsByTagName("TpTargetCluster");
			for (int i = 0; i < clusterList.getLength(); i++)
			{
				NodeList clusterElements = clusterList.item(i).getChildNodes();
				for (int y = 0; y < clusterElements.getLength(); y++)
				{
					if (clusterElements.item(y).getNodeName().equals("Name"))
					{
						targetclusters.add(clusterElements.item(y).getTextContent());
						break;
					}
				}
			}
		}
		catch (Exception e)
		{
			System.out.println("Could not fetch cluster information.");
			return false;
		}

		return true;
	}

	private boolean fetchHPCCInfo()
	{
		if (wseclwatchaddress == null || wseclwatchport == null)
			return false;

		try
		{
			String urlString = "http://" + wseclwatchaddress + ":" + wseclwatchport + "/WsSMC/Activity?rawxml_";

			URL querysetURL = new URL(urlString);

			HttpURLConnection querysetconnection = (HttpURLConnection)querysetURL.openConnection();
			querysetconnection.setInstanceFollowRedirects(false);
			querysetconnection.setRequestProperty("Authorization", basicAuth);
			querysetconnection.setRequestMethod("GET");
			querysetconnection.setDoOutput(true);
			querysetconnection.setDoInput(true);

			InputStream xml = querysetconnection.getInputStream();

			DocumentBuilder db = dbf.newDocumentBuilder();
			Document dom = db.parse(xml);

			NodeList activityList = dom.getElementsByTagName("ActivityResponse");
			if (activityList.getLength() > 0)
			{
				NodeList queryList = activityList.item(0).getChildNodes();
				for (int i = 0; i < queryList.getLength(); i++)
				{
					Node currentNode = queryList.item(i);

					/*Get build block*/
					if (currentNode.getNodeName().equals("Build"))
					{
						Node buildNode = currentNode.getFirstChild();

						if (buildNode != null && buildNode.getNodeType() == Node.TEXT_NODE)
							HPCCBuildVersionFull = buildNode.getTextContent();

						parseVersionString();

						break;
					}
					/*Get whatever other element block
					 *
					 * else if (currentNode.getNodeName().equals("RoxieClusters"))
					 * REMOVE THE ABOVE BREAK!!!!!
					 *
					 */
				}
			}
		}
		catch (Exception e)
		{
			System.out.println("Could not fetch HPCC info.");
			return false;
		}

		return true;
	}

	private void parseVersionString()
	{
		try
		{
			HPCCBuildType = HPCCBuildVersionFull.substring(0, HPCCBuildVersionFull.lastIndexOf('_'));

			//String numeric = HPCCBuildVersionFull.substring(HPCCBuildVersionFull.lastIndexOf('_')+1, HPCCBuildVersionFull.indexOf('-'));
			String numeric = HPCCBuildVersionFull.substring(HPCCBuildVersionFull.indexOf('_')+1, HPCCBuildVersionFull.indexOf('-'));

			HPCCBuildMajor = Short.parseShort(numeric.substring(0, numeric.indexOf('.')));
			HPCCBuildMinor = Float.parseFloat(numeric.substring(numeric.indexOf('.')+1));
		}
		catch (Exception e)
		{
			System.out.println("Error parsing HPCC version: " + e.getMessage());
		}
	}

	@Override
	public int getJDBCMajorVersion() throws SQLException {
		return JDBCVerMajor;
	}

	@Override
	public int getJDBCMinorVersion() throws SQLException {
		return JDBCVerMinor;
	}

	@Override
	public int getSQLStateType() throws SQLException {
		throw new UnsupportedOperationException("EclDBMetaData: getSQLStateType Not  supported yet.");
	}

	@Override
	public boolean locatorsUpdateCopy() throws SQLException {
		throw new UnsupportedOperationException("EclDBMetaData: locatorsUpdateCopy Not  supported yet.");
	}

	@Override
	public boolean supportsStatementPooling() throws SQLException {
		throw new UnsupportedOperationException("EclDBMetaData: supportsStatementPooling Not  supported yet.");
	}

	@Override
	public RowIdLifetime getRowIdLifetime() throws SQLException {
		throw new UnsupportedOperationException("EclDBMetaData: getRowIdLifetime Not  supported yet.");
	}

	@Override
	public ResultSet getSchemas(String catalog, String schemaPattern) throws SQLException {
		throw new UnsupportedOperationException("EclDBMetaData: getSchemas Not supported yet.");
	}

	@Override
	public boolean supportsStoredFunctionsUsingCallSyntax() throws SQLException {
		throw new UnsupportedOperationException("EclDBMetaData:  supportsStoredFunctionsUsingCallSyntax Not supported yet.");
	}

	@Override
	public boolean autoCommitFailureClosesAllResultSets() throws SQLException {
		throw new UnsupportedOperationException("EclDBMetaData: autoCommitFailureClosesAllResultSets Not  supported yet.");
	}

	@Override
	public ResultSet getClientInfoProperties() throws SQLException
	{
		//System.out.println("EclDBMetaData: getClientInfoProperties");
		throw new UnsupportedOperationException("EclDBMetaData: getClientInfoProperties Not  supported yet.");
	}

	@Override
	public ResultSet getFunctions(String catalog, String schemaPattern,	String functionNamePattern) throws SQLException {
		throw new UnsupportedOperationException("EclDBMetaData: getFunctions(String catalog, String schemaPattern, String functionNamePattern) Not  supported yet.");
	}

	@Override
	public ResultSet getFunctionColumns(String catalog, String schemaPattern, String functionNamePattern, String columnNamePattern)	throws SQLException {
		throw new UnsupportedOperationException("EclDBMetaData: getFunctionColumns(String catalog, String schemaPattern, String functionNamePattern, String columnNamePattern) Not  supported yet.");
	}

	@Override
	public <T> T unwrap(Class<T> iface) throws SQLException {
		throw new UnsupportedOperationException("EclDBMetaData: unwrap(Class<T> iface) Not  supported yet.");
	}

	@Override
	public boolean isWrapperFor(Class<?> iface) throws SQLException {
		throw new UnsupportedOperationException("EclDBMetaData: isWrapperFor(Class<?> iface) Not  supported yet.");
	}

	public String getBasicAuth()
	{
		return basicAuth;
	}
	public enum EclTypes
	{
		ECLTypeboolean(0),
		ECLTypeint(1),
		ECLTypereal(2),
		ECLTypedecimal(3),
		ECLTypestring(4),
		ECLTypeunused1(5),
		ECLTypedate(6),
		ECLTypeunused2(7),
		ECLTypeunused3(8),
		ECLTypebitfield(9),
		ECLTypeunused4(10),
		ECLTypechar(11),
		ECLTypeenumerated(12),
		ECLTyperecord(13),
		ECLTypevarstring(14),
		ECLTypeblob(15),
		ECLTypedata(16),
		ECLTypepointer(17),
		ECLTypeclass(18),
		ECLTypearray(19),
		ECLTypetable(20),
		ECLTypeset(21),
		ECLTyperow(22),
		ECLTypegroupedtable(23),
		ECLTypevoid(24),
		ECLTypealien(25),
		ECLTypeswapint(26),
		ECLTypepackedint(28),
		ECLTypeunused5(29),
		ECLTypeqstring(30),
		ECLTypeunicode(31),
		ECLTypeany(32),
		ECLTypevarunicode(33),
		ECLTypepattern(34),
		ECLTyperule(35),
		ECLTypetoken(36),
		ECLTypefeature(37),
		ECLTypeevent(38),
		ECLTypenull(39),
		ECLTypescope(40),
		ECLTypeutf8(41),
		ECLTypetransform(42),
		ECLTypeifblock(43), // not a real type -but used for the rtlfield serialization
		ECLTypefunction(44),
		ECLTypesortlist(45),
		ECLTypemodifier(0xff), // used by getKind()
		ECLTypeunsigned(0x100),// combined with some of the above, when returning summary type information. Not returned by getTypeCode()
		ECLTypeebcdic(0x200),// combined with some of the above, when returning summary type information. Not returned by getTypeCode()
		//Some pseudo types - never actually created
		ECLTypestringorunicode(0xfc),// any string/unicode variant
		ECLTypenumeric(0xfd),
		ECLTypescalar(0xfe);

	    EclTypes(int eclcode)  {}

	 /*   public String getTypeName()
	    {
	    	switch(this.ordinal())
			{
				case EclTypes.ECLTypeboolean:
				case java.sql.Types.VARCHAR:
				case java.sql.Types.LONGVARCHAR:
					result = "java.lang.String";
					break;
				case java.sql.Types.NUMERIC:
				case java.sql.Types.DECIMAL:
					result = "java.math.BigDecimal";
					break;
				case java.sql.Types.BIT:
					result = "java.lang.Boolean";
					break;
				case java.sql.Types.TINYINT:
					result = "java.lang.Byte";
					break;
				case java.sql.Types.SMALLINT:
					result = "java.lang.Short";
					break;
				case java.sql.Types.INTEGER:
					result = "java.lang.Integer";
					break;
				case java.sql.Types.BIGINT:
					result = "java.lang.Long";
					break;
				case java.sql.Types.REAL:
					result = "java.lang.Real";
					break;
				case java.sql.Types.FLOAT:
				case java.sql.Types.DOUBLE:
					result = "java.lang.Double";
					break;
				case java.sql.Types.BINARY:
				case java.sql.Types.VARBINARY:
				case java.sql.Types.LONGVARBINARY:
					result = "java.lang.Byte[]";
					break;
				case java.sql.Types.DATE:
					result = "java.sql.Date";
					break;
				case java.sql.Types.TIME:
					result = "java.sql.Time";
					break;
				case java.sql.Types.TIMESTAMP:
					result = "java.sql.Timestamp";
					break;
	    	}
	    	return "";
	    }*/
	}

	public boolean tableExists(String clustername, String filename)
	{
		boolean found = dfufiles.containsFileName(filename);

		if(!found)
			found = fetchHPCCFileInfo(filename);

		return found;
	}

	public HPCCQuery getHpccQuery(String hpccqueryname)
	{
		HPCCQuery query = null;
		String querysetname;
		String queryname;

		String split [] = hpccqueryname.split("::",2);
		if (split.length <= 1)
		{
			querysetname = this.queryset;
			queryname = hpccqueryname;
		}
		else
		{
			querysetname = split[0];
			queryname = split[1];
		}

		if (hpcclQueryExists(querysetname, queryname))
			query = eclqueries.getQuery(querysetname, queryname);

		return query;
	}

	public boolean hpcclQueryExists(String querysetname, String hpccqueryname)
	{
		boolean found = eclqueries.containsQueryName(querysetname, hpccqueryname);

		if(!found)
			found = fetchHPCCQueryInfo(querysetname, hpccqueryname);

		return found;
	}

	private boolean fetchSuperFileSubfile(DFUFile file)
	{
		boolean isSuccess = false;

		List<String> subfiles = file.getSubfiles();
		for (String subfilename : subfiles)
		{
			if (tableExists("", subfilename))
			{
				DFUFile subfile = dfufiles.getFile(subfilename);
				if (subfile.hasFileRecDef())
				{
					isSuccess = true;
					break;
				}
				else if (subfile.isSuperFile())
				{
					fetchSuperFileSubfile(subfile);
				}
			}
		}
		return isSuccess;
	}

	public DFUFile getDFUFile(String hpccfilename)
	{
		DFUFile file = null;
		if(tableExists("", hpccfilename))
		{
			file = dfufiles.getFile(hpccfilename);
			if (file.isSuperFile() && !file.hasFileRecDef())
			{
				if(file.containsSubfiles())
				{
					if (fetchSuperFileSubfile(file))
						dfufiles.updateSuperFile(hpccfilename);
				}
			}
		}

		return file;
	}
}<|MERGE_RESOLUTION|>--- conflicted
+++ resolved
@@ -69,11 +69,8 @@
 	private boolean lazyLoad;
 	private int pageSize;
 
-<<<<<<< HEAD
-=======
 	private DocumentBuilderFactory dbf;
 
->>>>>>> e20ecfd8
 	final static String PROCEDURE_NAME = "PROCEDURE_NAME";
 	final static String TABLE_NAME = "TABLE_NAME";
 
@@ -1216,7 +1213,6 @@
 		metacols.add(new HPCCColumnMetaData("PROCEDURE_TYPE", 8, java.sql.Types.SMALLINT));
 
 		if(allprocsearch)
-<<<<<<< HEAD
 		{
 			if (!isQuerySetMetaDataCached())
 				setQuerySetMetaDataCached(fetchHPCCQueriesInfo());
@@ -1236,27 +1232,6 @@
 		return new HPCCResultSet(procedures, metacols, "Procedures");
 	}
 
-=======
-		{
-			if (!isQuerySetMetaDataCached())
-				setQuerySetMetaDataCached(fetchHPCCQueriesInfo());
-
-			Enumeration<Object> queries = eclqueries.getQueries();
-			while (queries.hasMoreElements())
-			{
-				HPCCQuery query = (HPCCQuery) queries.nextElement();
-				procedures.add(populateProcedureRow(query));
-			}
-		}
-		else
-		{
-			procedures.add(populateProcedureRow(getHpccQuery(procedureNamePattern)));
-		}
-
-		return new HPCCResultSet(procedures, metacols, "Procedures");
-	}
-
->>>>>>> e20ecfd8
 	private ArrayList populateProcedureRow(HPCCQuery query)
 	{
 		ArrayList rowValues = new ArrayList();
@@ -2026,10 +2001,6 @@
 
 		try
 		{
-<<<<<<< HEAD
-			DocumentBuilderFactory dbf = DocumentBuilderFactory.newInstance();
-=======
->>>>>>> e20ecfd8
 			DocumentBuilder db = dbf.newDocumentBuilder();
 			Document dom = db.parse(xml);
 
@@ -2297,10 +2268,6 @@
 
 		try
 		{
-<<<<<<< HEAD
-			DocumentBuilderFactory dbf = DocumentBuilderFactory.newInstance();
-=======
->>>>>>> e20ecfd8
 			DocumentBuilder db = dbf.newDocumentBuilder();
 			Document dom = db.parse(xml);
 

/*##############################################################################

    HPCC SYSTEMS software Copyright (C) 2015 HPCC Systems®.

    Licensed under the Apache License, Version 2.0 (the "License");
    you may not use this file except in compliance with the License.
    You may obtain a copy of the License at

       http://www.apache.org/licenses/LICENSE-2.0

    Unless required by applicable law or agreed to in writing, software
    distributed under the License is distributed on an "AS IS" BASIS,
    WITHOUT WARRANTIES OR CONDITIONS OF ANY KIND, either express or implied.
    See the License for the specific language governing permissions and
    limitations under the License.
############################################################################## */

#include "kafka.hpp"

#include "rtlds_imp.hpp"
#include "jlog.hpp"
#include "jmutex.hpp"
#include "jprop.hpp"
#include "jfile.hpp"

#include "librdkafka/rdkafka.h"

#include <map>
#include <fstream>
#include <mutex>

//==============================================================================
// Kafka Interface Code
//==============================================================================

namespace KafkaPlugin
{
    //--------------------------------------------------------------------------
    // File Constants
    //--------------------------------------------------------------------------

    // Filename of global Kafka configuration file
    const char* GLOBAL_CONFIG_FILENAME = "kafka_global.conf";

    // The minimum number of seconds that a cached object can live
    // without activity
    const time_t OBJECT_EXPIRE_TIMEOUT_SECONDS = 60 * 2;

    // The number of milliseconds given to librdkafka to perform explicit
    // background activity
    const __int32 POLL_TIMEOUT = 1000;

    //--------------------------------------------------------------------------
    // Static Methods (internal)
    //--------------------------------------------------------------------------

    /**
     * Look for an optional configuration file and apply any found configuration
     * parameters to a librdkafka configuration object.
     *
     * @param   configFilePath      The path to a configuration file; it is not
     *                              necessary for the file to exist
     * @param   globalConfigPtr     A pointer to the configuration object that
     *                              will receive any found parameters
     */
    static void applyConfig(const char* configFilePath, RdKafka::Conf* globalConfigPtr)
    {
        if (configFilePath && *configFilePath && globalConfigPtr)
        {
            std::string errStr;
            StringBuffer fullConfigPath;

            fullConfigPath.append(hpccBuildInfo.configDir).append(PATHSEPSTR).append(configFilePath);

            Owned<IProperties> properties = createProperties(fullConfigPath.str(), true);
            Owned<IPropertyIterator> props = properties->getIterator();

            ForEach(*props)
            {
                StringBuffer key(props->getPropKey());

                key.trim();

                if (key.length() > 0 && key.charAt(0) != '#')
                {
                    if (strcmp(key.str(), "metadata.broker.list") != 0)
                    {
                        const char* value = properties->queryProp(key);

                        if (value && *value)
                        {
                            if (globalConfigPtr->set(key.str(), value, errStr) != RdKafka::Conf::CONF_OK)
                            {
                                DBGLOG("Kafka: Failed to set config param from file %s: '%s' = '%s'; error: '%s'", configFilePath, key.str(), value, errStr.c_str());
                            }
                            else if (doTrace(traceKafka))
                            {
                                DBGLOG("Kafka: Set config param from file %s: '%s' = '%s'", configFilePath, key.str(), value);
                            }
                        }
                    }
                    else
                    {
                        DBGLOG("Kafka: Setting '%s' ignored in config file %s", key.str(), configFilePath);
                    }
                }
            }
        }
    }

    //--------------------------------------------------------------------------
    // Plugin Classes
    //--------------------------------------------------------------------------

    KafkaStreamedDataset::KafkaStreamedDataset(Consumer* _consumerPtr, IEngineRowAllocator* _resultAllocator, __int64 _maxRecords)
        :   consumerPtr(_consumerPtr),
            resultAllocator(_resultAllocator),
            maxRecords(_maxRecords)
    {
        shouldRead = true;
        consumedRecCount = 0;
        lastMsgOffset = 0;
    }

    KafkaStreamedDataset::~KafkaStreamedDataset()
    {
        if (consumerPtr)
        {
            if (consumedRecCount > 0)
            {
                consumerPtr->commitOffset(lastMsgOffset);
            }

            delete(consumerPtr);
        }
    }

    const void* KafkaStreamedDataset::nextRow()
    {
        const void* result = NULL;
        __int32 maxAttempts = 10;   //!< Maximum number of tries if local queue is full
        __int32 timeoutWait = 100;  //!< Amount of time to wait between retries
        __int32 attemptNum = 0;

        if (consumerPtr && (maxRecords <= 0 || consumedRecCount < maxRecords))
        {
            RdKafka::Message* messageObjPtr = NULL;
            bool messageConsumed = false;

            while (!messageConsumed && shouldRead && attemptNum < maxAttempts)
            {
                messageObjPtr = consumerPtr->getOneMessage(); // messageObjPtr must be deleted when we are through with it

                if (messageObjPtr)
                {
                    try
                    {
                        switch (messageObjPtr->err())
                        {
                            case RdKafka::ERR_NO_ERROR:
                                {
                                    RtlDynamicRowBuilder rowBuilder(resultAllocator);
                                    unsigned len = sizeof(__int32) + sizeof(__int64) + sizeof(size32_t) + messageObjPtr->len();
                                    byte* row = rowBuilder.ensureCapacity(len, NULL);

                                    // Populating this structure:
                                    //  EXPORT KafkaMessage := RECORD
                                    //      UNSIGNED4   partitionNum;
                                    //      UNSIGNED8   offset;
                                    //      UTF8        message;
                                    //  END;

                                    *(__int32*)(row) = messageObjPtr->partition();
                                    *(__int64*)(row + sizeof(__int32)) = messageObjPtr->offset();
                                    *(size32_t*)(row + sizeof(__int32) + sizeof(__int64)) = rtlUtf8Length(messageObjPtr->len(), messageObjPtr->payload());
                                    memcpy(row + sizeof(__int32) + sizeof(__int64) + sizeof(size32_t), messageObjPtr->payload(), messageObjPtr->len());

                                    result = rowBuilder.finalizeRowClear(len);

                                    lastMsgOffset = messageObjPtr->offset();
                                    ++consumedRecCount;

                                    // Give opportunity for consumer to pull in any additional messages
                                    consumerPtr->handle()->poll(0);

                                    // Mark as loaded so we don't retry
                                    messageConsumed = true;
                                }
                                break;

                            case RdKafka::ERR__TIMED_OUT:
                                // No new messages arrived and we timed out waiting
                                ++attemptNum;
                                consumerPtr->handle()->poll(timeoutWait);
                                break;

                            case RdKafka::ERR__PARTITION_EOF:
                                // We reached the end of the messages in the partition
                                if (doTrace(traceKafka))
                                {
                                    DBGLOG("Kafka: EOF reading message from partition %d", messageObjPtr->partition());
                                }
                                shouldRead = false;
                                break;

                            case RdKafka::ERR__UNKNOWN_PARTITION:
                                // Unknown partition; don't throw an error here because
                                // in some configurations (e.g. more Thor slaves than
                                // partitions) not all consumers will have a partition
                                // to read
                                if (doTrace(traceKafka))
                                {
                                    DBGLOG("Kafka: Unknown partition while trying to read");
                                }
                                shouldRead = false;
                                break;

                            case RdKafka::ERR__UNKNOWN_TOPIC:
                                throw MakeStringException(-1, "Kafka: Error while reading message: '%s'", messageObjPtr->errstr().c_str());
                                break;
                        }
                    }
                    catch (...)
                    {
                        delete(messageObjPtr);
                        throw;
                    }

                    delete(messageObjPtr);
                    messageObjPtr = NULL;
                }
            }
        }

        return result;
    }

    void KafkaStreamedDataset::stop()
    {
        shouldRead = false;
    }

    //--------------------------------------------------------------------------

    Poller::Poller(KafkaObj* _parentPtr, __int32 _pollTimeout)
        :   Thread("Kafka::Poller"),
            parentPtr(_parentPtr),
            pollTimeout(_pollTimeout),
            shouldRun(false)
    {
    }

    void Poller::start()
    {
        if (!isAlive() && parentPtr)
        {
            shouldRun = true;
            Thread::start(false);
        }
    }

    void Poller::stop()
    {
        if (isAlive())
        {
            shouldRun = false;
            join();
        }
    }

    int Poller::run()
    {
        RdKafka::Handle* handle = parentPtr->handle();

        while (shouldRun)
        {
            handle->poll(pollTimeout);
        }

        return 0;
    }

    //--------------------------------------------------------------------------

    Publisher::Publisher(const std::string& _brokers, const std::string& _topic, __int32 _pollTimeout)
        :   brokers(_brokers),
            topic(_topic),
            pollTimeout(_pollTimeout)
    {
        producerPtr = NULL;
        topicPtr = NULL;
        pollerPtr = new Poller(this, _pollTimeout);

        updateTimeTouched();
    }

    Publisher::~Publisher()
    {
        delete(pollerPtr);
        delete(topicPtr.load());
        delete(producerPtr);
    }

    RdKafka::Handle* Publisher::handle()
    {
        return static_cast<RdKafka::Handle*>(producerPtr);
    }

    time_t Publisher::updateTimeTouched()
    {
        timeCreated = time(NULL);

        return timeCreated;
    }

    time_t Publisher::getTimeTouched() const
    {
        return timeCreated;
    }

    void Publisher::shutdownPoller()
    {
        if (pollerPtr)
        {
            // Wait until we send all messages
            while (messagesWaitingInQueue() > 0)
            {
                usleep(pollTimeout);
            }

            // Tell poller to stop
            pollerPtr->stop();
        }
    }

    __int32 Publisher::messagesWaitingInQueue()
    {
        __int32 queueLength = 0;

        if (producerPtr)
        {
            queueLength = producerPtr->outq_len();
        }

        return queueLength;
    }

    void Publisher::ensureSetup()
    {
        if (!topicPtr.load(std::memory_order_acquire))
        {
            CriticalBlock   block(lock);

            if (!topicPtr.load(std::memory_order_relaxed))
            {
                std::string errStr;
                RdKafka::Conf* globalConfig = RdKafka::Conf::create(RdKafka::Conf::CONF_GLOBAL);

                if (globalConfig)
                {
                    // Set global configuration parameters, used mainly at the producer level
                    globalConfig->set("metadata.broker.list", brokers, errStr);
                    globalConfig->set("queue.buffering.max.messages", "1000000", errStr);
                    globalConfig->set("compression.codec", "snappy", errStr);
                    globalConfig->set("message.send.max.retries", "3", errStr);
                    globalConfig->set("retry.backoff.ms", "500", errStr);

                    // Set any global configurations from file, allowing
                    // overrides of above settings
                    applyConfig(GLOBAL_CONFIG_FILENAME, globalConfig);

                    // Set producer callbacks
                    globalConfig->set("event_cb", static_cast<RdKafka::EventCb*>(this), errStr);
                    globalConfig->set("dr_cb", static_cast<RdKafka::DeliveryReportCb*>(this), errStr);

                    // Create the producer
                    producerPtr = RdKafka::Producer::create(globalConfig, errStr);
                    delete globalConfig;

                    if (producerPtr)
                    {
                        RdKafka::Conf* topicConfPtr = RdKafka::Conf::create(RdKafka::Conf::CONF_TOPIC);

                        // Set any topic configurations from file
                        std::string confName = "kafka_publisher_topic_" + topic + ".conf";
                        applyConfig(confName.c_str(), topicConfPtr);

                        // Create the topic
                        topicPtr.store(RdKafka::Topic::create(producerPtr, topic, topicConfPtr, errStr), std::memory_order_release);
                        delete topicConfPtr;

                        if (topicPtr)
                        {
                            // Start the attached background poller
                            pollerPtr->start();
                        }
                        else
                        {
                            throw MakeStringException(-1, "Kafka: Unable to create producer topic object for topic '%s'; error: '%s'", topic.c_str(), errStr.c_str());
                        }
                    }
                    else
                    {
                        throw MakeStringException(-1, "Kafka: Unable to create producer object for brokers '%s'; error: '%s'", brokers.c_str(), errStr.c_str());
                    }
                }
                else
                {
                    throw MakeStringException(-1, "Kafka: Unable to create producer global configuration object for brokers '%s'; error: '%s'", brokers.c_str(), errStr.c_str());
                }
            }
        }
    }

    void Publisher::sendMessage(const std::string& message, const std::string& key)
    {
        __int32 maxAttempts = 10;   //!< Maximum number of tries if local queue is full
        __int32 attemptNum = 0;

        // Make sure we have a valid connection to the Kafka cluster
        ensureSetup();

        // Actually send the message
        while (true)
        {
            RdKafka::ErrorCode resp = producerPtr->produce(topicPtr, RdKafka::Topic::PARTITION_UA, RdKafka::Producer::RK_MSG_COPY, const_cast<char*>(message.c_str()), message.size(), (key.empty() ? NULL : &key), NULL);

            if (resp == RdKafka::ERR_NO_ERROR)
            {
                break;
            }
            else if (resp == RdKafka::ERR__QUEUE_FULL)
            {
                if (attemptNum < maxAttempts)
                {
                    usleep(pollTimeout);
                    ++attemptNum;
                }
                else
                {
                    throw MakeStringException(-1, "Kafka: Unable to send message to topic '%s'; error: '%s'", topic.c_str(), RdKafka::err2str(resp).c_str());
                }
            }
            else
            {
                throw MakeStringException(-1, "Kafka: Unable to send message to topic '%s'; error: '%s'", topic.c_str(), RdKafka::err2str(resp).c_str());
            }
        }
    }

    void Publisher::event_cb(RdKafka::Event& event)
    {
        if (doTrace(traceKafka))
        {
            switch (event.type())
            {
                case RdKafka::Event::EVENT_ERROR:
                    DBGLOG("Kafka: Error: %s", event.str().c_str());
                    break;

                case RdKafka::Event::EVENT_STATS:
                    DBGLOG("Kafka: Stats: %s", event.str().c_str());
                    break;

                case RdKafka::Event::EVENT_LOG:
                    DBGLOG("Kafka: Log: %s", event.str().c_str());
                    break;
            }
        }
    }

    void Publisher::dr_cb (RdKafka::Message& message)
    {
        if (message.err() != RdKafka::ERR_NO_ERROR)
        {
            StringBuffer    payloadStr;

            if (message.len() == 0)
                payloadStr.append("<no message>");
            else
                payloadStr.append(message.len(), static_cast<const char*>(message.payload()));

            DBGLOG("Kafka: Error publishing message: %d (%s); message: '%s'", message.err(), message.errstr().c_str(), payloadStr.str());
        }
    }

    //--------------------------------------------------------------------------

    Consumer::Consumer(const std::string& _brokers, const std::string& _topic, const std::string& _consumerGroup, __int32 _partitionNum)
        :   brokers(_brokers),
            topic(_topic),
            consumerGroup(_consumerGroup),
            partitionNum(_partitionNum)
    {
        consumerPtr = NULL;
        topicPtr = NULL;

        char cpath[_MAX_DIR];

        GetCurrentDirectory(_MAX_DIR, cpath);
        offsetPath.append(cpath);
        addPathSepChar(offsetPath);

        offsetPath.append(topic.c_str());
        offsetPath.append("-");
        offsetPath.append(partitionNum);
        if (!consumerGroup.empty())
        {
            offsetPath.append("-");
            offsetPath.append(consumerGroup.c_str());
        }
        offsetPath.append(".offset");
    }

    Consumer::~Consumer()
    {
        if (consumerPtr && topicPtr)
        {
            consumerPtr->stop(topicPtr, partitionNum);
        }

        delete(topicPtr.load());
        delete(consumerPtr);
    }

    RdKafka::Handle* Consumer::handle()
    {
        return static_cast<RdKafka::Handle*>(consumerPtr);
    }

    void Consumer::ensureSetup()
    {
        if (!topicPtr.load(std::memory_order_acquire))
        {
            CriticalBlock block(lock);

            if (!topicPtr.load(std::memory_order_relaxed))
            {
                initFileOffsetIfNotExist();

                std::string errStr;
                RdKafka::Conf* globalConfig = RdKafka::Conf::create(RdKafka::Conf::CONF_GLOBAL);

                if (globalConfig)
                {
                    // Set global configuration parameters, used mainly at the consumer level
                    globalConfig->set("metadata.broker.list", brokers, errStr);
                    globalConfig->set("compression.codec", "snappy", errStr);
                    globalConfig->set("queued.max.messages.kbytes", "10000000", errStr);
                    globalConfig->set("fetch.message.max.bytes", "10000000", errStr);

                    // Set any global configurations from file, allowing
                    // overrides of above settings
                    applyConfig(GLOBAL_CONFIG_FILENAME, globalConfig);

                    // Set consumer callbacks
                    globalConfig->set("event_cb", static_cast<RdKafka::EventCb*>(this), errStr);

                    // Create the consumer
                    consumerPtr = RdKafka::Consumer::create(globalConfig, errStr);
                    delete globalConfig;

                    if (consumerPtr)
                    {
                        RdKafka::Conf* topicConfPtr = RdKafka::Conf::create(RdKafka::Conf::CONF_TOPIC);

                        // Set the per-topic configuration parameters
                        topicConfPtr->set("group.id", consumerGroup, errStr);
                        topicConfPtr->set("auto.offset.reset", "smallest", errStr);

                        // Set any topic configurations from file, allowing
                        // overrides of above settings
                        std::string confName = "kafka_consumer_topic_" + topic + ".conf";
                        applyConfig(confName.c_str(), topicConfPtr);

                        // Ensure that some items are set a certain way
                        // by setting them after loading the external conf
                        topicConfPtr->set("auto.commit.enable", "false", errStr);
                        // Additional settings for updated librdkafka
                        topicConfPtr->set("enable.auto.commit", "false", errStr);
                        topicConfPtr->set("offset.store.method", "file", errStr);
                        topicConfPtr->set("offset.store.path", offsetPath.str(), errStr);

                        // Create the topic
                        topicPtr.store(RdKafka::Topic::create(consumerPtr, topic, topicConfPtr, errStr), std::memory_order_release);
                        delete topicConfPtr;

                        if (!topicPtr)
                        {
                            throw MakeStringException(-1, "Kafka: Unable to create consumer topic object for topic '%s'; error: '%s'", topic.c_str(), errStr.c_str());
                        }
                    }
                    else
                    {
                        throw MakeStringException(-1, "Kafka: Unable to create consumer object for brokers '%s'; error: '%s'", brokers.c_str(), errStr.c_str());
                    }
                }
                else
                {
                    throw MakeStringException(-1, "Kafka: Unable to create consumer global configuration object for brokers '%s'; error: '%s'", brokers.c_str(), errStr.c_str());
                }
            }
        }
    }

    RdKafka::Message* Consumer::getOneMessage()
    {
        return consumerPtr->consume(topicPtr, partitionNum, POLL_TIMEOUT);
    }

    void Consumer::prepForMessageFetch()
    {
        // Make sure we have a valid connection to the Kafka cluster
        ensureSetup();

        // Start the local read queue
        RdKafka::ErrorCode startErr = consumerPtr->start(topicPtr, partitionNum, RdKafka::Topic::OFFSET_STORED);

        if (startErr == RdKafka::ERR_NO_ERROR)
        {
            if (doTrace(traceKafka))
            {
                DBGLOG("Kafka: Started Consumer for %s:%d @ %s", topic.c_str(), partitionNum, brokers.c_str());
            }
        }
        else
        {
            throw MakeStringException(-1, "Kafka: Failed to start Consumer read for %s:%d @ %s; error: %d", topic.c_str(), partitionNum, brokers.c_str(), startErr);
        }
    }

    void Consumer::commitOffset(__int64 offset) const
    {
        if (offset >= 0)
        {
            // Not using librdkafka's offset_store because it seems to be broken
            // topicPtr->offset_store(partitionNum, offset);

            // Create/overwrite a file using the same naming convention and
            // file contents that librdkafka uses so it can pick up where
            // we left off; NOTE:  librdkafka does not clean the topic name
            // or consumer group name when constructing this path
            // (which is actually a security concern), so we can't clean, either
            std::ofstream outFile(offsetPath.str(), std::ofstream::trunc);
            outFile << offset;

            if (doTrace(traceKafka))
            {
                DBGLOG("Kafka: Saved offset %lld to %s", offset, offsetPath.str());
            }
        }
    }

    void Consumer::initFileOffsetIfNotExist() const
    {
        if (!checkFileExists(offsetPath.str()))
        {
            commitOffset(0);

            if (doTrace(traceKafka))
            {
                DBGLOG("Kafka: Creating initial offset file %s", offsetPath.str());
            }
        }
    }

    void Consumer::event_cb(RdKafka::Event& event)
    {
        if (doTrace(traceKafka))
        {
            switch (event.type())
            {
                case RdKafka::Event::EVENT_ERROR:
                    DBGLOG("Kafka: Error: %s", event.str().c_str());
                    break;

                case RdKafka::Event::EVENT_STATS:
                    DBGLOG("Kafka: Stats: %s", event.str().c_str());
                    break;

                case RdKafka::Event::EVENT_LOG:
                    DBGLOG("Kafka: Log: %s", event.str().c_str());
                    break;
            }
        }
    }

    //--------------------------------------------------------------------------

    /** @class  PublisherCacheObj
     *
     * Class used to create and cache publisher objects and connections
     */
    class PublisherCacheObj
    {
        private:

            typedef std::map<std::string, Publisher*> ObjMap;

        public:

            /**
             * Constructor
             *
             */
            PublisherCacheObj()
            {

            }

            /**
             * Destructor
             *
             */
            ~PublisherCacheObj()
            {
                deleteAll();
            }

            void deleteAll()
            {
                CriticalBlock block(lock);

                for (ObjMap::iterator x = cachedPublishers.begin(); x != cachedPublishers.end(); x++)
                {
                    if (x->second)
                    {
                        // Shutdown the attached poller before deleting
                        x->second->shutdownPoller();

                        // Now delete
                        delete(x->second);
                    }
                }

                cachedPublishers.clear();
            }

            /**
             * Remove previously-created objects that have been inactive
             * for awhile; assumes a lock is held while modifying cachedPublishers
             */
            void expire()
            {
                time_t oldestAllowedTime = time(NULL) - OBJECT_EXPIRE_TIMEOUT_SECONDS;
                __int32 expireCount = 0;

                for (ObjMap::iterator x = cachedPublishers.begin(); x != cachedPublishers.end(); /* increment handled explicitly */)
                {
                    // Expire only if the publisher has been inactive and if
                    // there are no messages in the outbound queue
                    if (x->second && x->second->getTimeTouched() < oldestAllowedTime && x->second->messagesWaitingInQueue() == 0)
                    {
                        // Shutdown the attached poller before deleting
                        x->second->shutdownPoller();

                        // Delete the object
                        delete(x->second);

                        // Erase from map
                        cachedPublishers.erase(x++);

                        ++expireCount;
                    }
                    else
                    {
                        x++;
                    }
                }

                if (doTrace(traceKafka) && expireCount > 0)
                {
                    DBGLOG("Kafka: Expired %d cached publisher%s", expireCount, (expireCount == 1 ? "" : "s"));
                }
            }

            /**
             * Gets an established Publisher, based on unique broker/topic
             * pairs, or creates a new one.
             *
             * @param   brokers             One or more Kafka brokers, in the
             *                              format 'name[:port]' where 'name'
             *                              is either a host name or IP address;
             *                              multiple brokers can be delimited
             *                              with commas
             * @param   topic               The name of the topic
             * @param   pollTimeout         The number of milliseconds to give
             *                              to librdkafka when executing
             *                              asynchronous activities
             *
             * @return  A pointer to a Publisher* object.
             */
            Publisher* getPublisher(const std::string& brokers, const std::string& topic, __int32 pollTimeout)
            {
                Publisher* pubObjPtr = NULL;
                StringBuffer suffixStr;
                std::string key;

                // Create the key used to look up previously-created objects
                suffixStr.append(pollTimeout);
                key = brokers + "+" + topic + "+" + suffixStr.str();

                {
                    CriticalBlock block(lock);

                    // Try to find a cached publisher
                    pubObjPtr = cachedPublishers[key];

                    if (pubObjPtr)
                    {
                        pubObjPtr->updateTimeTouched();
                    }
                    else
                    {
                        // Publisher for that set of brokers and topic does not exist; create one
                        pubObjPtr = new Publisher(brokers, topic, pollTimeout);
                        cachedPublishers[key] = pubObjPtr;

                        if (doTrace(traceKafka))
                        {
                            DBGLOG("Kafka: Created and cached new publisher object: %s @ %s", topic.c_str(), brokers.c_str());
                        }

                        // Expire any old publishers before returning the new one
                        expire();
                    }
                }

                if (!pubObjPtr)
                {
                    throw MakeStringException(-1, "Kafka: Unable to create publisher for brokers '%s' and topic '%s'", brokers.c_str(), topic.c_str());
                }

                return pubObjPtr;
            }

        private:

            ObjMap          cachedPublishers;   //!< std::map of created Publisher object pointers
            CriticalSection lock;               //!< Mutex guarding modifications to cachedPublishers
<<<<<<< HEAD
    } *publisherCache;

    //--------------------------------------------------------------------------

    /** @class  PublisherCacheExpirerObj
     *          Class used to expire old publisher objects held within publisherCache
     */
    static class PublisherCacheExpirerObj : public Thread
    {
        public:

            PublisherCacheExpirerObj()
                :   Thread("Kafka::PublisherExpirer"),
                    shouldRun(false)
            {

            }

            virtual void start()
            {
                if (!isAlive())
                {
                    shouldRun = true;
                    Thread::start(false);
                }
            }

            virtual void stop()
            {
                if (isAlive())
                {
                    shouldRun = false;
                    join();
                }
            }

            virtual int run()
            {
                while (shouldRun)
                {
                    if (publisherCache)
                    {
                        publisherCache->expire();
                    }

                    usleep(1000);
                }

                return 0;
            }

        private:

            std::atomic_bool    shouldRun;      //!< If true, we should execute our thread's main event loop
    } *publisherCacheExpirer;
=======
    };
>>>>>>> d6afe299

    //--------------------------------------------------------------------------
    // Singleton Initialization
    //--------------------------------------------------------------------------

    static Singleton<PublisherCacheObj> publisherCache;
    static PublisherCacheObj & queryPublisherCache()
    {
        return *publisherCache.query([] () { return new PublisherCacheObj; });
    }

    //--------------------------------------------------------------------------
    // Advertised Entry Point Functions
    //--------------------------------------------------------------------------

    ECL_KAFKA_API bool ECL_KAFKA_CALL publishMessage(ICodeContext* ctx, const char* brokers, const char* topic, const char* message, const char* key)
    {
        Publisher* pubObjPtr = queryPublisherCache().getPublisher(brokers, topic, POLL_TIMEOUT);

        pubObjPtr->sendMessage(message, key);

        return true;
    }

    ECL_KAFKA_API bool ECL_KAFKA_CALL publishMessage(ICodeContext* ctx, const char* brokers, const char* topic, size32_t lenMessage, const char* message, size32_t lenKey, const char* key)
    {
        Publisher*          pubObjPtr = queryPublisherCache().getPublisher(brokers, topic, POLL_TIMEOUT);
        std::string         messageStr(message, rtlUtf8Size(lenMessage, message));
        std::string         keyStr(key, rtlUtf8Size(lenKey, key));

        pubObjPtr->sendMessage(messageStr, keyStr);

        return true;
    }

    ECL_KAFKA_API __int32 ECL_KAFKA_CALL getTopicPartitionCount(ICodeContext* ctx, const char* brokers, const char* topic)
    {
        // We have to use librdkafka's C API for this right now, as the C++ API
        // does not expose a topic's metadata.  In addition, there is no easy
        // link between the exposed C++ objects and the structs used by the
        // C API, so we are basically creating a brand-new connection from
        // scratch.

        __int32 pCount = 0;
        char errstr[512];
        RdKafka::Conf* globalConfig = RdKafka::Conf::create(RdKafka::Conf::CONF_GLOBAL);

        if (globalConfig)
        {
            // Load global config to pick up any protocol modifications
            applyConfig(GLOBAL_CONFIG_FILENAME, globalConfig);

            // rd_kafka_new() takes ownership of the lower-level conf object, which in this case is a
            // pointer currently owned by globalConfig; we need to pass a duplicate
            // the conf pointer to rd_kafka_new() so we don't mangle globalConfig's internals
            rd_kafka_conf_t* conf = rd_kafka_conf_dup(globalConfig->c_ptr_global());
            rd_kafka_t* rk = rd_kafka_new(RD_KAFKA_CONSUMER, conf, errstr, sizeof(errstr));
            delete globalConfig;

            if (rk)
            {
                if (rd_kafka_brokers_add(rk, brokers) != 0)
                {
                    rd_kafka_topic_conf_t* topic_conf = rd_kafka_topic_conf_new();
                    rd_kafka_topic_t* rkt = rd_kafka_topic_new(rk, topic, topic_conf);

                    if (rkt)
                    {
                        const struct rd_kafka_metadata* metadata = NULL;
                        rd_kafka_resp_err_t err = rd_kafka_metadata(rk, 0, rkt, &metadata, 5000);

                        if (err == RD_KAFKA_RESP_ERR_NO_ERROR)
                        {
                            pCount = metadata->topics[0].partition_cnt;

                            rd_kafka_metadata_destroy(metadata);
                        }
                        else
                        {
                            DBGLOG("Kafka: Error retrieving metadata from topic: %s @ %s: '%s'", topic, brokers, rd_kafka_err2str(err));
                        }

                        rd_kafka_topic_destroy(rkt);
                    }
                    else
                    {
                        if (doTrace(traceKafka))
                        {
                            DBGLOG("Kafka: Could not create topic configuration object: %s @ %s", topic, brokers);
                        }
                    }
                }
                else
                {
                    if (doTrace(traceKafka))
                    {
                        DBGLOG("Kafka: Could not add brokers: %s @ %s", topic, brokers);
                    }
                }

                rd_kafka_destroy(rk);
            }
            else
            {
                DBGLOG("Kafka: Could not create consumer configuration object : %s @ %s: '%s'", topic, brokers, errstr);
            }
        }
        else
        {
            if (doTrace(traceKafka))
            {
                DBGLOG("Kafka: Could not create global configuration object: %s @ %s", topic, brokers);
            }
        }

        if (pCount == 0)
        {
            DBGLOG("Kafka: Unable to retrieve partition count from topic: %s @ %s", topic, brokers);
        }

        return pCount;
    }

    ECL_KAFKA_API IRowStream* ECL_KAFKA_CALL getMessageDataset(ICodeContext* ctx, IEngineRowAllocator* allocator, const char* brokers, const char* topic, const char* consumerGroup, __int32 partitionNum, __int64 maxRecords)
    {
        Consumer* consumerObjPtr = new Consumer(brokers, topic, consumerGroup, partitionNum);

        try
        {
            consumerObjPtr->prepForMessageFetch();
        }
        catch(...)
        {
            delete(consumerObjPtr);
            throw;
        }

        return new KafkaStreamedDataset(consumerObjPtr, allocator, maxRecords);
    }

    ECL_KAFKA_API __int64 ECL_KAFKA_CALL setMessageOffset(ICodeContext* ctx, const char* brokers, const char* topic, const char* consumerGroup, __int32 partitionNum, __int64 newOffset)
    {
        Consumer consumerObj(brokers, topic, consumerGroup, partitionNum);

        consumerObj.commitOffset(newOffset);

        return newOffset;
    }
}

//==============================================================================
// Plugin Initialization and Teardown
//==============================================================================

#define CURRENT_KAFKA_VERSION "kafka plugin 1.1.0"

static const char* kafkaCompatibleVersions[] = {
    "kafka plugin 1.0.0",
    CURRENT_KAFKA_VERSION,
    NULL };

ECL_KAFKA_API bool getECLPluginDefinition(ECLPluginDefinitionBlock* pb)
{
    if (pb->size == sizeof(ECLPluginDefinitionBlockEx))
    {
        ECLPluginDefinitionBlockEx* pbx = static_cast<ECLPluginDefinitionBlockEx*>(pb);
        pbx->compatibleVersions = kafkaCompatibleVersions;
    }
    else if (pb->size != sizeof(ECLPluginDefinitionBlock))
    {
        return false;
    }

    pb->magicVersion = PLUGIN_VERSION;
    pb->version = CURRENT_KAFKA_VERSION;
    pb->moduleName = "kafka";
    pb->ECL = NULL;
    pb->flags = PLUGIN_IMPLICIT_MODULE;
    pb->description = "ECL plugin library for the C++ API in librdkafka++";

    return true;
}

MODULE_INIT(INIT_PRIORITY_STANDARD)
{
    return true;
}

MODULE_EXIT()
{
    KafkaPlugin::publisherCache.destroy();
    RdKafka::wait_destroyed(3000);
}<|MERGE_RESOLUTION|>--- conflicted
+++ resolved
@@ -838,65 +838,7 @@
 
             ObjMap          cachedPublishers;   //!< std::map of created Publisher object pointers
             CriticalSection lock;               //!< Mutex guarding modifications to cachedPublishers
-<<<<<<< HEAD
-    } *publisherCache;
-
-    //--------------------------------------------------------------------------
-
-    /** @class  PublisherCacheExpirerObj
-     *          Class used to expire old publisher objects held within publisherCache
-     */
-    static class PublisherCacheExpirerObj : public Thread
-    {
-        public:
-
-            PublisherCacheExpirerObj()
-                :   Thread("Kafka::PublisherExpirer"),
-                    shouldRun(false)
-            {
-
-            }
-
-            virtual void start()
-            {
-                if (!isAlive())
-                {
-                    shouldRun = true;
-                    Thread::start(false);
-                }
-            }
-
-            virtual void stop()
-            {
-                if (isAlive())
-                {
-                    shouldRun = false;
-                    join();
-                }
-            }
-
-            virtual int run()
-            {
-                while (shouldRun)
-                {
-                    if (publisherCache)
-                    {
-                        publisherCache->expire();
-                    }
-
-                    usleep(1000);
-                }
-
-                return 0;
-            }
-
-        private:
-
-            std::atomic_bool    shouldRun;      //!< If true, we should execute our thread's main event loop
-    } *publisherCacheExpirer;
-=======
     };
->>>>>>> d6afe299
 
     //--------------------------------------------------------------------------
     // Singleton Initialization

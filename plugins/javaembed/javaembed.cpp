/*##############################################################################

    HPCC SYSTEMS software Copyright (C) 2012 HPCC Systems®.

    Licensed under the Apache License, Version 2.0 (the "License");
    you may not use this file except in compliance with the License.
    You may obtain a copy of the License at

       http://www.apache.org/licenses/LICENSE-2.0

    Unless required by applicable law or agreed to in writing, software
    distributed under the License is distributed on an "AS IS" BASIS,
    WITHOUT WARRANTIES OR CONDITIONS OF ANY KIND, either express or implied.
    See the License for the specific language governing permissions and
    limitations under the License.
############################################################################## */

#include "platform.h"
#include <jni.h>
#include "jexcept.hpp"
#include "jthread.hpp"
#include "junicode.hpp"
#include "hqlplugins.hpp"
#include "deftype.hpp"
#include "eclhelper.hpp"
#include "eclrtl.hpp"
#include "eclrtl_imp.hpp"
#include "rtlfield.hpp"
#include "rtlds_imp.hpp"
#include "jprop.hpp"
#include "roxiemem.hpp"
#include "nbcd.hpp"
#include "rtlformat.hpp"
#include "esdl_def.hpp"
#include "enginecontext.hpp"

#ifndef _WIN32
 #include <sys/resource.h>
#endif

static const char * compatibleVersions[] = {
    "Java Embed Helper 1.0.0",
    NULL };

static const char *version = "Java Embed Helper 1.0.0";

#ifdef _DEBUG
//#define TRACE_GLOBALREF
//#define TRACE_CLASSFILE
//#define CHECK_JNI
//#define FORCE_GC
/* Note - if you enable CHECK_JNI and see output like:
 *   WARNING in native method: JNI call made without checking exceptions when required to from CallObjectMethodV
 * where for 'from' may be any of several functions, then the cause is likely to be a missing call to checkException()
 * after a call to the named function. One way to find the responsible call is with a breakpoint on checked_jni_CallObjectMethodV
 * The last time that breakpoint is hit before the warning is given should have a stack trace that tells you all you need to know.
 */
#endif

extern "C" DECL_EXPORT bool getECLPluginDefinition(ECLPluginDefinitionBlock *pb)
{
    if (pb->size == sizeof(ECLPluginDefinitionBlockEx))
    {
        ECLPluginDefinitionBlockEx * pbx = (ECLPluginDefinitionBlockEx *) pb;
        pbx->compatibleVersions = compatibleVersions;
    }
    else if (pb->size != sizeof(ECLPluginDefinitionBlock))
        return false;
    pb->magicVersion = PLUGIN_VERSION;
    pb->version = version;
    pb->moduleName = "java";
    pb->ECL = NULL;
    pb->flags = PLUGIN_MULTIPLE_VERSIONS;
    pb->description = "Java Embed Helper";
    return true;
}

__declspec(noreturn) static void UNSUPPORTED(const char *feature) __attribute__((noreturn));

static void UNSUPPORTED(const char *feature)
{
    throw MakeStringException(-1, "UNSUPPORTED feature: %s not supported in java plugin", feature);
}

namespace javaembed {

static jmethodID throwable_toString;
static jmethodID throwable_getStackTrace;
static jmethodID throwable_getCause;
static jmethodID frame_toString;


static void forceGC(class CheckedJNIEnv* JNIenv);

/**
 * CheckedJNIEnv is a wrapper around JNIEnv that ensures that we check for exceptions after every call (and turn them into C++ exceptions).
 *
 * It should probably be refactored to have the JNIEnv pointer as a member rather than a base class. As it stands, it's possible to cast
 * safely between CheckedJNIEnv * and JNIEnv*
 *
 */
class CheckedJNIEnv : private JNIEnv
{
    template<typename T> T checkException(T a) { checkException(); return a; }
public:
    StringBuffer &getString(StringBuffer &ret, jstring s)
    {
        if (s)
        {
            const char* str = GetStringUTFChars(s, NULL);
            ret.append(str);
            ReleaseStringUTFChars(s, str);
        }
        return ret;
    }
    StringAttr &getString(StringAttr &ret, jstring s)
    {
        if (s)
        {
            const char* str = GetStringUTFChars(s, NULL);
            ret.set(str);
            ReleaseStringUTFChars(s, str);
        }
        return ret;
    }

    void checkUnexpectedException()
    {
        if (JNIEnv::ExceptionCheck())
        {
            DBGLOG("javaembed: Uunexpected java exception while processing exception");
            JNIEnv::ExceptionDescribe();
            JNIEnv::ExceptionClear();
            throwUnexpected();
        }
    }

    void traceException(jthrowable exception)
    {
        // Don't use auto-checking in here, as we are already inside exception-checking code
        jstring msg = (jstring) JNIEnv::CallObjectMethod(exception, throwable_toString);
        checkUnexpectedException();
        const char *text = JNIEnv::GetStringUTFChars(msg, 0);
        DBGLOG("javaembed: exception: %s", text);
        JNIEnv::ReleaseStringUTFChars(msg, text);
        checkUnexpectedException();
        JNIEnv::DeleteLocalRef(msg);

        jobjectArray frames = (jobjectArray) JNIEnv::CallObjectMethod(exception, throwable_getStackTrace);
        checkUnexpectedException();
        jsize length = JNIEnv::GetArrayLength(frames);
        for (jsize i = 0; i < length; i++)
        {
            jobject frame = JNIEnv::GetObjectArrayElement(frames, i);
            checkUnexpectedException();
            msg = (jstring) JNIEnv::CallObjectMethod(frame, frame_toString);
            checkUnexpectedException();
            text = JNIEnv::GetStringUTFChars(msg, 0);
            DBGLOG("javaembed: exception: stack: %s", text);
            JNIEnv::ReleaseStringUTFChars(msg, text);
            checkUnexpectedException();
            JNIEnv::DeleteLocalRef(msg);
            JNIEnv::DeleteLocalRef(frame);
        }
        jthrowable cause = (jthrowable) JNIEnv::CallObjectMethod(exception, throwable_getCause);
        checkUnexpectedException();
        if (cause && cause != exception)
        {
            DBGLOG("javaembed: exception: Caused by:");
            traceException(cause);
        }
    }

    void checkException()
    {
        if (JNIEnv::ExceptionCheck())
        {
            jthrowable exception = JNIEnv::ExceptionOccurred();
            JNIEnv::ExceptionClear();
            traceException(exception);
            jstring cause = (jstring) JNIEnv::CallObjectMethod(exception, throwable_toString);
            JNIEnv::ExceptionClear();
            const char *text = JNIEnv::GetStringUTFChars(cause, 0);
            VStringBuffer message("javaembed: %s", text);
            JNIEnv::ReleaseStringUTFChars(cause, text);
            JNIEnv::ExceptionClear();
            rtlFail(0, message);
        }
    }

    jclass FindClass(const char *name)
    {
        return checkException(JNIEnv::FindClass(name));
    }
    jclass FindGlobalClass(const char *name)
    {
        return (jclass) NewGlobalRef(FindClass(name), "NewGlobalRef");
    }
    void GetBooleanArrayRegion(jbooleanArray array,
                               jsize start, jsize len, jboolean *buf) {
        functions->GetBooleanArrayRegion(this,array,start,len,buf);
        checkException();
    }
    void GetByteArrayRegion(jbyteArray array,
                            jsize start, jsize len, jbyte *buf) {
        functions->GetByteArrayRegion(this,array,start,len,buf);
        checkException();
    }
    void GetCharArrayRegion(jcharArray array,
                            jsize start, jsize len, jchar *buf) {
        functions->GetCharArrayRegion(this,array,start,len,buf);
        checkException();
    }
    void GetShortArrayRegion(jshortArray array,
                             jsize start, jsize len, jshort *buf) {
        functions->GetShortArrayRegion(this,array,start,len,buf);
        checkException();
    }
    void GetIntArrayRegion(jintArray array,
                           jsize start, jsize len, jint *buf) {
        functions->GetIntArrayRegion(this,array,start,len,buf);
        checkException();
    }
    void GetLongArrayRegion(jlongArray array,
                            jsize start, jsize len, jlong *buf) {
        functions->GetLongArrayRegion(this,array,start,len,buf);
        checkException();
    }
    void GetFloatArrayRegion(jfloatArray array,
                             jsize start, jsize len, jfloat *buf) {
        functions->GetFloatArrayRegion(this,array,start,len,buf);
        checkException();
    }
    void GetDoubleArrayRegion(jdoubleArray array,
                              jsize start, jsize len, jdouble *buf) {
        functions->GetDoubleArrayRegion(this,array,start,len,buf);
        checkException();
    }
    jsize GetArrayLength(jarray array) {
        return checkException(functions->GetArrayLength(this,array));
    }
    jsize GetStringUTFLength(jstring str) {
        return checkException(functions->GetStringUTFLength(this,str));
    }
    const char* GetStringUTFChars(jstring str, jboolean *isCopy) {
        return checkException(functions->GetStringUTFChars(this,str,isCopy));
    }
    void ReleaseStringUTFChars(jstring str, const char* chars) {
        functions->ReleaseStringUTFChars(this,str,chars);
        checkException();
    }
    jboolean GetBooleanField(jobject obj, jfieldID fieldID)
    {
        return checkException(JNIEnv::GetBooleanField(obj,fieldID));
    }
    jobject GetObjectField(jobject obj, jfieldID fieldID)
    {
        return checkException(JNIEnv::GetObjectField(obj,fieldID));
    }
    jbyte GetByteField(jobject obj, jfieldID fieldID) {
        return checkException(JNIEnv::GetByteField(obj,fieldID));
    }
    jchar GetCharField(jobject obj, jfieldID fieldID) {
        return checkException(JNIEnv::GetCharField(obj,fieldID));
    }
    jshort GetShortField(jobject obj, jfieldID fieldID) {
        return checkException(JNIEnv::GetShortField(obj,fieldID));
    }
    jint GetIntField(jobject obj, jfieldID fieldID) {
        return checkException(JNIEnv::GetIntField(obj,fieldID));
    }
    jlong GetLongField(jobject obj, jfieldID fieldID) {
        return checkException(JNIEnv::GetLongField(obj,fieldID));
    }
    jfloat GetFloatField(jobject obj, jfieldID fieldID)
    {
        return checkException(JNIEnv::GetFloatField(obj,fieldID));
    }
    jdouble GetDoubleField(jobject obj, jfieldID fieldID)
    {
        return checkException(JNIEnv::GetDoubleField(obj,fieldID));
    }
    jboolean IsSameObject(jobject obj1, jobject obj2)
    {
        return checkException(JNIEnv::IsSameObject(obj1, obj2));
    }
    void SetObjectField(jobject obj, jfieldID fieldID, jobject val) {
        functions->SetObjectField(this,obj,fieldID,val);
        checkException();
    }
    void SetBooleanField(jobject obj, jfieldID fieldID,
                         jboolean val) {
        functions->SetBooleanField(this,obj,fieldID,val);
        checkException();
    }
    void SetByteField(jobject obj, jfieldID fieldID,
                      jbyte val) {
        functions->SetByteField(this,obj,fieldID,val);
        checkException();
    }
    void SetCharField(jobject obj, jfieldID fieldID,
                      jchar val) {
        functions->SetCharField(this,obj,fieldID,val);
        checkException();
    }
    void SetShortField(jobject obj, jfieldID fieldID,
                       jshort val) {
        functions->SetShortField(this,obj,fieldID,val);
        checkException();
    }
    void SetIntField(jobject obj, jfieldID fieldID,
                     jint val) {
        functions->SetIntField(this,obj,fieldID,val);
        checkException();
    }
    void SetLongField(jobject obj, jfieldID fieldID,
                      jlong val) {
        functions->SetLongField(this,obj,fieldID,val);
        checkException();
    }
    void SetFloatField(jobject obj, jfieldID fieldID,
                       jfloat val) {
        functions->SetFloatField(this,obj,fieldID,val);
        checkException();
    }
    void SetDoubleField(jobject obj, jfieldID fieldID,
                        jdouble val) {
        functions->SetDoubleField(this,obj,fieldID,val);
        checkException();
    }

    jstring NewString(const jchar *unicode, jsize len) {
        return checkException(functions->NewString(this,unicode,len));
    }

    jbooleanArray NewBooleanArray(jsize len) {
        return checkException(functions->NewBooleanArray(this,len));
    }
    jbyteArray NewByteArray(jsize len) {
        return checkException(functions->NewByteArray(this,len));
    }
    jcharArray NewCharArray(jsize len) {
        return checkException(functions->NewCharArray(this,len));
    }
    jshortArray NewShortArray(jsize len) {
        return checkException(functions->NewShortArray(this,len));
    }
    jintArray NewIntArray(jsize len) {
        return checkException(functions->NewIntArray(this,len));
    }
    jlongArray NewLongArray(jsize len) {
        return checkException(functions->NewLongArray(this,len));
    }
    jfloatArray NewFloatArray(jsize len) {
        return checkException(functions->NewFloatArray(this,len));
    }
    jdoubleArray NewDoubleArray(jsize len) {
        return checkException(functions->NewDoubleArray(this,len));
    }

    void SetBooleanArrayRegion(jbooleanArray array, jsize start, jsize len,
                               const jboolean *buf) {
        functions->SetBooleanArrayRegion(this,array,start,len,buf);
        checkException();
    }
    void SetByteArrayRegion(jbyteArray array, jsize start, jsize len,
                            const jbyte *buf) {
        functions->SetByteArrayRegion(this,array,start,len,buf);
        checkException();
    }
    void SetCharArrayRegion(jcharArray array, jsize start, jsize len,
                            const jchar *buf) {
        functions->SetCharArrayRegion(this,array,start,len,buf);
        checkException();
    }
    void SetShortArrayRegion(jshortArray array, jsize start, jsize len,
                             const jshort *buf) {
        functions->SetShortArrayRegion(this,array,start,len,buf);
        checkException();
    }
    void SetIntArrayRegion(jintArray array, jsize start, jsize len,
                           const jint *buf) {
        functions->SetIntArrayRegion(this,array,start,len,buf);
        checkException();
    }
    void SetLongArrayRegion(jlongArray array, jsize start, jsize len,
                            const jlong *buf) {
        functions->SetLongArrayRegion(this,array,start,len,buf);
        checkException();
    }
    void SetFloatArrayRegion(jfloatArray array, jsize start, jsize len,
                             const jfloat *buf) {
        functions->SetFloatArrayRegion(this,array,start,len,buf);
        checkException();
    }
    void SetDoubleArrayRegion(jdoubleArray array, jsize start, jsize len,
                              const jdouble *buf) {
        functions->SetDoubleArrayRegion(this,array,start,len,buf);
        checkException();
    }

    jobjectArray NewObjectArray(jsize len, jclass clazz,
                                jobject init) {
        return checkException(functions->NewObjectArray(this,len,clazz,init));
    }
    jobject GetObjectArrayElement(jobjectArray array, jsize index) {
        return checkException(functions->GetObjectArrayElement(this,array,index));
    }
    void SetObjectArrayElement(jobjectArray array, jsize index,
                               jobject val) {
        functions->SetObjectArrayElement(this,array,index,val);
        checkException();
    }

    jobject ToReflectedField(jclass cls, jfieldID fieldID, jboolean isStatic) {
        return checkException(functions->ToReflectedField(this,cls,fieldID,isStatic));
    }
    jboolean IsAssignableFrom(jclass clazz1, jclass clazz2) {
        return checkException(functions->IsAssignableFrom(this,clazz1,clazz2));
    }
    jclass GetObjectClass(jobject obj)
    {
        return checkException(JNIEnv::GetObjectClass(obj));
    }
    jfieldID GetFieldID(jclass clazz, const char *name, const char *sig)
    {
        return checkException(JNIEnv::GetFieldID(clazz,name,sig));
    }
    jfieldID GetFieldIDUnchecked(jclass clazz, const char *name, const char *sig)
    {
        jfieldID ret = JNIEnv::GetFieldID(clazz,name,sig);
        ExceptionClear();
        return ret;
    }
    jmethodID GetMethodID(jclass clazz, const char *name, const char *sig)
    {
        return checkException(JNIEnv::GetMethodID(clazz, name, sig));
    }
    jmethodID GetMethodIDUnchecked(jclass clazz, const char *name, const char *sig)
    {
        jmethodID ret = JNIEnv::GetMethodID(clazz, name, sig);
        ExceptionClear();
        return ret;
    }
    jmethodID GetStaticMethodID(jclass clazz, const char *name, const char *sig)
    {
        return checkException(JNIEnv::GetStaticMethodID(clazz, name, sig));
    }
    void CallStaticVoidMethod(jclass cls, jmethodID methodID, ...) {
        va_list args;
        va_start(args,methodID);
        functions->CallStaticVoidMethodV(this,cls,methodID,args);
        va_end(args);
        checkException();
    }
    jobject CallStaticObjectMethod(jclass clazz, jmethodID methodID, ...)
    {
        va_list args;
        jobject result;
        va_start(args,methodID);
        result = JNIEnv::CallStaticObjectMethodV(clazz,methodID,args);
        va_end(args);
        checkException();
        return result;
    }
    jdouble CallDoubleMethod(jobject obj, jmethodID methodID, ...) {
        va_list args;
        jdouble result;
        va_start(args,methodID);
        result = functions->CallDoubleMethodV(this,obj,methodID,args);
        va_end(args);
        checkException();
        return result;
    }
    jlong CallLongMethod(jobject obj, jmethodID methodID, ...) {
        va_list args;
        jlong result;
        va_start(args,methodID);
        result = functions->CallLongMethodV(this,obj,methodID,args);
        va_end(args);
        checkException();
        return result;
    }
    jboolean CallBooleanMethod(jobject obj, jmethodID methodID, ...)
    {
        va_list args;
        jboolean result;
        va_start(args,methodID);
        result = JNIEnv::CallBooleanMethodV(obj,methodID,args);
        va_end(args);
        checkException();
        return result;
    }
    jobject CallObjectMethod(jobject obj, jmethodID methodID, ...)
    {
        va_list args;
        jobject result;
        va_start(args,methodID);
        result = JNIEnv::CallObjectMethodV(obj,methodID,args);
        va_end(args);
        checkException();
        return result;
    }

    jchar CallCharMethodA(jobject obj, jmethodID methodID,
                          const jvalue * args) {
        return checkException(functions->CallCharMethodA(this,obj,methodID,args));
    }
    jboolean CallBooleanMethodA(jobject obj, jmethodID methodID,
                                const jvalue * args) {
        return checkException(functions->CallBooleanMethodA(this,obj,methodID, args));
    }
    jshort CallShortMethodA(jobject obj, jmethodID methodID,
                          const jvalue * args) {
        return checkException(functions->CallShortMethodA(this,obj,methodID,args));
    }
    jlong CallLongMethodA(jobject obj, jmethodID methodID,
                          const jvalue * args) {
        return checkException(functions->CallLongMethodA(this,obj,methodID,args));
    }
    jfloat CallFloatMethodA(jobject obj, jmethodID methodID,
                          const jvalue * args) {
        return checkException(functions->CallFloatMethodA(this,obj,methodID,args));
    }
    jdouble CallDoubleMethodA(jobject obj, jmethodID methodID,
                          const jvalue * args) {
        return checkException(functions->CallDoubleMethodA(this,obj,methodID,args));
    }
    jint CallIntMethodA(jobject obj, jmethodID methodID,
                          const jvalue * args) {
        return checkException(functions->CallIntMethodA(this,obj,methodID,args));
    }
    jbyte CallByteMethodA(jobject obj, jmethodID methodID,
                          const jvalue * args) {
        return checkException(functions->CallByteMethodA(this,obj,methodID,args));
    }
    jobject CallObjectMethodA(jobject obj, jmethodID methodID,
                          const jvalue * args) {
        return checkException(functions->CallObjectMethodA(this,obj,methodID,args));
    }
    void CallVoidMethodA(jobject obj, jmethodID methodID,
                          const jvalue * args) {
        functions->CallVoidMethodA(this,obj,methodID,args);
        return checkException();
    }

    jchar CallStaticCharMethodA(jclass clazz, jmethodID methodID,
                          const jvalue * args) {
        return checkException(functions->CallStaticCharMethodA(this,clazz,methodID,args));
    }
    jboolean CallStaticBooleanMethodA(jclass clazz, jmethodID methodID,
                                const jvalue * args) {
        return checkException(functions->CallStaticBooleanMethodA(this,clazz,methodID, args));
    }
    jshort CallStaticShortMethodA(jclass clazz, jmethodID methodID,
                          const jvalue * args) {
        return checkException(functions->CallStaticShortMethodA(this,clazz,methodID,args));
    }
    jlong CallStaticLongMethodA(jclass clazz, jmethodID methodID,
                          const jvalue * args) {
        return checkException(functions->CallStaticLongMethodA(this,clazz,methodID,args));
    }
    jfloat CallStaticFloatMethodA(jclass clazz, jmethodID methodID,
                          const jvalue * args) {
        return checkException(functions->CallStaticFloatMethodA(this,clazz,methodID,args));
    }
    jdouble CallStaticDoubleMethodA(jclass clazz, jmethodID methodID,
                          const jvalue * args) {
        return checkException(functions->CallStaticDoubleMethodA(this,clazz,methodID,args));
    }
    jint CallStaticIntMethodA(jclass clazz, jmethodID methodID,
                          const jvalue * args) {
        return checkException(functions->CallStaticIntMethodA(this,clazz,methodID,args));
    }
    jbyte CallStaticByteMethodA(jclass clazz, jmethodID methodID,
                          const jvalue * args) {
        return checkException(functions->CallStaticByteMethodA(this,clazz,methodID,args));
    }
    jobject CallStaticObjectMethodA(jclass clazz, jmethodID methodID,
                          const jvalue * args) {
        return checkException(functions->CallStaticObjectMethodA(this,clazz,methodID,args));
    }
    void CallStaticVoidMethodA(jclass clazz, jmethodID methodID,
                          const jvalue * args) {
        functions->CallStaticVoidMethodA(this,clazz,methodID,args);
        return checkException();
    }

    jobject NewObjectA(jclass clazz, jmethodID methodID, const jvalue *args)
    {
        return checkException(JNIEnv::NewObjectA(clazz,methodID,args));
    }
    jobject NewObject(jclass clazz, jmethodID methodID, ...)
    {
        va_list args;
        jobject result;
        va_start(args, methodID);
        result = JNIEnv::NewObjectV(clazz,methodID,args);
        va_end(args);
        checkException();
        return result;
    }
    jstring NewStringUTF(const char *utf)
    {
        return checkException(JNIEnv::NewStringUTF(utf));
    }
    jfieldID FromReflectedField(jobject field)
    {
        return checkException(JNIEnv::FromReflectedField(field));
    }
    using JNIEnv::PushLocalFrame;
    using JNIEnv::PopLocalFrame;
    using JNIEnv::DeleteLocalRef;
    using JNIEnv::ExceptionClear;
    using JNIEnv::ExceptionCheck;
    using JNIEnv::GetObjectRefType;

#ifdef TRACE_GLOBALREF
    void DeleteGlobalRef(jobject val)
    {
        DBGLOG("DeleteGlobalRef %p", val);
        JNIEnv::DeleteGlobalRef(val);
#ifdef FORCE_GC
        forceGC(this);
#endif
    }
    jobject NewGlobalRef(jobject val, const char *why)
    {
        jobject ret = JNIEnv::NewGlobalRef(val);
        DBGLOG("NewGlobalRef %p (%s) returns %p", val, why, ret);
        return ret;
    }
#else
    inline void DeleteGlobalRef(jobject val)
    {
        JNIEnv::DeleteGlobalRef(val);
#ifdef FORCE_GC
        forceGC(this);
#endif
    }
    inline jobject NewGlobalRef(jobject val, const char *)
    {
        return JNIEnv::NewGlobalRef(val);
    }
#endif
};

static bool printNameForClass(CheckedJNIEnv *JNIenv, jobject clsObj)
{
    if (!clsObj)
    {
        printf("Object %p is null\n", clsObj);
        return false;
    }
    jclass cls = JNIenv->GetObjectClass(clsObj);
    jmethodID mid = JNIenv->GetMethodID(cls, "getName", "()Ljava/lang/String;");
    jstring strObj = (jstring) JNIenv->CallObjectMethod(clsObj, mid);
    const char* str = JNIenv->GetStringUTFChars(strObj, NULL);
    printf("class %s\n", str);
    bool ret = streq(str, "java.lang.Class");
    JNIenv->ReleaseStringUTFChars(strObj, str);
    return ret;
}

static void printClassForObject(CheckedJNIEnv *JNIenv, jobject obj)
{
    printf("Object %p ", obj);
    if (!obj)
    {
        printf("is null\n");
        return;
    }
    jclass objClass = JNIenv->GetObjectClass(obj);
    jmethodID mid = JNIenv->GetMethodID(objClass, "getClass", "()Ljava/lang/Class;");
    jobject clsObj = JNIenv->CallObjectMethod(obj, mid);
    if (printNameForClass(JNIenv, clsObj))
    {
        printf("  ");
        printNameForClass(JNIenv, obj);
    }
}

static StringBuffer &getClassNameForObject(CheckedJNIEnv *JNIenv, StringBuffer &ret, jobject obj)
{
    if (obj)
    {
        jclass objClass = JNIenv->GetObjectClass(obj);
        jmethodID mid = JNIenv->GetMethodID(objClass, "getClass", "()Ljava/lang/Class;");
        jobject clsObj = JNIenv->CallObjectMethod(obj, mid);
        jclass cls = JNIenv->GetObjectClass(clsObj);
        mid = JNIenv->GetMethodID(cls, "getName", "()Ljava/lang/String;");
        jstring strObj = (jstring) JNIenv->CallObjectMethod(clsObj, mid);
        const char* str = JNIenv->GetStringUTFChars(strObj, NULL);
        ret.append(str);
        JNIenv->ReleaseStringUTFChars(strObj, str);
    }
    return ret;
}

static jobject getClassLoader(CheckedJNIEnv *JNIenv, jclass obj)
{
    jclass objClass = JNIenv->GetObjectClass(obj);
    jmethodID mid = JNIenv->GetMethodID(objClass, "getClassLoader", "()Ljava/lang/ClassLoader;");
    jobject classloader = JNIenv->CallObjectMethod(obj, mid);
    return classloader;
}

static StringBuffer helperLibraryName;
static CheckedJNIEnv *queryJNIEnv();

// Some global objects setup at load time for efficiency and code readability

static jclass customLoaderClass;
static jmethodID clc_newInstance;
static jmethodID clc_getSignature;
static jclass hpccIteratorClass;
static jmethodID hi_constructor;
static jmethodID hi_load;
static jclass utilIteratorClass;
static jclass langIterableClass;
static jmethodID iterable_iterator;

static jclass systemClass;
static jmethodID system_gc;
static jclass javaLangClassLoaderClass;
static jmethodID cl_getSystemClassLoader;
static jclass javaLangThreadClass;
static jmethodID thread_currentThread;
static jmethodID thread_getContextClassLoader;
static jmethodID thread_setContextClassLoader;
static jclass langObjectClass;
static jmethodID object_toString;
static jclass arrayListClass;
static jmethodID arrayList_toArray;
static jmethodID arrayList_constructor;
static jmethodID arrayList_add;
static jclass langStringClass;
static jclass netURLClass;
static jmethodID netURL_constructor;
static jclass throwableClass;
//static jmethodID throwable_toString; and others declared above
static jclass stackTraceElementClass;
static jclass langIllegalArgumentExceptionClass;

static void forceGC(CheckedJNIEnv* JNIenv)
{
    JNIenv->CallStaticVoidMethod(systemClass, system_gc);
}

static void setupGlobals(CheckedJNIEnv *J)
{
    try
    {
        // Load this first as we can't report errors on the others sensibly if this one not loaded!
        throwableClass = J->FindGlobalClass("java/lang/Throwable");
        throwable_toString = J->GetMethodID(throwableClass, "toString", "()Ljava/lang/String;");
        throwable_getStackTrace = J->GetMethodID(throwableClass, "getStackTrace", "()[Ljava/lang/StackTraceElement;");
        throwable_getCause = J->GetMethodID(throwableClass, "getCause", "()Ljava/lang/Throwable;");
        stackTraceElementClass = J->FindGlobalClass("java/lang/StackTraceElement");
        frame_toString = J->GetMethodID(stackTraceElementClass, "toString", "()Ljava/lang/String;");

        systemClass = J->FindGlobalClass("java/lang/System");
        system_gc = J->GetStaticMethodID(systemClass, "gc", "()V");

        javaLangClassLoaderClass = J->FindGlobalClass("java/lang/ClassLoader");
        cl_getSystemClassLoader = J->GetStaticMethodID(javaLangClassLoaderClass, "getSystemClassLoader", "()Ljava/lang/ClassLoader;");

        javaLangThreadClass = J->FindGlobalClass("java/lang/Thread");
        thread_currentThread = J->GetStaticMethodID(javaLangThreadClass, "currentThread", "()Ljava/lang/Thread;");
        thread_getContextClassLoader = J->GetMethodID(javaLangThreadClass, "getContextClassLoader", "()Ljava/lang/ClassLoader;");
        thread_setContextClassLoader = J->GetMethodID(javaLangThreadClass, "setContextClassLoader", "(Ljava/lang/ClassLoader;)V");

        langObjectClass = J->FindGlobalClass("java/lang/Object");
        object_toString = J->GetMethodID(langObjectClass, "toString", "()Ljava/lang/String;");

        arrayListClass = J->FindGlobalClass("java/util/ArrayList");
        arrayList_constructor = J->GetMethodID(arrayListClass, "<init>", "()V");
        arrayList_add = J->GetMethodID(arrayListClass, "add", "(Ljava/lang/Object;)Z");
        arrayList_toArray = J->GetMethodID(arrayListClass, "toArray", "()[Ljava/lang/Object;" );

        langStringClass = J->FindGlobalClass("java/lang/String");
        langIterableClass = J->FindGlobalClass("java/lang/Iterable");
        iterable_iterator = J->GetMethodID(langIterableClass, "iterator", "()Ljava/util/Iterator;");
        utilIteratorClass = J->FindGlobalClass("java/util/Iterator");

        langIllegalArgumentExceptionClass = J->FindGlobalClass("java/lang/IllegalArgumentException");
    }
    catch (IException *E)
    {
        Owned<IException> e = E;
        throw makeWrappedExceptionV(E, E->errorCode(), "javaembed: Unable to load Java system classes - is classpath set properly?");
    }

    try
    {
        customLoaderClass = J->FindGlobalClass("com/HPCCSystems/HpccClassLoader");
        clc_newInstance = J->GetStaticMethodID(customLoaderClass, "newInstance","(Ljava/lang/String;Ljava/lang/ClassLoader;IJLjava/lang/String;)Lcom/HPCCSystems/HpccClassLoader;");
        clc_getSignature = J->GetStaticMethodID(customLoaderClass, "getSignature","(Ljava/lang/Class;Ljava/lang/String;)Ljava/lang/String;");
        hpccIteratorClass = J->FindGlobalClass("com/HPCCSystems/HpccUtils");
        hi_constructor = J->GetMethodID(hpccIteratorClass, "<init>", "(JLjava/lang/String;)V");
        hi_load = J->GetStaticMethodID(hpccIteratorClass, "load", "(Ljava/lang/String;)V");
        J->CallStaticVoidMethod(hpccIteratorClass, hi_load, J->NewStringUTF(helperLibraryName));
    }
    catch (IException *E)
    {
        Owned<IException> e = E;
        throw makeWrappedExceptionV(E, E->errorCode(), "javaembed: Unable to find HPCC classes - is classpath set properly?");
    }
}

static StringAttr & getSignature(StringAttr &ret, CheckedJNIEnv *J, jclass clazz, const char *funcName)
{
    StringBuffer sig;
    jstring result = (jstring) J->CallStaticObjectMethod(customLoaderClass, clc_getSignature, clazz, J->NewStringUTF(funcName));
    J->getString(sig, result);
    sig.replace('.', '/');
    ret.set(sig);
    return ret;
}

/**
 * The following classes are used to ensure that the code in loadFunction that creates an instance
 * that is shared between multiple callers is only called on one thread, while other threads will wait
 * and use the instance created by the first thread.
 *
 */
class PersistedObject : public MappingBase
{
public:
    PersistedObject(const char *_name) : name(_name) {}
    ~PersistedObject()
    {
        if (instance)
        {
#ifdef TRACE_GLOBALREF
            DBGLOG("DeleteGlobalRef(singleton): %p", instance);
#endif
            queryJNIEnv()->DeleteGlobalRef(instance);
        }
    }
    CriticalSection crit;
    jobject instance = nullptr;
    StringAttr name;
    virtual const void * getKey() const { return name; }
};

class PersistedObjectCriticalBlock
{
    PersistedObject *obj = nullptr;
public:
    inline PersistedObjectCriticalBlock()
    {
    }
    inline ~PersistedObjectCriticalBlock()
    {
        if (obj)
            obj->crit.leave();
    }
    inline void enter(PersistedObject *_obj)
    {
        // Note that the object should be locked before we are called
        assertex(!obj);
        obj = _obj;
    }
    inline void leave(jobject instance = nullptr)
    {
        if (obj)
        {
            if (instance)
                obj->instance = instance;
            obj->crit.leave();
            obj = nullptr;
        }
    }
    inline bool locked()
    {
        return obj != nullptr;
    }
    jobject getInstance()
    {
        assertex(obj);
        return obj->instance;
    }
};


// Use a global object to ensure that the Java VM  is initialized once only.
// We would like to create it lazily for two reasons:
// 1. So that we only get a JVM if we need one (even if we have loaded the plugin)
// 2. It's important for the JVM to be initialized AFTER we have set up signal handlers, as it
//    likes to set its own (in particular, it seems to intercept and ignore some SIGSEGV during the
//    garbage collection).
// Unfortunately, it seems that the design of the JNI interface is such that JNI_CreateJavaVM has to be called on the 'main thread'.
// So we can't achieve 1, and 2 requires that we create via the INIT_MODULE mechanism (rather than just a static object), and that
// any engines that call InitModuleObjects() or load plugins dynamically do so AFTER setting any signal handlers or calling
// EnableSEHtoExceptionMapping
//

static StringBuffer &appendClassPath(StringBuffer &classPath)
{
#ifndef _CONTAINERIZED
    const IProperties &conf = queryEnvironmentConf();
    if (conf.hasProp("classpath"))
    {
        conf.getProp("classpath", classPath);
        classPath.append(ENVSEPCHAR);
    }
    else
#endif
    {
        classPath.append(hpccBuildInfo.installDir).append(PATHSEPCHAR).append("classes").append(ENVSEPCHAR);
    }
    return classPath;
}

static class JavaGlobalState
{
public:
    JavaGlobalState() : persistedObjects(false)
    {
        JavaVMInitArgs vm_args; /* JDK/JRE 6 VM initialization arguments */

        StringArray optionStrings;
        const char* origPath = getenv("CLASSPATH");
        StringBuffer newPath;
        newPath.append("-Djava.class.path=");
        if (origPath && *origPath)
        {
            newPath.append(origPath).append(ENVSEPCHAR);
        }
        appendClassPath(newPath);
        newPath.append(".");
        optionStrings.append(newPath);

        // Options we should set (but allow for override with jvmoptions below)
        optionStrings.append("-XX:-UseLargePages");

#ifdef _CONTAINERIZED
        const char *jvmLibPath = getenv("JAVA_LIBRARY_PATH");
        if (jvmLibPath)
        {
            VStringBuffer libPath("-Djava.library.path=%s", jvmLibPath);
            optionStrings.append(libPath);
        }
        const char *jvmOptions = getenv("JVM_OPTIONS");
        if (jvmOptions)
        {
            // Use space as field sep as ':' and ';' are valid
            optionStrings.appendList(jvmOptions, " ");
        }
#else
        const IProperties &conf = queryEnvironmentConf();
        if (conf.hasProp("jvmlibpath"))
        {
            StringBuffer libPath;
            libPath.append("-Djava.library.path=");
            conf.getProp("jvmlibpath", libPath);
            optionStrings.append(libPath);
        }
        if (conf.hasProp("jvmoptions"))
        {
            // Use space as field sep as ':' and ';' are valid
            optionStrings.appendList(conf.queryProp("jvmoptions"), " ");
        }
#endif

        // Options we know we always want set
        optionStrings.append("-Xrs");
#ifdef RLIMIT_STACK
        // JVM has a habit of reducing the stack limit on main thread to 1M - probably dates back to when it was actually an increase...
        StringBuffer stackOption("-Xss");
        struct rlimit limit;
        rlim_t slim = 0;
        if (getrlimit (RLIMIT_STACK, &limit)==0)
            slim = limit.rlim_cur;
        if (!slim)
            slim = 8*1024*1024;
        if (slim >= 1*1024*1024)
        {
            stackOption.append((__uint64) slim);
            optionStrings.append(stackOption);
        }
#endif

        // These may be useful for debugging
#ifdef CHECK_JNI
        optionStrings.append("-Xcheck:jni");
        optionStrings.append("-verbose:jni");
        optionStrings.append("-XX:+TraceClassLoading");
#endif

        JavaVMOption* options = new JavaVMOption[optionStrings.length()];
        ForEachItemIn(idx, optionStrings)
        {
            // DBGLOG("javaembed: Setting JVM option: %s",(char *)optionStrings.item(idx));
            options[idx].optionString = (char *) optionStrings.item(idx);
            options[idx].extraInfo = NULL;
        }
        vm_args.nOptions = optionStrings.length();
        vm_args.options = options;
        vm_args.ignoreUnrecognized = true;
        vm_args.version = JNI_VERSION_1_8;

        /* load and initialize a Java VM, return a JNI interface pointer in env */
        JNIEnv *env;       /* receives pointer to native method interface */
        int createResult = JNI_CreateJavaVM(&javaVM, (void**)&env, &vm_args);

        delete [] options;

        if (createResult != 0)
            throw MakeStringException(0, "javaembed: Unable to initialize JVM (%d)",createResult);
        setupGlobals((CheckedJNIEnv *) env);
        // DBGLOG("JNI environment version %x loaded", env->GetVersion()); // Comes out a bit too early
    }
    ~JavaGlobalState()
    {
        /* We could release global persisted classes here but not a lot of point. Code would look something like this:
        HashIterator it(persistedObjects);
        ForEach(it)
        {
            IMapping &entry = it.query();
            jobject *pObj = persistedObjects.mapToValue(&entry);
            if (pClass)
                queryJNIEnv()->DeleteGlobalRef(*pObj);
        }
        */
        // This function is never called anyway...
        // We don't attempt to destroy the Java VM, as it's buggy...
    }

    PersistedObject *getGlobalObject(CheckedJNIEnv *JNIenv, const char *name)
    {
        PersistedObject *p;
        {
            CriticalBlock b(hashCrit);
            p = persistedObjects.find(name);
            if (!p)
            {
                p = new PersistedObject(name);
                persistedObjects.replaceOwn(*p);
            }
        }
        p->crit.enter();  // outside the hashCrit block, otherwise I think there is a possibility of deadlock
        return p;
    }

    void doUnregister(const char *key)
    {
        CriticalBlock b(hashCrit);
        persistedObjects.remove(key);
    }
    static void unregister(const char *key);
    JavaVM *javaVM;       /* denotes a Java VM */
private:
    CriticalSection hashCrit;
    StringMapOf<PersistedObject> persistedObjects;

} *globalState;

void JavaGlobalState::unregister(const char *key)
{
    // Remove a class that was persisted via : PERSIST options - it has come to the end of its life
    globalState->doUnregister(key);
}

#ifdef _WIN32
    EXTERN_C IMAGE_DOS_HEADER __ImageBase;
#endif

MODULE_INIT(INIT_PRIORITY_STANDARD)
{
    // Make sure we are never unloaded (as JVM does not support it)
    // we do this by doing a dynamic load of the javaembed library
#ifdef _WIN32
    char ln[_MAX_PATH];
    ::GetModuleFileName((HINSTANCE)&__ImageBase, ln, _MAX_PATH);
    if (strstr(path, "javaembed"))
    {
        HINSTANCE h = LoadSharedObject(ln, false, false);
        helperLibraryName.set(ln);
        DBGLOG("LoadSharedObject returned %p", h);
    }
#else
    if (findLoadedModule(helperLibraryName, "javaembed"))
    {
        HINSTANCE h = LoadSharedObject(helperLibraryName, false, false);
        // Deliberately leak this handle
    }
#endif
    globalState = new JavaGlobalState;
    return true;
}
MODULE_EXIT()
{
    // We don't attempt to destroy the Java VM, as it's buggy...
//    delete globalState;
//    globalState = NULL;
}

static void checkType(type_t javatype, size32_t javasize, type_t ecltype, size32_t eclsize)
{
    if (javatype != ecltype || javasize != eclsize)
        throw MakeStringException(0, "javaembed: Type mismatch"); // MORE - could provide some details!
}

enum PersistMode
{
    persistNone,
    persistSupplied,
    persistThread,
    persistChannel,
    persistWorkunit,
    persistQuery,
    persistGlobal
};

static PersistMode getPersistMode(const char *val, StringAttr &globalScope)
{
    StringAttr trimmed;
    const char *colon = strchr(val, ':');
    if (colon)
    {
        globalScope.set(colon+1);
        trimmed.set(val, colon-val);
        val = trimmed;
    }
    if (isEmptyString(val) || strieq(val, "none"))
        return persistNone;
    else if (strieq(val, "thread"))
        return persistThread;
    else if (strieq(val, "channel"))
        return persistChannel;
    else if (strieq(val, "workunit"))
        return persistWorkunit;
    else if (strieq(val, "query"))
        return persistQuery;
    else if (strieq(val, "global"))
        return persistGlobal;
    else
        throw MakeStringException(MSGAUD_user, 0, "javaembed: Unrecognized persist mode %s", val);
}

//-------------------------------------------

// A JavaObject accessor has common functionality shared by both the builders below (Java-> ECL and ECL->Java)

class JavaObjectAccessor : public CInterface
{
protected:
    JavaObjectAccessor(CheckedJNIEnv *_JNIenv, const RtlFieldInfo *_outerRow, jobject _row)
    : JNIenv(_JNIenv), row(_row), outerRow(_outerRow), idx(0), limit(0), inSet(false), inDataSet(false)
    {
        Class = (jclass) JNIenv->NewGlobalRef(JNIenv->GetObjectClass(row), "Class");
    }
    JavaObjectAccessor(CheckedJNIEnv *_JNIenv, const RtlFieldInfo *_outerRow, jclass _Class)
    : JNIenv(_JNIenv), outerRow(_outerRow), idx(0), limit(0), inSet(false), inDataSet(false)
    {
        row = NULL;
        Class = (jclass) JNIenv->NewGlobalRef(_Class, "Class");
    }
    ~JavaObjectAccessor()
    {
        // Unwind anything left on the stack (in case we had exceptions), to make sure the Class we release is the global one
        if (stack.length())
            Class = (jclass) stack.item(0);
        if (Class)
            JNIenv->DeleteGlobalRef(Class);
    }
    void push()
    {
        stack.append(Class);
        stack.append(row);
    }
    void pop()
    {
        row = (jobject) stack.popGet();
        Class = (jclass) stack.popGet();
    }
    jfieldID checkCharField(const RtlFieldInfo * field)
    {
        return JNIenv->GetFieldIDUnchecked(Class, field->name, inSet ? "[C" : "C");
    }
    jfieldID getFieldId(const RtlFieldInfo * field, const char *sig, const char *expected)
    {
        // MORE - if we are going to stream a dataset we really should be caching these somehow
        try
        {
            jfieldID fieldId = 0;
            if (sig)
            {
                if (inSet)
                {
                    VStringBuffer arraySig("[%s", sig);
                    fieldId = JNIenv->GetFieldID(Class, field->name, arraySig.str());
                }
                else
                    fieldId = JNIenv->GetFieldID(Class, field->name, sig);
            }
            else
            {
                // Do it the hard way via reflection API
                // Equivalent java:
                // Field field = object.getClass().getDeclaredField(fieldName);
                jclass classClass =JNIenv->GetObjectClass(Class);
                jmethodID getDeclaredField = JNIenv->GetMethodID(classClass, "getDeclaredField", "(Ljava/lang/String;)Ljava/lang/reflect/Field;" );
                jstring fieldName = JNIenv->NewStringUTF(field->name);
                jobject reflectedField = JNIenv->CallObjectMethod(Class, getDeclaredField, fieldName);
                fieldId = JNIenv->FromReflectedField(reflectedField);
            }
            return fieldId;
        }
        catch (IException *E)
        {
            ::Release(E);
            throw MakeStringException(0, "javaembed: Unable to retrieve field %s of type %s", field->name, expected);
        }
    }

    CheckedJNIEnv *JNIenv;
    jobject row;
    const RtlFieldInfo *outerRow;
    jclass Class;
    ConstPointerArray stack;
    unsigned idx;
    UnsignedArray idxStack;
    unsigned limit;
    bool inSet;
    bool inDataSet;
};

// A JavaRowBuilder object is used to construct an ECL row from a Java object

class JavaRowBuilder : public JavaObjectAccessor, implements IFieldSource
{
public:
    IMPLEMENT_IINTERFACE;

    JavaRowBuilder(CheckedJNIEnv *_JNIenv, const RtlFieldInfo *_outerRow, jobject _row)
    : JavaObjectAccessor(_JNIenv, _outerRow, _row)
    {
    }
    virtual bool getBooleanResult(const RtlFieldInfo *field)
    {
        jboolean b;
        if (inSet)
        {
            JNIenv->GetBooleanArrayRegion((jbooleanArray) row, idx, 1, &b);
        }
        else
        {
            jfieldID fieldId = getFieldId(field, "Z", "boolean");
            b = JNIenv->GetBooleanField(row, fieldId);
        }
        return b;
    }
    virtual void getDataResult(const RtlFieldInfo *field, size32_t &__len, void * &__result)
    {
        jbyteArray array;
        if (inSet)
        {
            array = (jbyteArray) JNIenv->GetObjectArrayElement((jobjectArray) row, idx);
        }
        else
        {
            jfieldID fieldId = getFieldId(field, "[B", "DATA");
            array = (jbyteArray) JNIenv->GetObjectField(row, fieldId);
        }
        __len = (array != NULL ? JNIenv->GetArrayLength(array) : 0);
        __result = (__len > 0 ? rtlMalloc(__len) : NULL);
        if (__result)
            JNIenv->GetByteArrayRegion(array, 0, __len, (jbyte *) __result);
    }
    virtual double getRealResult(const RtlFieldInfo *field)
    {
        double d;
        if (inSet)
        {
            float f;
            switch (field->size(NULL, NULL))
            {
            case 4:
                JNIenv->GetFloatArrayRegion((jfloatArray) row, idx, 1, &f);
                d = f;
                break;
            case 8:
                JNIenv->GetDoubleArrayRegion((jdoubleArray) row, idx, 1, &d);
                break;
            default:
                throwUnexpected();
            }
        }
        else
        {
            jfieldID fieldId;
            switch (field->size(NULL, NULL))
            {
            case 4:
                fieldId = getFieldId(field, "F", "float");
                d = JNIenv->GetFloatField(row, fieldId);
                break;
            case 8:
                fieldId = getFieldId(field, "D", "double");
                d = JNIenv->GetDoubleField(row, fieldId);
                break;
            default:
                throwUnexpected();
            }
        }
        return d;
    }
    virtual __int64 getSignedResult(const RtlFieldInfo *field)
    {
        __int64 ret;
        if (inSet)
        {
            jbyte b;
            jshort s;
            jint i;
            jlong l;
            switch (field->size(NULL, NULL))
            {
            case 1:
                JNIenv->GetByteArrayRegion((jbyteArray) row, idx, 1, &b);
                ret = b;
                break;
            case 2:
                JNIenv->GetShortArrayRegion((jshortArray) row, idx, 1, &s);
                ret = s;
                break;
            case 4:
                JNIenv->GetIntArrayRegion((jintArray) row, idx, 1, &i);
                ret = i;
                break;
            case 8:
                JNIenv->GetLongArrayRegion((jlongArray) row, idx, 1, &l);
                ret = l;
                break;
            default:
                UNSUPPORTED("non-standard integer sizes");
            }
        }
        else
        {
            jfieldID fieldId;
            switch (field->size(NULL, NULL))
            {
            case 1:
                fieldId = getFieldId(field, "B", "byte");
                ret = JNIenv->GetByteField(row, fieldId);
                break;
            case 2:
                fieldId = getFieldId(field, "S", "short");
                ret = JNIenv->GetShortField(row, fieldId);
                break;
            case 4:
                fieldId = getFieldId(field, "I", "int");
                ret = JNIenv->GetIntField(row, fieldId);
                break;
            case 8:
                fieldId = getFieldId(field, "J", "long");
                ret = JNIenv->GetLongField(row, fieldId);
                break;
            default:
                UNSUPPORTED("non-standard integer sizes");
            }
        }
        return ret;
    }
    virtual unsigned __int64 getUnsignedResult(const RtlFieldInfo *field)
    {
        UNSUPPORTED("unsigned fields");  // No unsigned types in Java
    }
    virtual void getStringResult(const RtlFieldInfo *field, size32_t &__len, char * &__result)
    {
        jstring result;
        if (inSet)
        {
            // MORE - set of string1 mapping to Java array of char ? Not sure it's worth it.
            result = (jstring) JNIenv->GetObjectArrayElement((jobjectArray) row, idx);
        }
        else
        {
            if (field->isFixedSize() && field->size(NULL, NULL)==1)
            {
                // See if there's a char field
                jfieldID charFieldId = checkCharField(field);
                if (charFieldId)
                {
                    jchar resultChar = JNIenv->GetCharField(row, charFieldId);
                    rtlUnicodeToStrX(__len, __result, 1, &resultChar);
                    return;
                }
            }
            jfieldID fieldId = getFieldId(field, "Ljava/lang/String;", "String");
            result = (jstring) JNIenv->GetObjectField(row, fieldId);
        }
        if (!result)
        {
            __len = 0;
            __result = NULL;
            return;
        }
        size_t size = JNIenv->GetStringUTFLength(result);  // in bytes
        const char *text =  JNIenv->GetStringUTFChars(result, NULL);
        size32_t chars = rtlUtf8Length(size, text);
        rtlUtf8ToStrX(__len, __result, chars, text);
        JNIenv->ReleaseStringUTFChars(result, text);
        JNIenv->DeleteLocalRef(result);
    }
    virtual void getUTF8Result(const RtlFieldInfo *field, size32_t &__len, char * &__result)
    {
        jstring result;
        if (inSet)
        {
            // MORE - set of string1 mapping to Java array of char ? Not sure it's worth it.
            result = (jstring) JNIenv->GetObjectArrayElement((jobjectArray) row, idx);
        }
        else
        {
            if (field->isFixedSize() && field->size(NULL, NULL)==1)
            {
                // See if there's a char field
                jfieldID charFieldId = checkCharField(field);
                if (charFieldId)
                {
                    jchar resultChar = JNIenv->GetCharField(row, charFieldId);
                    rtlUnicodeToUtf8X(__len, __result, 1, &resultChar);
                    return;
                }
            }
            jfieldID fieldId = getFieldId(field, "Ljava/lang/String;", "String");
            result = (jstring) JNIenv->GetObjectField(row, fieldId);
        }
        if (!result)
        {
            __len = 0;
            __result = NULL;
            return;
        }
        size_t size = JNIenv->GetStringUTFLength(result);  // in bytes
        const char *text =  JNIenv->GetStringUTFChars(result, NULL);
        size32_t chars = rtlUtf8Length(size, text);
        rtlUtf8ToUtf8X(__len, __result, chars, text);
        JNIenv->ReleaseStringUTFChars(result, text);
        JNIenv->DeleteLocalRef(result);
    }
    virtual void getUnicodeResult(const RtlFieldInfo *field, size32_t &__len, UChar * &__result)
    {
        jstring result;
        if (inSet)
        {
            // MORE - set of string1 mapping to Java array of char ? Not sure it's worth it.
            result = (jstring) JNIenv->GetObjectArrayElement((jobjectArray) row, idx);
        }
        else
        {
            if (field->isFixedSize() && field->size(NULL, NULL)==1)
            {
                // See if there's a char field
                jfieldID charFieldId = checkCharField(field);
                if (charFieldId)
                {
                    jchar resultChar = JNIenv->GetCharField(row, charFieldId);
                    rtlUnicodeToUnicodeX(__len, __result, 1, &resultChar);
                    return;
                }
            }
            jfieldID fieldId = getFieldId(field, "Ljava/lang/String;", "String");
            result = (jstring) JNIenv->GetObjectField(row, fieldId);
        }
        if (!result)
        {
            __len = 0;
            __result = NULL;
            return;
        }
        size_t size = JNIenv->GetStringUTFLength(result);  // in bytes
        const char *text =  JNIenv->GetStringUTFChars(result, NULL);
        size32_t chars = rtlUtf8Length(size, text);
        rtlUtf8ToUnicodeX(__len, __result, chars, text);
        JNIenv->ReleaseStringUTFChars(result, text);
        JNIenv->DeleteLocalRef(result);
    }
    virtual void getDecimalResult(const RtlFieldInfo *field, Decimal &value)
    {
        double ret = getRealResult(field);
        value.setReal(ret);
    }

    virtual void processBeginSet(const RtlFieldInfo * field, bool &isAll)
    {
        isAll = false;  // No concept of an 'all' set in Java
        push();
        jfieldID fieldId = getFieldId(field, NULL, "object");  // We assume it will be an array, but not sure of what...
        row = JNIenv->GetObjectField(row, fieldId);
        inSet = true;
        idx = -1;  // First call to next() increments it to 0
        limit = row != NULL ? JNIenv->GetArrayLength((jarray) row) : 0;
    }
    virtual bool processNextSet(const RtlFieldInfo * field)
    {
        assertex(inSet);
        idx++;
        return idx < limit;
    }
    virtual void processBeginDataset(const RtlFieldInfo * field)
    {
        push();
        jfieldID fieldId = getFieldId(field, NULL, "object");  // We assume it will be an array, but not sure of what...
        row = JNIenv->GetObjectField(row, fieldId);
        inDataSet = true;
        idx = -1;  // First call to next() increments it to 0
        limit = row != NULL ? JNIenv->GetArrayLength((jarray) row) : 0;
    }
    virtual void processBeginRow(const RtlFieldInfo * field)
    {
        if (field != outerRow)
        {
            push();
            if (inDataSet)
            {
                row = JNIenv->GetObjectArrayElement((jobjectArray) row, idx);
            }
            else
            {
                jfieldID fieldId = getFieldId(field, NULL, "object");
                row = JNIenv->GetObjectField(row, fieldId);
            }
            if (!row)
                rtlFail(0, "javaembed: child dataset object should not be NULL");
            Class = JNIenv->GetObjectClass(row);
        }
    }
    virtual bool processNextRow(const RtlFieldInfo * field)
    {
        assertex(inDataSet);
        idx++;
        return idx < limit;
    }
    virtual void processEndSet(const RtlFieldInfo * field)
    {
        inSet = false;
        JNIenv->DeleteLocalRef(row);
        pop();
    }
    virtual void processEndDataset(const RtlFieldInfo * field)
    {
        inDataSet = false;
        JNIenv->DeleteLocalRef(row);
        pop();
    }
    virtual void processEndRow(const RtlFieldInfo * field)
    {
        if (field != outerRow)
        {
            JNIenv->DeleteLocalRef(row);
            JNIenv->DeleteLocalRef(Class);
            pop();
        }
    }
};

//-------------------------------------------

// A JavaObjectBuilder object is used to construct a Java object from an ECL row

class JavaObjectBuilder : public JavaObjectAccessor, implements IFieldProcessor
{
public:
    IMPLEMENT_IINTERFACE;
    JavaObjectBuilder(CheckedJNIEnv *_JNIenv, const RtlFieldInfo *_outerRow, jclass _Class)
    : JavaObjectAccessor(_JNIenv, _outerRow, _Class)
    {
        setConstructor();
    }
    virtual void processString(unsigned numchars, const char *text, const RtlFieldInfo * field)
    {
        if (field->isFixedSize() && field->size(NULL, NULL)==1 && !inSet)  // SET OF STRING1 is not mapped to array of char...
        {
            // See if there's a char field
            jfieldID charFieldId = checkCharField(field);
            if (charFieldId)
            {
                assertex(numchars==1);
                jchar c;
                rtlStrToUnicode(1, &c, 1, text);
                JNIenv->SetCharField(row, charFieldId, c);
                return;
            }
        }
        jfieldID fieldId = getFieldId(field, "Ljava/lang/String;", "String");
        size32_t numchars16;
        rtlDataAttr unicode16;
        rtlStrToUnicodeX(numchars16, unicode16.refustr(), numchars, text);
        jstring value = JNIenv->NewString(unicode16.getustr(), numchars16);
        if (inSet)
            JNIenv->SetObjectArrayElement((jobjectArray) row, idx, value);
        else
            JNIenv->SetObjectField(row, fieldId, value);
        JNIenv->DeleteLocalRef(value);
    }
    virtual void processBool(bool value, const RtlFieldInfo * field)
    {
        jfieldID fieldId = getFieldId(field, "Z", "boolean");
        JNIenv->SetBooleanField(row, fieldId, value);
    }
    virtual void processData(unsigned len, const void *value, const RtlFieldInfo * field)
    {
        jfieldID fieldId = getFieldId(field, "[B", "data");
        jbyteArray javaData = JNIenv->NewByteArray(len);
        JNIenv->SetByteArrayRegion(javaData, 0, len, (jbyte *) value);
        if (inSet)
            JNIenv->SetObjectArrayElement((jobjectArray) row, idx, javaData);
        else
            JNIenv->SetObjectField(row, fieldId, javaData);
    }
    virtual void processInt(__int64 value, const RtlFieldInfo * field)
    {
        jfieldID fieldId;
        switch (field->size(NULL, NULL))
        {
        case 1:
            fieldId = getFieldId(field, "B", "byte");
            JNIenv->SetByteField(row, fieldId, value);
            break;
        case 2:
            fieldId = getFieldId(field, "S", "short");
            JNIenv->SetShortField(row, fieldId, value);
            break;
        case 4:
            fieldId = getFieldId(field, "I", "int");
            JNIenv->SetIntField(row, fieldId, value);
            break;
        case 8:
            fieldId = getFieldId(field, "J", "long");
            JNIenv->SetLongField(row, fieldId, value);
            break;
        default:
            UNSUPPORTED("non-standard integer sizes");
            break;
        }
    }
    virtual void processUInt(unsigned __int64 value, const RtlFieldInfo * field)
    {
        UNSUPPORTED("unsigned fields");  // No unsigned types in Java
    }
    virtual void processReal(double value, const RtlFieldInfo * field)
    {
        jfieldID fieldId;
        switch (field->size(NULL, NULL))
        {
        case 4:
            fieldId = getFieldId(field, "F", "float");
            JNIenv->SetFloatField(row, fieldId, (float) value);
            break;
        case 8:
            fieldId = getFieldId(field, "D", "double");
            JNIenv->SetDoubleField(row, fieldId, value);
            break;
        default:
            throwUnexpected();
        }
    }
    virtual void processDecimal(const void *value, unsigned digits, unsigned precision, const RtlFieldInfo * field)
    {
        // we could map to doubles, but probably better to let the ECL programmer do that themselves
        UNSUPPORTED("DECIMAL fields");
    }
    virtual void processUDecimal(const void *value, unsigned digits, unsigned precision, const RtlFieldInfo * field)
    {
        UNSUPPORTED("UDECIMAL fields");
    }
    virtual void processUnicode(unsigned numchars, const UChar *text, const RtlFieldInfo * field)
    {
        jfieldID fieldId = getFieldId(field, "Ljava/lang/String;", "String");
        jstring value = JNIenv->NewString(text, numchars);
        if (inSet)
            JNIenv->SetObjectArrayElement((jobjectArray) row, idx, value);
        else
            JNIenv->SetObjectField(row, fieldId, value);
        JNIenv->DeleteLocalRef(value);
    }
    virtual void processQString(unsigned len, const char *value, const RtlFieldInfo * field)
    {
        size32_t charCount;
        rtlDataAttr text;
        rtlQStrToStrX(charCount, text.refstr(), len, value);
        processString(charCount, text.getstr(), field);
    }
    virtual void processUtf8(unsigned numchars, const char *text, const RtlFieldInfo * field)
    {
        jfieldID fieldId = getFieldId(field, "Ljava/lang/String;", "String");
        size32_t numchars16;
        rtlDataAttr unicode16;
        rtlUtf8ToUnicodeX(numchars16, unicode16.refustr(), numchars, text);
        jstring value = JNIenv->NewString(unicode16.getustr(), numchars16);
        if (inSet)
            JNIenv->SetObjectArrayElement((jobjectArray) row, idx, value);
        else
            JNIenv->SetObjectField(row, fieldId, value);
        JNIenv->DeleteLocalRef(value);
    }

    virtual bool processBeginSet(const RtlFieldInfo * field, unsigned numElems, bool isAll, const byte *data)
    {
        push();
        idx = 0;
        limit = numElems;
        const char *javaTypeSignature = NULL;
        bool processElements = false;
        // row needs to be created as an array of <whatever>
        if (isAll)
            UNSUPPORTED("ALL sets");
        const RtlTypeInfo *childType = field->type->queryChildType();
        jobject newRow;
        switch(childType->fieldType & RFTMkind)
        {
        case type_boolean:
            newRow = JNIenv->NewBooleanArray(numElems);
            JNIenv->SetBooleanArrayRegion((jbooleanArray) newRow, 0, numElems, (jboolean *) data);
            javaTypeSignature = "[Z";
            break;
        case type_int:
            if (childType->fieldType & RFTMunsigned)
                UNSUPPORTED("unsigned integers");
            switch (childType->length)
            {
            case 1:
                newRow = JNIenv->NewByteArray(numElems);
                JNIenv->SetByteArrayRegion((jbyteArray) newRow, 0, numElems, (jbyte *) data);
                javaTypeSignature = "[B";
                break;
            case 2:
                newRow = JNIenv->NewShortArray(numElems);
                JNIenv->SetShortArrayRegion((jshortArray) newRow, 0, numElems, (jshort *) data);
                javaTypeSignature = "[S";
                break;
            case 4:
                newRow = JNIenv->NewIntArray(numElems);
                JNIenv->SetIntArrayRegion((jintArray) newRow, 0, numElems, (jint *) data);
                javaTypeSignature = "[I";
                break;
            case 8:
                newRow = JNIenv->NewLongArray(numElems);
                JNIenv->SetLongArrayRegion((jlongArray) newRow, 0, numElems, (jlong *) data);
                javaTypeSignature = "[J";
                break;
            default:
                UNSUPPORTED("non-standard integer sizes");
                break;
            }
            break;
        case type_real:
            switch (childType->length)
            {
            case 4:
                newRow = JNIenv->NewFloatArray(numElems);
                JNIenv->SetFloatArrayRegion((jfloatArray) newRow, 0, numElems, (float *) data);
                javaTypeSignature = "[F";
                break;
            case 8:
                newRow = JNIenv->NewDoubleArray(numElems);
                JNIenv->SetDoubleArrayRegion((jdoubleArray) newRow, 0, numElems, (double *) data);
                javaTypeSignature = "[D";
                break;
            default:
                throwUnexpected();
                break;
            }
            break;
        case type_string:
        case type_varstring:
        case type_unicode:
        case type_utf8:
            newRow = JNIenv->NewObjectArray(numElems, langStringClass, NULL);
            javaTypeSignature = "[Ljava/lang/String;";
            processElements = true;
            break;
        case type_data:
            newRow = JNIenv->NewObjectArray(numElems, JNIenv->FindClass("[B"), NULL);
            javaTypeSignature = "[[B";
            processElements = true;
            break;
        default:
            throwUnexpected();
        }
        jfieldID fieldId = getFieldId(field, javaTypeSignature, "Array");
        JNIenv->SetObjectField(row, fieldId, newRow);
        row = newRow;
        inSet = true;
        return processElements;
    }
    virtual bool processBeginDataset(const RtlFieldInfo * field, unsigned numRows)
    {
        push();
        idxStack.append(idx);
        idx = 0;
        inDataSet = true;
        // Create an empty array
        jfieldID childId = getFieldId( field, NULL, "RECORD");
        jobject newRow = NULL;
        if (numRows)
        {
            jclass arrayClass = getClassForChild(childId);
            jmethodID isArrayMethod = JNIenv->GetMethodID(JNIenv->GetObjectClass(arrayClass), "isArray", "()Z" );
            if (!JNIenv->CallBooleanMethod(arrayClass, isArrayMethod))
            {
                JNIenv->ExceptionClear();
                VStringBuffer message("javaembed: Array expected for field %s", field->name);
                rtlFail(0, message.str());
            }
            // Set up constructor etc for the child rows, so we don't do it per row
            jmethodID getTypeMethod = JNIenv->GetMethodID(JNIenv->GetObjectClass(arrayClass), "getComponentType", "()Ljava/lang/Class;" );
            Class = (jclass) JNIenv->CallObjectMethod(arrayClass, getTypeMethod);
            setConstructor();
            // Now we need to create the array
            newRow = JNIenv->NewObjectArray(numRows, Class, NULL);
        }
        JNIenv->SetObjectField(row, childId, newRow);
        row = newRow;
        return true;
    }
    virtual bool processBeginRow(const RtlFieldInfo * field)
    {
        if (field == outerRow)
            row = JNIenv->NewObject(Class, constructor);
        else
        {
            push();
            stack.append(constructor);
            // Now we have to create the child object
            jobject newRow = NULL;
            if (inDataSet)
            {
                newRow = JNIenv->NewObject(Class, constructor);
                JNIenv->SetObjectArrayElement((jobjectArray) row, idx++, newRow);
            }
            else
            {
                // All this is done once per dataset in the nested dataset case. But for embedded record case we have to do it here
                jfieldID childId = getFieldId( field, NULL, "RECORD");
                Class = getClassForChild(childId);
                setConstructor();
                newRow = JNIenv->NewObject(Class, constructor);
                JNIenv->SetObjectField(row, childId, newRow);
            }
            row = newRow;
        }
        return true;
    }
    virtual void processEndSet(const RtlFieldInfo * field)
    {
        JNIenv->DeleteLocalRef(row);
        pop();
        inSet = false;
    }
    virtual void processEndDataset(const RtlFieldInfo * field)
    {
        inDataSet = false;
        idx = idxStack.popGet();
        pop();
    }
    virtual void processEndRow(const RtlFieldInfo * field)
    {
        if (field != outerRow)
        {
            constructor = (jmethodID) stack.popGet();
            JNIenv->DeleteLocalRef(row);
            pop();
        }
    }
    inline jobject getObject()
    {
        return row;
    }
protected:
    jclass getClassForChild(jfieldID childId)
    {
        jobject reflectedField = JNIenv->ToReflectedField(Class, childId, false);
        jclass fieldClass =JNIenv->GetObjectClass(reflectedField);
        jmethodID getTypeMethod = JNIenv->GetMethodID(fieldClass, "getType", "()Ljava/lang/Class;" );
        jclass result = (jclass) JNIenv->CallObjectMethod(reflectedField, getTypeMethod);
        JNIenv->DeleteLocalRef(reflectedField);
        JNIenv->DeleteLocalRef(fieldClass);
        return result;

    }
    void setConstructor()
    {
        constructor = JNIenv->GetMethodIDUnchecked(Class, "<init>", "()V");
        if (!constructor)
        {
            jmethodID getNameMethod = JNIenv->GetMethodID(JNIenv->GetObjectClass(Class), "getName", "()Ljava/lang/String;" );
            jstring name = (jstring) JNIenv->CallObjectMethod(Class, getNameMethod);
            const char *nameText = JNIenv->GetStringUTFChars(name, NULL);
            VStringBuffer message("javaembed: no suitable constructor for class %s", nameText);
            JNIenv->ReleaseStringUTFChars(name, nameText);
            rtlFail(0, message.str());
        }
    }
    jmethodID constructor;
};

//----------------------------------------------------------------------

// Wrap an IRowStream into a Java Iterator

class ECLDatasetIterator : public CInterfaceOf<IInterface>
{
public:
    ECLDatasetIterator(CheckedJNIEnv *JNIenv, const RtlTypeInfo *_typeInfo, jclass className, IRowStream * _val)
    : typeInfo(_typeInfo), val(_val),
      dummyField("<row>", NULL, typeInfo),
      javaBuilder(JNIenv, &dummyField, className)
    {
        nextRead = false;
    }

    bool hasNext()
    {
        if (!nextRead)
        {
            nextPending.setown(val->ungroupedNextRow());
            nextRead = true;
            if (!nextPending)
                val->stop();
        }
        return nextPending != NULL;
    }

    jobject next()
    {
        if (!hasNext())
            return NULL;
        typeInfo->process((const byte *) nextPending.get(), (const byte *) nextPending.get(), &dummyField, javaBuilder); // Creates a java object from the incoming ECL row
        nextRead = false;
        return javaBuilder.getObject();
    }
protected:
    const RtlTypeInfo *typeInfo;  // Not linked (or linkable)
    Linked<IRowStream> val;
    RtlFieldStrInfo dummyField;
    JavaObjectBuilder javaBuilder;
    roxiemem::OwnedConstRoxieRow nextPending;
    bool nextRead;
};

//-------------------------------------------

// A Java function that returns a dataset will return a JavaRowStream object that can be
// interrogated to return each row of the result in turn

class JavaLocalFrame
{
public:
    JavaLocalFrame(CheckedJNIEnv *_JNIenv, unsigned size = 16) : JNIenv(_JNIenv)
    {
        JNIenv->PushLocalFrame(size);
    }
    ~JavaLocalFrame()
    {
        JNIenv->PopLocalFrame(NULL);
    }
private:
    CheckedJNIEnv *JNIenv;
};

class JavaRowStream : public CInterfaceOf<IRowStream>
{
public:
    JavaRowStream(jobject _iterator, IEngineRowAllocator *_resultAllocator)
    : resultAllocator(_resultAllocator)
    {
        CheckedJNIEnv *JNIenv = queryJNIEnv();
        iterator = JNIenv->NewGlobalRef(_iterator, "iterator");
        iterClass = (jclass) JNIenv->NewGlobalRef(JNIenv->GetObjectClass(iterator), "iterClass");
        hasNextMethod = JNIenv->GetMethodID(iterClass, "hasNext", "()Z" );
        nextMethod = JNIenv->GetMethodID(iterClass, "next", "()Ljava/lang/Object;" );
        // Note that we can't save the JNIEnv value here - calls may be made on different threads (though not at the same time).
    }
    ~JavaRowStream()
    {
        stop();
    }
    virtual const void *nextRow()
    {
        if (!iterator)
            return NULL;
        CheckedJNIEnv *JNIenv = queryJNIEnv();
        JavaLocalFrame lf(JNIenv);
        // Java code would be
        // if (!iterator.hasNext)
        // {
        //    stop();
        //    return NULL;
        // }
        // result = iterator.next();
        jboolean hasNext = JNIenv->CallBooleanMethod(iterator, hasNextMethod);
        if (!hasNext)
        {
            stop();
            return NULL;
        }
        jobject result = JNIenv->CallObjectMethod(iterator, nextMethod);
        RtlDynamicRowBuilder rowBuilder(resultAllocator);
        const RtlTypeInfo *typeInfo = resultAllocator->queryOutputMeta()->queryTypeInfo();
        assertex(typeInfo);
        RtlFieldStrInfo dummyField("<row>", NULL, typeInfo);
        JavaRowBuilder javaRowBuilder(queryJNIEnv(), &dummyField, result);
        size32_t len = typeInfo->build(rowBuilder, 0, &dummyField, javaRowBuilder);
        return rowBuilder.finalizeRowClear(len);
    }
    virtual void stop()
    {
        resultAllocator.clear();
        CheckedJNIEnv *JNIenv = queryJNIEnv();
        if (JNIenv)
        {
            if (iterator)
            {
                JNIenv->DeleteGlobalRef(iterator);
                iterator = NULL;
            }
            if (iterClass)
            {
                JNIenv->DeleteGlobalRef(iterClass);
                iterClass = NULL;
            }
            hasNextMethod = nullptr;
            nextMethod = nullptr;
        }
    }

protected:
    Linked<IEngineRowAllocator> resultAllocator;
    jobject iterator = nullptr;
    jclass iterClass = nullptr;
    jmethodID hasNextMethod = nullptr;
    jmethodID nextMethod = nullptr;
};

const char *esdl2JavaSig(IEsdlDefinition &esdl, const char *esdlType)
{
    EsdlBasicElementType t = esdl.translateSimpleType(esdlType);
    switch (t)
    {
    case ESDLT_INT16:
    case ESDLT_UINT16:
        return "Ljava/lang/Short;";
    case ESDLT_INT32:
    case ESDLT_UINT32:
        return "Ljava/lang/Integer;";
    case ESDLT_INT64:
    case ESDLT_UINT64:
        return "Ljava/math/BigInteger;";
    case ESDLT_BOOL:
        return "Ljava/lang/Boolean;";
    case ESDLT_FLOAT:
        return "Ljava/lang/Float;";
    case ESDLT_DOUBLE:
        return "Ljava/lang/Double;";
    case ESDLT_INT8:
    case ESDLT_UINT8:
    case ESDLT_BYTE:
    case ESDLT_UBYTE:
        return "Ljava/lang/Byte;";
    case ESDLT_STRING:
        return "Ljava/lang/String;";
    case ESDLT_UNKOWN:
    case ESDLT_STRUCT:
    case ESDLT_REQUEST:
    case ESDLT_RESPONSE:
    case ESDLT_COMPLEX:
    default:
        return NULL;
    }
}

const char *esdl2JavaFullClassName(IEsdlDefinition &esdl, const char *esdlType)
{
    EsdlBasicElementType t = esdl.translateSimpleType(esdlType);
    switch (t)
    {
    case ESDLT_INT16:
    case ESDLT_UINT16:
        return "java/lang/Short";
    case ESDLT_INT32:
    case ESDLT_UINT32:
        return "java/lang/Integer";
    case ESDLT_INT64:
    case ESDLT_UINT64:
        return "java/math/BigInteger";
    case ESDLT_BOOL:
        return "java/lang/Boolean";
    case ESDLT_FLOAT:
        return "java/lang/Float";
    case ESDLT_DOUBLE:
        return "java/lang/Double";
    case ESDLT_INT8:
    case ESDLT_UINT8:
    case ESDLT_BYTE:
    case ESDLT_UBYTE:
        return "java/lang/Byte";
    case ESDLT_STRING:
        return "java/lang/String";
    case ESDLT_UNKOWN:
    case ESDLT_STRUCT:
    case ESDLT_REQUEST:
    case ESDLT_RESPONSE:
    case ESDLT_COMPLEX:
    default:
        return NULL;
    }
}

class JavaObjectXmlWriter : public CInterface
{
public:
    JavaObjectXmlWriter(CheckedJNIEnv *_JNIenv, jobject _obj, const char *_reqType, IEsdlDefinition &_esdl, const char *_esdlService, IXmlWriter &_writer)
    : JNIenv(_JNIenv), obj(_obj), writer(_writer), esdl(_esdl), esdlService(_esdlService), reqType(_reqType)
    {
        Class = (jclass) JNIenv->NewGlobalRef(JNIenv->GetObjectClass(obj), "class");
    }
    ~JavaObjectXmlWriter()
    {
        if (Class)
            JNIenv->DeleteGlobalRef(Class);
        HashIterator it(javaClasses);
        ForEach(it)
        {
            IMapping &entry = it.query();
            jclass *pClass = javaClasses.mapToValue(&entry);
            if (pClass)
                JNIenv->DeleteGlobalRef(*pClass);
        }
    }
    void writeSimpleType(const char *fieldname, jobject fieldObj)
    {
        jstring fieldStr = (jstring) JNIenv->CallObjectMethod(fieldObj, object_toString);
        if (!fieldStr)
            return;
        const char *text = JNIenv->GetStringUTFChars(fieldStr, NULL);
        if (text)
            writer.outputCString(text, fieldname);
        JNIenv->ReleaseStringUTFChars(fieldStr, text);
        JNIenv->DeleteLocalRef(fieldStr);
    }
    void writeSimpleType(jclass parentClass, jobject parentObject, const char *fieldname, const char *javaSig)
    {
        if (!fieldname || !*fieldname)
            return;
        if (!javaSig || !*javaSig)
            return;
        jfieldID fieldId = JNIenv->GetFieldID(parentClass, fieldname, javaSig);
        if (!fieldId)
            return;
        jobject fieldObj = (jobject) JNIenv->GetObjectField(parentObject, fieldId);
        if (!fieldObj)
            return;
        writeSimpleType(fieldname, fieldObj);
        JNIenv->DeleteLocalRef(fieldObj);
    }
    void writeSimpleType(jclass parentClass, jobject parentObject, IEsdlDefObject &defObject)
    {
        const char *fieldname = defObject.queryName();
        const char *javaSig = esdl2JavaSig(esdl, defObject.queryProp("type"));
        writeSimpleType(parentClass, parentObject, fieldname, javaSig);
    }
    void writeEnumType(jclass parentClass, jobject parentObject, IEsdlDefObject &defObject)
    {
        const char *fieldname = defObject.queryName();
        VStringBuffer javaSig("L%s/%s;", esdlService.str(), defObject.queryProp("enum_type"));
        jfieldID fieldId = JNIenv->GetFieldID(parentClass, fieldname, javaSig);
        if (!fieldId)
            return;
        jobject fieldObj = (jobject) JNIenv->GetObjectField(parentObject, fieldId);
        if (!fieldObj)
            return;
        jstring fieldStr = (jstring) JNIenv->CallObjectMethod(fieldObj, object_toString);
        const char *text = JNIenv->GetStringUTFChars(fieldStr, NULL);
        if (text)
            writer.outputCString(text, defObject.queryName());
        JNIenv->ReleaseStringUTFChars(fieldStr, text);
    }
    void writeComplexType(jclass parentClass, jobject parentObject, IEsdlDefObject &defObject)
    {
        IEsdlDefStruct *defStruct = esdl.queryStruct(defObject.queryProp("complex_type"));
        if (!defStruct)
            return;
        const char *fieldname = defObject.queryName();
        VStringBuffer javaSig("L%s/%s;", esdlService.str(), defObject.queryProp("complex_type"));
        jfieldID fieldId = JNIenv->GetFieldID(parentClass, fieldname, javaSig); //tbd cache this
        if (!fieldId)
            return;
        jobject fieldObj = (jobject) JNIenv->GetObjectField(parentObject, fieldId);
        if (!fieldObj)
            return;
        writer.outputBeginNested(fieldname, true);
        writeChildren(JNIenv->GetObjectClass(fieldObj), fieldObj, defStruct);
        writer.outputEndNested(fieldname);
    }

    void writeSimpleArray(jobjectArray arrayObj, jint count, const char *name, const char *item_tag)
    {
        writer.outputBeginNested(name, true);
        writer.outputBeginArray(item_tag);
        for (jint i=0; i < count; i++)
        {
            jobject elementObj = JNIenv->GetObjectArrayElement(arrayObj, i);
            writeSimpleType(item_tag, elementObj);
            JNIenv->DeleteLocalRef(elementObj);
        }
        writer.outputEndArray(item_tag);
        writer.outputEndNested(name);
    }
    void writeComplexArray(jobjectArray arrayObj, jint count, const char *name, const char *item_tag, const char *itemTypeName)
    {
        writer.outputBeginNested(name, true);
        writer.outputBeginArray(item_tag);
        {
            VStringBuffer javaClassName("%s/%s", esdlService.str(), itemTypeName);
            jclass elementClass = FindClass(javaClassName);
            if (!elementClass)
                return;
            IEsdlDefStruct *defStruct = esdl.queryStruct(itemTypeName);
            if (!defStruct)
                return;
            for (jint i=0; i < count; i++)
            {
                jobject elementObj = JNIenv->GetObjectArrayElement(arrayObj, i);
                writer.outputBeginNested(item_tag, true);
                writeChildren(elementClass, elementObj, defStruct);
                writer.outputEndNested(item_tag);
                JNIenv->DeleteLocalRef(elementObj);
            }
        }
        writer.outputEndArray(item_tag);
        writer.outputEndNested(name);
    }
    void writeArray(jclass parentClass, jobject parentObject, IEsdlDefObject &defObject)
    {
        const char *itemTypeName = defObject.queryProp("type");
        if (!itemTypeName)
            return;
        const char *item_tag = defObject.queryProp("item_tag");
        if (!item_tag)
            return;
        const char *fieldname = defObject.queryName();
        jfieldID fieldId = JNIenv->GetFieldID(parentClass, fieldname, "Ljava/util/ArrayList;");
        if (!fieldId)
            return;
        jobject arrayListObj = (jobject) JNIenv->GetObjectField(parentObject, fieldId);
        if (!arrayListObj)
            return;
        jobjectArray arrayObj = (jobjectArray) JNIenv->CallObjectMethod(arrayListObj, arrayList_toArray);
        if (arrayObj)
        {
            jint count = JNIenv->GetArrayLength(arrayObj);
            if (count)
            {
                if (esdl2JavaSig(esdl, itemTypeName))
                    writeSimpleArray(arrayObj, count, defObject.queryName(), item_tag);
                else
                    writeComplexArray(arrayObj, count, defObject.queryName(), item_tag, itemTypeName);
            }
            JNIenv->DeleteLocalRef(arrayObj);
        }
        JNIenv->DeleteLocalRef(arrayListObj);
    }
    void writeChildren(jclass javaClass, jobject javaObject, IEsdlDefStruct *defStruct)
    {
        Owned<IEsdlDefObjectIterator> children = defStruct->getChildren();
        ForEach (*children)
        {
            IEsdlDefObject &child = children->query();
            if (child.getEsdlType()==EsdlTypeElement)
            {
                if (child.hasProp("type"))
                    writeSimpleType(javaClass, javaObject, child);
                else if (child.hasProp("complex_type"))
                    writeComplexType(javaClass, javaObject, child);
            }
            else if (child.getEsdlType()==EsdlTypeEnumRef)
            {
                writeEnumType(javaClass, javaObject, child);
            }
            else if (child.getEsdlType()==EsdlTypeArray)
            {
                writeArray(javaClass, javaObject, child);
            }
        }
    }
    void write()
    {
        IEsdlDefStruct *reqStruct = esdl.queryStruct(reqType);
        const char *name = reqStruct->queryName();
        writer.outputBeginNested("Response", true);
        writer.outputBeginNested("Results", true);
        writer.outputBeginNested("Result", true);
        writer.outputBeginDataset(name, true);
        writer.outputBeginArray("Row");
        writer.outputBeginNested("Row", true);
        writeChildren(Class, obj, reqStruct);
        writer.outputEndNested("Row");
        writer.outputEndArray("Row");
        writer.outputEndDataset(name);
        writer.outputEndNested("Result");
        writer.outputEndNested("Results");
        writer.outputEndNested("Response");
    }

    jclass FindClass(const char *name)
    {
        jclass *pClass = javaClasses.getValue(name);
        if (pClass)
            return *pClass;
        jclass localClass = JNIenv->FindClass(name);
        if (!localClass)
            return 0;
        jclass Class = (jclass) JNIenv->NewGlobalRef(localClass, "class");
        javaClasses.setValue(name, Class);
        JNIenv->DeleteLocalRef(localClass);
        return Class;
    }

    CheckedJNIEnv *JNIenv;
    MapStringTo<jclass> javaClasses;
    jclass Class;
    jobject obj;
    IXmlWriter &writer;
    IEsdlDefinition &esdl;
    StringAttr reqType;
    StringAttr esdlService;
};

//-------------------------------------------

// There is a singleton JavaThreadContext per thread. This handles the interaction between
// the C++ thread and the java threading library, ensuring that we register/unregister as needed,
// and that any thread_local function contexts are destroyed before we detach from the java thread

interface IJavaEmbedFunctionContext : public IEmbedFunctionContext
{
    virtual void endThread() = 0;
};

class JavaThreadContext
{
public:
    CheckedJNIEnv *JNIenv;       /* receives pointer to native method interface */
public:
    JavaThreadContext()
    {
        jint res = globalState->javaVM->AttachCurrentThread((void **) &JNIenv, NULL);
        assertex(res >= 0);
        setThreadClassLoader(getSystemClassLoader());
    }
    ~JavaThreadContext()
    {
        // Make sure all thread-local function contexts and saved objects are destroyed before we detach from
        // the Java thread
        contexts.kill();
        persistedObjects.kill();
        loaders.kill();
        // According to the Java VM 1.7 docs, "A native thread attached to
        // the VM must call DetachCurrentThread() to detach itself before
        // exiting."
        globalState->javaVM->DetachCurrentThread();
    }
    void endThread()
    {
        persistedObjects.kill();
        ForEachItemIn(idx, contexts)
        {
            auto &context = contexts.item(idx);
            context.endThread();
        }
    }
    jobject getSystemClassLoader()
    {
        jobject systemClassLoaderObj = JNIenv->CallStaticObjectMethod(javaLangClassLoaderClass, cl_getSystemClassLoader);
        assertex(systemClassLoaderObj);
        return systemClassLoaderObj;
    }

    void setThreadClassLoader(jobject classLoader)
    {
        jobject threadObj = JNIenv->CallStaticObjectMethod(javaLangThreadClass, thread_currentThread);
        JNIenv->CallObjectMethod(threadObj, thread_setContextClassLoader, classLoader);
    }

    jobject getThreadClassLoader()
    {
        JNIenv->ExceptionClear();
        jobject threadObj = JNIenv->CallStaticObjectMethod(javaLangThreadClass, thread_currentThread);
        jobject contextClassLoaderObj = JNIenv->CallObjectMethod(threadObj, thread_getContextClassLoader);
        assertex(contextClassLoaderObj);
        return contextClassLoaderObj;
    }

    void writeObjectResult(jobject result, IEsdlDefinition *esdl, const char *esdlservice, const char *name, IXmlWriter *writer)
    {
        JavaObjectXmlWriter x(JNIenv, result, name, *esdl, esdlservice, *writer);
        x.write();
    }
    void registerContext(IJavaEmbedFunctionContext *ctx)
    {
        // Note - this object is thread-local so no need for a critsec
        contexts.append(*ctx);
    }

    PersistedObject *getLocalObject(CheckedJNIEnv *JNIenv, const char *name)
    {
        // Note - this object is thread-local so no need for a critsec
        PersistedObject *p;
        p = persistedObjects.find(name);
        if (!p)
        {
            p = new PersistedObject(name);
            persistedObjects.replaceOwn(*p);
        }
        p->crit.enter();  // needed to keep code common between local/global cases
        return p;
    }

    jobject createThreadClassLoader(const char *classPath, const char *classname, size32_t bytecodeLen, const byte *bytecode)
    {
        if (bytecodeLen || (classPath && *classPath))
        {
            jstring jClassPath = (classPath && *classPath) ? JNIenv->NewStringUTF(classPath) : nullptr;
            jobject helperName = JNIenv->NewStringUTF(helperLibraryName);
            jobject contextClassLoaderObj = JNIenv->CallStaticObjectMethod(customLoaderClass, clc_newInstance, jClassPath, getSystemClassLoader(), bytecodeLen, (uint64_t) bytecode, helperName);
            assertex(contextClassLoaderObj);
            return contextClassLoaderObj;
        }
        else
        {
            return getSystemClassLoader();
        }
    }
    jobject getThreadClassLoader(const char *classPath, const char *classname, size32_t bytecodeLen, const byte *bytecode)
    {
        StringBuffer key(classname);
        if (classPath && *classPath)
            key.append('!').append(classPath);
        PersistedObject *p;
        p = loaders.find(key);
        if (!p)
        {
            p = new PersistedObject(key);
            p->instance = JNIenv->NewGlobalRef(createThreadClassLoader(classPath, classname, bytecodeLen, bytecode), "cachedClassLoader");
            loaders.replaceOwn(*p);
        }
        return p->instance;
    }
private:
    IArrayOf<IJavaEmbedFunctionContext> contexts;
    StringMapOf<PersistedObject> persistedObjects = { false };
    StringMapOf<PersistedObject> loaders = { false };
};

class JavaXmlBuilder : implements IXmlWriterExt, public CInterface
{
public:
    IMPLEMENT_IINTERFACE;
    JavaXmlBuilder(CheckedJNIEnv *_JNIenv, IEsdlDefinition *esdl_, const char *esdlservice, const char *esdltype_)
    : JNIenv(_JNIenv), esdl(esdl_), javaPackage(esdlservice), esdlType(esdltype_)
    {
    }
    ~JavaXmlBuilder()
    {
        while (defStack.length())
            popDefStackEntry(JNIenv);
        HashIterator it(javaClasses);
        ForEach(it)
        {
            IMapping &entry = it.query();
            jclass *pClass = javaClasses.mapToValue(&entry);
            if (pClass)
                JNIenv->DeleteGlobalRef(*pClass);
        }
    }
    void initWriter()
    {
    }
    IXmlWriterExt & clear()
    {
        throwUnexpected();
    }
    virtual size32_t length() const
    {
        return 0;
    }
    virtual const char *str() const
    {
        throwUnexpected();
    }
    virtual void finalize() override
    {
    }
    virtual void checkDelimiter() override                        {}

    virtual IInterface *saveLocation() const {return nullptr;}
    virtual void rewindTo(IInterface *loc)
    {
        //needs to be a no-op because it is  used, but the way its used to trim empty xml sections I think we're fairly safe.
        //revisit cleaning up any empty objects later.
    }
    inline IEsdlDefStruct *queryCurrentEsdlStruct()
    {
        if (!defStack.length() || !defStack.tos().defType)
            return NULL;
        return dynamic_cast<IEsdlDefStruct*>(defStack.tos().defType.get());
    }
    inline jobject getObject()
    {
        if (!defStack.length())
            return 0;
        return  defStack.item(0).obj;
    }
    inline jobject getCurJavaObject()
    {
        if (!defStack.length())
            return 0;
        return  defStack.tos().obj;
    }
    inline jclass getCurJavaClass()
    {
        if (!defStack.length())
            return 0;
        return  defStack.tos().Class;
    }
    inline jmethodID getCurJavaConstructor()
    {
        if (!defStack.length())
            return 0;
        return  defStack.tos().constructor;
    }
    virtual void outputEnumString(unsigned size, const char *text, const char *fieldname, IEsdlDefObject *defField)
    {
        const char *enum_type = defField->queryProp("enum_type");
        if (!enum_type || !*enum_type)
            return;
        VStringBuffer enumClassName("%s/%s", javaPackage.str(), enum_type);
        VStringBuffer enumSig("L%s;", enumClassName.str());
        jfieldID fieldId = JNIenv->GetFieldID(getCurJavaClass(), fieldname, enumSig);
        if (!fieldId)
            return;

        jclass enumClass = FindClass(enumClassName);
        jmethodID fromString = JNIenv->GetStaticMethodID(enumClass, "fromString", "(Ljava/lang/String;)LEsdlExample/AddressType;"); //All types currently used for ESDL mapping have string constructors
        StringAttr s(text, size);
        jstring strvalue = JNIenv->NewStringUTF(s);
        jobject value = JNIenv->CallStaticObjectMethod(enumClass, fromString, strvalue);
        JNIenv->DeleteLocalRef(strvalue);
        JNIenv->SetObjectField(getCurJavaObject(), fieldId, value);
        JNIenv->DeleteLocalRef(value);
    }
    virtual void outputString(unsigned size, const char *text, const char *fieldname)
    {
        DefStackEntry *parent = defStack.length() ? &defStack.tos() : NULL;
        if (!parent)
            return;
        const char *defTypeName = NULL;
        bool isArray = (parent->defObj && parent->defObj->getEsdlType()==EsdlTypeArray);
        if (isArray)
            defTypeName = parent->defObj->queryProp("type");
        else
        {
            IEsdlDefStruct *defStruct = queryCurrentEsdlStruct();
            if (!defStruct)
                return;
            IEsdlDefObject *defField = defStruct->queryChild(fieldname);
            if (!defField)
                return;
            if (defField->getEsdlType()==EsdlTypeEnumRef)
                return outputEnumString(size, text, fieldname, defField);
            defTypeName = defField->queryProp("type");
        }

        if (!defTypeName)
            return;
        const char *javaSig = esdl2JavaSig(*esdl, defTypeName);
        if (!javaSig)
            return;

        const char *fieldClassName = esdl2JavaFullClassName(*esdl, defTypeName);
        jclass typeClass = FindClass(fieldClassName);
        jmethodID typeStringConstructor = JNIenv->GetMethodID(typeClass, "<init>", "(Ljava/lang/String;)V"); //All types currently used for ESDL mapping have string constructors
        StringAttr s(text, size);
        jstring strvalue = JNIenv->NewStringUTF(s);
        jobject value = JNIenv->NewObject(typeClass, typeStringConstructor, strvalue);
        JNIenv->DeleteLocalRef(strvalue);
        if (!value)
            return;
        if (isArray)
            JNIenv->CallObjectMethod(parent->obj, parent->append, value);
        else
        {
            jfieldID fieldId = JNIenv->GetFieldID(getCurJavaClass(), fieldname, javaSig);
            if (fieldId)
                JNIenv->SetObjectField(getCurJavaObject(), fieldId, value);
        }
        JNIenv->DeleteLocalRef(value);
    }
    void outputString(const char *text, const char *fieldname)
    {
        outputString((unsigned)strlen(text), text, fieldname);
    }
    virtual void outputNumericString(const char *field, const char *fieldname)
    {
        outputString(field, fieldname);
    }
    virtual void outputBool(bool value, const char *fieldname)
    {
        outputString(value ? "true" : "false", fieldname);
    }
    virtual void outputUInt(unsigned __int64 field, unsigned size, const char *fieldname)
    {
        StringBuffer value;
        value.append(field);
        outputString(value.length(), value, fieldname);
    }
    virtual void outputInt(__int64 field, unsigned size, const char *fieldname)
    {
        StringBuffer value;
        value.append(field);
        outputString(value.length(), value, fieldname);
    }
    virtual void outputReal(double field, const char *fieldname)
    {
        StringBuffer value;
        value.append(field);
        outputString(value.length(), value, fieldname);
    }
    virtual void outputDecimal(const void *field, unsigned size, unsigned precision, const char *fieldname)
    {
        Decimal d;
        d.setDecimal(size, precision, field);
        outputString(d.getCString(), fieldname);
    }
    virtual void outputUDecimal(const void *field, unsigned size, unsigned precision, const char *fieldname)
    {
        Decimal d;
        d.setUDecimal(size, precision, field);
        outputString(d.getCString(), fieldname);
    }
    virtual void outputQString(unsigned len, const char *field, const char *fieldname)
    {
        MemoryAttr tempBuffer;
        char * temp;
        if (len <= 100)
            temp = (char *)alloca(len);
        else
            temp = (char *)tempBuffer.allocate(len);
        rtlQStrToStr(len, temp, len, field);
        outputString(len, temp, fieldname);
    }
    virtual void outputUnicode(unsigned len, const UChar *field, const char *fieldname)
    {
        char * buff = 0;
        unsigned bufflen = 0;
        rtlUnicodeToCodepageX(bufflen, buff, len, field, "utf-8");
        outputString(bufflen, buff, fieldname);
        rtlFree(buff);
    }
    virtual void outputUtf8(unsigned len, const char *field, const char *fieldname)
    {
        outputString(len, field, fieldname);
    }

    virtual void outputData(unsigned len, const void *value, const char *fieldname)
    {
    }
    virtual void outputQuoted(const char *text) //would have to let beginNested represent simple types with content set using this?
    {
    }
    virtual void outputBeginDataset(const char *dsname, bool nestChildren) //not used by ESDL engine
    {
    }
    virtual void outputEndDataset(const char *dsname)
    {
    }
    inline IEsdlDefObject *queryChildStructDefObj(IEsdlDefObject *child)
    {
        if (child)
        {
            switch (child->getEsdlType())
            {
            case EsdlTypeArray:
            {
                const char *structType = child->queryProp("type");
                if (structType)
                    return esdl->queryObj(structType);
                break;
            }
            case EsdlTypeElement:
            {
                const char *structType = child->queryProp("complex_type");
                if (structType)
                    return esdl->queryObj(structType);
                break;
            }
            default:
                break;
            }
        }
        return NULL;
    }
    virtual void outputBeginNested(const char *fieldname, bool nestChildren)
    {
        IEsdlDefStruct *defStruct = NULL;
        IEsdlDefObject *defField = NULL;
        IEsdlDefObject *defType = NULL;
        if (!defStack.length())
        {
            defType = esdl->queryObj(fieldname);
        }
        else
        {
            DefStackEntry &parent = defStack.tos();
            if (parent.defObj && parent.defObj->getEsdlType()==EsdlTypeArray)
            {
                defType = parent.defType;
            }
            else
            {
                defStruct = queryCurrentEsdlStruct();
                if (defStruct)
                {
                    defField = defStruct->queryChild(fieldname);
                    if (defField)
                        defType = queryChildStructDefObj(defField);
                }
            }
        }
        pushDefStackEntry(JNIenv, javaPackage, fieldname, defType, defField);
    }
    virtual void outputEndNested(const char *fieldname)
    {
        if (defStack.length()<=1)  //don't destroy root object yet
            return;
        if (!streq(fieldname, defStack.tos().name)) //should be exception? or forgive and forget?
            return;
        popDefStackEntry(JNIenv);
    }
    virtual void outputSetAll()
    {
    }
    virtual void outputBeginArray(const char *fieldname)
    {
    }
    virtual void outputEndArray(const char *fieldname)
    {
    }
    virtual void outputInlineXml(const char *text)
    {
    }
    virtual void outputXmlns(const char *name, const char *uri)
    {
    }
    virtual void cutFrom(IInterface *location, StringBuffer& databuf)
    {
    }
    virtual void outputInline(const char* text)
    {
    }
    virtual void flushContent(bool close)
    {
    };

public:
    CheckedJNIEnv *JNIenv;
    Linked<IEsdlDefinition> esdl;
    StringAttr javaPackage;
    StringAttr esdlType;
    class DefStackEntry : public CInterface
    {
    public:
        DefStackEntry(const char *fieldname, IEsdlDefObject *_defType, IEsdlDefObject *_defObj) : name(fieldname), defType(_defType), defObj(_defObj), Class(0), obj(0), constructor(0), append(0), fieldId(0)
        {
        }
        ~DefStackEntry()
        {

        }
    public:
        Linked<IEsdlDefObject> defType;
        Linked<IEsdlDefObject> defObj;
        StringAttr name;
        jclass Class;
        jmethodID constructor;
        jmethodID append;
        jfieldID fieldId;
        jobject obj;
    };

    jobject MakeObjectGlobal(jobject local)
    {
        if (!local)
            return 0;
        jobject global = JNIenv->NewGlobalRef(local, "makeObjectGlobal");
        JNIenv->DeleteLocalRef(local);
        return global;
    }
    jclass FindClass(const char *name)
    {
        jclass *pClass = javaClasses.getValue(name);
        if (pClass)
            return *pClass;
        jclass Class = (jclass) MakeObjectGlobal(JNIenv->FindClass(name));
        javaClasses.setValue(name, Class); //even save if result has no class
        return Class;
    }
    void popDefStackEntry(CheckedJNIEnv *JNIenv)
    {
        if (!defStack.length())
            return;
        Owned<DefStackEntry> entry = &defStack.popGet();
        if (entry->obj)
            JNIenv->DeleteGlobalRef(entry->obj);
    }
    void pushDefStackEntry(CheckedJNIEnv *JNIenv, const char *package, const char *fieldname, IEsdlDefObject *defType, IEsdlDefObject *defObject)
    {
        DefStackEntry *parent = defStack.length() ? &defStack.tos() : NULL;
        Owned<DefStackEntry> entry = new DefStackEntry(fieldname, defType, defObject);
        JNIenv->ExceptionClear();
        if (defObject && defObject->getEsdlType()==EsdlTypeArray)
        {
            entry->Class = arrayListClass;
            entry->constructor = arrayList_constructor;
            entry->append = arrayList_add;
            entry->obj = MakeObjectGlobal(JNIenv->NewObject(entry->Class, entry->constructor));
            if (entry->obj)
            {
                if (parent && parent->Class)
                {
                    entry->fieldId = JNIenv->GetFieldID(parent->Class, fieldname, "Ljava/util/ArrayList;");
                    if (parent->obj && entry->fieldId)
                        JNIenv->SetObjectField(parent->obj, entry->fieldId, entry->obj);
                }
            }
        }
        else if (defType)
        {
            VStringBuffer javaClassName("%s/%s", package, defType->queryName());
            entry->Class = FindClass(javaClassName);
            if (entry->Class)
            {
                entry->constructor = JNIenv->GetMethodID(entry->Class, "<init>", "()V");
                entry->obj = MakeObjectGlobal(JNIenv->NewObject(entry->Class, entry->constructor));
                if (entry->obj)
                {
                    if (parent)
                    {
                        if (parent->defObj && parent->defObj->getEsdlType()==EsdlTypeArray)
                            JNIenv->CallObjectMethod(parent->obj, parent->append, entry->obj);
                        else if (parent->Class)
                        {
                            VStringBuffer javaSig("L%s;", javaClassName.str());
                            entry->fieldId = JNIenv->GetFieldID(parent->Class, fieldname, javaSig);
                            if (parent->obj && entry->fieldId)
                                JNIenv->SetObjectField(parent->obj, entry->fieldId, entry->obj);
                        }
                    }
                }
            }
        }
        defStack.append(*entry.getClear());
    }

    CIArrayOf<DefStackEntry> defStack;
    MapStringTo<jclass> javaClasses;
};

// Each call to a Java function will use a new JavaEmbedScriptContext object
#define MAX_JNI_ARGS 10

class JavaClassReader
{
public:
    JavaClassReader(const char *filename)
    {
        // Pull apart a class file to see its name and signature.
        /* From https://docs.oracle.com/javase/specs/jvms/se7/html/jvms-4.html#jvms-4.1
        ClassFile {
            u4             magic;
            u2             minor_version;
            u2             major_version;
            u2             constant_pool_count;
            cp_info        constant_pool[constant_pool_count-1];
            u2             access_flags;
            u2             this_class;
            u2             super_class;
            u2             interfaces_count;
            u2             interfaces[interfaces_count];
            u2             fields_count;
            field_info     fields[fields_count];
            u2             methods_count;
            method_info    methods[methods_count];
            u2             attributes_count;
            attribute_info attributes[attributes_count];
        }
       */
#ifdef TRACE_CLASSFILE
        DBGLOG("Reading class file created in %s", filename);
#endif
        Owned<IFile> file = createIFile(filename);
        OwnedIFileIO io = file->open(IFOread);
        assertex(io);
        read(io, 0, (size32_t)-1, b);
        b.setEndian(__BIG_ENDIAN);
        uint32_t magic;
        b.read(magic);
        if (magic != 0xcafebabe)
            throwUnexpected();
        uint16_t major, minor, cpc;
        b.read(major);
        b.read(minor);
        b.read(cpc);
        constOffsets = new unsigned[cpc];
        constOffsets[0] = 0;
        for (int i = 0; i < cpc-1; i++)  // There are only cpc-1 entries, for reasons best known to the java designers
        {
            constOffsets[i+1] = b.getPos();
            byte tag;
            b.read(tag);
            switch (tag)
            {
            case CONSTANT_Class:
                uint16_t idx;
                b.read(idx);
#ifdef TRACE_CLASSFILE
                DBGLOG("%u: Class %u", i+1, idx);
#endif
                break;
            case CONSTANT_Fieldref:
            case CONSTANT_Methodref:
            case CONSTANT_InterfaceMethodref:
                uint16_t classIdx;
                uint16_t nametypeIdx;
                b.read(classIdx);
                b.read(nametypeIdx);
#ifdef TRACE_CLASSFILE
                DBGLOG("%u: ref(%u) class %u nametype %u", i+1, tag, classIdx, nametypeIdx);
#endif
                break;
            case CONSTANT_String:
#ifdef TRACE_CLASSFILE
                DBGLOG("%u: Tag %u", i+1, tag);
#endif
                b.skip(2);
                break;
            case CONSTANT_Integer:
            case CONSTANT_Float:
#ifdef TRACE_CLASSFILE
                DBGLOG("%u: Tag %u", i+1, tag);
#endif
                b.skip(4);
                break;
            case CONSTANT_Long:
            case CONSTANT_Double:
#ifdef TRACE_CLASSFILE
                DBGLOG("%u: Tag %u", i+1, tag);
#endif
                b.skip(8);
                break;
            case CONSTANT_NameAndType:
                uint16_t nameIdx;
                uint16_t descIdx;
                b.read(nameIdx);
                b.read(descIdx);
#ifdef TRACE_CLASSFILE
                DBGLOG("%u: NameAndType(%u) name %u desc %u", i+1, tag, nameIdx, descIdx);
#endif
                break;
            case CONSTANT_Utf8:
                // length-prefixed
                uint16_t length;
                b.read(length);
                const byte *val;
                val = b.readDirect(length);
#ifdef TRACE_CLASSFILE
                DBGLOG("%u: %.*s", i+1, length, val);
#endif
                break;
            case CONSTANT_MethodHandle:
#ifdef TRACE_CLASSFILE
                DBGLOG("%u: Tag %u", i+1, tag);
#endif
                b.skip(3);
                break;
            case CONSTANT_MethodType:
#ifdef TRACE_CLASSFILE
                DBGLOG("%u: Tag %u", i+1, tag);
#endif
                b.skip(2);
                break;
            case CONSTANT_InvokeDynamic:
#ifdef TRACE_CLASSFILE
                DBGLOG("%u: Tag %u", i+1, tag);
#endif
                b.skip(4);
                break;
            default:
                DBGLOG("Unexpected tag %u reading bytecode file", tag);
                throwUnexpected();
            }
        }
        uint16_t access_flags; b.read(access_flags);
        uint16_t this_class; b.read(this_class);
        uint16_t super_class; b.read(super_class);
        uint16_t interfaces_count; b.read(interfaces_count);
        b.skip(interfaces_count*sizeof(uint16_t));
        uint16_t fields_count; b.read(fields_count);
#ifdef TRACE_CLASSFILE
        DBGLOG("Access flags %x this_class=%u super_class=%u interfaces_count=%u fields_count=%u", access_flags, this_class, super_class, interfaces_count, fields_count);
#endif
        for (unsigned i = 0; i < fields_count; i++)
        {
            b.skip(6);
            uint16_t attr_count;
            b.read(attr_count);
            for (unsigned j = 0; j < attr_count; j++)
            {
                b.skip(2);
                uint32_t attr_length;
                b.read(attr_length);
                b.skip(attr_length);
            }
        }
        uint16_t methods_count; b.read(methods_count);
#ifdef TRACE_CLASSFILE
        DBGLOG("methods_count %u", methods_count);
#endif
        for (unsigned i = 0; i < methods_count; i++)
        {
            uint16_t flags; b.read(flags);
            uint16_t name; b.read(name);
            uint16_t desc; b.read(desc);
#ifdef TRACE_CLASSFILE
            DBGLOG("Method %u name %u desc %u flags %x", i, name, desc, flags);
#endif
            if (flags & ACC_PUBLIC)
            {
                StringAttr thisName;
                readUtf(thisName, name);
                StringAttr thisSig;
                readUtf(thisSig, desc);
                methodNames.append(thisName);
                methodSigs.append(thisSig);
                methodFlags.append(flags);
            }
            uint16_t attr_count;
            b.read(attr_count);
            for (unsigned j = 0; j < attr_count; j++)
            {
                uint16_t attr_name_idx; b.read(attr_name_idx);
                StringAttr attrName;
                readUtf(attrName, attr_name_idx);
                uint32_t attr_length;
                b.read(attr_length);
                if (streq(attrName, "Signature") && attr_length==2)
                {
                    uint16_t ext_sig_idx; b.read(ext_sig_idx);
                    StringAttr extSig;
                    readUtf(extSig, ext_sig_idx);
#ifdef TRACE_CLASSFILE
                    DBGLOG("Seen extended signature %s", extSig.str());
#endif
                    if (flags & ACC_PUBLIC)
                    {
                        methodSigs.pop();
                        methodSigs.append(extSig);
                    }
                }
                else
                    b.skip(attr_length);
            }
        }
        /* Don't bother reading attributes as they are not really interesting to us
        uint16_t attributes_count; b.read(attributes_count);
#ifdef TRACE_CLASSFILE
        DBGLOG("attributes_count %u", attributes_count);
#endif
        for (unsigned i = 0; i < attributes_count; i++)
        {
            b.skip(2);
            uint32_t attr_length;
            b.read(attr_length);
            b.skip(attr_length);
        }
#ifdef TRACE_CLASSFILE
        DBGLOG("%u of %u bytes remaining", b.remaining(), b.length());
#endif
        */
        // Now we can find this class name
        readTag(this_class, CONSTANT_Class);
        readUtf(className, readIdx());
    }
    ~JavaClassReader()
    {
        delete [] constOffsets;
    }
    StringBuffer & getSignature(StringBuffer &ret, unsigned idx) const
    {
        if (!methodNames.isItem(idx))
            throw makeStringException(0, "No public static method found");
        ret.appendf("%s.%s:", className.get(), methodNames.item(idx));
        if ((methodFlags[idx] & ACC_STATIC) == 0)
            ret.append('@');
        return ret.append(methodSigs.item(idx));
    }
    const char *queryClassName() const
    {
        return className.get();
    }
    MemoryBuffer &getEmbedData(MemoryBuffer &result, const char *funcName, bool mainClass) const
    {
        result.setEndian(__BIG_ENDIAN);
        StringBuffer signature;
        if (mainClass)
        {
            unsigned methodIdx = getFunctionIdx(funcName);
            getSignature(signature, methodIdx);
        }
        else
            signature.set(className);
        result.append((size32_t) signature.length());
        result.append(signature.length(), signature.str());
        result.append((size32_t) b.length());
        result.append(b);
        return result;
    }

    enum access_flag : uint16_t
    {
        ACC_PUBLIC    = 0x0001, //  Declared public; may be accessed from outside its package.
        ACC_PRIVATE   = 0x0002, //  Declared private; accessible only within the defining class.
        ACC_PROTECTED = 0x0004, //  Declared protected; may be accessed within subclasses.
        ACC_STATIC    = 0x0008, //  Declared static.
        ACC_FINAL     = 0x0010, //  Declared final; must not be overridden (§5.4.5).
        ACC_SYNCHRONIZED = 0x0020, //  Declared synchronized; invocation is wrapped by a monitor use.
        ACC_BRIDGE    = 0x0040, //  A bridge method, generated by the compiler.
        ACC_VARARGS   = 0x0080, //  Declared with variable number of arguments.
        ACC_NATIVE    = 0x0100, //  Declared native; implemented in a language other than Java.
        ACC_ABSTRACT  = 0x0400, //  Declared abstract; no implementation is provided.
        ACC_STRICT    = 0x0800, //  Declared strictfp; floating-point mode is FP-strict.
        ACC_SYNTHETIC = 0x1000, //  Declared synthetic; not present in the source code.
    };

    unsigned getFlags(const char *funcName) const
    {
        unsigned idx = getFunctionIdx(funcName);
        return methodFlags[idx];
    }

private:
    bool isConstructor(const char *name) const
    {
        const char *shortClass = strrchr(className, '/');
        if (shortClass)
            shortClass++;
        else
            shortClass = className;
        return streq(shortClass, name);
    }
    unsigned getFunctionIdx(const char *funcName) const
    {
        if (isConstructor(funcName))
            funcName = "<init>";
        unsigned methodIdx = (unsigned) -1;
        ForEachItemIn(idx, methodNames)
        {
            if (streq(funcName, methodNames[idx]))
            {
                if (methodIdx != (unsigned) -1)
                    throw makeStringExceptionV(0, "Embedded java has multiple public methods called %s", funcName);
                methodIdx = idx;
            }
        }
        if (methodIdx == (unsigned) -1)
            throw makeStringExceptionV(0, "Embedded java should export a public method %s", funcName);
        return methodIdx;
    }
    uint16_t readIdx()
    {
        uint16_t idx;
        b.read(idx);
        return idx;
    }
    void readTag(unsigned idx, byte expected)
    {
        b.reset(constOffsets[idx]);
        byte tag;
        b.read(tag);
        assertex(tag == expected);
    }
    void readUtf(StringAttr &dest, unsigned idx)
    {
        auto savepos = b.getPos();
        readTag(idx, CONSTANT_Utf8);
        uint16_t length;
        b.read(length);
        dest.set((const char *) b.readDirect(length), length);
        b.reset(savepos);
    }
    enum const_type
    {
        CONSTANT_Class = 7,
        CONSTANT_Fieldref = 9,
        CONSTANT_Methodref = 10,
        CONSTANT_InterfaceMethodref = 11,
        CONSTANT_String = 8,
        CONSTANT_Integer = 3,
        CONSTANT_Float = 4,
        CONSTANT_Long = 5,
        CONSTANT_Double = 6,
        CONSTANT_NameAndType = 12,
        CONSTANT_Utf8 = 1,
        CONSTANT_MethodHandle = 15,
        CONSTANT_MethodType = 16,
        CONSTANT_InvokeDynamic = 18
    };
    MemoryBuffer b;
    unsigned *constOffsets = nullptr;
    StringAttr className;
    StringArray methodNames;
    StringArray methodSigs;
    UnsignedArray methodFlags;
};

// Objects of class JavaEmbedImportContext are created locally for each call of a function, or thread-local to persist from one call to the next.
// Methods in here do not need to be thread-safe

class JavaEmbedImportContext : public CInterfaceOf<IJavaEmbedFunctionContext>
{
public:
    JavaEmbedImportContext(ICodeContext *codeCtx, JavaThreadContext *_sharedCtx, jobject _instance, unsigned _flags, const char *options, const IThorActivityContext *_activityContext)
    : sharedCtx(_sharedCtx), JNIenv(sharedCtx->JNIenv), instance(_instance), flags(_flags), activityContext(_activityContext)
    {
        argcount = 0;
        argsig = NULL;
        nonStatic = (instance != nullptr);
        javaClass = nullptr;
        StringArray opts;
        opts.appendList(options, ",");
        if (codeCtx)
        {
            engine = codeCtx->queryEngineContext();
            try {
                nodeNum = codeCtx->getNodeNum();
            }
            catch (IException *E)
            {
                E->Release();  // We may get an error if calling on the master - we just want to ignore it
            }
        }
        StringBuffer lclassPath;
        bool needSep = false;
        if (engine)
        {
            StringArray manifestJars;
            engine->getManifestFiles("jar", manifestJars);
            ForEachItemIn(idx, manifestJars)
            {
<<<<<<< HEAD
                if (doTrace(traceJava))
                    DBGLOG("Adding manifest file %s to classpath", manifestJars.item(idx));
                lclassPath.append(';').append(manifestJars.item(idx));
=======
                const char *thisJar = manifestJars.item(idx);
                if (thisJar)
                {
                    if (needSep)
                        lclassPath.append(';');
                    lclassPath.append(manifestJars.item(idx));
                    needSep = true;
                }
                else
                {
                    if (needSep)
                    {
                        lclassPath.append('|');
                        needSep = false;
                    }
                }
>>>>>>> a6253dc7
            }
        }
        ForEachItemIn(idx, opts)
        {
            const char *opt = opts.item(idx);
            const char *val = strchr(opt, '=');
            if (val)
            {
                StringBuffer optName(val-opt, opt);
                val++;
                if (stricmp(optName, "classpath")==0)
                {
                    if (needSep)
                        lclassPath.append('|');   // The | means we use a common classloader for the bit named by classpath
                    lclassPath.append(val);
                    needSep = true;
                }
                else if (strieq(optName, "globalscope"))
                    globalScopeKey.set(val);
                else if (strieq(optName, "persist"))
                {
                    if (persistMode != persistNone)
                        throw MakeStringException(MSGAUD_user, 0, "javaembed: Persist option specified more than once");
                    persistMode = getPersistMode(val, globalScopeKey);
                    switch (persistMode)
                    {
                    case persistChannel:
                    case persistWorkunit:
                    case persistQuery:
                        if (!engine)
                            throw MakeStringException(MSGAUD_user, 0, "javaembed: Persist mode '%s' not supported here", val);
                        break;
                    }
                }
                else
                    throw MakeStringException(0, "javaembed: Unknown option %s", optName.str());
            }
        }
        if (lclassPath.length())
            classpath.set(lclassPath);
        if (flags & EFthreadlocal)
            sharedCtx->registerContext(this);  // Do at end - otherwise an exception thrown during construction will leave this reference dangling
    }
    ~JavaEmbedImportContext()
    {
        if (javaClass)
            JNIenv->DeleteGlobalRef(javaClass);
        if (classLoader)
            JNIenv->DeleteGlobalRef(classLoader);
    }
    virtual void endThread() override
    {
        instance = nullptr;
        if (javaClass)
        {
            JNIenv->DeleteGlobalRef(javaClass);
            javaClass = nullptr;
        }
        if (classLoader)
        {
            JNIenv->DeleteGlobalRef(classLoader);
            classLoader = nullptr;
        }
        javaMethodID = nullptr;
    }

    virtual bool getBooleanResult()
    {
        switch (*returnType)
        {
        case 'Z': return result.z;
        case 'L':
            {
                // Result should be of class 'Boolean'
                if (!result.l)
                    return false;
                jmethodID getVal = JNIenv->GetMethodID(JNIenv->GetObjectClass(result.l), "booleanValue", "()Z");
                if (!getVal)
                    throw MakeStringException(MSGAUD_user, 0, "javaembed: Type mismatch on result");
                bool ret=JNIenv->CallBooleanMethod(result.l, getVal);
                return ret;
            }
        default:
            throw MakeStringException(MSGAUD_user, 0, "javaembed: Type mismatch on result");
        }
    }
    virtual void getDataResult(size32_t &__len, void * &__result)
    {
        if (strcmp(returnType, "[B")!=0)
            throw resultMismatchException("data");
        jbyteArray array = (jbyteArray) result.l;
        __len = (array != NULL ? JNIenv->GetArrayLength(array) : 0);
        __result = (__len > 0 ? rtlMalloc(__len) : NULL);
        if (__result)
            JNIenv->GetByteArrayRegion(array, 0, __len, (jbyte *) __result);
    }
    virtual double getRealResult()
    {
        switch (*returnType)
        {
        case 'D': return result.d;
        case 'F': return result.f;
        case 'L':
            {
                // Result should be of class 'Number'
                if (!result.l)
                    return 0;
                jmethodID getVal = JNIenv->GetMethodID(JNIenv->GetObjectClass(result.l), "doubleValue", "()D");
                if (!getVal)
                    throw resultMismatchException("real");
                double ret = JNIenv->CallDoubleMethod(result.l, getVal);
                return ret;
            }
        default:
            throw resultMismatchException("real");
        }
    }
    virtual __int64 getSignedResult()
    {
        switch (*returnType)
        {
        case 'B': return result.b;
        case 'S': return result.s;
        case 'I': return result.i;
        case 'J': return result.j;
        case 'L':
            {
                // Result should be of class 'Number'
                if (!result.l)
                    return 0;
                jmethodID getVal = JNIenv->GetMethodID(JNIenv->GetObjectClass(result.l), "longValue", "()J");
                if (!getVal)
                    throw resultMismatchException("integer");
                __int64 ret = JNIenv->CallLongMethod(result.l, getVal);
                return ret;
            }
        default:
            throw resultMismatchException("integer");
        }
    }
    virtual unsigned __int64 getUnsignedResult()
    {
        if (*returnType=='V' && strieq(methodName, "<init>"))
            return (unsigned __int64) result.l;
        if (*returnType=='L' && JNIenv->IsSameObject(result.l, instance) && persistMode != persistNone)
            return (unsigned __int64) instance;
        StringBuffer s;
        throw makeStringExceptionV(MSGAUD_user, 0, "javaembed: In method %s: Unsigned results not supported", getReportName(s).str()); // Java doesn't support unsigned
    }
    virtual void getStringResult(size32_t &__len, char * &__result)
    {
        switch (*returnType)
        {
        case 'C': // Single char returned, prototyped as STRING or STRING1 in ECL
            rtlUnicodeToStrX(__len, __result, 1, &result.c);
            break;
        case 'L':
        {
            jstring sresult = (jstring) result.l;
            if (sresult)
            {
                size_t size = JNIenv->GetStringUTFLength(sresult);  // in bytes
                const char *text =  JNIenv->GetStringUTFChars(sresult, NULL);
                size32_t chars = rtlUtf8Length(size, text);
                rtlUtf8ToStrX(__len, __result, chars, text);
                JNIenv->ReleaseStringUTFChars(sresult, text);
            }
            else
            {
                __len = 0;
                __result = NULL;
            }
            break;
        }
        default:
            throw resultMismatchException("string");
        }
    }
    virtual void getUTF8Result(size32_t &__chars, char * &__result)
    {
        switch (*returnType)
        {
        case 'C': // Single jchar returned, prototyped as UTF8 in ECL
            rtlUnicodeToUtf8X(__chars, __result, 1, &result.c);
            break;
        case 'L':
        {
            jstring sresult = (jstring) result.l;
            if (sresult)
            {
                size_t size = JNIenv->GetStringUTFLength(sresult); // Returns length in bytes (not chars)
                const char * text =  JNIenv->GetStringUTFChars(sresult, NULL);
                rtlUtf8ToUtf8X(__chars, __result, rtlUtf8Length(size, text), text);
                JNIenv->ReleaseStringUTFChars(sresult, text);
            }
            else
            {
                __chars = 0;
                __result = NULL;
            }
            break;
        }
        default:
            throw resultMismatchException("utf8");
        }
    }
    virtual void getUnicodeResult(size32_t &__chars, UChar * &__result)
    {
        switch (*returnType)
        {
        case 'C': // Single jchar returned, prototyped as UNICODE or UNICODE1 in ECL
            rtlUnicodeToUnicodeX(__chars, __result, 1, &result.c);
            break;
        case 'L':
        {
            jstring sresult = (jstring) result.l;
            if (sresult)
            {
                size_t size = JNIenv->GetStringUTFLength(sresult);  // in bytes
                const char *text =  JNIenv->GetStringUTFChars(sresult, NULL);
                size32_t chars = rtlUtf8Length(size, text);
                rtlUtf8ToUnicodeX(__chars, __result, chars, text);
                JNIenv->ReleaseStringUTFChars(sresult, text);
            }
            else
            {
                __chars = 0;
                __result = NULL;
            }
            break;
        }
        default:
            throw resultMismatchException("unicode");
        }
    }
    virtual void getSetResult(bool & __isAllResult, size32_t & __resultBytes, void * & __result, int _elemType, size32_t elemSize)
    {
        if (*returnType != '[')
            throw resultMismatchException("array");
        type_t elemType = (type_t) _elemType;
        jarray array = (jarray) result.l;
        int numResults = (array != NULL ? JNIenv->GetArrayLength(array) : 0);
        rtlRowBuilder out;
        byte *outData = NULL;
        size32_t outBytes = 0;
        if (numResults > 0)
        {
            if (elemSize != UNKNOWN_LENGTH)
            {
                out.ensureAvailable(numResults * elemSize); // MORE - check for overflow?
                outData = out.getbytes();
            }
            switch(returnType[1])
            {
            case 'Z':
                checkType(type_boolean, sizeof(jboolean), elemType, elemSize);
                JNIenv->GetBooleanArrayRegion((jbooleanArray) array, 0, numResults, (jboolean *) outData);
                break;
            case 'B':
                checkType(type_int, sizeof(jbyte), elemType, elemSize);
                JNIenv->GetByteArrayRegion((jbyteArray) array, 0, numResults, (jbyte *) outData);
                break;
            case 'C':
                // we COULD map to a set of string1, but is there any point?
            {
                StringBuffer s;
                throw MakeStringException(0, "javaembed: In method %s: Return type mismatch (char[] not supported)", getReportName(s).str());
                break;
            }
            case 'S':
                checkType(type_int, sizeof(jshort), elemType, elemSize);
                JNIenv->GetShortArrayRegion((jshortArray) array, 0, numResults, (jshort *) outData);
                break;
            case 'I':
                checkType(type_int, sizeof(jint), elemType, elemSize);
                JNIenv->GetIntArrayRegion((jintArray) array, 0, numResults, (jint *) outData);
                break;
            case 'J':
                checkType(type_int, sizeof(jlong), elemType, elemSize);
                JNIenv->GetLongArrayRegion((jlongArray) array, 0, numResults, (jlong *) outData);
                break;
            case 'F':
                checkType(type_real, sizeof(jfloat), elemType, elemSize);
                JNIenv->GetFloatArrayRegion((jfloatArray) array, 0, numResults, (jfloat *) outData);
                break;
            case 'D':
                checkType(type_real, sizeof(jdouble), elemType, elemSize);
                JNIenv->GetDoubleArrayRegion((jdoubleArray) array, 0, numResults, (jdouble *) outData);
                break;
            case 'L':
                if (strcmp(returnType, "[Ljava/lang/String;") == 0)
                {
                    for (int i = 0; i < numResults; i++)
                    {
                        jstring elem = (jstring) JNIenv->GetObjectArrayElement((jobjectArray) array, i);
                        size_t lenBytes = JNIenv->GetStringUTFLength(elem);  // in bytes
                        const char *text =  JNIenv->GetStringUTFChars(elem, NULL);

                        switch (elemType)
                        {
                        case type_string:
                            if (elemSize == UNKNOWN_LENGTH)
                            {
                                out.ensureAvailable(outBytes + lenBytes + sizeof(size32_t));
                                outData = out.getbytes() + outBytes;
                                * (size32_t *) outData = lenBytes;
                                rtlStrToStr(lenBytes, outData+sizeof(size32_t), lenBytes, text);
                                outBytes += lenBytes + sizeof(size32_t);
                            }
                            else
                                rtlStrToStr(elemSize, outData, lenBytes, text);
                            break;
                        case type_varstring:
                            if (elemSize == UNKNOWN_LENGTH)
                            {
                                out.ensureAvailable(outBytes + lenBytes + 1);
                                outData = out.getbytes() + outBytes;
                                rtlStrToVStr(0, outData, lenBytes, text);
                                outBytes += lenBytes + 1;
                            }
                            else
                                rtlStrToVStr(elemSize, outData, lenBytes, text);  // Fixed size null terminated strings... weird.
                            break;
                        case type_utf8:
                        case type_unicode:
                        {
                            size32_t numchars = rtlUtf8Length(lenBytes, text);
                            if (elemType == type_utf8)
                            {
                                assertex (elemSize == UNKNOWN_LENGTH);
                                out.ensureAvailable(outBytes + lenBytes + sizeof(size32_t));
                                outData = out.getbytes() + outBytes;
                                * (size32_t *) outData = numchars;
                                rtlStrToStr(lenBytes, outData+sizeof(size32_t), lenBytes, text);
                                outBytes += lenBytes + sizeof(size32_t);
                            }
                            else
                            {
                                if (elemSize == UNKNOWN_LENGTH)
                                {
                                    // You can't assume that number of chars in utf8 matches number in unicode16 ...
                                    size32_t numchars16;
                                    rtlDataAttr unicode16;
                                    rtlUtf8ToUnicodeX(numchars16, unicode16.refustr(), numchars, text);
                                    out.ensureAvailable(outBytes + numchars16*sizeof(UChar) + sizeof(size32_t));
                                    outData = out.getbytes() + outBytes;
                                    * (size32_t *) outData = numchars16;
                                    rtlUnicodeToUnicode(numchars16, (UChar *) (outData+sizeof(size32_t)), numchars16, unicode16.getustr());
                                    outBytes += numchars16*sizeof(UChar) + sizeof(size32_t);
                                }
                                else
                                    rtlUtf8ToUnicode(elemSize / sizeof(UChar), (UChar *) outData, numchars, text);
                            }
                            break;
                        }
                        default:
                            JNIenv->ReleaseStringUTFChars(elem, text);
                            StringBuffer s;
                            throw MakeStringException(0, "javaembed: In method %s: Return type mismatch (ECL string type expected)", getReportName(s).str());
                        }
                        JNIenv->ReleaseStringUTFChars(elem, text);
                        JNIenv->DeleteLocalRef(elem);
                        if (elemSize != UNKNOWN_LENGTH)
                            outData += elemSize;
                    }
                }
                else
                {
                    StringBuffer s;
                    throw MakeStringException(0, "javaembed: In method %s: Return type mismatch (%s[] not supported)", getReportName(s).str(), returnType+2);
                }
                break;
            }
        }
        __isAllResult = false;
        __resultBytes = elemSize == UNKNOWN_LENGTH ? outBytes : elemSize * numResults;
        __result = out.detachdata();
    }
    virtual IRowStream *getDatasetResult(IEngineRowAllocator * _resultAllocator)
    {
        jclass iterClass =JNIenv->GetObjectClass(result.l);
        if (!JNIenv->IsAssignableFrom(iterClass, utilIteratorClass))
        {
            if (JNIenv->IsAssignableFrom(iterClass, langIterableClass))
            {
                result.l = JNIenv->CallObjectMethod(result.l, iterable_iterator);
            }
            else
            {
                StringBuffer s;
                throw MakeStringException(0, "javaembed: In method %s: Java code should return an iterator or iterable object", getReportName(s).str());
            }
        }
        return new JavaRowStream(result.l, _resultAllocator);
    }
    virtual byte * getRowResult(IEngineRowAllocator * _resultAllocator)
    {
        RtlDynamicRowBuilder rowBuilder(_resultAllocator);
        size32_t len = getRowResult(result.l, rowBuilder);
        return (byte *) rowBuilder.finalizeRowClear(len);
    }
    virtual size32_t getTransformResult(ARowBuilder & builder)
    {
        return getRowResult(result.l, builder);
    }
    virtual void bindBooleanParam(const char *name, bool val)
    {
        if (*argsig != 'Z')
            typeError("BOOLEAN");
        argsig++;
        jvalue v;
        v.z = val;
        addArg(v);
    }
    virtual void bindDataParam(const char *name, size32_t len, const void *val)
    {
        if (argsig[0] != '[' || argsig[1] != 'B')
            typeError("DATA");
        argsig += 2;
        jvalue v;
        jbyteArray javaData = JNIenv->NewByteArray(len);
        JNIenv->SetByteArrayRegion(javaData, 0, len, (jbyte *) val);
        v.l = javaData;
        addArg(v);
    }
    virtual void bindFloatParam(const char *name, float val)
    {
        // Could argue that the size should match...
        jvalue v;
        switch(*argsig)
        {
        case 'D':
            v.d = val;
            break;
        case 'F':
            v.f = val;
            break;
        default:
            typeError("REAL");
            break;
        }
        argsig++;
        addArg(v);
    }
    virtual void bindRealParam(const char *name, double val)
    {
        jvalue v;
        switch(*argsig)
        {
        case 'D':
            v.d = val;
            break;
        case 'F':
            v.f = val;
            break;
        default:
            typeError("REAL");
            break;
        }
        argsig++;
        addArg(v);
    }
    virtual void bindSignedSizeParam(const char *name, int size, __int64 val)
    {
        bindSignedParam(name, val);
    }
    virtual void bindSignedParam(const char *name, __int64 val)
    {
        jvalue v;
        switch(*argsig)
        {
        case 'I':
            v.i = val;
            break;
        case 'J':
            v.j = val;
            break;
        case 'S':
            v.s = val;
            break;
        case 'B':
            v.b = val;
            break;
        default:
            typeError("INTEGER");
            break;
        }
        argsig++;
        addArg(v);
    }
    virtual void bindUnsignedSizeParam(const char *name, int size, unsigned __int64 val)
    {
        StringBuffer s;
        throw MakeStringException(MSGAUD_user, 0, "javaembed: In method %s: Unsigned parameters not supported", getReportName(s).str()); // Java doesn't support unsigned
    }
    virtual void bindUnsignedParam(const char *name, unsigned __int64 val)
    {
        if (!strchr(importName, '.') && argcount==0)  // Could require a flag, or a special parameter name...
        {
            if (!val)
            {
                StringBuffer s;
                throw MakeStringException(MSGAUD_user, 0, "javaembed: In method %s: Null value passed for \"this\"", getReportName(s).str());
            }
            instance = (jobject) val;
            persistMode = persistSupplied;
            if (JNIenv->GetObjectRefType(instance) != JNIGlobalRefType)
            {
                StringBuffer s;
                throw MakeStringException(MSGAUD_user, 0, "javaembed: In method %s: Invalid value passed for \"this\"", getReportName(s).str());
            }
            jclass newJavaClass = JNIenv->GetObjectClass(instance);
            if (!JNIenv->IsSameObject(newJavaClass, javaClass))
            {
                if (javaClass)
                {
                    JNIenv->DeleteGlobalRef(javaClass);
                    javaClass = nullptr;
                }
                if (classLoader)
                {
                    JNIenv->DeleteGlobalRef(classLoader);
                    classLoader = nullptr;
                }
                loadFunction(classpath, 0, nullptr);
            }
            reinit();
        }
        else
        {
            // We could match a java class, to allow objects returned from one embed to be passed as parameters to another
            StringBuffer s;
            throw MakeStringException(MSGAUD_user, 0, "javaembed: In method %s: Unsigned parameters not supported", getReportName(s).str()); // Java doesn't support unsigned
        }
    }
    virtual void bindStringParam(const char *name, size32_t len, const char *val)
    {
        jvalue v;
        switch(*argsig)
        {
        case 'C':
            rtlStrToUnicode(1, &v.c, len, val);
            argsig++;
            break;
        case 'L':
            if (strncmp(argsig, "Ljava/lang/String;", 18) == 0)
            {
                argsig += 18;
                unsigned unicodeChars;
                UChar *unicode;
                rtlStrToUnicodeX(unicodeChars, unicode, len, val);
                v.l = JNIenv->NewString(unicode, unicodeChars);
                rtlFree(unicode);
                break;
            }
            // fall into ...
        default:
            typeError("STRING");
            break;
        }
        addArg(v);
    }
    virtual void bindVStringParam(const char *name, const char *val)
    {
        bindStringParam(name, strlen(val), val);
    }
    virtual void bindUTF8Param(const char *name, size32_t numchars, const char *val)
    {
        jvalue v;
        switch(*argsig)
        {
        case 'C':
            rtlUtf8ToUnicode(1, &v.c, numchars, val);
            argsig++;
            break;
        case 'L':
            if (strncmp(argsig, "Ljava/lang/String;", 18) == 0)
            {
                argsig += 18;
                unsigned unicodeChars;
                UChar *unicode;
                rtlUtf8ToUnicodeX(unicodeChars, unicode, numchars, val);
                v.l = JNIenv->NewString(unicode, unicodeChars);
                rtlFree(unicode);
                break;
            }
            // fall into ...
        default:
            typeError("UTF8");
            break;
        }
        addArg(v);
    }
    virtual void bindUnicodeParam(const char *name, size32_t numchars, const UChar *val)
    {
        jvalue v;
        switch(*argsig)
        {
        case 'C':
            rtlUnicodeToUnicode(1, &v.c, numchars, val);
            argsig++;
            break;
        case 'L':
            if (strncmp(argsig, "Ljava/lang/String;", 18) == 0)
            {
                argsig += 18;
                v.l = JNIenv->NewString(val, numchars);
                break;
            }
            // fall into ...
        default:
            typeError("UNICODE");
            break;
        }
        addArg(v);
    }
    virtual void bindSetParam(const char *name, int _elemType, size32_t elemSize, bool isAll, size32_t totalBytes, const void *setData)
    {
        jvalue v;
        if (*argsig != '[')
            typeError("SET");
        argsig++;
        type_t elemType = (type_t) _elemType;
        int numElems = totalBytes / elemSize;
        switch(*argsig)
        {
        case 'Z':
            checkType(type_boolean, sizeof(jboolean), elemType, elemSize);
            v.l = JNIenv->NewBooleanArray(numElems);
            JNIenv->SetBooleanArrayRegion((jbooleanArray) v.l, 0, numElems, (jboolean *) setData);
            break;
        case 'B':
            checkType(type_int, sizeof(jbyte), elemType, elemSize);
            v.l = JNIenv->NewByteArray(numElems);
            JNIenv->SetByteArrayRegion((jbyteArray) v.l, 0, numElems, (jbyte *) setData);
            break;
        case 'C':
            // we COULD map to a set of string1, but is there any point?
            typeError("");
            break;
        case 'S':
            checkType(type_int, sizeof(jshort), elemType, elemSize);
            v.l = JNIenv->NewShortArray(numElems);
            JNIenv->SetShortArrayRegion((jshortArray) v.l, 0, numElems, (jshort *) setData);
            break;
        case 'I':
            checkType(type_int, sizeof(jint), elemType, elemSize);
            v.l = JNIenv->NewIntArray(numElems);
            JNIenv->SetIntArrayRegion((jintArray) v.l, 0, numElems, (jint *) setData);
            break;
        case 'J':
            checkType(type_int, sizeof(jlong), elemType, elemSize);
            v.l = JNIenv->NewLongArray(numElems);
            JNIenv->SetLongArrayRegion((jlongArray) v.l, 0, numElems, (jlong *) setData);
            break;
        case 'F':
            checkType(type_real, sizeof(jfloat), elemType, elemSize);
            v.l = JNIenv->NewFloatArray(numElems);
            JNIenv->SetFloatArrayRegion((jfloatArray) v.l, 0, numElems, (jfloat *) setData);
            break;
        case 'D':
            checkType(type_real, sizeof(jdouble), elemType, elemSize);
            v.l = JNIenv->NewDoubleArray(numElems);
            JNIenv->SetDoubleArrayRegion((jdoubleArray) v.l, 0, numElems, (jdouble *) setData);
            break;
        case 'L':
            if (strncmp(argsig, "Ljava/lang/String;", 18) == 0)
            {
                argsig += 17;  // Yes, 17, because we increment again at the end of the case
                const byte *inData = (const byte *) setData;
                const byte *endData = inData + totalBytes;
                if (elemSize == UNKNOWN_LENGTH)
                {
                    numElems = 0;
                    // Will need 2 passes to work out how many elements there are in the set :(
                    while (inData < endData)
                    {
                        int thisSize;
                        switch (elemType)
                        {
                        case type_varstring:
                            thisSize = strlen((const char *) inData) + 1;
                            break;
                        case type_string:
                            thisSize = * (size32_t *) inData + sizeof(size32_t);
                            break;
                        case type_unicode:
                            thisSize = (* (size32_t *) inData) * sizeof(UChar) + sizeof(size32_t);
                            break;
                        case type_utf8:
                            thisSize = rtlUtf8Size(* (size32_t *) inData, inData + sizeof(size32_t)) + sizeof(size32_t);;
                            break;
                        default:
                            typeError("STRING");
                        }
                        inData += thisSize;
                        numElems++;
                    }
                    inData = (const byte *) setData;
                }
                int idx = 0;
                v.l = JNIenv->NewObjectArray(numElems, langStringClass, NULL);
                while (inData < endData)
                {
                    jstring thisElem;
                    size32_t thisSize = elemSize;
                    switch (elemType)
                    {
                    case type_varstring:
                    {
                        size32_t numChars = strlen((const char *) inData);
                        unsigned unicodeChars;
                        rtlDataAttr unicode;
                        rtlStrToUnicodeX(unicodeChars, unicode.refustr(), numChars, (const char *) inData);
                        thisElem = JNIenv->NewString(unicode.getustr(), unicodeChars);
                        if (elemSize == UNKNOWN_LENGTH)
                            thisSize = numChars + 1;
                        break;
                    }
                    case type_string:
                    {
                        if (elemSize == UNKNOWN_LENGTH)
                        {
                            thisSize = * (size32_t *) inData;
                            inData += sizeof(size32_t);
                        }
                        unsigned unicodeChars;
                        rtlDataAttr unicode;
                        rtlStrToUnicodeX(unicodeChars, unicode.refustr(), thisSize, (const char *) inData);
                        thisElem = JNIenv->NewString(unicode.getustr(), unicodeChars);
                        break;
                    }
                    case type_unicode:
                    {
                        if (elemSize == UNKNOWN_LENGTH)
                        {
                            thisSize = (* (size32_t *) inData) * sizeof(UChar); // NOTE - it's in chars...
                            inData += sizeof(size32_t);
                        }
                        thisElem = JNIenv->NewString((const UChar *) inData, thisSize / sizeof(UChar));
                        break;
                    }
                    case type_utf8:
                    {
                        assertex (elemSize == UNKNOWN_LENGTH);
                        size32_t numChars = * (size32_t *) inData;
                        inData += sizeof(size32_t);
                        unsigned unicodeChars;
                        rtlDataAttr unicode;
                        rtlUtf8ToUnicodeX(unicodeChars, unicode.refustr(), numChars, (const char *) inData);
                        thisElem = JNIenv->NewString(unicode.getustr(), unicodeChars);
                        thisSize = rtlUtf8Size(numChars, inData);
                        break;
                    }
                    default:
                        typeError("STRING");
                    }
                    inData += thisSize;
                    JNIenv->SetObjectArrayElement((jobjectArray) v.l, idx, thisElem);
                    JNIenv->DeleteLocalRef(thisElem);
                    idx++;
                }
            }
            else
                typeError("");
            break;
        default:
            throwUnexpected();
        }
        argsig++;
        addArg(v);
    }
    virtual void bindRowParam(const char *name, IOutputMetaData & metaVal, const byte *val) override
    {
        if (*argsig != 'L')  // should tell us the type of the object we need to create to pass in
            typeError("RECORD");
        // Class name is from the char after the L up to the first ;
        const char *tail = strchr(argsig, ';');
        if (!tail)
            typeError("RECORD");
        StringAttr className(argsig+1, tail - (argsig+1));
        argsig = tail+1;
        const RtlTypeInfo *typeInfo = metaVal.queryTypeInfo();
        assertex(typeInfo);
        RtlFieldStrInfo dummyField("<row>", NULL, typeInfo);
        JavaObjectBuilder javaBuilder((CheckedJNIEnv *)JNIenv, &dummyField, loadClass(className));
        typeInfo->process(val, val, &dummyField, javaBuilder); // Creates a java object from the incoming ECL row
        jvalue v;
        v.l = javaBuilder.getObject();
        addArg(v);
    }
    virtual IInterface *bindParamWriter(IInterface *esdl, const char *esdlservice, const char *esdltype, const char *name)
    {
        if (*argsig != 'L')  // should tell us the type of the object we need to create to pass in
            typeError("OBJECT");
        // Class name is from the char after the L up to the first ;
        const char *tail = strchr(argsig, ';');
        if (!tail)
            typeError("OBJECT");
        StringAttr className(argsig+1, tail - (argsig+1));
        argsig = tail+1;
        Owned<JavaXmlBuilder> writer = new JavaXmlBuilder(JNIenv, dynamic_cast<IEsdlDefinition*>(esdl), esdlservice, esdltype);
        writer->initWriter();
        return (IXmlWriter*)writer.getClear();
    }
    virtual void paramWriterCommit(IInterface *writer)
    {
        JavaXmlBuilder *javaWriter = dynamic_cast<JavaXmlBuilder*>(writer);
        if (!javaWriter)
            throw MakeStringException(0, "javaembed: Invalid object writer for %s", signature.get());
        jvalue v;
        v.l = javaWriter->getObject();
        addArg(v);
    }
    virtual void bindDatasetParam(const char *name, IOutputMetaData & metaVal, IRowStream * val)
    {
        jvalue v;
        char argsigStart = *argsig;
        switch (argsigStart)
        {
        case '[':
        case '<':
            ++argsig;
            break;
        case 'L':
            if (strncmp(argsig, "Ljava/util/Iterator<", 20) == 0)
            {
                argsig += 20;
                break;
            }
            /* no break */
        default:
            typeError("DATASET");
        }
        if (*argsig != 'L')  // should tell us the type of the object we need to create to pass in
            typeError("DATASET");
        // Class name is from the char after the L up to the first ;
        const char *tail = strchr(argsig, ';');
        if (!tail)
            typeError("RECORD");
        StringAttr className(argsig+1, tail - (argsig+1));
        argsig = tail+1;
        if (argsigStart=='L')
        {
            if (argsig[0] != '>' || argsig[1] != ';')
                typeError("DATASET");
            argsig += 2;
        }
        if (argsigStart=='[')
        {
            // Pass in an array of objects
            PointerArrayOf<_jobject> allRows;
            const RtlTypeInfo *typeInfo = metaVal.queryTypeInfo();
            assertex(typeInfo);
            RtlFieldStrInfo dummyField("<row>", NULL, typeInfo);
            jclass Class = loadClass(className);
            JavaObjectBuilder javaBuilder((CheckedJNIEnv *) JNIenv, &dummyField, Class);
            for (;;)
            {
                roxiemem::OwnedConstRoxieRow thisRow = val->ungroupedNextRow();
                if (!thisRow)
                    break;
                const byte *brow = (const byte *) thisRow.get();
                typeInfo->process(brow, brow, &dummyField, javaBuilder); // Creates a java object from the incoming ECL row
                allRows.append(javaBuilder.getObject());
            }
            jobjectArray array = JNIenv->NewObjectArray(allRows.length(), Class, NULL);
            ForEachItemIn(idx, allRows)
            {
                JNIenv->SetObjectArrayElement(array, idx, allRows.item(idx));
            }
            v.l = array;
        }
        else
        {
            // Pass in an iterator
            // Create a java object of type com.HPCCSystems.HpccUtils - this acts as a proxy for the iterator
            JNIenv->ExceptionClear();
            jvalue param;
            const RtlTypeInfo *typeInfo = metaVal.queryTypeInfo();
            ECLDatasetIterator *iterator = new ECLDatasetIterator((CheckedJNIEnv *) JNIenv, typeInfo, loadClass(className), val);
            param.j = (jlong) iterator;
            iterators.append(*iterator);
            jobject proxy = JNIenv->NewObject(hpccIteratorClass, hi_constructor, param, JNIenv->NewStringUTF(helperLibraryName));
            v.l = proxy;
        }
        addArg(v);
    }
    virtual void writeResult(IInterface *esdl, const char *esdlservice, const char *esdltype, IInterface *writer)
    {
        return sharedCtx->writeObjectResult(result.l, dynamic_cast<IEsdlDefinition*>(esdl), esdlservice, esdltype, dynamic_cast<IXmlWriter*>(writer));
    }
    virtual void importFunction(size32_t lenChars, const char *utf) override
    {
        if (!javaClass)
        {
            size32_t bytes = rtlUtf8Size(lenChars, utf);
            importName.set(utf, bytes);
            if (strchr(importName, '.'))
                loadFunction(classpath, 0, nullptr);
        }
        if (javaClass)
            reinit();
    }
    void bindActivityParam()
    {
        // Note: We don't require that the function takes an activityCtx parameter - if they don't care, they can omit the param
        if (strncmp(argsig, "Lcom/HPCCSystems/ActivityContext;", 33) == 0)
        {
            argsig += 33;
            jvalue v;
            v.l = JNIenv->NewObject(hpccIteratorClass, hi_constructor, activityContext, JNIenv->NewStringUTF(helperLibraryName));
            addArg(v);
        }

    }

    IException *translateException(IException *E)
    {
        StringBuffer msg;
        E->errorMessage(msg);
        const char *text = msg;
        if (strncmp(text, "javaembed: ", 11)==0)
            text += 11;
        auto code = E->errorCode();
        auto aud = E->errorAudience();
        E->Release();
        StringBuffer s;
        return makeStringExceptionV(aud, code, "javaembed: In method %s: %s", getReportName(s).str(), text);
    }

    IException *resultMismatchException(const char *expected)
    {
        StringBuffer s;
        return makeStringExceptionV(0, "javaembed: In method %s: Type mismatch on result (%s expected)", getReportName(s).str(), expected);
    }

    virtual void callFunction()
    {
        try
        {
            if (*argsig != ')')
                throw MakeStringException(0, "Too few ECL parameters passed for Java signature %s", signature.get());
            JNIenv->ExceptionClear();
            if (nonStatic)
            {
                if (streq(methodName, "<init>"))
                {
                    if (!instance)
                    {
                        if (persistMode == persistNone)
                            throw MakeStringException(0, "Cannot return object without persist");
                        StringBuffer scopeKey;
                        getScopeKey(scopeKey);
                        PersistedObjectCriticalBlock persistBlock;
                        persistBlock.enter(persistMode==persistThread ? sharedCtx->getLocalObject(JNIenv, scopeKey) : globalState->getGlobalObject(JNIenv, scopeKey));
                        instance = persistBlock.getInstance();
                        if (instance)
                            persistBlock.leave();
                        else
                        {
                            instance = JNIenv->NewGlobalRef(JNIenv->NewObjectA(javaClass, javaMethodID, args), "constructor");
#ifdef TRACE_GLOBALREF
                            StringBuffer myClassName;
                            getClassNameForObject(JNIenv, myClassName, instance);
                            DBGLOG("Constructed object %p of class %s", instance, myClassName.str());
#endif
                            if (persistMode==persistQuery || persistMode==persistWorkunit || persistMode==persistChannel)
                            {
                                assertex(engine);
                                engine->onTermination(JavaGlobalState::unregister, scopeKey.str(), persistMode==persistWorkunit);
                            }
                            persistBlock.leave(instance);
                        }
                    }
                    result.l = instance;
                    return;
                }
                else if (!instance)
                {
                    assertex(persistMode == persistNone); // Any other persist mode should have already created the instance
                    instance = createInstance();          // Local object, will be released at exit() from function
                }
                assertex(javaMethodID);
                switch (*returnType)
                {
                case 'C': result.c = JNIenv->CallCharMethodA(instance, javaMethodID, args); break;
                case 'Z': result.z = JNIenv->CallBooleanMethodA(instance, javaMethodID, args); break;
                case 'J': result.j = JNIenv->CallLongMethodA(instance, javaMethodID, args); break;
                case 'F': result.f = JNIenv->CallFloatMethodA(instance, javaMethodID, args); break;
                case 'D': result.d = JNIenv->CallDoubleMethodA(instance, javaMethodID, args); break;
                case 'I': result.i = JNIenv->CallIntMethodA(instance, javaMethodID, args); break;
                case 'S': result.s = JNIenv->CallShortMethodA(instance, javaMethodID, args); break;
                case 'B': result.s = JNIenv->CallByteMethodA(instance, javaMethodID, args); break;
                case '[':
                case 'L': result.l = JNIenv->CallObjectMethodA(instance, javaMethodID, args); break;
                case 'V': JNIenv->CallVoidMethodA(instance, javaMethodID, args); result.l = nullptr; break;
                default: throwUnexpected();
                }
            }
            else
            {
                switch (*returnType)
                {
                case 'C': result.c = JNIenv->CallStaticCharMethodA(javaClass, javaMethodID, args); break;
                case 'Z': result.z = JNIenv->CallStaticBooleanMethodA(javaClass, javaMethodID, args); break;
                case 'J': result.j = JNIenv->CallStaticLongMethodA(javaClass, javaMethodID, args); break;
                case 'F': result.f = JNIenv->CallStaticFloatMethodA(javaClass, javaMethodID, args); break;
                case 'D': result.d = JNIenv->CallStaticDoubleMethodA(javaClass, javaMethodID, args); break;
                case 'I': result.i = JNIenv->CallStaticIntMethodA(javaClass, javaMethodID, args); break;
                case 'S': result.s = JNIenv->CallStaticShortMethodA(javaClass, javaMethodID, args); break;
                case 'B': result.s = JNIenv->CallStaticByteMethodA(javaClass, javaMethodID, args); break;
                case '[':
                case 'L': result.l = JNIenv->CallStaticObjectMethodA(javaClass, javaMethodID, args); break;
                case 'V': JNIenv->CallStaticVoidMethodA(javaClass, javaMethodID, args); result.l = nullptr; break;
                default: throwUnexpected();
                }
            }
        }
        catch (IException *E)
        {
            throw translateException(E);
        }
    }

    virtual void compileEmbeddedScript(size32_t lenChars, const char *_script)
    {
        throwUnexpected();
    }
    virtual void loadCompiledScript(size32_t bytecodeLen, const void *bytecode) override
    {
        if (!javaClass)
        {
            MemoryBuffer b;
            b.setBuffer(bytecodeLen, (void *) bytecode, false);
            b.setEndian(__BIG_ENDIAN);
            uint32_t siglen; b.read(siglen);
            const char *sig = (const char *) b.readDirect(siglen);
            size32_t bytes = rtlUtf8Size(siglen, sig);  // MORE - check that this size is serialized in chars not bytes!
            importName.set(sig, bytes);
            loadFunction(classpath, bytecodeLen, (const byte *) bytecode);
        }
        reinit();
    }
    virtual void enter() override
    {
        reenter(nullptr);
    }
    virtual void reenter(ICodeContext *codeCtx) override
    {
        // If we rejig codegen to only call loadCompiledScript etc at construction time, then this will need to do the reinit()
        // until we do, it's too early

        if (codeCtx)
            engine = codeCtx->queryEngineContext();
        else if (flags & EFthreadlocal && persistMode > persistThread)
        {
            StringBuffer s;
            throw MakeStringException(0, "javaembed: In method %s: Workunit must be recompiled to support this persist mode", getReportName(s).str());
        }

        // Create a new frame for local references and increase the capacity
        // of those references to 64 (default is 16)

        JNIenv->PushLocalFrame(64);
    }
    virtual void exit() override
    {
        if (persistMode==persistNone)
            instance = 0;  // otherwise we leave it for next call as it saves a lot of time looking it up
        iterators.kill();
#ifdef FORCE_GC
        forceGC(JNIenv);
#endif
        JNIenv->PopLocalFrame(nullptr);
    }

protected:
    __declspec(noreturn) void typeError(const char *ECLtype) __attribute__((noreturn))
    {
        const char *javaType;
        int javaLen = 0;
        switch (*argsig)
        {
        case 'Z': javaType = "boolean"; break;
        case 'B': javaType = "byte"; break;
        case 'C': javaType = "char"; break;
        case 'S': javaType = "short"; break;
        case 'I': javaType = "int"; break;
        case 'J': javaType = "long"; break;
        case 'F': javaType = "float"; break;
        case 'D': javaType = "double"; break;
        case '[': javaType = "array"; break;
        case 'L':
            {
                javaType = argsig+1;
                const char *semi = strchr(argsig, ';');
                if (semi)
                    javaLen = semi - javaType;
                break;
            }
        case ')':
        {
            StringBuffer s;
            throw MakeStringException(0, "javaembed: In method %s: Too many ECL parameters passed for Java signature", getReportName(s).str());
        }
        default:
            StringBuffer s;
            throw MakeStringException(0, "javaembed: In method %s: Unrecognized character %c in Java signature", getReportName(s).str(), *argsig);
        }
        if (!javaLen)
            javaLen = strlen(javaType);
        StringBuffer s;
        throw MakeStringException(0, "javaembed: In Method %s: ECL type %s cannot be passed to Java type %.*s", getReportName(s).str(), ECLtype, javaLen, javaType);
    }
    void addArg(jvalue &arg)
    {
        assertex(argcount < MAX_JNI_ARGS);
        args[argcount] = arg;
        argcount++;
    }

    size32_t getRowResult(jobject result, ARowBuilder &builder)
    {
        const RtlTypeInfo *typeInfo = builder.queryAllocator()->queryOutputMeta()->queryTypeInfo();
        assertex(typeInfo);
        RtlFieldStrInfo dummyField("<row>", NULL, typeInfo);
        JavaRowBuilder javaRowBuilder((CheckedJNIEnv *) JNIenv, &dummyField, result);
        return typeInfo->build(builder, 0, &dummyField, javaRowBuilder);
    }

    jclass loadClass(const char *className)
    {
        StringBuffer uclassname(className);
        uclassname.replace('/', '.');
        className=uclassname.str();
        JNIenv->ExceptionClear();
        jmethodID loadClassMethod = JNIenv->GetMethodID(JNIenv->GetObjectClass(classLoader), "loadClass","(Ljava/lang/String;)Ljava/lang/Class;");
        jstring classNameString = JNIenv->NewStringUTF(className);
        CCycleTimer timer;
        jclass Class = (jclass) JNIenv->CallObjectMethod(classLoader, loadClassMethod, classNameString);
        if (doTrace(traceJava, TraceFlags::Max))
            DBGLOG("javaembed: loadClass(%s) took %u ms", className, timer.elapsedMs());
        return Class;
    }

    StringBuffer &getReportName(StringBuffer &s)
    {
        if (classname.length())
        {
            const char *report = strrchr(classname.str(), '.');
            if (report)
                report++;
            else
                report = classname.str();
            s.append(classname).append('.');
        }
        return s.append(methodName);
    }

    jobject createInstance()
    {
        jmethodID constructor;
        try
        {
            constructor = JNIenv->GetMethodID(javaClass, "<init>", "()V");
        }
        catch (IException *E)
        {
            Owned<IException> e = E;
            throw MakeStringException(0, "parameterless constructor required");
        }
        return JNIenv->NewObject(javaClass, constructor);
    }

    void loadFunction(const char *classpath, size32_t bytecodeLen, const byte *bytecode)
    {
        try
        {
            StringAttr checkedClassName;
            // Name should be in the form class.method:signature
            const char *funcname = strrchr(importName, '.');
            if (funcname)
            {
                classname.clear().append(funcname-importName, importName);
                classname.replace('/', '.');
                funcname++;  // skip the '.'
            }
            else
                funcname = importName;
            const char *coloncolon = strstr(funcname, "::");
            if (coloncolon)
            {
                // ClassName::FunctionName syntax - used to check that object passed in is of proper class
                checkedClassName.set(funcname, coloncolon-funcname);
                funcname = coloncolon+2;
            }
            const char *sig = strchr(funcname, ':');
            if (sig)
            {
                methodName.set(funcname, sig-funcname);
                sig++; // skip the ':'
                if (*sig == '@') // indicates a non-static method
                {
                    sig++;
                    nonStatic = true;
                }
                else
                    nonStatic = false;
                signature.set(sig);
            }
            else
                methodName.set(funcname);
            bool isConstructor = streq(methodName, "<init>");
            {
                PersistedObjectCriticalBlock persistBlock;
                StringBuffer scopeKey;
                if (nonStatic && !instance && persistMode >= persistThread && !isConstructor)
                {
                    // If a persist scope is specified, we may want to use a pre-existing object. If we do we share its classloader, class, etc.
                    assertex(classname.length());  // MORE - what does this imply?
                    getScopeKey(scopeKey);
                    persistBlock.enter(persistMode==persistThread ? sharedCtx->getLocalObject(JNIenv, scopeKey) : globalState->getGlobalObject(JNIenv, scopeKey));
                    instance = persistBlock.getInstance();
                    if (instance)
                        persistBlock.leave();
                }
                if (instance)
                {
                    javaClass = (jclass) JNIenv->NewGlobalRef(JNIenv->GetObjectClass(instance), "javaClass");
                    classLoader = JNIenv->NewGlobalRef(getClassLoader(JNIenv, javaClass), "classLoader");
                    sharedCtx->setThreadClassLoader(classLoader);
                }
                if (!javaClass)
                {
                    if (!classname)
                        throw MakeStringException(MSGAUD_user, 0, "Invalid import name - Expected classname.methodname:signature");
                    classLoader = JNIenv->NewGlobalRef(sharedCtx->getThreadClassLoader(classpath, classname, bytecodeLen, bytecode), "classLoader");
                    sharedCtx->setThreadClassLoader(classLoader);

                    jmethodID loadClassMethod = JNIenv->GetMethodID(JNIenv->GetObjectClass(classLoader), "loadClass","(Ljava/lang/String;)Ljava/lang/Class;");
                    try
                    {
                        CCycleTimer timer;
                        javaClass = (jclass) JNIenv->CallObjectMethod(classLoader, loadClassMethod, JNIenv->NewStringUTF(classname));
                        if (doTrace(traceJava))
                            DBGLOG("javaembed: loading class %s took %u ms", classname.str(), timer.elapsedMs());
                    }
                    catch (IException *E)
                    {
                        Owned<IException> e = E;
                        throw makeWrappedExceptionV(E, E->errorCode(), "Failed to resolve class name %s", classname.str());
                    }
                    javaClass = (jclass) JNIenv->NewGlobalRef(javaClass, "javaClass");
                }
                if (nonStatic && !instance && !isConstructor  && persistMode != persistNone)
                {
                    instance = createInstance();
#ifdef TRACE_GLOBALREF
                    StringBuffer myClassName;
                    getClassNameForObject(JNIenv, myClassName, instance);
                    DBGLOG("Created object %p of class %s", instance, myClassName.str());
#endif
                    if (persistBlock.locked()) // I think this should always be true?
                    {
                        instance = JNIenv->NewGlobalRef(instance, "createInstance");
                        if (persistMode==persistQuery || persistMode==persistWorkunit || persistMode==persistChannel)
                        {
                            assertex(engine);
                            engine->onTermination(JavaGlobalState::unregister, scopeKey.str(), persistMode==persistWorkunit);
                        }
                        persistBlock.leave(instance);
                    }
                }
            }
            if (!signature)
            {
                getSignature(signature, JNIenv, javaClass, funcname);
                if (signature.str()[0]=='@')
                {
                    nonStatic = true;
                    signature.set(signature.str()+1);
                }
                else
                    nonStatic = false;
            }
            StringBuffer javaSignature;
            patchSignature(javaSignature, signature);

            if (nonStatic)
                javaMethodID = JNIenv->GetMethodID(javaClass, methodName, javaSignature);
            else
                javaMethodID = JNIenv->GetStaticMethodID(javaClass, methodName, javaSignature);
            if (checkedClassName)
            {
                StringBuffer myClassName;
                getClassNameForObject(JNIenv, myClassName, instance);
#ifdef CHECK_JNI
                DBGLOG("Checking class name %s for %p matches %s for function %s", myClassName.str(), instance, checkedClassName.str(), methodName.str());
#endif
                const char *shortClassName = strrchr(myClassName, '.');
                if (shortClassName)
                    shortClassName++;
                else
                    shortClassName = myClassName;
                if (!streq(checkedClassName, shortClassName))
                    throw MakeStringException(0, "Object class %s does not match expected class name %s", shortClassName, checkedClassName.str());
            }
            returnType = strrchr(signature, ')');
            assertex(returnType);  // Otherwise how did Java accept it??
            returnType++;
        }
        catch(IException *E)
        {
            throw translateException(E);
        }
    }

    static StringBuffer &patchSignature(StringBuffer &ret, const char *signature)
    {
        // We need to patch up the provided signature - any instances of <classname; need to be replaced by Ljava.utils.iterator
        const char *finger = signature;
        while (finger && *finger)
        {
            if (*finger == '<')
            {
                // If there is a corresponding >, assume it's the 'extended' form and just strip out the bit from < to >
                const char *close = strchr(finger, '>');
                if (close)
                    finger = close;
                else
                {
                    ret.append("Ljava/util/Iterator;");
                    finger = strchr(finger, ';');
                    if (!finger)
                        throw MakeStringException(MSGAUD_user, 0, "javaembed: Invalid java function signature %s", signature);
                }
            }
            else
                ret.append(*finger);
            finger++;
        }
        return ret;
    }

    StringBuffer &getScopeKey(StringBuffer &ret)
    {
        if (globalScopeKey)
            ret.append(globalScopeKey).append('.');
        ret.append(classname).append('.');
        switch (persistMode)
        {
        case persistThread:
            ret.append(__uint64(GetCurrentThreadId()));
            break;
        case persistGlobal:
            ret.append("global");
            break;
            // Fall into
        case persistWorkunit:
            engine->getQueryId(ret, true);
            break;
        case persistChannel:
            ret.append(nodeNum).append('.');
        case persistQuery:
            engine->getQueryId(ret, false);
            break;
        }
        return ret;
    }

    JavaThreadContext *sharedCtx = nullptr;
    CheckedJNIEnv *JNIenv = nullptr;
    jvalue result = {0};
    StringAttr classpath;
    StringBuffer classname;
    IArrayOf<ECLDatasetIterator> iterators;   // to make sure they get freed
    bool nonStatic = false;
    jobject instance = nullptr; // class instance of object to call methods on
    const IThorActivityContext *activityContext = nullptr;

    unsigned flags = 0;
    unsigned nodeNum = 0;
    StringAttr globalScopeKey;
    PersistMode persistMode = persistNone;  // Defines the lifetime of the java object for which this is called.

    // The following members are set up the first time a method is called only
    IEngineContext *engine = nullptr;
    jclass javaClass = nullptr;
    jobject classLoader = nullptr;
    jmethodID javaMethodID = nullptr;
    StringAttr methodName;
    StringAttr importName;
    StringAttr signature;
    const char *returnType = nullptr;  // A pointer within signature

    // These point to the current arg/signature byte as we are binding
    int argcount = 0;
    jvalue args[MAX_JNI_ARGS];
    const char *argsig = nullptr;  // A pointer within signature

    void reinit()
    {
        argcount = 0;
        argsig = signature;
        assertex(*argsig == '(');
        argsig++;
        if (activityContext)
            bindActivityParam();
    }
};

static __thread JavaThreadContext* threadContext;  // We reuse per thread, for speed

static bool releaseContext(bool isPooled)
{
    if (threadContext)
    {
        threadContext->endThread();
        if (!isPooled)
        {
            delete threadContext;
            threadContext = NULL;
        }
        else
            return true;
    }
    return false;
}

static JavaThreadContext *queryContext()
{
    if (!threadContext)
    {
        threadContext = new JavaThreadContext;
        addThreadTermFunc(releaseContext);
    }
    return threadContext;
}

static CheckedJNIEnv *queryJNIEnv()
{
    return queryContext()->JNIenv;
}

class JavaEmbedServiceContext : public CInterfaceOf<IEmbedServiceContext>
{
public:
    JavaEmbedServiceContext(JavaThreadContext *_sharedCtx, const char *service, const char *_options)
    : sharedCtx(_sharedCtx), Class(0), options(_options), className(service), object(0)
    {
        StringArray opts;
        opts.appendList(options, ",");
        ForEachItemIn(idx, opts)
        {
            const char *opt = opts.item(idx);
            const char *val = strchr(opt, '=');
            if (val)
            {
                StringBuffer optName(val-opt, opt);
                val++;
                if (strieq(optName, "classpath"))
                    classpath.set(val);
                else
                    throw MakeStringException(0, "javaembed: Unknown option %s", optName.str());
            }
        }
    }
    ~JavaEmbedServiceContext()
    {
        if (object)
            sharedCtx->JNIenv->DeleteGlobalRef(object);
        if (Class)
            sharedCtx->JNIenv->DeleteGlobalRef(Class);
    }
    void init()
    {
        jobject classLoader = sharedCtx->getThreadClassLoader();
        jmethodID loadClassMethod = sharedCtx->JNIenv->GetMethodID(sharedCtx->JNIenv->GetObjectClass(classLoader), "loadClass","(Ljava/lang/String;)Ljava/lang/Class;");
        jstring methodString = sharedCtx->JNIenv->NewStringUTF(className);

        CCycleTimer timer;
        Class = (jclass) sharedCtx->JNIenv->NewGlobalRef(sharedCtx->JNIenv->CallObjectMethod(classLoader, loadClassMethod, methodString), "Class");
        if (doTrace(traceJava))
        {
            DBGLOG("javaembed: loading class %s took %u ms", className.str(), timer.elapsedMs());
            timer.reset();
        }
        jmethodID constructor = sharedCtx->JNIenv->GetMethodID(Class, "<init>", "()V");
        if (doTrace(traceJava))
            DBGLOG("javaembed: constructor for %s took %u ms", className.str(), timer.elapsedMs());
        object = sharedCtx->JNIenv->NewGlobalRef(sharedCtx->JNIenv->NewObject(Class, constructor), "constructed");
    }
    virtual IEmbedFunctionContext *createFunctionContext(const char *function)
    {
        if (!object)
            return NULL;
        Owned<JavaEmbedImportContext> fctx = new JavaEmbedImportContext(nullptr, queryContext(), object, 0, options, nullptr);
        fctx->importFunction(rtlUtf8Length(strlen(function), function), function);
        return fctx.getClear();
    }

protected:
    JavaThreadContext *sharedCtx;
    StringBuffer className;
    jclass Class;
    jobject object;
    StringAttr classpath;
    StringAttr options;
};

class JavaEmbedContext : public CInterfaceOf<IEmbedContext>
{
public:
    virtual IEmbedFunctionContext *createFunctionContext(unsigned flags, const char *options) override
    {
        return createFunctionContextEx(nullptr, nullptr, flags, options);
    }
    virtual IEmbedFunctionContext *createFunctionContextEx(ICodeContext * ctx, const IThorActivityContext *activityCtx, unsigned flags, const char *options) override
    {
        return new JavaEmbedImportContext(ctx, queryContext(), nullptr, flags, options, activityCtx);
    }
    virtual IEmbedServiceContext *createServiceContext(const char *service, unsigned flags, const char *options) override
    {
        Owned<JavaEmbedServiceContext> serviceContext = new JavaEmbedServiceContext(queryContext(), service, options);
        serviceContext->init();
        return serviceContext.getClear();
    }
};

static JavaEmbedContext embedContext;

extern DECL_EXPORT IEmbedContext* queryEmbedContext()
{
    return &embedContext;
}

extern DECL_EXPORT IEmbedContext* getEmbedContext()
{
    return new JavaEmbedContext;
}

static bool isValidIdentifier(const char *source)
{
    return isalnum(*source) || *source=='_' || *source=='$' || ::readUtf8Size(source)>1;   // This is not strictly accurate but probably good enough
}

static bool isFullClassFile(StringBuffer &className, bool &seenPublic, size32_t len, const char *source)
{
    // A heuristic to determine whether the supplied embedded source is a full class file or just a single method
    // Basically, if we see keyword "class" before we see { then we assume it's a full file
    // Also track whether the public keyword has been supplied
    bool inLineComment = false;
    bool inBlockComment = false;
    seenPublic = false;
    while (len)
    {
        if (inLineComment)
        {
            if (*source=='\n')
                inLineComment = false;
        }
        else if (inBlockComment)
        {
            if (*source=='*' && len > 1 && source[1]=='/')
            {
                inBlockComment = false;
                len--;
                source++;
            }
        }
        else switch(*source)
        {
        case '/':
            if (len > 1)
            {
                if (source[1]=='*')
                {
                    inBlockComment = true;
                    len--;
                    source++;
                }
                else if (source[1]=='/')
                    inLineComment = true;
            }
            break;
        case '{':
            return false;
        default:
            if (isValidIdentifier(source))
            {
                const char *start = source;
                while (len && isValidIdentifier(source))
                {
                    source+=::readUtf8Size(source);
                    len--;
                }
                if (source-start == 5 && memcmp(start, "class", source-start)==0)
                {
                    while (len && isspace(*source)) // MORE - a comment between the keyword and the classname will fail - tough.
                    {
                        source += ::readUtf8Size(source);
                        len--;
                    }
                    start = source;
                    while (len && isValidIdentifier(source))
                    {
                        source += ::readUtf8Size(source);
                        len--;
                    }
                    className.append(source-start, start);
                    return true;

                }
                else if (source-start == 6 && memcmp(start, "public", source-start)==0)
                    seenPublic = true;
            }
            if (!len)
                return false;
            break;
        }
        source += ::readUtf8Size(source);
        len--;
    }
    // If we get here then it doesn't have a { at all - we COULD say it needs the prototype too but for now, who knows...
    return false;
}

static bool suppressJavaError(const char *err)
{
    if (!err || !*err)
        return true;
    if (streq(err, "1 error"))
        return true;
    char *rest;
    if (strtoul(err, &rest, 10) && streq(rest, " errors"))
        return true;
    return false;
}

static StringBuffer & cleanupJavaError(StringBuffer &ret, StringBuffer &prefix, const char *err, unsigned lineNumberOffset)
{
    // Remove filename (as it's generated) and fix up line number. Errors that do not have line number use previous error's line number.
    const char *colon = strchr(err, ':');
    // Java errors are a bit of a pain - if you suppress the ones without line numbers you get too little information, if you don't you get too much
    if (colon && isdigit(colon[1]))
    {
        char *end;
        unsigned lineno = strtoul(colon+1, &end, 10) - lineNumberOffset;
        prefix.clear().appendf("(%u,1)", lineno);
        ret.append(prefix).append(end);
    }
    else if (!suppressJavaError(err))
        ret.append(prefix).appendf(": error: %s", err);
    return ret;
}

static void cleanupJavaErrors(StringBuffer &ret, const char *errors, unsigned lineNumberOffset)
{
    StringArray errlines;
    errlines.appendList(errors, "\n", false);
    StringBuffer prefix;
    ForEachItemIn(idx, errlines)
    {
        StringBuffer cleaned;
        cleanupJavaError(cleaned, prefix, errlines.item(idx), lineNumberOffset);
        if (cleaned.length())
            ret.append(cleaned).append('\n');
    }
}

static thread_local unsigned prevHash = 0;
static thread_local MemoryBuffer prevCompile;

void doPrecompile(size32_t & __lenResult, void * & __result, const char *funcName, size32_t charsBody, const char * body, const char *argNames, const char *compilerOptions, const char *persistOptions, StringBuffer &errors, bool checking)
{
    unsigned sizeBody = rtlUtf8Size(charsBody, body);  // size in bytes
    unsigned hash = rtlHash32Data(sizeBody,body,0xcafebabe);
    if (hash==prevHash)  // Reusing result from the syntax check that normally immediately precedes a precompile
    {
        __lenResult = prevCompile.length();
        __result = prevCompile.detachOwn();
        prevHash = 0;
        return;
    }
    StringAttr globalScope;
    PersistMode persistMode = getPersistMode(persistOptions, globalScope);
    StringBuffer tmpDirName;
    getTempFilePath(tmpDirName, "javaembed", nullptr);
    tmpDirName.append(PATHSEPCHAR).append("tmp.XXXXXX");
    if (!mkdtemp((char *) tmpDirName.str()))
        throw makeStringExceptionV(0, "Failed to create temporary directory %s (error %d)", tmpDirName.str(), errno);
    Owned<IFile> tempDir = createIFile(tmpDirName);
    StringBuffer classname;
    bool seenPublic = false;
    bool isFullClass = isFullClassFile(classname, seenPublic, charsBody, body);  // note - we pass in length in characters, not bytes
    if (!isFullClass)
        classname.set("embed");

    VStringBuffer javafile("%s" PATHSEPSTR "%s.java", tmpDirName.str(), classname.str());
    FILE *source = fopen(javafile.str(), "wt");
    fprintf(source, "package com.HPCCSystems.embed.x%x;\n", hash);
    unsigned lineNumberOffset = 1;  // for the /n above
    if (isFullClass)
        fprintf(source, "%.*s", sizeBody, body);
    else
    {
        if (seenPublic)
            fprintf(source, "public class embed\n{\n  %.*s\n}", sizeBody, body);
        else
            fprintf(source, "public class embed\n{\n  public static %.*s\n}", sizeBody, body);
        lineNumberOffset += 2;  // for the /n's above
    }
    fclose(source);

    MemoryBuffer result;
    Owned<IPipeProcess> pipe = createPipeProcess();
    StringBuffer options(compilerOptions);
    if (isEmptyString(compilerOptions))
        options.append("-g:none");
    options.append(" -cp ");
    const char* origPath = getenv("CLASSPATH");
    StringBuffer newPath;
    if (origPath && *origPath)
    {
        options.append(origPath).append(ENVSEPCHAR);
    }
    appendClassPath(options);
    options.append(".");
    VStringBuffer javac("javac %s %s", options.str(), javafile.str());
    if (!pipe->run("javac", javac, tmpDirName, false, false, true, 0, false))
    {
        throw makeStringException(0, "Failed to run javac");
    }
    else
    {
        StringBuffer javaErrors;
        Owned<ISimpleReadStream> pipeReader = pipe->getErrorStream();
        readSimpleStream(javaErrors, *pipeReader);
        pipe->closeError();
        unsigned retcode = pipe->wait();
        cleanupJavaErrors(errors, javaErrors, lineNumberOffset);
        if (retcode)
            throw makeStringException(0, "Failed to precompile java code");
        VStringBuffer mainfile("%s" PATHSEPSTR "%s.class", tmpDirName.str(), classname.str());
        JavaClassReader reader(mainfile);
        DBGLOG("Analysing generated class %s", reader.queryClassName());
        // Not sure how useful this warning is.
        //if (persistMode > persistThread && (reader.getFlags(funcName) & JavaClassReader::ACC_SYNCHRONIZED)==0)
        //    errors.appendf("Warning: persist mode set but function is not synchronized\n");
        reader.getEmbedData(result, funcName, true);
        removeFileTraceIfFail(mainfile);
        // Now read nested classes
        Owned<IDirectoryIterator> classFiles = tempDir->directoryFiles("*$*.class",false,false);
        ForEach(*classFiles)
        {
            const char *thisFile = classFiles->query().queryFilename();
            JavaClassReader reader(thisFile);
            reader.getEmbedData(result, nullptr, false);
            removeFileTraceIfFail(thisFile);
        }
        // We could give a warning if persist is set to anything over "thread" and the function we are calling is not synchronized.
    }
    removeFileTraceIfFail(javafile);
    tempDir->remove();
    __lenResult = result.length();
    __result = result.detachOwn();
}

extern DECL_EXPORT void precompile(size32_t & __lenResult, void * & __result, const char *funcName, size32_t charsBody, const char * body, const char *argNames, const char *compilerOptions, const char *persistOptions)
{
    StringBuffer errors;
    doPrecompile(__lenResult, __result, funcName, charsBody, body, argNames, compilerOptions, persistOptions, errors, false);
}

extern DECL_EXPORT void syntaxCheck(size32_t & __lenResult, char * & __result, const char *funcname, size32_t charsBody, const char * body, const char *argNames, const char *compilerOptions, const char *persistOptions)
{
    StringBuffer result;
    try
    {
        size32_t ds;
        rtlDataAttr d;
        StringBuffer errors;
        doPrecompile(ds, d.refdata(), funcname, charsBody, body, argNames, compilerOptions, persistOptions, result, true);
        // Reuse result in the precompile that normally immediately follows
        unsigned sizeBody = rtlUtf8Size(charsBody, body);  // size in bytes
        prevHash = rtlHash32Data(sizeBody,body,0xcafebabe);
        prevCompile.setBuffer(ds, d.detachdata(), true);
    }
    catch (IException *E)
    {
        StringBuffer msg;
        result.append(E->errorMessage(msg));
        E->Release();
    }
    __lenResult = result.length();
    __result = result.detach();
}

extern DECL_EXPORT void checkImport(size32_t & __lenResult, char * & __result, const char *funcname, size32_t charsImport, const char * import, const char *argNames, const char *compilerOptions, const char *persistOptions)
{
    StringBuffer result;
    try
    {
        StringAttr globalScope;
        PersistMode persistMode = getPersistMode(persistOptions, globalScope);
        if (persistMode > persistThread && !globalScope)
        {
            StringBuffer b(rtlUtf8Size(charsImport, import), import);
            const char *dotpos = strrchr(b, '.');
            if (!dotpos)
                throw MakeStringException(0, "javaembed: cannot determine key for persist in function %s", b.str());
        }
    }
    catch (IException *E)
    {
        StringBuffer msg;
        result.appendf("%s\n", E->errorMessage(msg).str());
        E->Release();
    }
    __lenResult = result.length();
    __result = result.detach();
}

} // namespace

// Callbacks from java

extern "C" {
JNIEXPORT jboolean JNICALL Java_com_HPCCSystems_HpccUtils__1hasNext (JNIEnv *, jclass, jlong);
JNIEXPORT jobject JNICALL Java_com_HPCCSystems_HpccUtils__1next (JNIEnv *, jclass, jlong);
JNIEXPORT jclass JNICALL Java_com_HPCCSystems_HpccClassLoader_defineClassForEmbed(JNIEnv *env, jobject loader, jint bytecodeLen, jlong bytecode, jstring name);
JNIEXPORT void JNICALL Java_com_HPCCSystems_HpccUtils_log(JNIEnv *JNIenv, jclass, jstring msg);

JNIEXPORT jboolean JNICALL Java_com_HPCCSystems_HpccUtils__1isLocal (JNIEnv *, jclass, jlong);
JNIEXPORT jint JNICALL Java_com_HPCCSystems_HpccUtils__1numSlaves (JNIEnv *, jclass, jlong);
JNIEXPORT jint JNICALL Java_com_HPCCSystems_HpccUtils__1numStrands (JNIEnv *, jclass, jlong);
JNIEXPORT jint JNICALL Java_com_HPCCSystems_HpccUtils__1querySlave (JNIEnv *, jclass, jlong);
JNIEXPORT jint JNICALL Java_com_HPCCSystems_HpccUtils__1queryStrand (JNIEnv *, jclass, jlong);
}

JNIEXPORT jboolean JNICALL Java_com_HPCCSystems_HpccUtils__1hasNext (JNIEnv *JNIenv, jclass, jlong proxy)
{
    try
    {
        javaembed::ECLDatasetIterator *e = (javaembed::ECLDatasetIterator *) proxy;
        return e->hasNext();
    }
    catch (IException *E)
    {
        StringBuffer msg;
        E->errorMessage(msg);
        E->Release();
        JNIenv->ThrowNew(javaembed::langIllegalArgumentExceptionClass, msg.str());
        return false;
    }
}

JNIEXPORT jobject JNICALL Java_com_HPCCSystems_HpccUtils__1next (JNIEnv *JNIenv, jclass, jlong proxy)
{
    try
    {
        javaembed::ECLDatasetIterator *e = (javaembed::ECLDatasetIterator *) proxy;
        return e->next();
    }
    catch (IException *E)
    {
        StringBuffer msg;
        E->errorMessage(msg);
        E->Release();
        JNIenv->ThrowNew(javaembed::langIllegalArgumentExceptionClass, msg.str());
        return NULL;
    }
}

JNIEXPORT jclass JNICALL Java_com_HPCCSystems_HpccClassLoader_defineClassForEmbed(JNIEnv *env, jobject loader, jint datalen, jlong data, jstring name)
{
    const char *nameChars = env->GetStringUTFChars(name, nullptr);
    size32_t namelen = strlen(nameChars);
    MemoryBuffer b;
    b.setBuffer(datalen, (void *) data, false);
    b.setEndian(__BIG_ENDIAN);
    jclass ret = nullptr;
    while (b.remaining())
    {
        uint32_t siglen; b.read(siglen);
        const char *sig = (const char *) b.readDirect(siglen);
        uint32_t bytecodeLen; b.read(bytecodeLen);
        const jbyte * bytecode = (const jbyte *) b.readDirect(bytecodeLen);
        if (siglen >= namelen && memcmp(sig, nameChars, namelen)==0 && (namelen == siglen || sig[namelen] == '.'))
        {
#ifdef TRACE_CLASSFILE
            DBGLOG("javaembed: loading class %s (%.*s)", nameChars, siglen, sig);
#endif
            ret = env->DefineClass(nameChars, loader, bytecode, bytecodeLen);
            // NOTE - if there is an exception it will get thrown next time we get into java code
            break;
        }
    }
    if (!ret)
        DBGLOG("javaembed: Failed to load class %s", nameChars);
    env->ReleaseStringUTFChars(name, nameChars);
    return ret;

}

JNIEXPORT void JNICALL Java_com_HPCCSystems_HpccUtils_log(JNIEnv *JNIenv, jclass, jstring msg)
{
    if (msg)
    {
        const char *text = JNIenv->GetStringUTFChars(msg, 0);
        DBGLOG("javaembed: user: %s", text);
        JNIenv->ReleaseStringUTFChars(msg, text);
    }
}

JNIEXPORT jboolean JNICALL Java_com_HPCCSystems_HpccUtils__1isLocal(JNIEnv *JNIenv, jclass, jlong proxy)
{
    const IThorActivityContext *a = (IThorActivityContext *) proxy;
    return a->isLocal();
}

JNIEXPORT jint JNICALL Java_com_HPCCSystems_HpccUtils__1numSlaves(JNIEnv *JNIenv, jclass, jlong proxy)
{
    const IThorActivityContext *a = (IThorActivityContext *) proxy;
    return a->numSlaves();
}
JNIEXPORT jint JNICALL Java_com_HPCCSystems_HpccUtils__1numStrands(JNIEnv *JNIenv, jclass, jlong proxy)
{
    const IThorActivityContext *a = (IThorActivityContext *) proxy;
    return a->numStrands();
}
JNIEXPORT jint JNICALL Java_com_HPCCSystems_HpccUtils__1querySlave(JNIEnv *JNIenv, jclass, jlong proxy)
{
    const IThorActivityContext *a = (IThorActivityContext *) proxy;
    return a->querySlave();
}
JNIEXPORT jint JNICALL Java_com_HPCCSystems_HpccUtils__1queryStrand(JNIEnv *JNIenv, jclass, jlong proxy)
{
    const IThorActivityContext *a = (IThorActivityContext *) proxy;
    return a->queryStrand();
}

// Used for dynamically loading in ESDL

extern "C" DECL_EXPORT IEmbedContext *getEmbedContextDynamic()
{
    return javaembed::getEmbedContext();
}<|MERGE_RESOLUTION|>--- conflicted
+++ resolved
@@ -3264,11 +3264,8 @@
             engine->getManifestFiles("jar", manifestJars);
             ForEachItemIn(idx, manifestJars)
             {
-<<<<<<< HEAD
                 if (doTrace(traceJava))
                     DBGLOG("Adding manifest file %s to classpath", manifestJars.item(idx));
-                lclassPath.append(';').append(manifestJars.item(idx));
-=======
                 const char *thisJar = manifestJars.item(idx);
                 if (thisJar)
                 {
@@ -3285,7 +3282,6 @@
                         needSep = false;
                     }
                 }
->>>>>>> a6253dc7
             }
         }
         ForEachItemIn(idx, opts)

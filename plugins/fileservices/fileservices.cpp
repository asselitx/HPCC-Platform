--- conflicted
+++ resolved
@@ -307,31 +307,14 @@
                                 }
                             }
                         }
-<<<<<<< HEAD
-                    }
-                    if (!espurl.isEmpty())
-                        break;
-                }
-                if (!espurl.isEmpty())
-                    break;
-            }
-=======
                     }//EclWatch || ws_fs binding
                 }//ESPBinding
             }//ESPProcess
->>>>>>> dd9ae163
         }
 
         if (isUrlListEmpty())
             throw MakeStringException(-1,"Could not find any WS FileSpray in the target HPCC configuration.");
     }
-<<<<<<< HEAD
-    if (espurl.isEmpty())
-        throw MakeStringException(-1,"Cannot determine ESP Url");
-    return espurl.get();
-}
-=======
->>>>>>> dd9ae163
 
     const char * nextWsFSUrl = getNextAliveWsFSURL(wu);
     if (!nextWsFSUrl||!*nextWsFSUrl)
@@ -721,22 +704,7 @@
 }
 
 
-<<<<<<< HEAD
-static void setServerAccess(CClientFileSpray &server, IConstWorkUnit * wu)
-{
-    StringBuffer user, password, token;
-    wu->getSecurityToken(StringBufferAdaptor(token));
-    extractToken(token.str(), wu->queryWuid(), StringBufferAdaptor(user), StringBufferAdaptor(password));
-    server.setUsernameToken(user.str(), password.str(), "");
-}
-
 //----------------------------------------------------------------------------------
-=======
-FILESERVICES_API void FILESERVICES_CALL fsSprayFixed(ICodeContext *ctx, const char * sourceIP, const char * sourcePath, int recordSize, const char * destinationGroup, const char * destinationLogicalName, int timeOut, const char * espServerIpPort, int maxConnections, bool overwrite, bool replicate, bool compress, bool failIfNoSourceFile)
-{
-    CTXFREE(parentCtx, fsfSprayFixed(ctx, sourceIP, sourcePath, recordSize, destinationGroup, destinationLogicalName, timeOut, espServerIpPort, maxConnections, overwrite, replicate, compress, failIfNoSourceFile));
-}
->>>>>>> dd9ae163
 
 FILESERVICES_API char * FILESERVICES_CALL implementSprayFixed(ICodeContext *ctx, const char * sourceIP, const char * sourcePath, int recordSize, const char * destinationGroup, const char * destinationLogicalName, int timeOut, const char * espServerIpPort, int maxConnections, bool overwrite, bool replicate, bool compress, bool failIfNoSourceFile, int expireDays)
 {

--- conflicted
+++ resolved
@@ -34,11 +34,8 @@
    fi
 done;
 
-<<<<<<< HEAD
-=======
 #the log variable is read from the HPCC Platform config
 LOGS_LOCATION=$log
->>>>>>> 5299cfd9
 HDFSCONNLOGLOC=$LOGS_LOCATION/mydataconnectors
 LOG=$HDFSCONNLOGLOC/HDFSCONNECTOR.$nodeid.$PID.log
 

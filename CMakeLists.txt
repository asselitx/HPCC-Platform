--- conflicted
+++ resolved
@@ -62,15 +62,9 @@
 ###
 set ( HPCC_PROJECT "community" )
 set ( HPCC_MAJOR 3 )
-<<<<<<< HEAD
 set ( HPCC_MINOR 7 )
 set ( HPCC_POINT 0 )
 set ( HPCC_MATURITY "trunk" )
-=======
-set ( HPCC_MINOR 6 )
-set ( HPCC_POINT 3 )
-set ( HPCC_MATURITY "closedown" )
->>>>>>> 771de8f6
 set ( HPCC_SEQUENCE 1 )
 ###
 

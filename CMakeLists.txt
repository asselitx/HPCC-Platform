--- conflicted
+++ resolved
@@ -166,7 +166,6 @@
     set(VER_SEPARATOR "~")
 endif()
 
-<<<<<<< HEAD
 if(TOP_LEVEL_PROJECT)
     if(PLUGIN)
         set(CPACK_PACKAGE_NAME "hpccsystems-${pluginname}-plugin")
@@ -178,29 +177,6 @@
         set(CPACK_PACKAGE_NAME "hpccsystems-clienttools-${majorver}.${minorver}")
         set(PACKAGE_FILE_NAME_PREFIX  "hpccsystems-clienttools-${projname}")
     endif()
-=======
-SET(CPACK_PACKAGE_VERSION_MAJOR ${majorver})
-SET(CPACK_PACKAGE_VERSION_MINOR ${minorver})
-SET(CPACK_PACKAGE_VERSION_PATCH ${point}${VER_SEPARATOR}${stagever})
-set ( CPACK_PACKAGE_CONTACT "HPCCSystems <ossdevelopment@lexisnexis.com>" )
-set( CPACK_SOURCE_GENERATOR TGZ )
-
-set ( CPACK_RPM_PACKAGE_VERSION "${version}" )
-SET(CPACK_RPM_PACKAGE_RELEASE "${stagever}")
-SET(CPACK_RPM_PACKAGE_VENDOR "HPCC Systems®")
-SET(CPACK_PACKAGE_VENDOR "HPCC Systems®")
-SET(CPACK_PACKAGE_VENDOR_WITHOUT_TRADEMARK "HPCC Systems")
-
-if ( ${ARCH64BIT} EQUAL 1 )
-    set ( CPACK_RPM_PACKAGE_ARCHITECTURE "x86_64")
-else( ${ARCH64BIT} EQUAL 1 )
-    set ( CPACK_RPM_PACKAGE_ARCHITECTURE "i386")
-endif ( ${ARCH64BIT} EQUAL 1 )
-set(CPACK_SYSTEM_NAME "${CMAKE_SYSTEM_NAME}-${CPACK_RPM_PACKAGE_ARCHITECTURE}")
-if ("${CMAKE_BUILD_TYPE}" STREQUAL "Release")
-    set(CPACK_STRIP_FILES TRUE)
-endif()
->>>>>>> 378406a4
 
     set(CPACK_PACKAGE_VERSION_MAJOR ${majorver})
     set(CPACK_PACKAGE_VERSION_MINOR ${minorver})
@@ -213,6 +189,7 @@
     set(CPACK_RPM_PACKAGE_RELEASE "${stagever}")
     set(CPACK_RPM_PACKAGE_VENDOR "HPCC Systems®")
     set(CPACK_PACKAGE_VENDOR "HPCC Systems®")
+    set(CPACK_PACKAGE_VENDOR_WITHOUT_TRADEMARK "HPCC Systems")
 
     if(${ARCH64BIT} EQUAL 1)
         set(CPACK_RPM_PACKAGE_ARCHITECTURE "x86_64")
@@ -386,7 +363,6 @@
         set(CPACK_PACKAGING_INSTALL_PREFIX "${CMAKE_INSTALL_PREFIX}")
     endif(UNIX)
 
-<<<<<<< HEAD
     if(PLATFORM OR PLUGIN)
         set(CPACK_PACKAGE_DESCRIPTION_SUMMARY "${PACKAGE_FILE_NAME_PREFIX}")
     else()
@@ -413,7 +389,7 @@
             set(CPACK_NSIS_URL_INFO_ABOUT "http:\\\\\\\\hpccsystems.com")
             set(CPACK_NSIS_CONTACT ${CPACK_PACKAGE_CONTACT})
             set(CPACK_NSIS_DEFINES "
-                !define MUI_STARTMENUPAGE_DEFAULTFOLDER \\\"${CPACK_PACKAGE_VENDOR}\\\\${version}\\\\${CPACK_NSIS_DISPLAY_NAME}\\\"
+                !define MUI_STARTMENUPAGE_DEFAULTFOLDER \\\"${CPACK_PACKAGE_VENDOR_WITHOUT_TRADEMARK}\\\\${version}\\\\${CPACK_NSIS_DISPLAY_NAME}\\\"
                 !define MUI_FINISHPAGE_NOAUTOCLOSE
             ")
 
@@ -421,45 +397,6 @@
 
             add_custom_target(SIGN
                 COMMAND signtool sign /f "${SIGN_DIRECTORY}/hpcc_code_signing.pfx"
-=======
-if ( UNIX )
-    set ( CPACK_PACKAGING_INSTALL_PREFIX "${CMAKE_INSTALL_PREFIX}" )
-endif ( UNIX )
-if ( PLATFORM )
-    set ( CPACK_PACKAGE_DESCRIPTION_SUMMARY "${PACKAGE_FILE_NAME_PREFIX}")
-else ( PLATFORM )
-    if ( APPLE OR WIN32 )
-        set ( CPACK_PACKAGE_FILE_NAME "${PACKAGE_FILE_NAME_PREFIX}_${version}-${stagever}${CPACK_SYSTEM_NAME}" )
-    endif()
-    set ( CPACK_MONOLITHIC_INSTALL TRUE )
-    file(WRITE "${PROJECT_BINARY_DIR}/welcome.txt"
-        "HPCC Systems® - Client Tools\r"
-        "===========================\r\r"
-        "This installer will install the HPCC Systems® Client Tools.")
-    set ( CPACK_RESOURCE_FILE_README "${PROJECT_BINARY_DIR}/welcome.txt" )
-    set ( CPACK_RESOURCE_FILE_LICENSE "${HPCC_SOURCE_DIR}/${LICENSE_FILE}" )
-    set ( CPACK_PACKAGE_DESCRIPTION_SUMMARY "HPCC Systems® Client Tools." )
-    if (WIN32)
-      if ( "${SIGN_DIRECTORY}" STREQUAL "" )
-        set ( SIGN_DIRECTORY "${HPCC_SOURCE_DIR}/../sign" )
-      endif ()
-
-      set ( CPACK_NSIS_DISPLAY_NAME "Client Tools" )
-      set ( CPACK_PACKAGE_INSTALL_DIRECTORY "${DIR_NAME}\\\\${version}\\\\clienttools")
-      set ( CPACK_PACKAGE_INSTALL_REGISTRY_KEY "clienttools_${version}")
-      set ( CPACK_NSIS_ENABLE_UNINSTALL_BEFORE_INSTALL "ON" )
-      set ( CPACK_NSIS_URL_INFO_ABOUT "http:\\\\\\\\hpccsystems.com" )
-      set ( CPACK_NSIS_CONTACT ${CPACK_PACKAGE_CONTACT} )
-      set ( CPACK_NSIS_DEFINES "
-        !define MUI_STARTMENUPAGE_DEFAULTFOLDER \\\"${CPACK_PACKAGE_VENDOR_WITHOUT_TRADEMARK}\\\\${version}\\\\${CPACK_NSIS_DISPLAY_NAME}\\\"
-        !define MUI_FINISHPAGE_NOAUTOCLOSE
-      ")
-
-      file(STRINGS "${SIGN_DIRECTORY}/passphrase.txt" PFX_PASSWORD LIMIT_COUNT 1)
-
-      add_custom_target(SIGN
-          COMMAND signtool sign /f "${SIGN_DIRECTORY}/hpcc_code_signing.pfx"
->>>>>>> 378406a4
 /p "${PFX_PASSWORD}" /t "http://timestamp.verisign.com/scripts/timstamp.dll"
 "${CMAKE_BINARY_DIR}/${PACKAGE_FILE_NAME_PREFIX}*.exe"
                 COMMENT "Digital Signature"

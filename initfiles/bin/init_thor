--- conflicted
+++ resolved
@@ -28,11 +28,7 @@
 
 killed() {
         echo "Stopping"
-<<<<<<< HEAD
-        $deploydir/stop_thor $deploydir
-=======
         kill_process ${SENTINEL} ${PID_NAME} 3
->>>>>>> 9c2bc8d4
         exit 255
 }
 

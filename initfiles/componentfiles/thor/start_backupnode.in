#!/bin/bash
################################################################################
#    Copyright (C) 2011 HPCC Systems.
#
#    All rights reserved. This program is free software: you can redistribute it and/or modify
#    it under the terms of the GNU Affero General Public License as
#    published by the Free Software Foundation, either version 3 of the
#    License, or (at your option) any later version.
#
#    This program is distributed in the hope that it will be useful,
#    but WITHOUT ANY WARRANTY; without even the implied warranty of
#    MERCHANTABILITY or FITNESS FOR A PARTICULAR PURPOSE.  See the
#    GNU Affero General Public License for more details.
#
#    You should have received a copy of the GNU Affero General Public License
#    along with this program.  If not, see <http://www.gnu.org/licenses/>.
################################################################################

###<REPLACE>###

source  ${INSTALL_DIR}/etc/init.d/hpcc_common
which_pidof
set_environmentvars

if [ $# -lt 1 ]; then
    echo usage: $0 thorinstance 
    exit 1
fi

pid=`${PIDOF} backupnode`
if [ -n "$pid" ]; then
   echo stopping previous backupnode processes $pid
   killall backupnode
fi

echo ------------------------------
echo starting backupnode ...

PATH_PRE=`type -path hpcc_setenv`
if [ -z "$PATH_PRE" ]; then
    # assume default conf location
    PATH_PRE=`cat ${CONFIG_DIR}/environment.conf | sed -n "/\[DEFAULT\]/,/\[/p" | grep "^path=" | sed -e 's/^path=//'`/sbin/hpcc_setenv
fi
source ${PATH_PRE} ""
is_user ${user}
DEPLOY_DIR=${INSTALL_DIR}/bin
ENVPATH=${CONFIG_DIR}/${ENV_XML_FILE}
RUN_DIR=`cat ${HPCC_CONFIG} | sed -n "/\[DEFAULT\]/,/\[/p" | grep "^runtime=" | sed -e 's/^runtime=//'`
INSTANCE_DIR=$RUN_DIR/$1

if [ ! -e $INSTANCE_DIR ] ; then
  # perhaps they gave a full path?
  if [ ! -e $1 ] ; then
    echo Usage: $0 thor_cluster_name
    exit 1
  fi
  INSTANCE_DIR=$1
fi

cd $INSTANCE_DIR

PID_NAME="$PID/`basename $INSTANCE_DIR`.pid"
BACKUPNODE_DATA=`updtdalienv $ENVPATH -d data backupnode backupnode`
if [ -z "$BACKUPNODE_DATA" ]; then
    echo cannot determine backupnode directory 
    exit 1
fi
<<<<<<< HEAD
if [ ! -r $INSTANCE_DIR/slaves ]; then
    echo cannot read $INSTANCE_DIR/slaves
=======
. $INSTANCE_DIR/setvars

if [ ! -z ${THORPRIMARY} ]; then
    groupName=${THORPRIMARY}
else
    groupName=${THORNAME}
fi
daliadmin $DALISERVER dfsgroup ${groupName} > $INSTANCE_DIR/slaves
errcode=$?
if [ 0 != ${errcode} ]; then
    echo 'failed to lookup dali group for $groupName'
>>>>>>> 5620946a
    exit 1
fi

BACKUPNODE_DATA=$BACKUPNODE_DATA/last_backup
if [ "$localthor" == "true" ]; then
 BACKUPNODE_REMOTEDATA=$BACKUPNODE_DATA
else
 BACKUPNODE_REMOTEDATA=//$THORMASTER$BACKUPNODE_DATA
fi

mkdir -p $BACKUPNODE_DATA
rm -f $BACKUPNODE_DATA/*.ERR
rm -f $BACKUPNODE_DATA/*.DAT

echo Using backupnode directory $BACKUPNODE_DATA
echo Reading slaves file $INSTANCE_DIR/slaves
echo Scanning files from dali ...

NODEGROUP=$THORPRIMARY
if [ -z "$THORPRIMARY" ]; then
  NODEGROUP=$THORNAME
fi

LOGPATH=`updtdalienv $ENVPATH -d log backupnode backupnode`
LOGDATE=`date +%m_%d_%Y_%H_%M_%S`
LOGFILE="$LOGPATH/$LOGDATE".log
mkdir -p `dirname $LOGFILE` 

$DEPLOY_DIR/backupnode -O $DALISERVER $NODEGROUP $BACKUPNODE_DATA >> $LOGFILE 2>&1
if [ $? -ne 0 ]; then
  echo Backupnode failed - see $LOGFILE
  exit 1
fi

frunssh $INSTANCE_DIR/slaves "killall backupnode" -i:$SSHidentityfile -u:$SSHusername -pe:$SSHpassword -t:$SSHtimeout -a:$SSHretries -b >> $LOGFILE 2>&1
echo frunssh $INSTANCE_DIR/slaves "/bin/sh -c 'mkdir -p `dirname $LOGPATH/${LOGDATE}_node%n.log`; mkdir -p $INSTANCE_DIR; $DEPLOY_DIR/backupnode -T -X $BACKUPNODE_REMOTEDATA %n %c %a %x $2 > $LOGPATH/${LOGDATE}_node%n.log 2>&1'" -i:$SSHidentityfile -u:$SSHusername -pe:$SSHpassword -t:$SSHtimeout -a:$SSHretries -b >> $LOGFILE 2>&1
frunssh $INSTANCE_DIR/slaves "/bin/sh -c 'mkdir -p `dirname $LOGPATH/${LOGDATE}_node%n.log`; mkdir -p $INSTANCE_DIR; $DEPLOY_DIR/backupnode -T -X $BACKUPNODE_REMOTEDATA %n %c %a %x $2 > $LOGPATH/${LOGDATE}_node%n.log 2>&1'" -i:$SSHidentityfile -u:$SSHusername -pe:$SSHpassword -t:$SSHtimeout -a:$SSHretries -b >> $LOGFILE 2>&1

echo ------------------------------
sleep 5
echo ------------------------------
echo Waiting for backup to complete

nohup backupnode -W $INSTANCE_DIR/slaves $BACKUPNODE_DATA >> $LOGFILE 2>&1 &
pid=`${PIDOF} backupnode`
trap "echo start_backupnode exiting, backupnode process $pid still continuing; exit 0" 2
if [ -n "$pid" ]; then
  tail --pid $pid -f $LOGFILE 2>/dev/null
fi

<|MERGE_RESOLUTION|>--- conflicted
+++ resolved
@@ -65,10 +65,6 @@
     echo cannot determine backupnode directory 
     exit 1
 fi
-<<<<<<< HEAD
-if [ ! -r $INSTANCE_DIR/slaves ]; then
-    echo cannot read $INSTANCE_DIR/slaves
-=======
 . $INSTANCE_DIR/setvars
 
 if [ ! -z ${THORPRIMARY} ]; then
@@ -80,7 +76,6 @@
 errcode=$?
 if [ 0 != ${errcode} ]; then
     echo 'failed to lookup dali group for $groupName'
->>>>>>> 5620946a
     exit 1
 fi
 

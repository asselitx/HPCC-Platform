#!/bin/bash
################################################################################
#    HPCC SYSTEMS software Copyright (C) 2012 HPCC Systems.
#
#    Licensed under the Apache License, Version 2.0 (the "License");
#    you may not use this file except in compliance with the License.
#    You may obtain a copy of the License at
#
#       http://www.apache.org/licenses/LICENSE-2.0
#
#    Unless required by applicable law or agreed to in writing, software
#    distributed under the License is distributed on an "AS IS" BASIS,
#    WITHOUT WARRANTIES OR CONDITIONS OF ANY KIND, either express or implied.
#    See the License for the specific language governing permissions and
#    limitations under the License.
################################################################################

###<REPLACE>###

source  ${INSTALL_DIR}/etc/init.d/hpcc_common
which_pidof
set_environmentvars

if [ $# -lt 1 ]; then
    echo usage: $0 thorinstance 
    exit 1
fi

pid=`${PIDOF} backupnode`
if [ -n "$pid" ]; then
   echo stopping previous backupnode processes $pid
   killall backupnode
fi

echo ------------------------------
echo starting backupnode ...

PATH_PRE=`type -path hpcc_setenv`
if [ -z "$PATH_PRE" ]; then
    # assume default conf location
    PATH_PRE=`cat ${CONFIG_DIR}/environment.conf | sed -n "/\[DEFAULT\]/,/\[/p" | grep "^path=" | sed -e 's/^path=//'`/sbin/hpcc_setenv
fi
source ${PATH_PRE} ""
is_user ${user}
DEPLOY_DIR=${INSTALL_DIR}/bin
ENVPATH=${CONFIG_DIR}/${ENV_XML_FILE}
RUN_DIR=`cat ${HPCC_CONFIG} | sed -n "/\[DEFAULT\]/,/\[/p" | grep "^runtime=" | sed -e 's/^runtime=//'`
INSTANCE_DIR=$RUN_DIR/$1

if [ ! -e $INSTANCE_DIR ] ; then
  # perhaps they gave a full path?
  if [ ! -e $1 ] ; then
    echo Usage: $0 thor_cluster_name
    exit 1
  fi
  INSTANCE_DIR=$1
fi

cd $INSTANCE_DIR

PID_NAME="$PID/`basename $INSTANCE_DIR`.pid"
BACKUPNODE_DATA=`updtdalienv $ENVPATH -d data backupnode backupnode`
if [ -z "$BACKUPNODE_DATA" ]; then
    echo cannot determine backupnode directory 
    exit 1
fi
. $INSTANCE_DIR/setvars

if [ ! -z ${THORPRIMARY} ]; then
    groupName=${THORPRIMARY}
else
    groupName=${THORNAME}
fi
<<<<<<< HEAD
daliadmin server=$DALISERVER dfsgroup ${groupName} > $INSTANCE_DIR/slaves
=======
daliadmin server=$DALISERVER dfsgroup ${groupName} $INSTANCE_DIR/backupnode.slaves
>>>>>>> 9c2bc8d4
errcode=$?
if [ 0 != ${errcode} ]; then
    echo 'failed to lookup dali group for $groupName'
    exit 1
fi

BACKUPNODE_DATA=$BACKUPNODE_DATA/last_backup
if [ "$localthor" == "true" ]; then
 BACKUPNODE_REMOTEDATA=$BACKUPNODE_DATA
else
 BACKUPNODE_REMOTEDATA=//$THORMASTER$BACKUPNODE_DATA
fi

mkdir -p $BACKUPNODE_DATA
rm -f $BACKUPNODE_DATA/*.ERR
rm -f $BACKUPNODE_DATA/*.DAT

echo Using backupnode directory $BACKUPNODE_DATA
echo Reading slaves file $INSTANCE_DIR/backupnode.slaves
echo Scanning files from dali ...

NODEGROUP=$THORPRIMARY
if [ -z "$THORPRIMARY" ]; then
  NODEGROUP=$THORNAME
fi

LOGPATH=`updtdalienv $ENVPATH -d log backupnode backupnode`
LOGDATE=`date +%m_%d_%Y_%H_%M_%S`
LOGFILE="$LOGPATH/$LOGDATE".log
mkdir -p `dirname $LOGFILE` 

$DEPLOY_DIR/backupnode -O $DALISERVER $NODEGROUP $BACKUPNODE_DATA >> $LOGFILE 2>&1
if [ $? -ne 0 ]; then
  echo Backupnode failed - see $LOGFILE
  exit 1
fi

# maximum number of threads frunssh will be permitted to use (capped by # slaves)
MAXTHREADS=1000

frunssh $INSTANCE_DIR/backupnode.slaves "killall backupnode" -i:$SSHidentityfile -u:$SSHusername -pe:$SSHpassword -t:$SSHtimeout -a:$SSHretries -n:$MAXTHREADS -b >> $LOGFILE 2>&1
echo frunssh $INSTANCE_DIR/backupnode.slaves "/bin/sh -c 'mkdir -p `dirname $LOGPATH/${LOGDATE}_node%n.log`; mkdir -p $INSTANCE_DIR; $DEPLOY_DIR/backupnode -T -X $BACKUPNODE_REMOTEDATA %n %c %a %x $2 > $LOGPATH/${LOGDATE}_node%n.log 2>&1'" -i:$SSHidentityfile -u:$SSHusername -pe:$SSHpassword -t:$SSHtimeout -a:$SSHretries -n:$MAXTHREADS -b >> $LOGFILE 2>&1
frunssh $INSTANCE_DIR/backupnode.slaves "/bin/sh -c 'mkdir -p `dirname $LOGPATH/${LOGDATE}_node%n.log`; mkdir -p $INSTANCE_DIR; $DEPLOY_DIR/backupnode -T -X $BACKUPNODE_REMOTEDATA %n %c %a %x $2 > $LOGPATH/${LOGDATE}_node%n.log 2>&1'" -i:$SSHidentityfile -u:$SSHusername -pe:$SSHpassword -t:$SSHtimeout -a:$SSHretries -n:$MAXTHREADS -b >> $LOGFILE 2>&1

echo ------------------------------
sleep 5
echo ------------------------------
echo Waiting for backup to complete

nohup backupnode -W $INSTANCE_DIR/backupnode.slaves $BACKUPNODE_DATA >> $LOGFILE 2>&1 &
pid=`${PIDOF} backupnode`
trap "echo start_backupnode exiting, backupnode process $pid still continuing; exit 0" 2
if [ -n "$pid" ]; then
  tail --pid $pid -f $LOGFILE 2>/dev/null
fi

<|MERGE_RESOLUTION|>--- conflicted
+++ resolved
@@ -71,11 +71,7 @@
 else
     groupName=${THORNAME}
 fi
-<<<<<<< HEAD
-daliadmin server=$DALISERVER dfsgroup ${groupName} > $INSTANCE_DIR/slaves
-=======
 daliadmin server=$DALISERVER dfsgroup ${groupName} $INSTANCE_DIR/backupnode.slaves
->>>>>>> 9c2bc8d4
 errcode=$?
 if [ 0 != ${errcode} ]; then
     echo 'failed to lookup dali group for $groupName'

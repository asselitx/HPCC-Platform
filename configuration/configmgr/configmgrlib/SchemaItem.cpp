--- conflicted
+++ resolved
@@ -660,72 +660,6 @@
 void SchemaItem::validate(Status &status, bool includeChildren, bool includeHiddenNodes) const
 {
     //
-<<<<<<< HEAD
-    // Check the number of environment nodes against the allowed min/max range. Note that since the schema does not
-    // maintain a parent child relationship like the environment, the environment nodes for this schema item need to
-    // be separated by each environment node's parent. Then the number of nodes, by parent, is compared agains the
-    // allowed min/max range
-    std::map<std::string, std::vector<std::shared_ptr<EnvironmentNode>>> envNodesByParent;
-
-    //
-    // Fill in the nodes by parent so that we know how many of this schema item are under each parent. Note some will
-    // be 0 and this needs to be known in case the min number is not 0. If there is not parent for this item, then we
-    // are at the root and no check is necessary (expired check OK since the schema is static once loaded)
-    if (!m_pParent.expired())
-    {
-        auto pParentItem = m_pParent.lock();  // also, schema items are not deleted, so this will always be good
-        for (auto &pParentWeakEnvNode: pParentItem->m_envNodes)
-        {
-            std::shared_ptr<EnvironmentNode> pParentEnvNode = pParentWeakEnvNode.lock();
-            if (pParentEnvNode)
-            {
-                envNodesByParent[pParentEnvNode->getId()] = std::vector<std::shared_ptr<EnvironmentNode>>();
-            }
-        }
-    }
-
-    //
-    // Now build the vector per parent node ID
-    for (auto &pWeakEnvNode: m_envNodes)
-    {
-        std::shared_ptr<EnvironmentNode> pEnvNode = pWeakEnvNode.lock();
-        if (pEnvNode)
-        {
-            std::shared_ptr<EnvironmentNode> pParentEnvNode = pEnvNode->getParent();
-            if (pParentEnvNode)
-            {
-                envNodesByParent[pParentEnvNode->getId()].emplace_back(pEnvNode);
-            }
-        }
-    }
-
-    //
-    // Now validate the count of nodes
-    for (auto &envNodes: envNodesByParent)
-    {
-        if (envNodes.second.size() < m_minInstances || envNodes.second.size() > m_maxInstances)
-        {
-            for (auto &pEnvNode: envNodes.second)
-            {
-                std::string path;
-                getPath(path);
-                std::string msg;
-                msg = "The number of SchemaItem " + path + " nodes (" + std::to_string(envNodes.second.size()) +
-                      ") is outside the range of " + std::to_string(m_minInstances) +
-                      " to " + std::to_string(m_maxInstances);
-                status.addMsg(statusMsg::error, pEnvNode->getId(), "", msg);
-            }
-        }
-    }
-
-
-    //
-    // Now validate each environment node (at this time go ahead and reset the member variable of weak pointers as well
-    // to get rid of any stale values)
-    for (auto &pWeakEnvNode: m_envNodes)
-    {
-        if (!isHidden() || includeHiddenNodes)
-=======
     // If the schema is not hiding the node or we want hidden nodes, validate it
     if (!isHidden() || includeHiddenNodes)
     {
@@ -819,7 +753,6 @@
         // Now validate each environment node (at this time go ahead and reset the member variable of weak pointers as well
         // to get rid of any stale values)
         for (auto &pWeakEnvNode: m_envNodes)
->>>>>>> aa143afb
         {
             std::shared_ptr<EnvironmentNode> pEnvNode = pWeakEnvNode.lock();
             if (pEnvNode)
@@ -827,21 +760,6 @@
                 pEnvNode->validate(status);
             }
         }
-<<<<<<< HEAD
-    }
-
-
-    //
-    // Validate children, if so indicated
-    if (includeChildren)
-    {
-        for (auto &pSchemaChild: m_children)
-        {
-            pSchemaChild->validate(status, includeChildren, includeHiddenNodes);
-        }
-    }
-
-=======
 
         //
         // Validate children, if so indicated
@@ -853,5 +771,4 @@
             }
         }
     }
->>>>>>> aa143afb
 }
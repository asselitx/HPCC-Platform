--- conflicted
+++ resolved
@@ -184,10 +184,5 @@
               echo Index pattern creation response:  ${httpcode}
             else
               echo Failed to retrieve index pattern information from Kibana: ${httpcode}
-<<<<<<< HEAD
-              exit ${httpcode}
             fi
-            curl -X PUT 'localhost:5601/s/default/api/saved_objects/config/7.16.3' -H "kbn-xsrf: true" -H "Content-Type: application/json" -d '{"attributes": {"defaultRoute": "/app/discover#/?_g=(filters:!(),refreshInterval:(pause:!t,value:0),time:(from:now%2Fd,to:now%2Fd))&_a=(columns:!(kubernetes.container.name,hpcc.log.message,hpcc.log.audience,hpcc.log.class,hpcc.log.jobid,hpcc.log.timestamp),filters:!(),index:hpcc-filebeat-pattern,interval:auto)"}}'
-=======
-            fi
->>>>>>> c8e6481d
+            curl -X PUT 'localhost:5601/s/default/api/saved_objects/config/7.16.3' -H "kbn-xsrf: true" -H "Content-Type: application/json" -d '{"attributes": {"defaultRoute": "/app/discover#/?_g=(filters:!(),refreshInterval:(pause:!t,value:0),time:(from:now%2Fd,to:now%2Fd))&_a=(columns:!(kubernetes.container.name,hpcc.log.message,hpcc.log.audience,hpcc.log.class,hpcc.log.jobid,hpcc.log.timestamp),filters:!(),index:hpcc-filebeat-pattern,interval:auto)"}}'
# Available global/expert settings in HPCC helm chart

The 'expert' section under 'global' of the values.yaml should be used to define low-level, testing or developer settings,
i.e. in most deployments, it should remain empty.

This is an example of what the global/expert section might look like:
```
global:
  expert:
    numRenameRetries: 3
    maxConnections: 10
    keepalive:
      time: 200
      interval: 75
      probes: 9
    regex:
      cacheSize: 500
    memoryCoreDump:
      mode: auto # { auto, on, off }
      intervalSecs: 10
      #thresholdMB: 7500 # supersedes 'auto' mode if set
      #incrementMB: 100
      #useVforkAndGcore: true # (default: false) uses vfork()+exec(gcore), instead of fork()+abort()
      #suspendParent: true # (default: false). Suspend parent process during core dump (involves intermediate reaper process)
```

NB: Some components (e.g. DfuServer and Thor) also have an 'expert' settings area (see values schema) that can be used for relavent settings
on a per component instance basis, rather than setting them globally.

Planes can also have an expert section (see Plane Expert Settings section)


The following options are currently available:

## numRenameRetries (unsigned)

If set to a positive number, the platform will re-attempt to perform a rename of a physical file on failure (after a short delay).
This should not normally be needed, but on some file systems it may help mitigate issues where the file has just been closed and not exposed
correctly at the posix layer.

## maxConnections (unsigned)

This is a DFU Server setting.
If set, it will limit the maximum number of parallel connections and partition streams that will be active at any one time.
By default a DFU job will run as many active connection/streams as there are partitions involved in the spray, limited to an absolute maximum of 800.
Setting maxConnections can be set to reduce this concurrency.
This might be helpful in some scenarios where the concurrency is causing network congestion and degraded performance.

## keepalive (time: unsigned, interval: unsigned, probes: unsigned)

See keepalive example above.
If set, these settings will override the system default socket keepalive settings each time the platform creates a socket.
This may be useful in some scenarios if the connections would otherwise be closed prematurely by external factors (e.g. firewalls).
An example of this is that Azure instances will close sockets that have been idle for greater than 4 minutes that are connected
outside of its networks.

## saveQueryDlls (boolean)

This is a Thor only setting. Default: false
If false, query dlls are loaded directly from the default 'dll' plane by both the Thor manager and Thor workers.
If true, query dlls will be saved and cached in local temporary storage and serialized to the workers.
Saving and serializing the query dlls may speed up queries if the 'dll' plane is backed by slow storage (e.g. blob storage).

## exceptionHandler (list of { class: string, code: unsigned, cmd: string })

Exception handlers can be added at a global or per component level.
Each exception handler must define the 'class' (one of "string", "errno", "os", "socket") and 'code' number of the exception to handle, and the command to run ('cmd').
Example exception handler configured for a disk full exception :
```
exceptionHandler:
- class: "os"
  code: 28
  cmd: "bash -c 'ls -lt /var/lib/HPCCSystems; echo next; ls -lt /var/lib/HPCCSystems/hpcc-spill'"
```

Handled exceptions will run the defined command and capture the output in a file in the debug plane with a filename of the following form: "exception-\<code\>-\<datestamp\>.log"

## allowForeign (boolean)

Foreign file reads (~foreign::) are forbidden by default since the official santioned secure route is to use the DFS
service via remote file reads with the ~remote:: syntax.
Setting expert.allowForeign to true, enables foreign access for compatibility with legacy bare-metal environments
that have their Dali and Dafilesrv's open.

## regex (cacheSize: unsigned)

See the regex example above.  If set, this should be added at the global level.
The default value is 500.  Set to zero to disable the cache.
This value is applied at the process level:  Each Thor worker, Roxie process, and hthor worker receives
its own cache.  Threads/channels within a process share that process's cache.


# Plane Expert Settings

## validatePlaneScript (list of { string })

Optional list of bash commands to execute within an init container in pods that use this plane.
This can be used to validate that the plane is healthy, e.g. that it is mounted as expected.
If the script returns a non-zero result, the init container and therefore the pod will fail.

## blockedFileIOKB (unsigned)

The optimal size to read and write sequential file io (e.g. for Azure Blob storage set to 4096)

## blockedRandomIOKB (unsigned)

The optimal size of random file io reads (e.g. index lookups).

## fileSyncWriteClose (boolean)

Perform a fsync ahead of file close operations.
Default: false

## concurrentWriteSupport (boolean)

Plane supports concurrent writing to a single physical file.
Default: false

## writeSyncMarginMs (unsigned)

Minimum time period between the publication of a logical file and when it can
be read. This setting will introduce a delay if a read operation is within this
margin period.
Should be set on planes backed by storage types that do not guarantee files are
ready to be read by any other consumer immediately, e.g. Azure Blob storage.
Default: 0

## safeStatBehaviour (unsigned)

Controls error behaviour of jfile stat() calls.
0 = fail on any unexpected error. NB: ENOENT and ENOTDIR as file not present.
1 = ignore EACCES - suppre exception, returns false.
2 = ignore all other errors - suppress exception, return false. This was the legacy behaviour.
Default: 0

<<<<<<< HEAD
## renameSupported (boolean)

Plane supports physical file part renaming.
Default: based on plane configuration. Planes based with 'pvc' and/or storageapi default to false. All others to true.
=======
## memoryCoreDump (mode: string, intervalSecs: unsigned, thresholdMB: unsigned, incrementMB: unsigned, useVforkAndGcore: boolean, suspendParent: boolean)

See memoryCoreDump example above.
Defaulted off.
If enabled, monitors total memory usage once per 'intervalSecs' and if above 'thresholdMB' creates a core dump.
Further core files will be created if 'incrementMB' is set, and memory increases by more than that amount.
mode=auto will auto-config 'thresholdMB' to 95% of total memory, and 'incrementMB' to 4% of total memory,
meaning there will be at most 2 cores produced, one if detected >95% and another if detected >99%.
>>>>>>> c1598782
<|MERGE_RESOLUTION|>--- conflicted
+++ resolved
@@ -133,12 +133,11 @@
 2 = ignore all other errors - suppress exception, return false. This was the legacy behaviour.
 Default: 0
 
-<<<<<<< HEAD
 ## renameSupported (boolean)
 
 Plane supports physical file part renaming.
 Default: based on plane configuration. Planes based with 'pvc' and/or storageapi default to false. All others to true.
-=======
+
 ## memoryCoreDump (mode: string, intervalSecs: unsigned, thresholdMB: unsigned, incrementMB: unsigned, useVforkAndGcore: boolean, suspendParent: boolean)
 
 See memoryCoreDump example above.
@@ -146,5 +145,4 @@
 If enabled, monitors total memory usage once per 'intervalSecs' and if above 'thresholdMB' creates a core dump.
 Further core files will be created if 'incrementMB' is set, and memory increases by more than that amount.
 mode=auto will auto-config 'thresholdMB' to 95% of total memory, and 'incrementMB' to 4% of total memory,
-meaning there will be at most 2 cores produced, one if detected >95% and another if detected >99%.
->>>>>>> c1598782
+meaning there will be at most 2 cores produced, one if detected >95% and another if detected >99%.
--- conflicted
+++ resolved
@@ -2838,17 +2838,14 @@
           "description" : "Name of join key column",
           "type": "string"
         },
-<<<<<<< HEAD
         "columnType": {
           "description" : "Data type of the given column",
           "type": "string"
-=======
+        },
         "disableJoins": {
           "description" : "Disables expensive table join operations",
           "type": "boolean"
->>>>>>> a5937087
-        }
-        
+        }
       }
     },
     "sinks": {

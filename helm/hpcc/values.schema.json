{
  "$schema": "https://json-schema.org/draft-07/schema#",
  "additionalProperties": false,
  "properties": {
    "global": {
      "$ref": "#/definitions/global"
    },
    "security" : {
      "$ref": "#/definitions/security"
    },
    "placements": {
      "type": "array",
      "items": {
        "type": "object",
        "properties": {
          "pods": {
            "type": "array",
            "items": { "type": "string" }
           },
          "placement": {
            "$ref": "#/definitions/placement"
          }
        }
      }
    },
    "storage": {
      "type": "object",
      "properties": {
        "hostGroups": {
          "$ref": "#/definitions/hostGroups"
        },
        "planes": {
          "$ref": "#/definitions/storagePlanes"
        },
        "remote": {
          "$ref": "#/definitions/remoteStorage"
        },
        "indexBuildPlane": {
          "type": "string",
          "description": "Default plane for index builds"
        }
      },
      "additionalProperties": false
    },
    "certificates": {
      "type": "object",
      "additionalProperties": false,
      "properties": {
        "enabled": {
          "type": "boolean"
        },
        "issuers": {
          "type": "object",
          "properties": {
            "local": {
              "$ref": "#/definitions/issuer"
            },
            "public": {
              "$ref": "#/definitions/issuer"
            }
          }
        }
      }
    },
    "secrets": {
      "description": "configuration for secrets accessed by the components",
      "type": "object",
      "properties": {
        "timeout": {
          "type": "integer"
        },
        "authn": {
          "$ref": "#/definitions/secrets"
        },
        "codeSign": {
          "$ref": "#/definitions/secrets"
        },
        "codeVerify": {
          "$ref": "#/definitions/secrets"
        },
        "ecl": {
          "$ref": "#/definitions/secrets"
        },
        "eclUser": {
          "$ref": "#/definitions/secrets"
        },
        "esp": {
          "$ref": "#/definitions/secrets"
        },
        "git": {
          "$ref": "#/definitions/secrets"
        },
        "jfrog": {
          "$ref": "#/definitions/secrets"
        },
        "storage": {
          "$ref": "#/definitions/secrets"
        },
        "system": {
          "$ref": "#/definitions/secrets"
        }
      },
      "additionalProperties": false
    },
    "vaults": {
      "description": "configuration for vaults accessed by the components",
      "type": "object",
      "properties": {
        "timeout": {
          "type": "integer"
        },
        "authn": {
          "$ref": "#/definitions/vaultCategory"
        },
        "codeSign": {
          "$ref": "#/definitions/vaultCategory"
        },
        "codeVerify": {
          "$ref": "#/definitions/vaultCategory"
        },
        "ecl": {
          "$ref": "#/definitions/vaultCategory"
        },
        "eclUser": {
          "$ref": "#/definitions/vaultCategory"
        },
        "esp": {
          "$ref": "#/definitions/vaultCategory"
        },
        "git": {
          "$ref": "#/definitions/vaultCategory"
        },
        "jfrog": {
          "$ref": "#/definitions/vaultCategory"
        },
        "storage": {
          "$ref": "#/definitions/vaultCategory"
        }
      },
      "$comment": "The system secrets are used for vault configuration so cannot themselves be defined in a vault",
      "additionalProperties": false
    },
    "bundles": {
      "description": "bundles",
      "type": "array",
      "items": { "$ref": "#/definitions/bundle" }
    },
    "dali": {
      "description": "dali process",
      "type": "array",
      "minItems": 0,
      "maxItems": 1,
      "items": { "$ref": "#/definitions/dali" }
    },
    "eclccserver": {
      "description": "eclccserver process",
      "type": "array",
      "items": { "$ref": "#/definitions/eclccserver" }
    },
    "eclscheduler": {
      "description": "eclscheduler process",
      "type": "array",
      "items": { "$ref": "#/definitions/eclscheduler" }
    },
    "esp": {
      "description": "esp process",
      "type": "array",
      "items": { "$ref": "#/definitions/esp" }
    },
    "eclagent": {
      "description": "eclagent process",
      "type": "array",
      "items": {
        "allOf": [
          { "$ref": "#/definitions/eclagent" },
          {
            "name": {
              "type": "string",
              "description": "The name of the eclagent process"
            },
            "prefix": {
              "type": "string",
              "description": "The (optional) file prefix to add to relative filenames"
            },
            "dataPlane": {
              "description": "The default storage plane to write data files to",
              "type": "string"
            },
            "spillPlane": {
              "description": "The storage plane to write spill files to",
              "type": "string"
            },
            "required": [ "name" ]
          }
        ]
      }
    },
    "dfuserver": {
      "description": "dfuserver process",
      "type": "array",
      "items": {
        "type": "object",
        "properties": {
          "name": {
            "type": "string",
            "description": "The name of the dfuserver process"
          },
          "disabled": {
            "type": "boolean"
          },
          "maxJobs": {
            "type": "integer"
          },
          "sprayServiceName": {
            "description": "Optional name of the dafilesrv spray service to use (will default to 1st 'spray' dafilesrv)",
            "type": "string"
          },
          "useFtSlave": {
            "description": "Use legacy ftslave processes (ran within dfuserver pod)",
            "type": "boolean",
            "default": false
          },
          "env": {
            "$ref": "#/definitions/env"
          },
          "annotations": {
            "type": "object",
            "additionalProperties": { "type": "string" }
          },
          "resources": {
            "$ref": "#/definitions/resources"
          },
          "labels": {
            "type": "object",
            "additionalProperties": { "type": "string" }
          },
          "egress": {
              "$ref" : "#/definitions/egress"
          },
          "expert": {
            "$ref": "#/definitions/expert"
          },
          "hpa": {
            "$ref": "#/definitions/hpa"
          }
        },
        "additionalProperties": { "type": ["integer", "string", "boolean"] },
        "required": [ "name" ]
      }
    },
    "roxie": {
      "description": "roxie process",
      "type": "array",
      "items": { "$ref": "#/definitions/roxie" }
    },
    "thor": {
      "description": "thor process",
      "type": "array",
      "items": { "$ref": "#/definitions/thor" }
    },
    "sasha": {
      "description": "sasha services",
      "type": "object",
      "$ref": "#/definitions/sashaservice"
    },
    "dafilesrv": {
      "description": "dafilesrv process",
      "type": "array",
      "items": { "$ref": "#/definitions/dafilesrv" }
    }
  },
  "title": "Values",
  "type": "object",
  "definitions": {
    "global": {
      "type": "object",
      "properties": {
        "omitResources": {
          "description": "if set, no resource definitions are generated from the helm charts",
          "type": "boolean"
        },
        "resourceCpusWithLimits": {
          "description": "if set, cpu resources are provided as limits rather than requests.  Not recommended because this can lead to painful throttling on roxie and thor",
          "type": "boolean"
        },
        "resourceWholeCpusWithLimits": {
          "description": "if set, whole cpu resource are provided as limits rather than requests.  On K8s systems where cpuManagerPolicy=static this allows binding using affinities.",
          "type": "boolean"
        },
        "privileged": {
          "type": "boolean"
        },
        "noResourceValidation": {
          "type": "boolean"
        },
        "stubInstanceResources": {
          "$ref": "#/definitions/stubInstanceResources"
        },
        "image": {
          "$ref": "#/definitions/image"
        },
        "user": {
          "$ref": "#/definitions/user"
        },
        "env": {
          "$ref": "#/definitions/env"
        },
        "logging": {
          "$ref": "#/definitions/logging"
        },
        "tracing": {
          "$ref": "#/definitions/tracing"
        },
        "logAccess": {
          "$ref": "#/definitions/logAccess"
        },
        "egress": {
          "$ref": "#/definitions/globalEgress"
        },
        "defaultEsp": {
          "type": "string"
        },
        "busybox": {
          "description": "image for busybox containers",
          "type": "string",
          "default": "busybox:stable"
        },
        "defaultDataPath": {
          "type": "string"
        },
        "defaultMirrorPath": {
          "type": "string"
        },
        "cost": {
          "description": "default resource cost",
          "type": "object",
          "properties": {
            "currencyCode": {
                "description": "currency code (ISO 4217)",
                "type": "string",
                "maxLength": 3
            },
            "perCpu": {
              "description": "cost of a single cpu",
              "type": "number"
            },
            "storageAtRest": {
                "description": "storage cost (GiB per month)",
                "type": "number"
            },
            "storageReads": {
                "description": "cost per 10,000 read operations",
                "type": "number"
            },
            "storageWrites": {
                "description": "cost per 10,000 write operations",
                "type": "number"
            }
          }
        },
        "expert": {
          "$ref": "#/definitions/expert"
        },
        "misc": {
          "description": "Miscellaneous settings",
          "oneOf": [
            {
              "type": "object",
              "properties": {
                "postJobCommand": {
                  "description": "Execute this command when a K8s Job launched by a deployment ends, either gracefully or when terminated externally causing a preStop event",
                  "type": "string"
                },
                "postJobCommandViaSidecar": {
                  "description": "Causes shareProcessNamespace to be enabled, and the postJobCommand to execute via a sidecar",
                  "type": "boolean"
                }
              }
            },
            {
              "type": "null"
            }
          ]
        },
        "metrics": {
          "type" : "object",
          "description" : "Global metrics configuration",
          "properties" : {
            "sinks" : {
              "$ref" : "#/definitions/sinks"
            }
          }
        },
        "visibilities": {
          "type": "object",
          "description" : "Global visibilities configuration",
          "additionalProperties": {
            "type": "object",
            "required": [ "type" ],
            "properties":
            {
              "annotations": {
                "type": "object",
                "additionalProperties": { "type": "string" }
              },
              "labels": {
                "type": "object",
                "additionalProperties": { "type": "string" }
              },
              "ingress": {
                "$ref" : "#/definitions/ingress"
              },
              "externalTrafficPolicy": {
                "type": "string",
                "enum": ["Cluster", "Local"],
                "description": "Route clients to all (Cluster), or local VM only (Local). Preserves client source IPs."
              },
              "loadBalancerSourceRanges": {
                "type": "array",
                "items": { "type": "string" },
                "description": "A list of CIDR ranges that you would like to allow for access to the Service"
              },
              "type": {
                "type": "string"
              }
            },
            "additionalProperties": false
          }
        },
        "componentAnnotations": {
          "type": "object",
          "additionalProperties": { "type": "string" },
          "description": "Global component annotations, generated into all components"
        },
<<<<<<< HEAD
        "plugins": {
          "$ref": "#/definitions/plugins"
=======
        "infrastructure": {
          "type": "object",
          "additionalProperties": { "type": ["integer", "string", "boolean", "object", "array"] },
          "description": "External infrastructure information"
>>>>>>> f22292bc
        }
      },
      "additionalProperties": false
    },
    "security": {
      "type": "object",
      "properties": {
        "mtls": {
          "description": "enable global mtls between clients (except roxie which has own setting). NB: requires certificates.enabled=true",
          "type": "boolean",
          "default": true
        },
        "eclSecurity": {
          "$ref": "#/definitions/eclSecurity"
        }
      }
    },
    "eclSecurity": {
      "type": "object",
      "properties": {
        "embedded": {
          "$ref": "#/definitions/eclSecurityValues"
        },
        "pipe": {
          "$ref": "#/definitions/eclSecurityValues"
        },
        "extern": {
          "$ref": "#/definitions/eclSecurityValues"
        },
        "datafile": {
          "$ref": "#/definitions/eclSecurityValues"
        }
      }
    },
    "eclSecurityValues": {
      "type": "string",
      "enum": ["deny", "allow", "allowSigned"]
    },
    "image": {
      "type": "object",
      "properties": {
        "version": {
          "type": "string"
        },
        "root": {
          "type": "string",
          "default": "hpccsystems"
        },
        "name": {
          "type": "string",
          "default": "platform-core"
        },
        "pullPolicy": {
          "type": "string",
          "enum": ["IfNotPresent", "Always", "Never"]
        },
        "imagePullSecrets": {
          "type": "string"
        }
      },
      "additionalProperties": false
    },
    "user": {
      "type": "object",
      "properties": {
        "uid": {
          "type": "integer",
          "default": 10000
        },
        "gid": {
          "type": "integer",
          "default": 10001
        }
      },
      "additionalProperties": false
    },
    "storagePlanes": {
      "description": "storage plane definitions",
      "type": "array",
      "items": { "$ref": "#/definitions/storagePlane" }
    },
    "storagePlane": {
      "description": "information about an individual storage plane",
      "type": "object",
      "allOf": [
        { "$ref": "#/definitions/storagePlaneCommon" },
        {
          "properties": {
            "name": {
              "description": "the name of the storage plane",
              "type": "string"
            },
            "disabled": {
              "description": "disable this plane definition",
              "type": "boolean"
            },
            "numDevices": {
              "description": "optional number of devices in the storage plane (default 1)",
              "type": "integer"
            },
            "includeDeviceInPath": {
              "description": "is a directory based on the part number appended to the path.  May not be needed",
              "type": "boolean"
            },
            "replication": {
              "description": "which planes (if any) the data is replicated onto (primarily bare metal)",
              "type": "array",
              "items": { "type": "string" }
            },
            "category": {
              "description": "the category this plane is used for, e.g. lz, data",
              "type": "string",
              "enum": ["data", "lz", "dali", "sasha", "dll", "spill", "temp", "git", "remote", "debug" ]
            },
            "defaultSprayParts" : {
              "description": "Number of parts sprayed by default",
              "type" : "integer"
            },
            "subDirPerFilePart" : {
              "description": "Place each logical file part in its own subdirectory",
              "type": "boolean",
              "default": true
            },
            "aliases" : {
              "description": "A list of additional ways of accessing the data, along with the reasons why",
              "type": "array",
              "items": { "$ref": "#/definitions/storagePlaneAlias" }
            },
            "storageSize": {
              "type": "string"
            },
            "storageClass": {
              "type": "string"
            },
            "storageMode": {
              "type": "string"
            },
            "forcePermissions": {
              "type": "boolean"
            },
            "waitForMount": {
              "type": "boolean"
            },
            "expert": {
              "type": "object",
              "description": "Custom internal options usually reserved for internal testing",
              "properties": {
                "validatePlaneScript": {
                  "description": "a list of bash commands to run to validate the plane is healthy",
                  "type": "array",
                  "items": { "type": "string" }
                }
              }
            },
            "blockedFileIOKB": {
              "description": "Optimal block size for efficient reading from this plane. Implementations will use if they can",
              "type": "integer",
              "default": 0
            },
            "blockedRandomIOKB": {
              "description": "Optimal block size for efficient random access reading from this plane. Implementations will use if they can",
              "type": "integer",
              "default": 0
            },
            "compressLogicalFiles" : {
              "description": "Compress all logical file outputs on this plane.",
              "type": "boolean",
              "default": true
            },
            "eclwatchVisible": {
              "type": "boolean"
            },
            "writeSyncMarginMs": {
              "description": "Time that is required to elapse between writing a file and all read copies to be consistently updated",
              "type": "integer",
              "default": 0
            },
            "components": {},
            "prefix": {},
            "subPath": {},
            "secret": {},
            "pvc": {},
            "hostPath": {},
            "hostGroup": {},
            "hosts": {},
            "umask": {},
            "numMounts": {},
            "cost": {},
            "storageapi": {}
          },
          "additionalProperties": false
        }
      ],
      "required": [ "name", "prefix", "category" ]
    },
    "storagePlaneCommon": {
      "$comment": "The following properties make sense either on a storage plane or an an alias.  For that reason they do not include properties that are used to create implement pvcs e.g. storageClass.  All new entries must be added as null entries in storagePlane and storagePlaneAlias",
      "properties": {
        "prefix": {
          "description": "either the path for a local mount, or the url prefix",
          "type": "string"
        },
        "subPath": {
          "description": "optional subdirectory within the mount directory",
          "type": "string"
        },
        "secret": {
          "description": "optional name of any secret required to access this storage plane",
          "type": "string"
        },
        "hostPath": {
          "description": "optional, this will create a hostPath volume (mutually exclusive with using pvc)",
          "type": "string"
        },
        "pvc": {
          "description": "optional name of the persistent volume claim for this plane",
          "type": "string"
        },
        "hostGroup": {
          "description": "optional name of the host group (for bare metal storage)",
          "type": "string"
        },
        "hosts": {
          "description": "a list of host names",
          "type": "array",
          "items": { "type": "string" }
        },
        "umask" : {
          "description": "file creation mask (used by despray)",
          "type" : "string"
        },
        "numMounts": {
          "description": "the number of mounts for this pvc - defaults to numDevices",
          "type": "integer"
        },
        "cost" : {
          "description": "Costs associated with the storage and use of the plane",
          "type" : "object",
          "properties": {
            "storageAtRest" : {
              "description": "Storage cost (GiB/month)",
              "type": "number"
            }
          }
        },
        "storageapi": {
          "description": "Optional information for storage api",
          "type": "object",
          "properties": {
            "type": {
              "description": "Type of storage api",
              "type": "string",
              "enum": ["azurefile", "azureblob"]
            },
            "account": {
              "description": "Account name",
              "type": "string"
            },
            "secret": {
              "description": "Secret id",
              "type": "string"
            },
            "containers": {
              "type": "array",
              "description": "List of containers",
              "items": {
                "description": "storage container/file share (one item for each device)",
                "type": "object",
                "properties": {
                  "name": {
                    "description": "Name of storage container/file share",
                    "type" : "string"
                  },
                  "account" : {
                    "description" : "Acccount Name (optional - will default to parent object if not specified)",
                    "type" : "string"
                  },
                  "secret" : {
                    "description" : "Secret id (optional - will default to parent object if not specified)",
                    "type" : "string"
                  }
                },
                "additionalProperties": false,
                "required": [ "name" ]
              }
            }
          },
          "additionalProperties": false,
          "required": [ "type", "containers" ]
        },
        "components": {
          "description": "If specified, only mount the storage plane in the specified components",
          "type": "array",
          "items": { "type": "string" }
        }
      }
    },
    "storagePlaneAlias": {
      "$comment": "The following properties are required for providing an alternative path to a data plane",
      "allOf": [
        { "$ref": "#/definitions/storagePlaneCommon" },
        {
          "properties": {
            "name": {
              "description": "the name of the alias",
              "type": "string"
            },
            "mode": {
              "description": "A list of access modes the engines would use to select this alias",
              "type": "array",
              "items": {
                "type": "string",
                "enum": [ "write", "sequential", "random", "api"]
              }
            },
            "prefix": {},
            "subPath": {},
            "secret": {},
            "pvc": {},
            "hostPath": {},
            "hostGroup": {},
            "hosts": {},
            "umask": {},
            "numMounts": {},
            "components": {},
            "cost": {}
          },
          "additionalProperties": false,
          "required": [ "name", "mode", "prefix" ]
        }
      ]
    },
    "remoteStorage": {
      "description": "remote storage definitions",
      "type": "array",
      "items": { "$ref": "#/definitions/remoteStorageEntry" }
    },
    "remoteStorageEntry": {
      "description": "information about an individual remote storage definition",
      "type": "object",
      "properties": {
        "name": {
          "description": "the name of the remote storage definition",
          "type": "string"
        },
        "service": {
          "description": "the remote DFS service",
          "type": "string"
        },
        "secret": {
          "description": "the name of the secret containing the certificates to connect to the service",
          "type": "string"
        },
        "planes": {
          "description": "mapping of remote planes to local planes",
          "type": "array",
          "items": {
            "type": "object",
            "properties": {
              "remote": {
                "type": "string",
                "description": "The name of the remote plane to map from"
              },
              "local": {
                "type": "string",
                "description": "The name of the local plane to map to"
              }
            }
          }
        },
        "useDafilesrv": { "const": true }
      },
      "oneOf":[
        {
          "required": [
            "name",
            "service",
            "planes"
          ]
        },
        {
          "required": [
            "name",
            "service",
            "useDafilesrv"
          ]
        }
      ],
      "additionalProperties": false
    },
    "resources": {
      "type": "object"
    },
    "componentCost": {
      "description": "component level costs",
      "type": "object",
      "properties": {
        "perCpu": {
          "description": "cost of a single cpu",
          "type": "number"
        }
      }
    },
    "memory": {
      "type": "object",
      "properties": {
        "query": {
          "type": "string",
          "description": "The amount of overall resourced memory to dedicate to the query"
        },
        "thirdParty": {
          "type": "string",
          "description": "The amount of overall resource memory to reserve for 3rd party use"
        },
        "maxMemPercentage": {
          "type": "number",
          "description": "The default maximum percentage of resource memory to dedicate to HPCC"
        }
      },
      "additionalProperties": false
    },
    "secrets": {
      "oneOf": [
        {
          "type": "object",
          "additionalProperties": { "type": "string" }
        },
        {
          "type": "null"
        }
      ]
    },
    "vaultCategory": {
      "description": "set of vaults under a given category",
      "oneOf": [
        {
            "type": "array",
            "items": { "$ref": "#/definitions/vault" }
        },
        {
          "type": "null"
        }
      ]
    },
    "vault": {
      "description": "information about an individual vault",
      "type": "object",
      "properties": {
        "name": {
          "description": "the name of the vault",
          "type": "string"
        },
        "url": {
          "description": "the url used to access the vault",
          "type": "string"
        },
        "kind": {
          "type": "string",
          "enum": ["kv-v2", "kv-v1"]
        },
        "client-secret": {
          "description": "optional name of kubernetes secret that will provide the vault client token",
          "type": "string"
        },
        "appRoleId": {
          "description": "app role id assigned for use with Hashicorp appRole authentication",
          "type": "string"
        },
        "appRoleSecret": {
          "description": "name of the secret that will contain the 'secret-id' used with Hashicorp appRole authentication",
          "type": "string"
        },
        "namespace": {
          "description": "the namespace to use when authenticating with, and accessing the vault",
          "type": "string"
        },
        "verify_server": {
          "description": "optional relax server verification for trouble shooting",
          "type": "boolean"
        },
        "retries": {
          "description": "optional number of times to retry vault request in case of connect / socker error",
          "type": "number"
        },
        "retryWait": {
          "description": "optional wait time (in ms) between socket retries",
          "type": "number"
        },
        "connectTimeout": {
          "description": "optional timeout (in ms) for socket connect to vault",
          "type": "number"
        },
        "readTimeout": {
          "description": "optional timeout (in ms) for socket reading from vault",
          "type": "number"
        },
        "writeTimeout": {
          "description": "optional timeout (in ms) for socket writing to vault",
          "type": "number"
        },
        "backoffTimeout": {
          "description": "optional time (in ms) to back-off connecting to a vault that cannot be reached, or fails to authenticate",
          "type": "number"
        }
      },
      "required": [ "name", "url" ],
      "additionalProperties": false
    },
    "hostGroups": {
      "oneOf": [
        {
          "type": "array",
          "items": { "$ref": "#/definitions/hostGroup" }
        },
        {
          "type": "null"
        }
      ]
    },
    "hostGroup": {
      "type": "object",
      "oneOf": [
        {
          "required": [ "name", "hosts" ]
        },
        {
          "required": [ "name", "hostGroup" ]
        }
      ],
      "additionalProperties": false,
      "properties": {
        "name": {
          "type": "string",
          "description": "The name of the host group process"
        },
        "hosts": {
          "description": "a list of host names",
          "type": "array",
          "items": { "type": "string" }
        },
        "hostGroup": {
          "description": "Name of the hostgroup to create a subset of",
          "type": "string"
        },
        "count": {
          "description": "Number of hosts in the subset",
          "type": "integer"
        },
        "offset": {
          "description": "Offset of the first host within the group",
          "type": "integer"
        },
        "delta": {
          "type": "integer",
          "description": "Cycle offset to apply to the hosts"
        }
      }
    },
    "auth": {
      "type": "string",
      "description": "Authentication method"
    },
    "authNZ": {
      "type": "object",
      "additionalProperties": { "type": ["object"] }
    },
    "authDomain": {
      "type": "object",
      "additionalProperties": { "type": ["integer", "string"] }
    },
    "ldap": {
      "type": "object",
      "required": [ "ldapAddress" ],
      "additionalProperties": { "type": ["integer", "string", "boolean"] },
      "properties": {
        "ldapAddress": {
          "type": "string",
          "description": "LDAP Server IP address(es), comma separated"
        },
        "ldapProtocol": {
          "type": "string",
          "description": "The protocol to use - standard \"LDAP\" or secure \"LDAPS\" over SSL"
        },
        "servertype": {
          "type": "string",
          "description": "LDAP Server Implementation Type (\"ActiveDirectory\", \"AzureActiveDirectory\")"
        },
        "description": {
          "type": "string",
          "description": "Description of this Active Directory Server component"
        },
        "ldapCipherSuite": {
          "type": "string",
          "description": "The optional Cipher Suite to be applied to LDAPS connections"
        },
        "adminGroupName": {
          "type": "string",
          "description": "The Active Directory group containing HPCC Administrators"
        },
        "filesBasedn": {
          "type": "string",
          "description": "The base distinguished name that should be used when looking up HPCC file scopes on the Active Directory server"
        },
        "groupsBasedn": {
          "type": "string",
          "description": "The base distinguished name that should be used when looking up HPCC groups on the Active Directory server"
        },
        "usersBasedn": {
          "type": "string",
          "description": "The base distinguished name that should be used when looking up HPCC users on the Active Directory server"
        },
        "systemBasedn": {
          "type": "string",
          "description": "The base distinguished name of the Active Directory Administrator"
        },
        "resourcesBasedn": {
          "type": "string",
          "description": "The base distinguished name that should be used when looking up HPCC feature resources on the Active Directory server"
        },
        "workunitsBasedn": {
          "type": "string",
          "description": "The base distinguished name that should be used when looking up workunit scopes on the Active Directory server"
        },
        "ldapAdminSecretKey": {
          "type": "string",
          "description": "The key name to be used to look up the Active Directory Administrator account Username/Password"
        },
        "ldapAdminVaultId": {
          "type": "string",
          "description": "The optional vault name to be used to look up the Active Directory Administrator account Username/Password, using ldapAdminSecretKey"
        },
        "hpccAdminSecretKey": {
          "type": "string",
          "description": "The optional key name to be used to look up the HPCC Administrator account Username/Password"
        },
        "hpccAdminVaultId": {
          "type": "string",
          "description": "The optional vault name to be used to look up the HPCC Administrator account Username/Password, using hpccAdminSecretKey"
        },
        "ldapPort": {
          "type": "integer",
          "description": "The port of the nonsecure Active Directory server"
        },
        "ldapSecurePort": {
          "type": "integer",
          "description": "The secure port of the secure Active Directory server"
        },
        "maxConnections": {
          "type": "integer",
          "description": "The maximum number of concurrent LDAP connections to the Active Directory server (default 10)"
        },
        "passwordExpirationWarningDays": {
          "type": "integer",
          "description": "Within this time period, ECLWatch displays a warning about pending password expiration"
        },
        "cacheTimeout": {
          "type": "integer",
          "description": "Time in minutes after which the cached security information should be reloaded"
        },
        "ldapTimeoutSecs": {
          "type": "integer",
          "description": "The maximum number of seconds to wait for most Active Directory calls"
        },
        "sharedCache": {
          "type": "boolean",
          "description": "Use a single, shared LDAP cache"
        },
        "checkScopeScans": {
          "type": "boolean",
          "description": "Only return iterated logical file metadata for files that user has scope permission to access"
        },
        "disableDefaultUser": {
          "type": "boolean",
          "description": "Disable deprecated files default user"
        },
        "useLegacyDefaultFileScopePermissionCache": {
          "type": "boolean",
          "description": "Use legacy default filescope permissions that cached value for first user"
        }
      }
    },
    "logging": {
      "type": "object",
      "properties": {
        "audiences": {
          "type": "string",
          "description": "List of target audiences to include in logging output. Comprised of 3 letter codes delimited by + or -"
        },
        "classes": {
          "type": "string",
          "description": "List of target logging classes to include in output. Comprised of 3 letter codes delimited by + or -"
        },
        "detail": {
          "type": "integer",
          "description": "Log output verbosity"
        },
        "queueLength": {
          "type": "integer",
          "description": "Maximum number of log entries to buffer in the log queue. Set to 0 for synchronous logging",
          "default": 512
        },
        "queueDrop": {
          "type": "integer",
          "description": "Number of log entries to drop from the log queue when it is full. Disabled if 0, or if queueLength is 0",
          "default": 0
        },
        "dataFormat": {
          "type": "string",
          "description": "The data format used to report logging: xml|json|table(space delimited values)",
          "enum": [ "xml", "json", "table"]
        }
      },
      "additionalProperties": { "type": ["integer", "string", "boolean"] }
    },
    "tracing": {
      "type": "object",
      "properties": {
        "alwaysCreateGlobalIds": {
          "type": "boolean",
          "description": "If true, allocate global ids to any requests that do not supply one"
        },
        "disabled": {
          "type": "boolean",
          "description": "If true, disable OTel based trace/span generation"
        },
        "alwaysCreateTraceIds": {
          "type": "boolean",
          "description": "If true, components generate trace/span ids if none are provided by the remote caller"
        },
        "enableDefaultLogExporter": {
          "type": "boolean",
          "description": "If true, creates a trace exporter outputting to the log using the default options"
        },
        "enableOTELDebugLogging": {
          "type": "boolean",
          "description": "If true, sets OTEL library logging to debug level (otherwise set to warning)"
        },
        "sampling": {
          "type": "object",
          "properties": {
            "type": {
              "type": "string",
              "enum": ["AlwaysOff", "AlwaysOn", "Ratio"],
              "description": "Name of the Head Sampling type AlwaysOff|AlwaysOn|Ratio"
            },
            "ratio" : {
              "type": "number",
              "description": "Required if sampling type set to Ratio - Represents the sampling ratio value."
            },
            "parentBased" : {
              "type": "boolean",
              "description": "Optional - Determines if the sampling policy honors the remote root span sampled flag."
            },
            "additionalProperties": false
          }
        },
        "exporters": {
          "type": "array",
          "description": "List of trace exporters",
          "items": {
            "$ref": "#/definitions/traceExporter"
          }
        },
        "resourceAttributes": {
          "type": "object",
          "properties": {
            "deploymentEnvironment": {
              "type": "string",
              "description": "Name of the deployment environment (aka deployment tier) such as staging/development/production. "
            },
            "serviceNamespace": {
              "type": "string",
              "description": "Identifier used to help distinguish instances of same service"
            }
          },
          "additionalProperties": { "type": ["integer", "string", "boolean"] }
        }
      },
      "additionalProperties": { "type": ["integer", "string", "boolean"] }
    },
    "traceExporter": {
      "type": "object",
      "properties": {
        "type": {
          "type": "string",
          "enum": ["OTLP-HTTP", "OTLP-GRPC", "OS", "JLOG"],
          "description": "The type of exporter in charge of forwarding span data to target back-end"
        },
        "batch": {
          "type": "object",
          "properties": {
            "enabled": {
              "type": "boolean",
              "description": "If true, trace data is processed in a batch, if false, trace data is processed immediately"
            },
            "maxQueueSize": {
              "type": "number",
              "description": "The maximum buffer/queue size. After the size is reached, spans are dropped."
            },
            "scheduledDelayMillis": {
              "type": "number",
              "description": "The time interval between two consecutive exports."
            },
            "maxExportBatchSize": {
              "type": "number",
              "description": " The maximum batch size of every export. It must be smaller or equal to max_queue_size."
            }
          },
          "additionalProperties": { "type": ["integer", "string", "boolean"] }
        },
        "additionalProperties": { "type": ["integer", "string", "boolean"] }
      }
    },
    "compileOption": {
      "type": "object",
      "properties": {
        "name": {
          "type": "string",
          "description": "Compiler option name"
        },
        "value": {
          "type": ["number", "string", "boolean"],
          "description": "Compiler option  value"
        },
        "cluster": {
          "type": "string",
          "description": "Cluster to apply option to"
        }
      },
      "required": [ "name", "value" ],
      "additionalProperties": false
    },
    "env": {
      "type": "array",
      "items": {
        "type": "object",
        "properties": {
          "name": {
            "type": "string",
            "description": "Environment variable name"
          },
          "value": {
            "type": ["number", "string", "boolean"],
            "description": "Environment variable value"
          }
        }
      }
    },
    "ingress": {
      "type": "array",
      "items": {
        "additionalProperties": {
          "type": "array",
          "items": { "type": "object" }
        }
      }
    },
    "egress": {
      "oneOf": [
        {
          "type": "string",
          "description": "Named egress section (from global.egress) to apply to this component"
        },
        {
          "type": "array",
          "items": {
            "additionalProperties": {
              "type": "array",
              "items": { "type": "object" }
            }
          }
        }  
      ]
    },
    "globalEgress": {
      "type": "object",
      "properties": {
        "restricted": {
          "description": "Are any egress controls applied",
          "type": "boolean"
        },
        "kubeApiCidr": {
          "description": "IP range for kubectl API service",
          "type": "string"
        },
        "kubeApiPort": {
          "description": "Port used for connections to kubectl API",
          "type": "integer"
        },
        "kubeSystemLabel": {
          "type": "string",
          "description": "Label that has been applied to the kube-system namespace, used to restrict DNS service calls on port 53 to pods in the kube-system namespace"
        }
      },
      "additionalProperties": {
        "type": "array",
        "properties":
        {
          "egress": {
            "$ref" : "#/definitions/egress"
          },              
          "additionalProperties": false
        }
      }
    },
    "service": {
      "description": "Service properties",
      "type": "object",
      "required": [ "servicePort", "visibility" ],
      "properties": {
        "application": {
          "type": "string",
          "description": "Application name"
        },
        "port": {
          "type": "integer",
          "description": "The local port used by the pod",
          "default": 8880
        },
        "servicePort": {
          "type": "integer",
          "description": "The port that this service will be exposed on"
        },
        "visibility": {
          "type": "string",
          "description": "Should this service be exposed outside the cluster, locally or to the internet"
        },
        "annotations": {
          "type": "object",
          "additionalProperties": { "type": "string" }
        },
        "ingress": {
          "$ref" : "#/definitions/ingress"
        },
        "labels": {
          "type": "object",
          "additionalProperties": { "type": "string" }
        },
        "externalTrafficPolicy": {
          "type": "string",
          "enum": ["Cluster", "Local"],
          "description": "Route clients to all (Cluster), or local VM only (Local). Preserves client source IPs."
        },
        "loadBalancerSourceRanges": {
          "type": "array",
          "items": { "type": "string" },
          "description": "A list of CIDR ranges that you would like to allow for access to the Service"
        }
      }
    },
    "dali": {
      "type": "object",
      "required": [ "name", "auth" ],
      "additionalProperties": { "type": ["integer", "string", "boolean"] },
      "properties": {
        "name": {
          "type": "string",
          "description": "The name of the dali process"
        },
        "image": {
          "$ref": "#/definitions/image"
        },
        "env": {
          "$ref": "#/definitions/env"
        },
        "logging": {
          "$ref": "#/definitions/logging"
        },
        "tracing": {
          "$ref": "#/definitions/tracing"
        },
        "auth": {
          "$ref": "#/definitions/auth"
        },
        "ldap": {
          "$ref": "#/definitions/ldap"
        },
        "annotations": {
          "type": "object",
          "additionalProperties": { "type": "string" }
        },
        "labels": {
          "type": "object",
          "additionalProperties": { "type": "string" }
        },
        "resources": {
          "$ref": "#/definitions/resources"
        },
        "minStartupTime": {
          "$ref": "#/definitions/minStartupTime"
        },
        "maxStartupTime": {
          "$ref": "#/definitions/maxStartupTime"
        },
        "services": {
          "description": "sasha services",
          "type": "object",
          "$ref": "#/definitions/sashaservice"
        },
        "service": {
          "$ref": "#/definitions/service"
        },
        "egress": {
          "$ref" : "#/definitions/egress"
        },
        "terminationGracePeriodSeconds": {
          "$ref": "#/definitions/terminationGracePeriodSeconds",
          "default": 3600
        },
        "expert": {
          "$ref": "#/definitions/expert"
        }
      }
    },
    "eclccserver": {
      "type": "object",
      "required": [ "name", "maxActive" ],
      "additionalProperties": { "type": ["integer", "string", "boolean"] },
      "properties": {
        "name": {
          "type": "string",
          "description": "The name of the eclccserver process"
        },
        "maxActive": {
          "type": "integer",
          "minimum": 1,
          "description": "Maximum number of compile jobs that can be active simultaneously",
          "default": 4
        },
        "replicas": {
          "type": "integer"
        },
        "listen": {
          "type": "array",
          "items": { "type": "string" }
        },
        "useChildProcesses": {
          "type": "boolean",
          "description": "Launch each workunit compile as a child process rather than in its own container"
        },
        "childProcessTimeLimit": {
          "type": "integer",
          "description": "Time limit (in seconds) for child process compilation before aborting and using separate container, when useChildProcesses is false",
          "default": 10
        },
        "gitPlane": {
          "description": "The storage plane to check git repositories out to",
          "type": "string"
        },
        "image": {
          "$ref": "#/definitions/image"
        },
        "env": {
          "$ref": "#/definitions/env"
        },
        "logging": {
          "$ref": "#/definitions/logging"
        },
        "tracing": {
          "$ref": "#/definitions/tracing"
        },
        "annotations": {
          "type": "object",
          "additionalProperties": { "type": "string" }
        },
        "labels": {
          "type": "object",
          "additionalProperties": { "type": "string" }
        },
        "options": {
          "type": "array",
          "items": { "$ref": "#/definitions/compileOption" }
        },
        "gitUsername": {
          "type": "string",
          "description": "The username to use for all remote repository access"
        },
        "defaultRepo": {
          "type": "string",
          "description": "The default package/repo used to resolve code if not compiling from an archive"
        },
        "defaultRepoVersion": {
          "type": "string",
          "description": "The default repo version used if not supplied for the defaultRepo"
        },
        "guardGitUpdates": {
          "type": "boolean",
          "description": "If enabled all updates of the git repositories are protected by holding a lock in dali"
        },
        "terminationGracePeriodSeconds": {
          "$ref": "#/definitions/terminationGracePeriodSeconds"
        },
        "resources": {
          "$ref": "#/definitions/resources"
        },
        "timedChildResources": {
          "$ref": "#/definitions/resources"
        },
        "cost": {
          "$ref" : "#/definitions/componentCost"
        },
        "egress": {
          "$ref" : "#/definitions/egress"
        },
        "hpa": {
          "$ref": "#/definitions/hpa"
        },
        "expert": {
          "$ref": "#/definitions/expert"
        }
      }
    },
    "eclscheduler": {
      "type": "object",
      "required": [ "name" ],
      "additionalProperties": { "type": ["integer", "string", "boolean"] },
      "properties": {
        "name": {
          "type": "string",
          "description": "The name of the eclccserver process"
        },
        "image": {
          "$ref": "#/definitions/image"
        },
        "env": {
          "$ref": "#/definitions/env"
        },
        "logging": {
          "$ref": "#/definitions/logging"
        },
        "tracing": {
          "$ref": "#/definitions/tracing"
        },
        "annotations": {
          "type": "object",
          "additionalProperties": { "type": "string" }
        },
        "labels": {
          "type": "object",
          "additionalProperties": { "type": "string" }
        },
        "resources": {
          "$ref": "#/definitions/resources"
        },
        "terminationGracePeriodSeconds": {
          "$ref": "#/definitions/terminationGracePeriodSeconds"
        },
        "expert": {
          "$ref": "#/definitions/expert"
        }
      }
    },
    "esp": {
      "type": "object",
      "required": [ "name", "service", "auth" ],
      "additionalProperties": { "type": ["integer", "string", "boolean"] },
      "properties": {
        "name": {
          "type": "string",
          "description": "The name of the esp process"
        },
        "replicas": {
          "type": "integer"
        },
        "image": {
          "$ref": "#/definitions/image"
        },
        "env": {
          "$ref": "#/definitions/env"
        },
        "logging": {
          "$ref": "#/definitions/logging"
        },
        "tracing": {
          "$ref": "#/definitions/tracing"
        },
        "resources": {
          "$ref": "#/definitions/resources"
        },
        "annotations": {
          "type": "object",
          "additionalProperties": { "type": "string" }
        },
        "labels": {
          "type": "object",
          "additionalProperties": { "type": "string" }
        },
        "auth": {
          "$ref": "#/definitions/auth"
        },
        "authNZ": {
          "$ref": "#/definitions/authNZ"
        },
        "authDomain": {
          "$ref": "#/definitions/authDomain"
        },
        "ldap": {
          "$ref": "#/definitions/ldap"
        },
        "service": {
          "$ref": "#/definitions/service"
        },
        "certificate": {
          "type": "string",
          "description": "Name of the secret which contains the TLS certificate.  Custom configuration instead of using, or overriding cert-manager certificate."
        },
        "bindingInfo": {
          "description": "Customizable binding options",
          "type": "object"
        },
        "remoteClients": {
          "$ref": "#/definitions/remoteClients"
        },
        "trustClients": {
          "$ref": "#/definitions/trustClients"
        },
        "corsAllowed": {
          "$ref": "#/definitions/corsAllowed"
        },
        "egress": {
          "$ref" : "#/definitions/egress"
        },
        "hpa": {
          "$ref": "#/definitions/hpa"
        },
        "expert": {
          "$ref": "#/definitions/expert"
        }
      }
    },
    "eclagent": {
      "type": "object",
      "additionalProperties": { "type": ["integer", "string", "boolean"] },
      "required": [ "maxActive" ],
      "properties": {
        "replicas": {
          "type": "integer"
        },
        "maxActive": {
          "type": "integer",
          "minimum": 1,
          "description": "Maximum number of workunits that can be active simultaneously",
          "default": 100
        },
        "useChildProcesses": {
          "type": "boolean",
          "description": "Launch each workunit as a child process rather than in its own container"
        },
        "type": {
          "type": "string",
          "enum": ["hthor", "roxie"],
          "description": "Use the hthor or roxie execution engine for eclagent queries"
        },
        "image": {
          "$ref": "#/definitions/image"
        },
        "env": {
          "$ref": "#/definitions/env"
        },
        "logging": {
          "$ref": "#/definitions/logging"
        },
        "tracing": {
          "$ref": "#/definitions/tracing"
        },
        "dataPlane": {
          "description": "The default storage plane to write data files to",
          "type": "string"
        },
        "indexBuildPlane": {
          "description": "The default storage plane to write index files to",
          "type": "string"
        },
        "annotations": {
          "type": "object",
          "additionalProperties": { "type": "string" }
        },
        "labels": {
          "type": "object",
          "additionalProperties": { "type": "string" }
        },
        "resources": {
          "$ref": "#/definitions/resources"
        },
        "stubResources": {
          "$ref": "#/definitions/resources"
        },
        "jobMemory": {
          "$ref": "#/definitions/memory"
        },
        "cost": {
          "$ref" : "#/definitions/componentCost"
        },
        "egress": {
          "$ref" : "#/definitions/egress"
        },
        "preferredDataReadPlanes": {
          "$ref" : "#/definitions/preferredDataReadPlanes"
        },
        "allowedPipePrograms": {
          "$ref" : "#/definitions/allowedPipePrograms"
        },
        "hpa": {
          "$ref": "#/definitions/hpa"
        },
        "mapHttpCallUrlsToSecrets": {
          "type": "boolean",
          "default": false,
          "description": "In SOAPCALL and HTTPCALL check if URLs have been mapped to secrets"
        },
        "warnIfUrlNotMappedToSecret": {
          "type": "boolean",
          "default": false,
          "description": "In SOAPCALL and HTTPCALL warn if URLs not mapped to secrets"
        },
        "requireUrlsMappedToSecrets": {
          "type": "boolean",
          "default": false,
          "description": "Require SOAPCALL and HTTPCALL URLs are secrets or mapped to secrets"
        },
        "plugins": {
          "$ref": "#/definitions/plugins"
        },
        "expert": {
          "$ref": "#/definitions/expert"
        }
      }
    },
    "roxie": {
      "type": "object",
      "required": [ "name" ],
      "additionalProperties": { "type": ["integer", "string", "boolean"] },
      "properties": {
        "name": {
          "type": "string",
          "description": "The name of the roxie process"
        },
        "prefix": {
          "type": "string",
          "description": "The (optional) file prefix to add to relative filenames"
        },
        "minStartupTime": {
          "$ref": "#/definitions/minStartupTime"
        },
        "maxStartupTime": {
          "$ref": "#/definitions/maxStartupTime"
        },
        "image": {
          "$ref": "#/definitions/image"
        },
        "topoServer": {
          "$ref": "#/definitions/toposerver"
        },
        "env": {
          "$ref": "#/definitions/env"
        },
        "logging": {
          "$ref": "#/definitions/logging"
        },
        "tracing": {
          "$ref": "#/definitions/tracing"
        },
        "preload": {
          "description": "Preloaded plugins",
          "type": "array",
          "items": { "type": "string" }
        },
        "services": {
          "description": "Roxie query services",
          "type": "array",
          "items": { "$ref": "#/definitions/roxieservice" }
        },
        "dataPlane": {
          "description": "The default storage plane to write data files to",
          "type": "string"
        },
        "directAccessPlanes": {
          "description": "A list of storage planes suitable for roxie to read from directly and not have roxie copy the data to roxie's default plane",
          "type": "array",
          "items": { "type": "string" }
        },
        "spillPlane": {
          "description": "The storage plane to write spill files to",
          "type": "string"
        },
        "indexBuildPlane": {
          "description": "The default storage plane to write index files to",
          "type": "string"
        },
        "resources": {
          "$ref": "#/definitions/resources"
        },
        "serverResources": {
          "$ref": "#/definitions/resources"
        },
        "channelResources": {
          "$ref": "#/definitions/resources"
        },
        "topoResources": {
          "$ref": "#/definitions/resources"
        },
        "annotations": {
          "type": "object",
          "additionalProperties": { "type": "string" }
        },
        "labels": {
          "type": "object",
          "additionalProperties": { "type": "string" }
        },
        "certificate": {
          "type": "string",
          "description": "Name of the secret which contains the TLS certificate.  Custom configuration instead of using, or overriding cert-manager certificate."
        },
        "allFilesDynamic": { 
          "type": "boolean",
          "default": false,
          "description": "If enabled, files will be resolved per-query and not locked between queries"
        },
        "backgroundCopyClass": { 
          "type": "string",
          "default": "none",
          "enum": [ "none", "best-effort", "idle"],
          "description": "Specify an IONICE class for the background copy thread."
        },
        "backgroundCopyPrio": { 
          "type": "integer",
          "default": 0,
          "description": "Specify an IONICE value for the background copy thread, if backgroundCopyClass set to best-effort."
        },
        "blockedLocalAgent": { 
          "type": "boolean",
          "default": true,
          "description": "Used DataBuffer blocks to return agent data in localAgent mode."
        },
        "callbackRetries": { 
          "type": "integer",
          "default": 3,
          "minimum": 1,
          "description": "Number of retries before callbacks from agents to server are aborted"
        },
        "callbackTimeout": { 
          "type": "integer",
          "default": 5000,
          "minimum": 0,
          "description": "Timeout (in ms) before callbacks from agents to server are resent"
        },
        "checkFileDate": { 
          "type": "boolean",
          "default": true,
          "description": "Compare file dates of physical files with the information in DFS."
        },
        "collectFactoryStatistics": { 
          "type": "boolean",
          "default": true,
          "description": "Accumulate summary statistics for all queries"
        },
        "copyResources": { 
          "type": "boolean",
          "default": true,
          "description": "Copies any missing data files/keys from the position they were in when query was deployed."
        },
        "defaultHighPriorityTimeLimit": { 
          "type": "integer",
          "default": 0,
          "minimum": 0,
          "description": "Maximum run time (in ms) for any single active high-priority query (if not overridden)"
        },
        "defaultHighPriorityTimeWarning": { 
          "type": "integer",
          "default": 5000,
          "minimum": 0,
          "description": "Time (in ms) before generating SNMP warning for a high-priority query (if not overridden)"
        },
        "defaultLowPriorityTimeLimit": { 
          "type": "integer",
          "default": 0,
          "minimum": 0,
          "description": "Maximum run time (in ms) for any single active low-priority query (if not overridden)"
        },
        "defaultLowPriorityTimeWarning": { 
          "type": "integer",
          "default": 0,
          "minimum": 0,
          "description": "Time (in ms) before generating SNMP warning for a low-priority query (if not overridden)"
        },
        "defaultMemoryLimit": { 
          "type": "integer",
          "default": 0,
          "minimum": 0,
          "description": "Maximum amount of memory available for row data in any single active query (if not overridden)"
        },
        "defaultSLAPriorityTimeLimit": { 
          "type": "integer",
          "default": 0,
          "minimum": 0,
          "description": "Maximum run time (in ms) for any single active SLA-high-priority query (if not overridden)"
        },
        "defaultSLAPriorityTimeWarning": { 
          "type": "integer",
          "default": 5000,
          "minimum": 0,
          "description": "Time (in ms) before generating SNMP warning for a SLA-high-priority query (if not overridden)"
        },
        "defaultStripLeadingWhitespace": { 
          "type": "boolean",
          "default": true,
          "description": "Default value for stripping leading whitespace in input XML values"
        },
        "encryptionInTransit": { 
          "type": "boolean",
          "default": false,
          "description": "Encrypt traffic between Roxie nodes."
        },
        "flushJHtreeCacheOnOOM": { 
          "type": "boolean",
          "default": true,
          "description": "Should the index node memory allocation flush the cache and retry if memory allocation fails"
        },
        "fieldTranslationEnabled": {
          "default": "payloadRemoveOnly",
          "enum": ["false", "true", "payload", "payloadRemoveOnly"],
          "description": "Enables translation (where possible) of mismatched file layouts on-the-fly. Specify 'payload' to attempt to translate payload fields only"
        },
        "highTimeout": { 
          "type": "integer",
          "default": 2000,
          "minimum": 0,
          "description": "Timeout (in ms) before high priority requests are resent to agents"
        },
        "ignoreOrphans": { 
          "type": "boolean",
          "default": true,
          "description": "Treat out-of-date local files as if they were not present."
        },
        "ignoreFileDateMismatches": { 
          "type": "boolean",
          "default": false,
          "description": "Ignore mismatched file dates on local files"
        },
        "ignoreFileSizeMismatches": {
          "type": "boolean",
          "default": false,
          "description": "Ignore mismatched file sizes on local files"
        },
        "fileTimeFuzzySeconds": { 
          "type": "integer",
          "default": 0,
          "description": "Ignore mismatched file dates of up to this amount"
        },
        "lazyOpen": {
          "type": "boolean",
          "default": false,
          "description": "Delay opening files until first use."
        },
        "localAgent": { 
          "type": "boolean",
          "default": false,
          "description": "Communication between server and agent uses a memory queue rather than network. Implies singleNode, and defaults on if singleNode set."
        },
        "localFilesExpire": { 
          "type": "integer",
          "default": -1,
          "description": "Period (in ms) of inactivity before a local datafile handle is closed"
        },
        "lockSuperFiles": { 
          "type": "boolean",
          "default": false,
          "description": "If enabled, superfiles will be locked while queries that use them are loaded"
        },
        "lowTimeout": { 
          "type": "integer",
          "default": 10000,
          "minimum": 0,
          "description": "Timeout (in ms) before low priority requests are resent to agents"
        },
        "maxHttpConnectionRequests": { 
          "type": "integer",
          "default": 0,
          "minimum": 0,
          "description": "Max number of query requests per persistent http connection"
        },
        "maxHttpKeepAliveWait": { 
          "type": "integer",
          "default": 5000,
          "minimum": 0,
          "description": "Max number of miliseconds to wait for additional requests on a persistent http connection"
        },
        "maxLocalFilesOpen": { 
          "type": "integer",
          "default": 4000,
          "minimum": 0,
          "description": "Maximum number of local files to keep open"
        },
        "maxRemoteFilesOpen": { 
          "type": "integer",
          "default": 1000,
          "minimum": 0,
          "description": "Maximum number of remote files to keep open"
        },
        "minLocalFilesOpen": { 
          "type": "integer",
          "default": 2000,
          "minimum": 0,
          "description": "Minimum number of local files to keep open"
        },
        "minRemoteFilesOpen": { 
          "type": "integer",
          "default": 500,
          "minimum": 0,
          "description": "Minimum number of remote files to keep open"
        },
        "packetAcknowledgeTimeout": { 
          "type": "integer",
          "default": 100,
          "minimum": 10,
          "description": "Maximum time to wait for agent query packets to be acknowledged before resending"
        },
        "parallelQueryLoadThreads": { 
          "type": "integer",
          "default": 0,
          "minimum": 0,
          "description": "Use up to n multiple threads for initial query loading"
        },
        "preloadOnceData": { 
          "type": "boolean",
          "default": true,
          "description": "Evaluate : ONCE sections of queries at query load time"
        },
        "prestartAgentThreads": { 
          "type": "boolean",
          "default": false,
          "description": "Prestart agent worker threads at startup"
        },
        "reloadRetriesSuspended": { 
          "type": "boolean",
          "default": true,
          "description": "Retry loading of suspended queries whenever QuerySet reloads"
        },
        "remoteFilesExpire": { 
          "type": "integer",
          "default": 3600000,
          "minimum": 0,
          "description": "Period (in ms) of inactivity before a remote datafile handle is closed"
        },
        "serverThreads": { 
          "type": "integer",
          "default": 30,
          "minimum": 0,
          "description": "Default number of threads processing Roxie server requests (if not specified on service)"
        },
        "singleNode": { 
          "type": "boolean",
          "default": false,
          "description": "Roxie is deployed as an array of self-contained single nodes, with all agents part of the server process."
        },
        "slaTimeout": { 
          "type": "integer",
          "default": 2000,
          "minimum": 0,
          "description": "Timeout (in ms) before SLA high priority requests are resent to agents"
        },
        "agentQueryReleaseDelaySeconds": { 
          "type": "integer",
          "default": 60,
          "minimum": 0,
          "description": "Delay before unregistering slave queries to allow in-flight to complete. Files are locked until query is unregistered."
        },
        "agentThreads": { 
          "type": "integer",
          "default": 30,
          "minimum": 0,
          "description": "Number of threads processing agent requests"
        },
        "statsExpiryTime": { 
          "type": "integer",
          "default": 3600,
          "minimum": 0,
          "description": "Time (in seconds) that detailed reporting stats are kept"
        },
        "totalMemoryLimit": { 
          "type": "string",
          "description": "Maximum amount of memory available for row data in all active queries"
        },
        "heapUseHugePages": { 
          "type": "boolean",
          "default": false,
          "description": "Allow roxie to use memory from huge pages if they have been configured."
        },
        "heapUseTransparentHugePages": { 
          "type": "boolean",
          "default": true,
          "description": "Allow roxie to use memory from transparent huge pages."
        },
        "heapRetainMemory": { 
          "type": "boolean",
          "default": false,
          "description": "Retain and do not return unused memory to the operating system."
        },
        "trapTooManyActiveQueries": { 
          "type": "boolean",
          "default": true,
          "description": "should an SNMP trap get sent when too many active query error occurs"
        },
        "useMemoryMappedIndexes": { 
          "type": "boolean",
          "default": false,
          "description": "Using memory-mapped files when merging multiple result streams from row-compressed indexes."
        },
        "useRemoteResources": { 
          "type": "boolean",
          "default": false,
          "description": "Reads any missing data files/keys from the position they were in when deployed."
        },
        "traceLevel": { 
          "type": "integer",
          "default": 1,
          "minimum": 0,
          "description": "Level of detail in reporting (set to 0 for none, 1 for normal, > 1 or more for extended)"
        },
        "logFullQueries": { 
          "type": "boolean",
          "default": false,
          "description": "Log full text (unless blindLogging) and resource usage of all queries received "
        },
        "blindLogging": { 
          "type": "boolean",
          "default": false,
          "description": "Suppress all logging of any data or query text"
        },
        "memTraceLevel": { 
          "type": "integer",
          "default": 1,
          "minimum": 0,
          "description": "Level of detail in reporting mem mgr information(set to 0 for none, 1 for normal, >1 or more for extended)"
        },
        "miscDebugTraceLevel": { 
          "type": "integer",
          "default": 0,
          "minimum": 0,
          "description": "Level of miscellaneous debug tracing unrelated to all other tracing(set to 0 for none, 1 for normal, >1 or more for extended)"
        },
        "soapTraceLevel": { 
          "type": "integer",
          "default": 1,
          "minimum": 0,
          "description": "Level of detail in reporting SOAPCALL information(set to 0 for none, 1 for normal, >1 or more for extended)"
        },
        "traceTranslations": { 
          "type": "boolean",
          "default": true,
          "description": "Trace record layout translations to log file"
        },
        "traceEnabled": { 
          "type": "boolean",
          "default": false,
          "description": "TRACE activity output enabled by default (can be overridden in workunit or query)"
        },
        "traceLimit": { 
          "type": "integer",
          "default": 10,
          "minimum": 0,
          "description": "Number of rows output by TRACE activity"
        },
        "udpTraceLevel": { 
          "type": "integer",
          "default": 1,
          "minimum": 0,
          "description": "Level of detail in reporting udp information(set to 0 for none, 1 for normal, >1 or more for extended)"
        },
        "udpAdjustThreadPriorities": { 
          "type": "boolean",
          "default": false,
          "description": "Should UDP socket reading threads operate at elevated priority"
        },
        "udpFlowSocketsSize": { 
          "type": "integer",
          "default": 131072,
          "minimum": 0,
          "description": "Controls the read socket buffer size of the UDP layer flow control sockets"
        },
        "udpLocalWriteSocketSize": { 
          "type": "integer",
          "default": 1024000,
          "minimum": 0,
          "description": "Controls the write socket buffer size of the local UDP sockets (Agent to Server on same node)"
        },
        "udpAgentBufferSize": { 
          "type": "integer",
          "default": 262142,
          "minimum": 0,
          "description": "Controls the read socket buffer size of the UDP agent read sockets"
        },
        "udpOutQsPriority": { 
          "type": "integer",
          "default": 0,
          "minimum": 0,
          "description": "Turns on/off Priority weight-based for output queues (0 round-robin no priority - old logic, 1 round-robin new logic, 2 and higher is factor of priority)"
        },
        "udpQueueSize": { 
          "type": "integer",
          "default": 100,
          "minimum": 0,
          "description": "UDP transport layer receive queue size"
        },
        "udpResendLostPackets": { 
          "type": "boolean",
          "default": true,
          "description": "UDP transport layer resend lost packets"
        },
        "udpSendQueueSize": { 
          "type": "integer",
          "default": 50,
          "minimum": 0,
          "description": "UDP transport layer send queue size"
        },
        "udpStatsReportInterval": { 
          "type": "integer",
          "default": 60000,
          "minimum": 0,
          "description": "UDP transport layer stats reporting interval"
        },
        "blobCacheMem": { 
          "type": "integer",
          "default": 0,
          "minimum": 0,
          "description": "Size (in Mb) of blob index page cache"
        },
        "leafCacheMem": { 
          "type": "integer",
          "default": 50,
          "minimum": 0,
          "description": "Size (in Mb) of leaf index page cache"
        },
        "nodeCacheMem": { 
          "type": "integer",
          "default": 100,
          "minimum": 0,
          "description": "Size (in Mb) of non-leaf index page cache"
        },
        "mysqlCacheCheckPeriod": { 
          "type": "integer",
          "default": 10000,
          "minimum": 0,
          "description": "Time to wait (ms) between checking if any cached MySQL connections can be closed"
        },
        "mysqlCacheTimeoutPeriod": { 
          "type": "integer",
          "default": 60000,
          "minimum": 0,
          "description": "Time to wait (ms) before closing a cached MySQL connection"
        },
        "mysqlConnectionCacheSize": { 
          "type": "integer",
          "default": 10000,
          "minimum": 0,
          "description": "Number of MySQL connections to hold in cache"
        },
        "checkCompleted": { 
          "type": "boolean",
          "default": true,
          "description": "Check pending replies when agent gets a retry request"
        },
        "dafilesrvLookupTimeout": { 
          "type": "integer",
          "default": 10000,
          "minimum": 0,
          "description": "Maximum time (in milliseconds) dafilesrv will wait before timing out the first time through the list"
        },
        "defaultConcatPreload": { 
          "type": "integer",
          "default": 0,
          "minimum": 0,
          "description": "Default concat preload"
        },
        "defaultFetchPreload": { 
          "type": "integer",
          "default": 0,
          "minimum": 0,
          "description": "Default fetch preload"
        },
        "defaultFullKeyedJoinPreload": { 
          "type": "integer",
          "default": 0,
          "minimum": 0,
          "description": "Default full keyed join preload"
        },
        "defaultKeyedJoinPreload": { 
          "type": "integer",
          "default": 0,
          "minimum": 0,
          "description": "Default keyed join preload"
        },
        "defaultParallelJoinPreload": { 
          "type": "integer",
          "default": 0,
          "minimum": 0,
          "description": "Default parallel join preload"
        },
        "defaultPrefetchProjectPreload": { 
          "type": "integer",
          "default": 10,
          "minimum": 0,
          "description": "Default prefetch value for PROJECT,PREFETCH activity"
        },
        "doIbytiDelay": { 
          "type": "boolean",
          "default": true,
          "description": "Enables the IBYTI delay logic in the agents."
        },
        "enableHeartBeat": { 
          "type": "boolean",
          "default": true,
          "description": "Enable HeartBeat messages to roxiepipe clients"
        },
        "fastLaneQueue": { 
          "type": "boolean",
          "default": true,
          "description": "Enable special fast-lane queue for simple queries."
        },
        "ignoreMissingFiles": { 
          "type": "boolean",
          "default": false,
          "description": "Ignore missing files"
        },
        "indexReadChunkSize": { 
          "type": "integer",
          "default": 60000,
          "minimum": 0,
          "description": "Break up results from indexRead (and other remote activities) every N bytes"
        },
        "initIbytiDelay": { 
          "type": "integer",
          "default": 50,
          "minimum": 0,
          "description": "Initial time (in milliseconds) a secondary agent will wait for an IBYTI packet from a primary peer."
        },
        "mtuPayload": { 
          "type": "integer",
          "default": 1400,
          "minimum": 1400,
          "maximum": 9000,
          "description": "Set higher than 1400 for networks with a larger MTU."
        },
        "linuxYield": { 
          "type": "boolean",
          "default": false,
          "description": "Yield to scheduler in some tight loops. May help latency on uniprocessor machines"
        },
        "maxBlockSize": { 
          "type": "integer",
          "default": 10000000,
          "minimum": 0,
          "description": "Max size of block read from client socket"
        },
        "maxLockAttempts": { 
          "type": "integer",
          "default": 5,
          "minimum": 0,
          "description": "Number of retries to get lock for global queries"
        },
        "memoryStatsInterval": { 
          "type": "integer",
          "default": 60,
          "minimum": 0,
          "description": "Interval (in seconds) between reports on Roxie heap usage"
        },
        "memTraceSizeLimit": { 
          "type": "integer",
          "default": 10,
          "minimum": 0,
          "description": "Generate stacktrace whenever a request is made for a row larger than this threshold (0 to disable)"
        },
        "parallelAggregate": { 
          "type": "integer",
          "default": 0,
          "minimum": 0,
          "description": "Number of parallel threads to use for in-memory aggregate processing. Set to 0 to use one per CPU, 1 to disable parallel processing of in-memory aggregates"
        },
        "perChannelFlowLimit": { 
          "type": "integer",
          "default": 10,
          "minimum": 1,
          "description": "Number of pending queries permitted per channel (per active activity) before blocking"
        },
        "pingInterval": { 
          "type": "integer",
          "default": 60,
          "minimum" : 0,
          "description": "Interval (in seconds) between Roxie server ping tests"
        },
        "preabortIndexReadsThreshold": { 
          "type": "integer",
          "default": 100,
          "minimum": 0,
          "description": "Use seek to precheck keyed limits (i.e. assume ,COUNT) on index reads if limit greater than this value"
        },
        "preabortKeyedJoinsThreshold": { 
          "type": "integer",
          "minimum" : 0,
          "default": 100,
          "description": "Use seek to precheck limits on keyed joins if limit greater than this value"
        },
        "simpleLocalKeyedJoins": { 
          "type": "boolean",
          "default": true,
          "description": "Enable single-threaded local keyed joins"
        },
        "socketCheckInterval": { 
          "type": "integer",
          "default": 5000,
          "minimum": 0,
          "description": "Interval (in milliseconds) between checks that client socket is still open"
        },
        "mapHttpCallUrlsToSecrets": {
          "type": "boolean",
          "default": false,
          "description": "In SOAPCALL and HTTPCALL check if URLs have been mapped to secrets"
        },
        "warnIfUrlNotMappedToSecret": {
          "type": "boolean",
          "default": false,
          "description": "In SOAPCALL and HTTPCALL warn if URLs not mapped to secrets"
        },
        "requireUrlsMappedToSecrets": {
          "type": "boolean",
          "default": false,
          "description": "Require SOAPCALL and HTTPCALL URLs are secrets or mapped to secrets"
        },
        "updateSecretsInBackground": {
          "type": "boolean",
          "description": "Preemptively update secrets that are active and about to expire in the background"
        },
        "expert": {
          "$ref": "#/definitions/expert"
        },
        "egress": {
          "$ref" : "#/definitions/egress"
        },
        "preferredDataReadPlanes": {
          "$ref" : "#/definitions/preferredDataReadPlanes"
        },
        "allowedPipePrograms": {
          "$ref" : "#/definitions/allowedPipePrograms"
        },
        "hpa": {
          "$ref": "#/definitions/hpa"
        },
        "plugins": {
          "$ref": "#/definitions/plugins"
        }
      }
    },
    "toposerver": {
      "type": "object",
      "additionalProperties": { "type": ["integer", "string", "boolean"] },
      "properties": {
        "port": {
          "type": "integer"
        },
        "traceLevel": {
          "type": "integer"
        },
        "replicas": {
          "type": "integer"
        },
        "env": {
          "$ref": "#/definitions/env"
        },
        "logging": {
          "$ref": "#/definitions/logging"
        },
        "tracing": {
          "$ref": "#/definitions/tracing"
        },
        "annotations": {
          "type": "object",
          "additionalProperties": { "type": "string" }
        },
        "labels": {
          "type": "object",
          "additionalProperties": { "type": "string" }
        },
        "hpa": {
          "$ref": "#/definitions/hpa"
        },
        "expert": {
          "$ref": "#/definitions/expert"
        }
      }
    },
    "roxieservice": {
      "type": "object",
      "properties": {
        "name": {
          "type": "string"
        },
        "port": {
          "type": "integer",
          "description": "The local port used by the pod (same as servicePort if not specified)"
        },
        "servicePort": {
          "type": "integer",
          "description": "The port that this service will be exposed on"
        },
        "numThreads": {
          "type": "integer"
        },
        "listenQueue": {
          "type": "integer"
        },
        "annotations": {
          "type": "object",
          "additionalProperties": { "type": "string" }
        },
        "labels": {
          "type": "object",
          "additionalProperties": { "type": "string" }
        },
        "ingress": {
          "$ref" : "#/definitions/ingress"
        },
        "visibility": {
          "type": "string",
          "description": "Should this service be exposed outside the cluster, locally or to the internet"
        },
        "tls": {
          "type": "boolean",
          "description": "Whether the roxie service uses tls.  Requires cert-manager or custom certificate."
        },
        "remoteClients": {
          "$ref": "#/definitions/remoteClients"
        },
        "trustClients": {
          "$ref": "#/definitions/trustClients"
        }
      },
      "required": [ "name", "servicePort" ],
      "additionalProperties": false
    },
    "bundle": {
      "type": "object",
      "required": [ "name" ],
      "additionalProperties": { "type": ["integer", "string", "boolean"] },
      "properties": {
        "name": {
          "type": "string",
          "description": "The name of the bundle process"
        }
      }
    },
    "thor": {
      "type": "object",
      "required": [ "name", "maxJobs", "maxGraphs" ],
      "additionalProperties": { "type": ["integer", "string", "boolean"] },
      "properties": {
        "name": {
          "type": "string",
          "description": "The name of the thor process"
        },
        "prefix": {
          "type": "string",
          "description": "The (optional) file prefix to add to relative filenames"
        },
        "numWorkers": {
          "type": "integer",
          "description": "The number of worker containers. NB: There will be <numWorker>/<numWorkersPerPod> pods",
          "minimum": 1
        },
        "numWorkersPerPod": {
          "type": "integer",
          "description": "The number of workers to place per pod (must be a factor of numWorkers)",
          "minimum": 1,
          "default": 1
        },
        "maxJobs": {
          "type": "integer",
          "description": "The maximum number of jobs that can be run concurrenly",
          "minimum": 1
        },
        "maxGraphs": {
          "type": "integer",
          "description": "The maximum number of Thor graphs that be run concurrently",
          "minimum": 1
        },
        "eclAgentUseChildProcesses": {
          "type": "boolean",
          "description": "Use processes instead of pods per job (eclagent)"
        },
        "eclAgentReplicas": {
          "type": "integer",
          "description": "Number of eclagent replicas",
          "minimum": 1
        },
        "thorAgentReplicas": {
          "type": "integer",
          "description": "Number of thoragent replicas",
          "minimum": 1
        },
        "eclAgentType": {
          "enum": [ "hthor", "roxie" ],
          "description": "eclagent engine type"
        },
        "keepJobs": {
          "enum": [ "none", "podfailures", "all" ],
          "description": "For debugging purposes. Choose whether to keep jobs after execution"
        },
        "lingerPeriod": {
          "type": "integer",
          "description": "[Optional] Seconds to keep Thor instance running, waiting for more graphs to execute",
          "minimum": 1
        },
        "multiJobLinger": {
          "type": "boolean",
          "description": "[Optional] If lingerPeriod set, allows Thor to process more graphs from any job",
          "default": true
        },
        "maxGraphStartupTime": {
          "type": "integer",
          "description": "[Optional] The time (seconds) for the job to wait for a Thor instance to start",
          "default": 600
        },
        "auxQueues": {
          "type": "array",
          "items": { "type": "string" },
          "description": "[Optional] Auxiliary queue names to listen to. Multiple Thor's can listen to the same queue using this mechanism"
        },
        "image": {
          "$ref": "#/definitions/image"
        },
        "env": {
          "$ref": "#/definitions/env"
        },
        "logging": {
          "$ref": "#/definitions/logging"
        },
        "tracing": {
          "$ref": "#/definitions/tracing"
        },
        "dataPlane": {
          "description": "The default storage plane to write data files to",
          "type": "string"
        },
        "spillPlane": {
          "description": "The storage plane to write spill files to",
          "type": "string"
        },
        "indexBuildPlane": {
          "description": "The default storage plane to write index files to",
          "type": "string"
        },
        "annotations": {
          "type": "object",
          "additionalProperties": { "type": "string" }
        },
        "labels": {
          "type": "object",
          "additionalProperties": { "type": "string" }
        },
        "eclAgentMemory": {
          "$ref": "#/definitions/memory"
        },
        "workerMemory": {
          "$ref": "#/definitions/memory"
        },
        "managerMemory": {
          "$ref": "#/definitions/memory"
        },
        "managerResources": {
          "$ref": "#/definitions/resources"
        },
        "workerResources": {
          "$ref": "#/definitions/resources"
        },
        "eclAgentResources": {
          "$ref": "#/definitions/resources"
        },
        "stubResources": {
          "$ref": "#/definitions/resources"
        },
        "cost": {
          "$ref" : "#/definitions/componentCost"
        },
        "expert": {
          "$ref": "#/definitions/expert"
        },
        "egress": {
          "$ref" : "#/definitions/egress"
        },
        "preferredDataReadPlanes": {
          "$ref" : "#/definitions/preferredDataReadPlanes"
        },
        "allowedPipePrograms": {
          "$ref" : "#/definitions/allowedPipePrograms"
        },
        "mapHttpCallUrlsToSecrets": {
          "type": "boolean",
          "default": false,
          "description": "In SOAPCALL and HTTPCALL check if URLs have been mapped to secrets"
        },
        "warnIfUrlNotMappedToSecret": {
          "type": "boolean",
          "default": false,
          "description": "In SOAPCALL and HTTPCALL warn if URLs not mapped to secrets"
        },
        "requireUrlsMappedToSecrets": {
          "type": "boolean",
          "default": false,
          "description": "Require SOAPCALL and HTTPCALL URLs are secrets or mapped to secrets"
        },
        "plugins": {
          "$ref": "#/definitions/plugins"
        }
      }
    },
    "sashacommon": {
      "type": "object",
      "properties": {
        "disabled": {
          "type": "boolean"
        },
        "interval": {
          "type": "integer",
          "default": 1
        },
        "env": {
          "$ref": "#/definitions/env"
        },
        "annotations": {
          "type": "object",
          "additionalProperties": { "type": "string" }
        },
        "labels": {
          "type": "object",
          "additionalProperties": { "type": "string" }
        },
        "service": {
          "description": "Service properties",
          "type": "object",
          "required": [ "servicePort" ],
          "properties": {
            "port": {
              "type": "integer",
              "description": "The local port used by the pod",
              "default": 8880
            },
            "servicePort": {
              "type": "integer",
              "description": "The port that this service will be exposed on"
            },
            "annotations": {
              "type": "object",
              "additionalProperties": { "type": "string" }
            },
            "labels": {
              "type": "object",
              "additionalProperties": { "type": "string" }
            }
          }
        },
        "at" : {
          "type": "string",
          "default": "* * * * *"
        },
        "throttle": {
          "type": "integer",
          "description": "throttle ratio percentage (0-99, 0 no throttling, 50 is half speed)"
        },
        "image": {
          "$ref": "#/definitions/image"
        },
        "plane": {
          "type": "string",
          "description": "which storage plane to store the sasha data on"
        },
        "resources": {
          "$ref": "#/definitions/resources"
        },
        "egress": {
          "$ref" : "#/definitions/egress"
        },
        "expert": {
          "$ref": "#/definitions/expert"
        }
      }
    },
    "sasha-limitcutoff": {
      "type": "object",
      "properties": {
        "limit": {
          "type": "integer",
          "description": "threshold before removal starts (0 disables)",
          "default": "20"
        },
        "cutoff": {
          "type": "integer",
          "description": "minimum age (days)",
          "default": "4"
        }
      }
    },
    "sasha-coalescer": {
      "type": "object",
      "allOf": [
        { "$ref": "#/definitions/sashacommon" },
        {
          "properties": {
            "minDeltaSize": {
              "type": "integer",
              "description": "Coalescing will only begin, if the delta size is above this threshold (K)"
            },
            "disabled": {},
            "interval": {},
            "service": {},
            "at" : {},
            "throttle": {},
            "image": {},
            "plane": {},
            "resources": {},
            "env": {},
            "annotations": {},
            "labels": {},
            "egress": {},
            "expert": {}
          },
          "additionalProperties": false
        }
      ]
    },
    "sasha-wu-archiver": {
      "type": "object",
      "required": [ "plane" ],
      "allOf": [
        { "$ref": "#/definitions/sashacommon" },
        { "$ref": "#/definitions/sasha-limitcutoff" },
        {
          "properties": 
          {
            "backup": {
              "type": "integer",
              "description": "minimum workunit age to backup (days, 0 disables)",
              "default": "0"
            },
            "duration": {
              "type": "integer",
              "description": "Maximum duration to run WorkUnit archiving session (hours, 0 unlimited)",
              "default": "0"
            },
            "keepResultFiles": {
              "type": "boolean",
              "description": "option to keep result files owned by workunits after workunit is archived",
              "default": "false"
            },
            "retryinterval": {
              "type": "integer",
              "description": "minimal time before retrying archive of failed WorkUnits (days)",
              "default": "7"
            },
            "disabled": {},
            "interval": {},
            "service": {},
            "at" : {},
            "throttle": {},
            "image": {},
            "plane": {},
            "resources": {},
            "env": {},
            "annotations": {},
            "labels": {},
            "limit": {},
            "cutoff": {},
            "egress": {},
            "expert": {}
          },
          "additionalProperties": false
        }
      ]
    },
    "sasha-dfuwu-archiver": {
      "type": "object",
      "required": [ "plane" ],
      "allOf": [ 
        { "$ref": "#/definitions/sashacommon" },
        { "$ref": "#/definitions/sasha-limitcutoff" },
        {
          "properties": 
          {
            "disabled": {},
            "interval": {},
            "service": {},
            "at" : {},
            "throttle": {},
            "image": {},
            "plane": {},
            "resources": {},
            "env": {},
            "annotations": {},
            "labels": {},
            "limit": {},
            "cutoff": {},
            "egress": {},
            "expert": {}
          },
          "additionalProperties": false
        }
      ]
    },
    "sasha-dfurecovery-archiver": {
      "type": "object",
      "allOf": [
        { "$ref": "#/definitions/sashacommon" },
        { "$ref": "#/definitions/sasha-limitcutoff" },
        {
          "properties": {
            "disabled": {},
            "interval": {},
            "service": {},
            "at" : {},
            "throttle": {},
            "image": {},
            "plane": {},
            "resources": {},
            "env": {},
            "annotations": {},
            "labels": {},
            "limit": {},
            "cutoff": {},
            "egress": {},
            "expert": {}
          },
          "additionalProperties": false
        }
      ]
    },
    "sasha-file-expiry": {
      "type": "object",
      "allOf": [{ "$ref": "#/definitions/sashacommon" }],
      "properties": {
        "persistExpiryDefault": {
          "type": "integer",
          "description": "Default number of days to delete unused persist files",
          "default": "7"
        },
        "expiryDefault": {
          "type": "integer",
          "description": "Default number of days to delete unused standard files that are flagged with EXPIRY",
          "default": "14"
        },
        "user": {
          "type": "string",
          "description": "A username authorized to access and remove expired files"
        },
        "disabled": {},
        "interval": {},
        "service": {},
        "at" : {},
        "throttle": {},
        "image": {},
        "plane": {},
        "resources": {},
        "annotations": {},
        "labels": {},
        "egress": {},
        "expert": {}
      },
      "additionalProperties": false
    },
    "sasha-thor-qmon" : {
      "type": "object",
      "allOf": [{ "$ref": "#/definitions/sashacommon" }],
      "properties": {
        "queues": {
          "description": "A list of queues to monitor",
          "type": "array",
          "items": { "type": "string" },
          "default": "*"
        },
        "switchMinTime": {
          "type": "integer",
          "description": "Minimum time (in seconds) to wait before switching to a different queue",
          "default": "0"
        },
        "disabled": {},
        "hold": {},
        "interval": {},
        "image": {},
        "resources": {},
        "annotations": {},
        "labels": {},
        "egress": {}
      },
      "additionalProperties": false
    },
    "sashaservice": {
      "oneOf": [
        {
          "description": "sasha services",
          "type": "object",
          "properties": {
            "coalescer": {
              "$ref": "#/definitions/sasha-coalescer"
            },
            "wu-archiver": {
              "$ref": "#/definitions/sasha-wu-archiver"
            },
            "dfuwu-archiver": {
              "$ref": "#/definitions/sasha-dfuwu-archiver"
            },
            "dfurecovery-archiver": {
              "$ref": "#/definitions/sasha-dfurecovery-archiver"
            },
            "file-expiry": {
              "$ref": "#/definitions/sasha-file-expiry"
            },
            "thor-qmon": {
              "$ref": "#/definitions/sasha-thor-qmon"
            },
            "disabled": {
              "type": "boolean"
            }
          },
          "additionalProperties": false
        },
        {
          "type": "null"
        }
      ]
    },
    "dafilesrv": {
      "type": "object",
      "required": [ "name", "application", "service" ],
      "additionalProperties": { "type": ["integer", "string", "boolean"] },
      "properties": {
        "name": {
          "type": "string",
          "description": "The name of the dafilesrv process"
        },
        "application": {
          "type": "string",
          "enum": ["stream", "directio", "spray"],
          "description": "Application type"
        },
        "service": {
          "$ref": "#/definitions/service"
        },
        "parallelRequestLimit": {
          "type": "integer",
          "default": "20"
        },
        "replicas": {
          "type": "integer"
        },
        "image": {
          "$ref": "#/definitions/image"
        },
        "annotations": {
          "type": "object",
          "additionalProperties": { "type": "string" }
        },
        "labels": {
          "type": "object",
          "additionalProperties": { "type": "string" }
        },
        "logging": {
          "$ref": "#/definitions/logging"
        },
        "tracing": {
          "$ref": "#/definitions/tracing"
        },
        "resources": {
          "$ref": "#/definitions/resources"
        },
        "egress": {
          "$ref" : "#/definitions/egress"
        },
        "hpa": {
          "$ref": "#/definitions/hpa"
        },
        "expert": {
          "$ref": "#/definitions/expert"
        }
      }
    },
    "placement": {
      "type": "object",
      "properties": {
        "nodeSelector": {
          "$ref": "#/definitions/nodeSelector"
        },
        "tolerations": {
          "$ref": "#/definitions/tolerations"
        },
        "affinity": {
          "type": "object"
        },
        "schedulerName": {
          "type": "string"
        },
        "topologySpreadConstraints": {
          "type": "array",
          "items": { "$ref": "#/definitions/topologySpreadConstraint" }
        }
      }
    },
    "nodeSelector": {
      "type": "object",
      "additionalProperties": {
        "type": "string"
      }
    },
    "tolerations": {
      "type": "array",
      "items": { "$ref": "#/definitions/toleration" }
    },
    "toleration": {
      "type": "object",
      "properties": {
        "key": {
          "type": "string"
        },
        "operator": {
          "type": "string"
        },
        "value": {
          "type": "string"
        },
        "effect": {
          "type": "string"
        },
        "tolerationSeconds": {
          "type": "integer"
        }
      }
    },
    "topologySpreadConstraint": {
      "type": "object",
      "properties": {
        "maxSkew": {
          "type": "integer",
          "description": "describes the degree to which Pods may be unevenly distributed. It must be greater than zero"
        },
        "topologyKey": {
          "type": "string",
          "description": "is the key of node labels"
        },
        "whenUnsatisfiable": {
          "type": "string",
          "enum": ["DoNotSchedule", "ScheduleAnyway"],
          "description": "indicates how to deal with a Pod if it doesn't satisfy the spread constraint"
        },
        "labelSelector": {
          "type": "object",
          "description": "labelSelector is used to find matching Pods"
        }
      }
    },
    "issuer": {
      "type": "object",
      "required": [ "name" ],
      "properties": {
        "name": {
          "type": "string",
          "description": "The name of the issuer which will be referenced in certificate objects"
        },
        "kind": {
          "type": "string",
          "enum": [
              "Issuer",
              "ClusterIssuer"
          ]
        },
        "spec": {
          "description": "The cert-manager spec for the issuer. Should match issuer spec(s) defined by https://cert-manager.io/docs/configuration/",
          "type": "object"
        }
      }
    },
    "minStartupTime": {
      "description": "The time to wait before initiating startup probing (in seconds). Default 0",
      "type": "integer"
    },
    "maxStartupTime": {
      "description": "The time to wait before startup probing fails (in seconds). Default 300",
      "type": "integer"
    },
    "logAccess": {
      "type" : "object",
      "description" : "Remote log access information",
      "properties" : {
        "name": {
          "type": "string"
        },
        "type": {
          "type": "string",
          "description": "Name of HPCC LogAccess plugin type such as 'elasticstack'"
        },
        "connection" : {
          "$ref" : "#/definitions/logAccessConnection"
        },
        "logMaps": {
          "description": "A list of log maps",
          "type": "array",
          "items": {
            "$ref" : "#/definitions/logMap"
           }
        }
      }
    },
    "logAccessConnection": {
      "type": "object",
      "description" : "Connection information for target remote log access",
      "properties": {
        "protocol": {
          "type": "string"
        },
        "host": {
          "type": "string"
        },
        "port": {
          "type": "integer"
        }
      }
    },
    "logMap": {
      "type": "object",
      "description" : "Provides log-store mapping to searchable HPCC log columns",
      "properties": {
        "type": {
          "type": "string",
          "description" : "The searchable HPCC log column to be mapped - 'global' applies to all known fields",
          "enum": [ "global", "workunits", "components", "audience", "class", "instance", "host", "node", "message", "logid", "processid", "threadid", "timestamp", "pod", "traceid", "spanid"]
        },
        "timeStampColumn": {
          "description" : "Name of timestamp column related to mapped field (only requried for 'global' mapping)",
          "type": "string"
        },
        "searchColumn": {
          "description" : "Name of column mapped to HPCC log entry column",
          "type": "string"
        },
        "storeName": {
          "description" : "Name of container housing mapped HPCC log column",
          "type": "string"
        },
        "keyColumn": {
          "description" : "Name of join key column",
          "type": "string"
        },
        "columnType": {
          "description" : "Data type of the given column",
          "type": "string"
        },
        "disableJoins": {
          "description" : "Disables expensive table join operations",
          "type": "boolean"
        }
      }
    },
    "sinks": {
      "type": "array",
      "items" : {
        "$ref" : "#/definitions/sink"
      }
    },
    "sink": {
      "type" : "object",
      "description" : "Definition of a metric sink",
      "properties" : {
        "type": {
          "type" : "string",
          "description" : "The defined metric sink type"
        },
        "name" : {
          "type" : "string",
          "description" : "Name for the sink, must be unique for the component"
        },
        "settings": {
          "type" : "object",
          "description" : "Settings specific to the sink"
        }
      },
      "required" : [
        "type",
        "name"
      ]
    },
    "stubInstanceResources": {
      "type": "object",
      "description" : "resource definitions per instance for stub components",
      "properties": {
        "memory": {
          "description": "default per stub instance memory requirements",
          "type": "string",
          "default": "200Mi"
        },
        "cpu": {
          "description": "default per stub instance milli cpu requirements",
          "type": "string",
          "default": "50m"
        },
        "additionalProperties": false
      }
    },
    "remoteClients": {
      "type": "array",
      "items": {
        "type": "object",
        "properties": {
          "name": {
            "type": "string",
            "description": "Remote client name"
          },
          "organization": {
            "type": "string",
            "description": "Remote client organization"
          },
          "secretTemplate": {
            "type": "object",
            "description": "cert-manager secretTemplate for this remoteClient secret",
            "properties": {
              "annotations": {
                "type": "object",
                "additionalProperties": { "type": "string" }
              },
              "labels": {
                "type": "object",
                "additionalProperties": { "type": "string" }
              }
            }
          }
        }
      }
    },
    "trustClients": {
      "type": "array",
      "items": {
        "type": "object",
        "properties": {
          "commonName": {
            "type": "string",
            "description": "Trusted client common name"
          }
        }
      }
    },
    "corsAllowed": {
      "type": "array",
      "items": {
        "type": "object",
        "properties": {
          "origin": {
            "description": "CORS allowed origin",
            "type": "string"
          },
          "headers": {
            "description": "a list of CORS allowed headers",
            "type": "array",
            "items": { "type": "string" }
          },
          "methods": {
            "description": "a list of CORS allowed HTTP methods (default is GET, POST, OPTIONS)",
            "type": "array",
            "items": { "type": "string" }
          }
        }
      }
    },
    "preferredDataReadPlanes": {
      "description": "A list of planes that will take precedence to read from if logical files reside on mutiple planes",
      "type": "array",
      "items": { "type": "string" }
    },
    "allowedPipePrograms": {
      "description": "Permitted list of programs that can be used by the ECL PIPE directive",
      "type": "array",
      "items": { "type": "string" }
    },
    "hpa" : {
      "type": "object",
      "description": "Horizontal Pod Autoscaler parameters",
      "properties": {
        "minReplicas": {
          "description": "Lower limit for number of replicas which the autoscaler can scale down. It defaults to 1 pod.",
          "type": "integer"
        },
        "maxReplicas": {
          "description": "Upper limit for number of replicas which the autoscaler can scale up. It cannot be less that minReplicas",
          "type": "integer"
        },
        "behavior": {
          "type": "object",
          "description": "Configures the scaling behavior of the target in both Up and Down directions",
          "properties": {
            "scaleUp": {
              "type": "object",
              "$ref": "#/definitions/hpaScalingRules"
            },
            "scaleDown": {
              "type": "object",
              "$ref": "#/definitions/hpaScalingRules"
            }
          }
        },
        "metrics": {
          "type": "array",
          "description": "Specifies variables used to calculate the desired replica count. The desired replica count is calculated multiplying the ratio between the target value and the current value by the current number of pods.",
          "items": { "$ref": "#/definitions/hpaMetric" }
        }
      },
      "required": [ "maxReplicas", "metrics" ]
    },
    "hpaScalingRules": {
      "type": "object",
      "properties": {
        "policies" : {
          "type": "array",
          "items": {
            "type": "object",
            "properties": {
              "type": {
                "type": "string",
                "description": "Specifies the scaling policy type"
              },
              "value": {
                "type": "integer",
                "description": "The amount of change which is permitted by the policy. It must be greater than zero"
              },
              "periodSeconds": {
                "type": "integer",
                "description": "Specifies the window of time for which the policy should hold true. PeriodSeconds must be greater than zero and less than or equal to 1800 (30 min)."
              }
            },
            "required": ["type", "value", "periodSeconds"]
          }
        },
        "selectPolicy": {
          "type": "string",
          "description": "Specify which policy should be used. If not set, the default value Max is used."
        },
        "stabilizationWindowSeconds": {
          "type": "integer",
          "description": "Seconds for which past recommendations should be considered while scaling up or scaling down. StabilizationWindowSeconds must be greater than or equal to zero and less than or equal to 3600 (one hour). If not set, use the default values: - For scale up: 0 (i.e. no stabilization is done). - For scale down: 300 (i.e. the stabilization window is 300 seconds long)."
        }
      }
    },
    "hpaMetric" : {
      "type": "object",
      "description": "Target metric for Horizontal Pod Autoscaler",
      "properties": {
        "type": {
          "type": "string",
          "description" : "The metric type to determine workload scaling",
          "enum": [ "Resource","Pods", "External", "Object"]
        },
        "name": {
          "description": "The metric name",
          "type": "string"
        },
        "selector": {
          "type": "object",
          "description": "The string-encoded form of a standard kubernetes label selector for the given metric. When set, it is passed as an additional parameter to the metrics server for more specific metrics scoping. When unset, just the metricName will be used to gather metrics.",
          "properties": {
            "matchLabels": {
              "type": "object"
             }
          }
        },
        "describedObject": {
          "type": "object",
          "description": "Specifies the descriptions of an object, such as kind, name, apiVersion",
          "properties": {
            "kind": {
              "type": "string",
              "description": "Specifies the referent kind; More info: https://git.k8s.io/community/contributors/devel/sig-architecture/api-conventions.md#types-kinds"
             },
             "name": {
              "type": "string",
              "description": "Specifies the referent name; More info: http://kubernetes.io/docs/user-guide/identifiers#names"
             },
             "apiVersion": {
              "type": "string",
              "description": "Specifies the referent api version; eg: networking.k8s.io/v1"
             }
          },
          "required": [ "kind", "name" ]
        },
        "target": {
          "description": "Describes th HPA target threshold",
          "type": "object",
          "properties": {
            "type": {
              "type": "string",
              "enum": [ "Utilization", "AverageValue", "Value" ]
             },
             "value": {
              "description": "Represents the target averageUtilization or averageValue, or the value",
              "type": "string"
             }
          },
          "required": [ "type", "value" ]
        }
      },
      "required": [ "name", "type", "target" ]
    },
    "terminationGracePeriodSeconds": {
      "type": "integer",
      "description": "Period permitted for component to terminate gracefully before being killed by Kubernetes",
      "default": 600,
      "minimum": 0
    },
    "expert": {
      "description": "Settings for developers, debugging and testing",
      "type": "object"
    },
    "plugins": {
      "description": "plugin configurations",
      "type": "object",
      "additionalProperties": true
    }
  }
}<|MERGE_RESOLUTION|>--- conflicted
+++ resolved
@@ -432,15 +432,13 @@
           "additionalProperties": { "type": "string" },
           "description": "Global component annotations, generated into all components"
         },
-<<<<<<< HEAD
         "plugins": {
           "$ref": "#/definitions/plugins"
-=======
+        },
         "infrastructure": {
           "type": "object",
           "additionalProperties": { "type": ["integer", "string", "boolean", "object", "array"] },
           "description": "External infrastructure information"
->>>>>>> f22292bc
         }
       },
       "additionalProperties": false

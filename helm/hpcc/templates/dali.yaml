{{/*

---  DO NOT EDIT THIS FILE - all configuration of HPCC platform should be done via values.yaml ----
  
##############################################################################

    HPCC SYSTEMS software Copyright (C) 2021 HPCC Systems®.

    Licensed under the Apache License, Version 2.0 (the "License");
    you may not use this file except in compliance with the License.
    You may obtain a copy of the License at

       http://www.apache.org/licenses/LICENSE-2.0

    Unless required by applicable law or agreed to in writing, software
    distributed under the License is distributed on an "AS IS" BASIS,
    WITHOUT WARRANTIES OR CONDITIONS OF ANY KIND, either express or implied.
    See the License for the specific language governing permissions and
    limitations under the License.
    
##############################################################################

*/}}

{{/*
Return true if Dali setup as exposed service with directio enabled
Pass in root and me
*/}}
{{- define "hpcc.isForeignAccessConfigured" }}
{{- $service := .me.service | default dict -}}
{{- $visibility := $service.visibility | default "cluster" -}}
{{- $match := false -}}
{{- if (not (eq $visibility "cluster")) -}}
 {{ range .root.Values.dafilesrv -}}
  {{- if and (not $match) (not .disabled) -}}
   {{- if (eq "directio" .application) -}}
    {{- $match = true -}}
true
   {{- end -}}
  {{- end -}}
 {{- end -}}
{{- end }}
{{- end -}}


{{ range $dali := $.Values.dali -}}
{{- if not $dali.disabled -}}
{{- $env := concat ($.Values.global.env | default list) (.env | default list) -}}
{{- $daliPlaneIncludeCategories := list "dali" "debug" -}}
{{- $commonCtx := dict "root" $ "me" $dali "includeCategories" $daliPlaneIncludeCategories "env" $env -}}
{{- $daliSecretsCategories := list "system" "authn" -}}
{{- $tmpDaliScope := dict "aggregateSashaSecretsCategories" list "aggregatePlaneCategories" $daliPlaneIncludeCategories "aggregateSashaNamedPlanes" list -}}
{{- $daliSashaServicesCtx := dict "services" ($dali.services | default dict) -}}
{{- $daliPort := (.service | default dict).port | default 7070 -}}
{{- include "hpcc.getSashaServices" $daliSashaServicesCtx -}}
{{- range $sashaName, $_sasha := $daliSashaServicesCtx.services -}}
 {{- $sasha := deepCopy ($_sasha | default dict) -}}
 {{- $_ := set $sasha "name" $sashaName -}}
 {{- $sashaAccess := splitList " " (include "hpcc.getSashaServiceAccess" $sasha) -}}
 {{- $sashaPlaneCategories := list (include "hpcc.getSashaPlanesFromAccess" (dict "access" $sashaAccess)) -}}
 {{- $_ := set $tmpDaliScope "aggregatePlaneCategories" ((concat $tmpDaliScope.aggregatePlaneCategories $sashaPlaneCategories) | uniq) -}}
 {{- $sashaServiceSecretsCategories := concat ((or (has "data" $sashaAccess) (has "dalidata" $sashaAccess)) | ternary (list "storage") list) $daliSecretsCategories -}}
 {{- $_ := set $tmpDaliScope "aggregateSashaSecretsCategories" ((concat $tmpDaliScope.aggregateSashaSecretsCategories $sashaServiceSecretsCategories) | uniq) -}}
 {{- if hasKey $sasha "plane" -}}
  {{- $sashaStoragePlane := $sasha.plane | default (include "hpcc.getFirstPlaneForCategory" (dict "root" $ "category" "sasha")) -}}
  {{- $_ := set $tmpDaliScope "aggregateSashaNamedPlanes" ((append $tmpDaliScope.aggregateSashaNamedPlanes $sashaStoragePlane) | uniq) -}}
 {{- end -}}
{{- end }}
apiVersion: apps/v1
kind: Deployment
metadata:
  name: {{ $dali.name | quote }}
spec:
  replicas: 1
  selector:
    matchLabels:
      run: {{ $dali.name | quote }}
      server: {{ $dali.name | quote }}
      app: dali
  template:
    metadata:
      labels:
        {{- include "hpcc.addStandardLabels" (dict "root" $ "component" "dali" "name" "dali" "instance" $dali.name) | indent 8 }}
        run: {{ $dali.name | quote }}
        server: {{ $dali.name | quote }}
        app: dali
<<<<<<< HEAD
        helmVersion: 9.7.0-trunk0
=======
        helmVersion: 9.6.3-closedown0
>>>>>>> fad0ae89
{{- if hasKey $.Values.global "metrics" }}
 {{- include "hpcc.generateMetricsReporterLabel" $.Values.global.metrics | nindent 8 }}
{{- end }}
{{- if hasKey $dali "labels" }}
{{ toYaml $dali.labels | indent 8 }}
{{- end }}
{{- if or (hasKey $dali "annotations") (hasKey $.Values.global "metrics") }}
      annotations:
 {{- if hasKey $.Values.global "metrics" }}
  {{- include "hpcc.addPrometheusScrapeAnnotations" $.Values.global.metrics | nindent 8 }}
 {{- end }}
 {{- include "hpcc.generateAnnotations" $commonCtx | indent 8 }}
{{- end }}
    spec:
      {{- include "hpcc.placementsByPodTargetType" (dict "root" $ "pod" $dali.name "type" "dali") | indent 6 }}
      serviceAccountName: "hpcc-dali"
      terminationGracePeriodSeconds: {{ .terminationGracePeriodSeconds | default 3600 }}
      initContainers: 
      {{- include "hpcc.createConfigInitContainers" (dict "root" $ "me" $dali "includeCategories" $tmpDaliScope.aggregatePlaneCategories "includeNames" $tmpDaliScope.aggregateSashaNamedPlanes) | indent 6 }}
      {{- include "hpcc.addImagePullSecrets" $commonCtx | nindent 6 -}}
      containers:
      - name: {{ $dali.name | quote }}
        workingDir: /var/lib/HPCCSystems
        command: [ {{ include "hpcc.componentCommand" (dict "me" $dali "root" $ "process" "daserver") }} ] 
        args: [ {{- include "hpcc.componentStartArgs" (dict "me" $dali "root" $ "process" "daserver") | nindent 16 }}
                {{ include "hpcc.configArg" $dali }}
              ]
        env:
{{ include "hpcc.mergeEnvironments" $env | indent 8 -}}
        - name: "SENTINEL"
          value: "/tmp/{{ $dali.name }}.sentinel"
{{ include "hpcc.addSentinelProbes" $dali | indent 8 }}
{{- include "hpcc.addSecurityContext" $commonCtx | indent 8 }}
{{- $omitResources := hasKey $.Values.global "omitResources" | ternary $.Values.global.omitResources $.Values.global.privileged }}
{{- if not $omitResources }}
{{- include "hpcc.addResources" (dict "me" $dali.resources) | indent 8 }}
{{- end }}
{{ include "hpcc.addImageAttrs" $commonCtx | indent 8 }}
        volumeMounts:
{{ include "hpcc.addConfigMapVolumeMount" $dali | indent 8 }}
{{ include "hpcc.addVolumeMounts" $commonCtx | indent 8 }}
{{- include "hpcc.addSecretVolumeMounts" (dict "root" $ "secretsCategories" $daliSecretsCategories) | nindent 8 }}
{{ include "hpcc.addVaultClientCertificateVolumeMounts" (dict "root" $ "secretsCategories" $daliSecretsCategories) | indent 8 }}
{{ include "hpcc.addCertificateVolumeMount" (dict "root" $ "name" .name "component" "dali" "external" false) | nindent 8 }}
{{- range $sashaName, $_sasha := $daliSashaServicesCtx.services -}}
 {{- $sasha := deepCopy ($_sasha | default dict) -}}
 {{- $_ := set $sasha "name" $sashaName -}}
 {{- $thisServiceCtx := dict -}}
 {{- $sashaAccess := splitList " " (include "hpcc.getSashaServiceAccess" $sasha) -}}
 {{- $sashaServiceSecretsCategories := concat ((or (has "data" $sashaAccess) (has "dalidata" $sashaAccess)) | ternary (list "storage") list) $daliSecretsCategories -}}
 {{- if hasKey $sasha "plane" -}}
  {{- $_ := set $thisServiceCtx "sashaStoragePlane" ($sasha.plane | default (include "hpcc.getFirstPlaneForCategory" (dict "root" $ "category" "sasha"))) -}}
 {{- end -}}
 {{- with ($sasha | merge (dict "access" $sashaAccess)) -}}
  {{- include "hpcc.addSashaContainer" (dict "root" $ "me" . "dali" $dali "overrideDaliHost" "localhost" "overrideDaliPort" $daliPort) | nindent 6 }}
        volumeMounts:
  {{- $serviceName := printf "sasha-%s" $sashaName -}}
  {{- with (dict "name" $serviceName) }}
   {{- include "hpcc.addConfigMapVolumeMount" . | nindent 8 }}
  {{ end -}}
  {{- $sashaPlaneCategories := splitList " " (include "hpcc.getSashaPlanesFromAccess" .) -}}
  {{- include "hpcc.addVolumeMounts" (dict "root" $ "includeCategories" $sashaPlaneCategories "includeNames" (list $thisServiceCtx.sashaStoragePlane)) | indent 8 }}
  {{- include "hpcc.addSecretVolumeMounts" (dict "root" $ "secretsCategories" $sashaServiceSecretsCategories) | nindent 8 }}
  {{ include "hpcc.addVaultClientCertificateVolumeMounts" (dict "root" $ "secretsCategories" $sashaServiceSecretsCategories) | indent 8 }}
  {{ include "hpcc.addCertificateVolumeMount" (dict "root" $ "name" $dali.name "component" "dali" "external" false) | nindent 8 }}
 {{- end }}
{{- end }}
      volumes:
{{- include "hpcc.addConfigMapVolume" $dali | nindent 6 -}}
{{- range $sashaName, $_sasha := $daliSashaServicesCtx.services -}}
 {{- $sasha := ($_sasha | default dict) -}}
 {{- $serviceName := printf "sasha-%s" $sashaName -}}
 {{- with (dict "name" $serviceName) -}}
  {{- include "hpcc.addConfigMapVolume" . | nindent 6 -}}
 {{- end -}}
{{- end -}}
{{- include "hpcc.addVolumes" (dict "root" $ "me" $dali "includeNames" $tmpDaliScope.aggregateSashaNamedPlanes "includeCategories" $tmpDaliScope.aggregatePlaneCategories) | indent 6 }}
{{- include "hpcc.addSecretVolumes" (dict "root" $ "secretsCategories" $tmpDaliScope.aggregateSashaSecretsCategories) | indent 6 }}
{{ include "hpcc.addVaultClientCertificateVolumes" (dict "root" $ "secretsCategories" $tmpDaliScope.aggregateSashaSecretsCategories) | indent 6 }}
{{ include "hpcc.addCertificateVolume" (dict "root" $ "name" .name "component" "dali" "external" false) | indent 6 }}
---
{{- $daliStoragePlane := $dali.daliPlane | default (include "hpcc.getFirstPlaneForCategory" (dict "root" $ "category" "dali")) }}
kind: ConfigMap 
apiVersion: v1 
metadata:
  name: {{ $dali.name }}-configmap 
data:
  {{ $dali.name }}.yaml: |
    version: 1.0
    dali:
{{ toYaml (omit $dali "logging" "tracing" "services" "env") | indent 6 }}
      dataPath: {{ include "hpcc.getPlanePrefix" (dict "root" $ "planeName" $daliStoragePlane) }}
{{- include "hpcc.generateLoggingConfig" $commonCtx | indent 6 }}
{{- include "hpcc.generateTracingConfig" $commonCtx | indent 6 }}
{{- include "hpcc.generateMetricsConfig" $commonCtx | indent 6 }}
{{ include "hpcc.generateVaultConfig" (dict "root" $ "secretsCategories" $daliSecretsCategories ) | indent 6 }}
      foreignAccess: {{ include "hpcc.isForeignAccessConfigured" (dict "root" $ "me" .) | default "false" }}
    global:
{{ include "hpcc.generateGlobalConfigMap" $ | indent 6 }}
---
{{- range $sashaName, $_sasha := $daliSashaServicesCtx.services -}}
{{- $sasha := deepCopy ($_sasha | default dict) -}}
{{- $_ := set $sasha "name" $sashaName }}
kind: ConfigMap
{{- with ($sasha | merge (pick $dali "logging") | merge (dict "inDaliPod" true "access" (splitList " " (include "hpcc.getSashaServiceAccess" $sasha)))) -}}
{{- $sashaSecretsCategories := append ((or (has "data" .access) (has "dalidata" .access)) | ternary (list "storage") list) "system" -}}
{{ include "hpcc.generateConfig" (dict "root" $ "me" . "secretsCategories" $sashaSecretsCategories "configMapHelper" "hpcc.sashaConfigMap") }}
---
{{- if (hasKey $sasha "service") -}}
{{- if $sasha.service.servicePort -}}
{{ include "hpcc.addService" ( dict "root" $ "name" (printf "sasha-%s" $sasha.name) "service" $sasha.service "selector" $dali.name "defaultPort" 8877 ) }}
---
{{- end }}
{{- end }}

{{- end }}
{{- end }}
{{/*
Expose dali as a external service, only if there is a service definition and dafilesrv directio service is active.
*/}}
{{- $service := deepCopy (.service | default dict) -}}
{{- $_ := set $service "visibility" ($service.visibility | default "cluster") -}}
{{- $_ := set $service "servicePort" ($service.servicePort | default 7070) -}}
{{- if (include "hpcc.isForeignAccessConfigured" (dict "root" $ "me" .)) -}}
 {{- if not (hasKey $service "labels") -}}
  {{- $_ := set $service "labels" dict -}}
 {{- end -}}
 {{- $_ := set $service "labels" (merge $service.labels (dict "server" .name)) -}}
{{- else -}}
 {{- $_ := set $service "visibility" "cluster" -}}
{{- end }}
{{- include "hpcc.addService" ( dict "root" $ "name" .name "service" $service "selector" .name "defaultPort" 7070 ) | nindent 0 }}
---
{{ include "hpcc.addCertificate" (dict "root" $ "name" .name "service" $service "component" "dali" "external" false) }}
---
{{ include "hpcc.addEgress" $commonCtx }}
{{- end }}
{{- end }}<|MERGE_RESOLUTION|>--- conflicted
+++ resolved
@@ -84,11 +84,7 @@
         run: {{ $dali.name | quote }}
         server: {{ $dali.name | quote }}
         app: dali
-<<<<<<< HEAD
         helmVersion: 9.7.0-trunk0
-=======
-        helmVersion: 9.6.3-closedown0
->>>>>>> fad0ae89
 {{- if hasKey $.Values.global "metrics" }}
  {{- include "hpcc.generateMetricsReporterLabel" $.Values.global.metrics | nindent 8 }}
 {{- end }}

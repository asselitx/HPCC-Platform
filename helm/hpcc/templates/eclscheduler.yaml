{{/*

---  DO NOT EDIT THIS FILE - all configuration of HPCC platform should be done via values.yaml ----
  
##############################################################################

    HPCC SYSTEMS software Copyright (C) 2021 HPCC Systems®.

    Licensed under the Apache License, Version 2.0 (the "License");
    you may not use this file except in compliance with the License.
    You may obtain a copy of the License at

       http://www.apache.org/licenses/LICENSE-2.0

    Unless required by applicable law or agreed to in writing, software
    distributed under the License is distributed on an "AS IS" BASIS,
    WITHOUT WARRANTIES OR CONDITIONS OF ANY KIND, either express or implied.
    See the License for the specific language governing permissions and
    limitations under the License.
    
##############################################################################

*/}}
{{/*
EclScheduler configmap
Pass in dict with root and me
*/}}
{{- define "hpcc.eclSchedulerConfigMap" -}}
apiVersion: v1
metadata:
  name: {{ .me.name }}-configmap
data:
  {{ .me.name }}.yaml:
    version: 1.0
    eclscheduler:
{{ toYaml (omit .me "logging" "tracing" "env") | indent 6 }}
{{- include "hpcc.generateLoggingConfig" . | indent 6 }}
{{- include "hpcc.generateTracingConfig" . | indent 6 }}
      queues:
{{ include "hpcc.generateConfigMapQueues" .root | indent 6 }}
{{ include "hpcc.generateVaultConfig" . | indent 6 }}
    global:
{{ include "hpcc.generateGlobalConfigMap" .root | indent 6 }}
{{- end -}}

{{ range $.Values.eclscheduler -}}
{{- if not .disabled -}}
{{- $env := concat ($.Values.global.env | default list) (.env | default list) -}}
{{- $secretsCategories := list "system" }}
{{- $commonCtx := dict "root" $ "me" . "secretsCategories" $secretsCategories "env" $env }}
{{- $configSHA := include "hpcc.getConfigSHA" ($commonCtx | merge (dict "configMapHelper" "hpcc.eclSchedulerConfigMap" "component" "eclscheduler" "excludeKeys" "global")) -}}
apiVersion: apps/v1
kind: Deployment
metadata:
  name: {{ .name | quote }}
spec:
  replicas: {{ .replicas | default 1 }}
  selector:
    matchLabels:
      run: {{ .name | quote }}
  template:
    metadata:
      labels:
        {{- include "hpcc.addStandardLabels" (dict "root" $ "component" "eclscheduler" "name" "eclscheduler" "instance" .name) | indent 8 }}
        run: {{ .name | quote }}
        accessDali: "yes"
        accessEsp: "no"
<<<<<<< HEAD
        helmVersion: 9.9.0-trunk0
=======
        {{- include "hpcc.generateHelmVersion" . | nindent 8 }}
>>>>>>> 9a2ea8c9
{{- if hasKey . "labels" }}
{{ toYaml .labels | indent 8 }}
{{- end }}
      annotations:
        checksum/config: {{ $configSHA }}
        {{- include "hpcc.generateAnnotations" $commonCtx | indent 8 }}
    spec:
      {{- include "hpcc.placementsByPodTargetType" (dict "root" $ "pod" .name "target" .name "type" "eclscheduler") | indent 6 }}
      serviceAccountName: "hpcc-default"
      terminationGracePeriodSeconds: {{ .terminationGracePeriodSeconds | default 600 }}
      initContainers:
      {{- include "hpcc.createConfigInitContainers" $commonCtx | indent 6 }}
      {{- include "hpcc.addImagePullSecrets" $commonCtx | nindent 6 -}}
      containers:
      - name: {{ .name | quote }}
        workingDir: /var/lib/HPCCSystems
        command: [ {{ include "hpcc.componentCommand" (dict "me" . "root" $ "process" "eclscheduler") }} ] 
        args: [ {{- include "hpcc.componentStartArgs" (dict "me" . "root" $ "process" "eclscheduler") | nindent 16 }}
                {{ include "hpcc.configArg" . }},
                {{ include "hpcc.daliArg" (dict "root" $ "component" "ECL Scheduler" "optional" false) }}
              ]
        env:
{{ include "hpcc.mergeEnvironments" $env | indent 8 -}}
        - name: "SENTINEL"
          value: "/tmp/{{ .name }}.sentinel"
{{ include "hpcc.addSentinelProbes" . | indent 8 }}
{{- include "hpcc.addSecurityContext" $commonCtx | indent 8 }}
{{- $defaultResources := dict "cpu" "500m" "memory" "200Mi" }}
{{- include "hpcc.addResources" (dict "me" .resources "defaults" $defaultResources "root" $) | indent 8 }}
{{ include "hpcc.addImageAttrs" $commonCtx | indent 8 }}
        volumeMounts:
{{ include "hpcc.addConfigMapVolumeMount" . | indent 8 }}
{{ include "hpcc.addSecretVolumeMounts" $commonCtx | indent 8 }}
{{ include "hpcc.addVaultClientCertificateVolumeMounts" $commonCtx | indent 8 }}
{{ include "hpcc.addCertificateVolumeMount" (dict "root" $ "name" .name "component" "eclscheduler") | indent 8 }}
      volumes:
{{ include "hpcc.addConfigMapVolume" . | indent 6 }}
{{ include "hpcc.addSecretVolumes" $commonCtx | indent 6 }}
{{ include "hpcc.addVaultClientCertificateVolumes" $commonCtx | indent 6 }}
{{ include "hpcc.addCertificateVolume" (dict "root" $ "name" .name "component" "eclscheduler") | indent 6 }}
---
kind: ConfigMap
{{ include "hpcc.generateConfig" ($commonCtx | merge (dict "configMapHelper" "hpcc.eclSchedulerConfigMap")) }}
---

{{ include "hpcc.addCertificate" (dict "root" $ "name" .name "component" "eclscheduler") }}

{{- end }}
{{- end }}<|MERGE_RESOLUTION|>--- conflicted
+++ resolved
@@ -65,11 +65,7 @@
         run: {{ .name | quote }}
         accessDali: "yes"
         accessEsp: "no"
-<<<<<<< HEAD
-        helmVersion: 9.9.0-trunk0
-=======
         {{- include "hpcc.generateHelmVersion" . | nindent 8 }}
->>>>>>> 9a2ea8c9
 {{- if hasKey . "labels" }}
 {{ toYaml .labels | indent 8 }}
 {{- end }}

{{/*

---  DO NOT EDIT THIS FILE - all configuration of HPCC platform should be done via values.yaml ----
  
##############################################################################

    HPCC SYSTEMS software Copyright (C) 2021 HPCC Systems®.

    Licensed under the Apache License, Version 2.0 (the "License");
    you may not use this file except in compliance with the License.
    You may obtain a copy of the License at

       http://www.apache.org/licenses/LICENSE-2.0

    Unless required by applicable law or agreed to in writing, software
    distributed under the License is distributed on an "AS IS" BASIS,
    WITHOUT WARRANTIES OR CONDITIONS OF ANY KIND, either express or implied.
    See the License for the specific language governing permissions and
    limitations under the License.
    
##############################################################################

*/}}
{{/*
EclccServer configmap
Pass in dict with root and me
*/}}
{{- define "hpcc.eclccServerConfigMap" -}}
{{- $compileJobName := printf "compile-job-_HPCC_JOBNAME_" }}
apiVersion: v1
metadata:
  name: {{ .me.name }}-configmap
data:
  {{ .me.name }}.yaml:
    version: 1.0
    eclccserver:
{{ toYaml (omit .me "logging") | indent 6 }}
{{- include "hpcc.generateLoggingConfig" . | indent 6 }}
      queues:
{{ include "hpcc.generateConfigMapQueues" .root | indent 6 }}
{{ include "hpcc.generateVaultConfig" . | indent 6 }}
{{ include "hpcc.generateEclccSecurity" .root | indent 6 }}
    global:
{{ include "hpcc.generateGlobalConfigMap" .root | indent 6 }}
{{- if not .me.useChildProcesses }}
{{- $misc := .root.Values.global.misc | default dict }}
  compile-job.yaml:
    apiVersion: batch/v1
    kind: Job
    metadata:
      name: {{ $compileJobName }}
    spec:
      ttlSecondsAfterFinished: 100
      template:
        metadata:
          labels:
            {{- include "hpcc.addStandardLabels" (dict "root" $ "component" "eclccserver" "name" "eclccserver" "instance" $compileJobName "instanceOf" (printf "%s-job" .me.name)) | indent 12 }}
            accessDali: "yes"
            accessEsp: "yes"
<<<<<<< HEAD
            helmVersion: 9.2.109-closedown0
=======
            {{- include "hpcc.generateHelmVersion" . | nindent 12 }}
>>>>>>> 3c25e635
{{- if hasKey .me "labels" }}
{{ toYaml .me.labels | indent 12 }}
{{- end }}
          annotations:
            {{- include "hpcc.generateAnnotations" . | indent 12 }}
        spec:
          {{- include "hpcc.placementsByJobTargetType" (dict "root" .root "job" $compileJobName "target" .me.name "type" "eclccserver") | indent 10 }}
          serviceAccountName: "hpcc-default"
{{- if $misc.postJobCommandViaSidecar }}
          shareProcessNamespace: true
{{- end }}
          {{- include "hpcc.addImagePullSecrets" . | nindent 10 -}}
          containers:
{{- if $misc.postJobCommandViaSidecar }}
{{ include "hpcc.addWaitAndRunContainer" (. | merge (dict "command" $misc.postJobCommand)) | indent 10 }}
{{- end }}
          - name: {{ $compileJobName }}
{{- include "hpcc.addSecurityContext" . | indent 12 }}
{{- include "hpcc.addResources" (dict "me" .me.resources) | indent 12 }}
{{ include "hpcc.addImageAttrs" . | indent 12 }}
{{- $misc := .root.Values.global.misc | default dict -}}
{{- $postJobCommand := $misc.postJobCommand | default "" }}
{{- $eclccserverCmd := printf "eclccserver %s %s _HPCC_ARGS_" (include "hpcc.configArg" .me) (include "hpcc.daliArg" (dict "root" .root "component" "ECLCC Server" "optional" false)) }}
{{ include "hpcc.addCommandAndLifecycle" (. | merge (dict "command" $eclccserverCmd)) | indent 12 }}
            env:
{{ include "hpcc.mergeEnvironments" .env | indent 12 }}
            workingDir: /tmp
            volumeMounts:
{{ include "hpcc.addConfigMapVolumeMount" .me | indent 12 }}
{{ include "hpcc.addVolumeMounts" . | indent 12 }}
{{ include "hpcc.addSecretVolumeMounts" . | indent 12 }}
{{ include "hpcc.addCertificateVolumeMount" (dict "root" .root "name" .me.name "component" "compile") | indent 12 }}
{{- if $misc.postJobCommandViaSidecar }}
{{ include "hpcc.addWaitAndRunVolumeMount" . | indent 12 }}
{{- end }}
          volumes:
{{ include "hpcc.addConfigMapVolume" .me | indent 10 }}
{{ include "hpcc.addVolumes" . | indent 10 }}
{{ include "hpcc.addSecretVolumes" . | indent 10 }}
{{ include "hpcc.addCertificateVolume" (dict "root" .root "name" .me.name "component" "compile") | indent 10 }}
{{- if $misc.postJobCommandViaSidecar }}
{{ include "hpcc.addWaitAndRunVolume" . | indent 10 }}
{{- end }}
          restartPolicy: Never
      backoffLimit: 0
{{- end }}
{{- end -}}

{{- define "hpcc.gatherGitEnvironment" -}}
{{- $gitPlane := .me.gitPlane | default (include "hpcc.getDefaultGitPlane" .root) -}}
{{- $result := dict "value" list -}}
{{- if $gitPlane -}}
{{- include "hpcc.checkPlaneExists" (dict "root" .root "planeName" $gitPlane) -}}
{{- $prefix := include "hpcc.getPlanePrefix" (dict "root" .root "planeName" $gitPlane) -}}
{{- $_ := set $result "value" (list (dict "name" "ECLCC_ECLREPO_PATH" "value" $prefix)) -}}
{{- end -}}
{{- toYaml $result -}}
{{- end -}}

{{ range $.Values.eclccserver -}}
{{- if not .disabled -}}
{{- $gitenv := get (fromYaml (include "hpcc.gatherGitEnvironment" (dict "root" $ "me" .))) "value" -}}
{{- $env := concat ($.Values.global.env | default list) (.env | default list) $gitenv -}}
{{- $secretsCategories := list "system" "codeVerify" "git" "storage" }}
{{- $commonCtx := dict "root" $ "me" . "includeCategories" (list "dll" "git" "debug") "secretsCategories" $secretsCategories "env" $env }}
{{- $configSHA := include "hpcc.getConfigSHA" ($commonCtx | merge (dict "configMapHelper" "hpcc.eclccServerConfigMap" "component" "eclccserver" "excludeKeys" "global,eclccserver.queues")) }}
apiVersion: apps/v1
kind: Deployment
metadata:
  name: {{ .name | quote }}
spec:
  replicas: {{ .replicas | default 1 }}
  selector:
    matchLabels:
      run: {{ .name | quote }}
  template:
    metadata:
      labels:
        {{- include "hpcc.addStandardLabels" (dict "root" $ "component" "eclccserver" "name" "eclccserver" "instance" .name) | indent 8 }}
        run: {{ .name | quote }}
        accessDali: "yes"
        accessEsp: {{ .useChildProcesses | default false | ternary "yes" "no" | quote }}
<<<<<<< HEAD
        helmVersion: 9.2.109-closedown0
=======
        {{- include "hpcc.generateHelmVersion" . | nindent 8 }}
>>>>>>> 3c25e635
{{- if hasKey . "labels" }}
{{ toYaml .labels | indent 8 }}
{{- end }}
      annotations:
        checksum/config: {{ $configSHA }}
        {{- include "hpcc.generateAnnotations" $commonCtx | indent 8 }}
    spec:
      {{- include "hpcc.placementsByPodTargetType" (dict "root" $ "pod" .name "target" .name "type" "eclccserver") | indent 6 }}
      serviceAccountName: {{ .useChildProcesses | default false | ternary "hpcc-default" "hpcc-agent" }}
      terminationGracePeriodSeconds: {{ .terminationGracePeriodSeconds | default 600 }}
      initContainers:
      {{- include "hpcc.createConfigInitContainers" $commonCtx | indent 6 }}
      {{- include "hpcc.addBundles" $commonCtx | nindent 6 }}
      {{- include "hpcc.addImagePullSecrets" $commonCtx | nindent 6 -}}
      containers:
      - name: {{ .name | quote }}
        workingDir: /tmp
        command: [ {{ include "hpcc.componentCommand" (dict "me" . "root" $ "process" "eclccserver") }} ] 
        args: [ {{- include "hpcc.componentStartArgs" (dict "me" . "root" $ "process" "eclccserver") | nindent 16 }}
                {{ include "hpcc.configArg" . }},
                {{ include "hpcc.daliArg" (dict "root" $ "component" "ECLCC Server" "optional" false) }}
              ]
        env:
{{ include "hpcc.mergeEnvironments" $env | indent 8 -}}
        - name: "SENTINEL"
          value: "/tmp/{{ .name }}.sentinel"
{{ include "hpcc.addSentinelProbes" . | indent 8 }}
{{- include "hpcc.addSecurityContext" $commonCtx | indent 8 }}
{{- if .useChildProcesses }}
{{- include "hpcc.addResources" (dict "me" .resources) | indent 8 }}
{{- else if not $.Values.global.privileged }}
{{- include "hpcc.addStubResources" ($commonCtx | merge (dict "instances" .maxActive)) | indent 8 }}
{{- end }}
{{ include "hpcc.addImageAttrs" $commonCtx | indent 8 }}
        volumeMounts:
{{ include "hpcc.addConfigMapVolumeMount" . | indent 8 }}
{{ include "hpcc.addVolumeMounts" $commonCtx | indent 8 -}}
{{ include "hpcc.addSecretVolumeMounts" $commonCtx | indent 8 }}
{{ include "hpcc.addCertificateVolumeMount" (dict "root" $ "name" .name "component" "eclccserver") | indent 8 }}
        - name: "hpccbundles"
          mountPath: "/home/hpcc/.HPCCSystems"
      volumes:
{{ include "hpcc.addConfigMapVolume" . | indent 6 }}
{{ include "hpcc.addVolumes" $commonCtx | indent 6 }}
{{ include "hpcc.addSecretVolumes" $commonCtx | indent 6 }}
{{ include "hpcc.addCertificateVolume" (dict "root" $ "name" .name "component" "eclccserver") | indent 6 }}
      - name: hpccbundles
        emptyDir: {}
---
{{- if hasKey . "hpa" }}
 {{- include "hpcc.addHorizontalPodAutoscaler" (dict "name" .name "kind" "Deployment" "hpa" .hpa) }}
{{- end }}
---
kind: ConfigMap 
{{ include "hpcc.generateConfig" ($commonCtx | merge (dict "configMapHelper" "hpcc.eclccServerConfigMap")) }}
---
{{ include "hpcc.addCertificate" (dict "root" $ "name" .name "component" "eclccserver") }}
{{ include "hpcc.addCertificate" (dict "root" $ "name" .name "component" "compile") }}
---
{{- include "hpcc.addEgress" (dict "root" $ "me" . "labels" (list .name (printf "%s-job" .name))) | nindent 0 -}}
{{- end }}
{{- end }}<|MERGE_RESOLUTION|>--- conflicted
+++ resolved
@@ -57,11 +57,7 @@
             {{- include "hpcc.addStandardLabels" (dict "root" $ "component" "eclccserver" "name" "eclccserver" "instance" $compileJobName "instanceOf" (printf "%s-job" .me.name)) | indent 12 }}
             accessDali: "yes"
             accessEsp: "yes"
-<<<<<<< HEAD
-            helmVersion: 9.2.109-closedown0
-=======
             {{- include "hpcc.generateHelmVersion" . | nindent 12 }}
->>>>>>> 3c25e635
 {{- if hasKey .me "labels" }}
 {{ toYaml .me.labels | indent 12 }}
 {{- end }}
@@ -144,11 +140,7 @@
         run: {{ .name | quote }}
         accessDali: "yes"
         accessEsp: {{ .useChildProcesses | default false | ternary "yes" "no" | quote }}
-<<<<<<< HEAD
-        helmVersion: 9.2.109-closedown0
-=======
         {{- include "hpcc.generateHelmVersion" . | nindent 8 }}
->>>>>>> 3c25e635
 {{- if hasKey . "labels" }}
 {{ toYaml .labels | indent 8 }}
 {{- end }}

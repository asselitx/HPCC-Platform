{{/*

---  DO NOT EDIT THIS FILE - all configuration of HPCC platform should be done via values.yaml ----
  
##############################################################################

    HPCC SYSTEMS software Copyright (C) 2021 HPCC Systems®.

    Licensed under the Apache License, Version 2.0 (the "License");
    you may not use this file except in compliance with the License.
    You may obtain a copy of the License at

       http://www.apache.org/licenses/LICENSE-2.0

    Unless required by applicable law or agreed to in writing, software
    distributed under the License is distributed on an "AS IS" BASIS,
    WITHOUT WARRANTIES OR CONDITIONS OF ANY KIND, either express or implied.
    See the License for the specific language governing permissions and
    limitations under the License.
    
##############################################################################

*/}}
{{/*
localroxie configmap
Pass in dict with root and me
*/}}
{{- define "hpcc.localroxieConfigMap" }}
apiVersion: v1
metadata:
  name: {{ .me.name }}-configmap
data:
  {{ .me.name }}.yaml:
    version: 1.0
    roxie:
{{ toYaml (omit .me "logging" "tracing" "env") | indent 6 }}
{{- include "hpcc.generateLoggingConfig" . | indent 6 }}
{{- include "hpcc.generateTracingConfig" . | indent 6 }}
{{ include "hpcc.generateVaultConfig" . | indent 6 }}
    global:
{{ include "hpcc.generateGlobalConfigMap" .root | indent 6 }}
{{- end -}}

{{ range $roxie := $.Values.roxie -}}
{{- if not $roxie.disabled  -}}
{{- $env := concat ($.Values.global.env | default list) (.env | default list) -}}
{{- $secretsCategories := list "system" "eclUser" "ecl" "storage" }}
{{- $enginePlaneDetails := dict -}}
{{- $_ := include "hpcc.getEnginePlanes" (dict "root" $ "me" . "result" $enginePlaneDetails) -}}
{{- $commonCtx := dict "root" $ "me" $roxie "includeCategories" $enginePlaneDetails.planeCategories "includeNames" $enginePlaneDetails.namedPlanes "secretsCategories" $secretsCategories "env" $env }}
{{- $configSHA := include "hpcc.getConfigSHA" ($commonCtx | merge (dict "configMapHelper" "hpcc.localroxieConfigMap" "component" "roxie" "excludeKeys" "global")) }}
{{- include "hpcc.checkDefaultStoragePlane" $commonCtx }}
{{- $singleNode := (hasKey $roxie "singleNode") | ternary $roxie.singleNode ((hasKey $roxie "localAgent") | ternary $roxie.localAgent false) }}
{{- if $singleNode -}}
{{- $localAgent := ((hasKey $roxie "localAgent") | ternary $roxie.localAgent true) -}}
{{- $name := $roxie.name -}}
{{- $servername := printf "%s-server" $roxie.name -}}

apiVersion: apps/v1
kind: Deployment
metadata:
  name: {{ $roxie.name | quote }}
spec:
  replicas: {{ $roxie.replicas | default 1 }}
  selector:
    matchLabels:
      run: {{ $roxie.name | quote }}
      server: {{ $servername | quote }}
  template:
    metadata:
      labels:
        run: {{ $roxie.name | quote }}
        server: {{ $servername | quote }}
        accessDali: "yes"
        accessEsp: "yes"
<<<<<<< HEAD
        helmVersion: 9.4.83-closedown0
=======
        {{- include "hpcc.generateHelmVersion" . | nindent 8 }}
>>>>>>> cba649e4
        {{- include "hpcc.addStandardLabels" (dict "root" $ "component" "roxie-server" "name" "roxie" "instance" $roxie.name) | indent 8 }}
{{- if hasKey . "labels" }}
{{ toYaml .labels | indent 8 }}
{{- end }}
      annotations:
        checksum/config: {{ $configSHA }}
        {{- include "hpcc.generateAnnotations" $commonCtx | indent 8 }}
    spec:
      {{- include "hpcc.placementsByPodTargetType" (dict "root" $ "pod" $roxie.name "target" $roxie.name "type" "roxie") | indent 6 }}
      serviceAccountName: "hpcc-default"
      initContainers:
      {{- include "hpcc.createConfigInitContainers" $commonCtx | indent 6 }}
      {{- include "hpcc.addImagePullSecrets" $commonCtx | nindent 6 -}}
      containers:
      - name: {{ $roxie.name | quote }}
        workingDir: /var/lib/HPCCSystems
        command: [ {{ include "hpcc.componentCommand" (dict "me" $roxie "root" $ "process" "roxie") }} ] 
        args: [ {{- include "hpcc.componentStartArgs" (dict "me" $roxie "root" $ "process" "roxie") | nindent 16 }}
                {{ include "hpcc.configArg" $roxie }},
                {{ include "hpcc.daliArg" (dict "root" $ "component" "Local Roxie" "optional" false) }},
                "--server=true", 
                "--localAgent={{ $localAgent }}",
                "--resolveLocally=false"
              ]
        env:
{{ include "hpcc.mergeEnvironments" $env | indent 8 -}}
        - name: "SENTINEL"
          value: "/tmp/{{ $roxie.name }}.sentinel"
{{- $local := dict "first" true }}
{{- range $service := $roxie.services }}
{{- if ne (int $service.servicePort)  0 }}
{{- if $local.first }}
{{- $_ := set $local "first" false }}
        ports:
{{- end }}
        - name: {{ $service.name }}
          containerPort: {{ $service.servicePort }}
{{- end }}
{{- end }}
{{- include "hpcc.addSecurityContext" $commonCtx | indent 8 }}
{{- include "hpcc.addResources" (dict "me" $roxie.resources "root" $) | indent 8 }}
{{ include "hpcc.addImageAttrs" $commonCtx | indent 8 }}
        volumeMounts:
{{ include "hpcc.addConfigMapVolumeMount" . | indent 8 }}
{{ include "hpcc.addVolumeMounts" $commonCtx | indent 8 }}
{{- include "hpcc.addSecretVolumeMounts" $commonCtx | indent 8 }}
{{ include "hpcc.addVaultClientCertificateVolumeMounts" $commonCtx | indent 8 }}
{{ include "hpcc.addCertificateVolumeMount" (dict "root" $ "name" $roxie.name "component" "localroxie" "external" false) | indent 8 }}
{{ include "hpcc.addCertificateVolumeMount" (dict "root" $ "name" $roxie.name "component" "localroxie" "external" true "includeRemote" true) | indent 8 }}
{{ include "hpcc.addUDPCertificateVolumeMount" (dict "root" $ "name" $roxie.name "component" "localudpkey" ) | indent 8 }}
      volumes:
{{ include "hpcc.addConfigMapVolume" . | indent 6 }}
{{ include "hpcc.addVolumes" $commonCtx | indent 6 }}
{{ include "hpcc.addSecretVolumes" $commonCtx | indent 6 }}
{{ include "hpcc.addVaultClientCertificateVolumes" $commonCtx | indent 6 }}
{{ include "hpcc.addCertificateVolume" (dict "root" $ "name" $roxie.name "component" "localroxie" "external" false) | indent 6 }}
{{ include "hpcc.addCertificateVolume" (dict "root" $ "name" $roxie.name "component" "localroxie" "external" true "includeRemote" true) | indent 6 }}
{{ include "hpcc.addUDPCertificateVolume" (dict "root" $ "name" $roxie.name "component" "localudpkey" ) | indent 6 }}
---
{{- range $service := $roxie.services }}
{{- if ne (int $service.servicePort)  0 }}
{{ include "hpcc.addService" ( dict "root" $ "name" $service.name "service" $service "selector" $servername "defaultPort" $service.servicePort ) }}
---
{{- end }}
{{- end }}
kind: ConfigMap 
{{ include "hpcc.generateConfig" ($commonCtx | merge (dict "configMapHelper" "hpcc.localroxieConfigMap")) }}
---
{{ include "hpcc.addCertificate" (dict "root" $ "name" $roxie.name "services" $roxie.services "component" "localroxie" "external" false) }}
{{ include "hpcc.addCertificate" (dict "root" $ "name" $roxie.name "services" $roxie.services "component" "localroxie" "external" true "includeRemote" true) }}
{{ include "hpcc.addUDPCertificate" (dict "root" $ "name" $roxie.name "component" "localudpkey") }}
---
{{ include "hpcc.addEgress" $commonCtx }}

{{- end }}
{{- end }}
{{- end }}<|MERGE_RESOLUTION|>--- conflicted
+++ resolved
@@ -73,11 +73,7 @@
         server: {{ $servername | quote }}
         accessDali: "yes"
         accessEsp: "yes"
-<<<<<<< HEAD
-        helmVersion: 9.4.83-closedown0
-=======
         {{- include "hpcc.generateHelmVersion" . | nindent 8 }}
->>>>>>> cba649e4
         {{- include "hpcc.addStandardLabels" (dict "root" $ "component" "roxie-server" "name" "roxie" "instance" $roxie.name) | indent 8 }}
 {{- if hasKey . "labels" }}
 {{ toYaml .labels | indent 8 }}

{{/*

---  DO NOT EDIT THIS FILE - all configuration of HPCC platform should be done via values.yaml ----
  
##############################################################################

    HPCC SYSTEMS software Copyright (C) 2021 HPCC Systems®.

    Licensed under the Apache License, Version 2.0 (the "License");
    you may not use this file except in compliance with the License.
    You may obtain a copy of the License at

       http://www.apache.org/licenses/LICENSE-2.0

    Unless required by applicable law or agreed to in writing, software
    distributed under the License is distributed on an "AS IS" BASIS,
    WITHOUT WARRANTIES OR CONDITIONS OF ANY KIND, either express or implied.
    See the License for the specific language governing permissions and
    limitations under the License.
    
##############################################################################

*/}}
{{/*
Agent configmap
Pass in dict with root and me
*/}}
{{- define "hpcc.agentConfigMap" }}
{{- $apptype := .me.type | default "hthor" -}}
{{- $appJobName := printf "%s-job-_HPCC_JOBNAME_" $apptype }}
apiVersion: v1
metadata:
  name: {{ .me.name }}-configmap
data:
  {{ .me.name }}.yaml:
    version: 1.0
    eclagent:
{{ toYaml (omit .me "logging" "env") | indent 6 }}
{{- include "hpcc.generateLoggingConfig" . | indent 6 }}
    {{ $apptype }}:
{{ toYaml (omit .me "logging" "env") | indent 6 }}
{{- include "hpcc.generateLoggingConfig" . | indent 6 }}
{{ include "hpcc.generateVaultConfig" . | indent 6 }}
    global:
{{ include "hpcc.generateGlobalConfigMap" .root | indent 6 }}
{{- if not .me.useChildProcesses }}
{{- $misc := .root.Values.global.misc | default dict }}
  {{ $apptype }}-job.yaml:
    apiVersion: batch/v1
    kind: Job
    metadata:
      name: {{ $appJobName }}
    spec:
      ttlSecondsAfterFinished: 100
      template:
        metadata:
          labels:
            {{- include "hpcc.addStandardLabels" (dict "root" $ "component" $apptype "name" "eclagent" "instance" $appJobName "instanceOf" (printf "%s-job" .me.name)) | indent 12 }}
            accessDali: "yes"
            accessEsp: "yes"
<<<<<<< HEAD
            helmVersion: 9.2.1-closedown0
=======
            helmVersion: 9.0.23-closedown0
>>>>>>> 1f4cd885
{{- if hasKey .me "labels" }}
{{ toYaml .me.labels | indent 12 }}
{{- end }}
{{- if hasKey .me "annotations" }}
          annotations:
{{ toYaml .me.annotations | indent 12 }}
{{- end }}
        spec:
          {{- include "hpcc.placementsByJobTargetType" (dict "root" .root "job" $appJobName "target" .me.name "type" "eclagent") | indent 10 }}
          serviceAccountName: "hpcc-agent"
{{- if $misc.postJobCommandViaSidecar }}
          shareProcessNamespace: true
{{- end }}            
          initContainers:
          {{- include "hpcc.createConfigInitContainers" . | indent 10 }}
          {{- include "hpcc.addImagePullSecrets" . | nindent 10 -}}
          containers:
{{- if $misc.postJobCommandViaSidecar }}
{{ include "hpcc.addWaitAndRunContainer" (. | merge (dict "command" $misc.postJobCommand)) | indent 10 }}
{{- end }}
          - name: {{ $appJobName }}
{{- include "hpcc.addSecurityContext" . | indent 12 }}
{{ include "hpcc.addImageAttrs" . | indent 12 }}
{{- include "hpcc.addResources" (dict "me" .me.resources) | indent 12 }}
{{- $appCmd := printf "%s %s %s _HPCC_ARGS_" $apptype (include "hpcc.configArg" .me) (include "hpcc.daliArg" (dict "root" .root "component" "ECL Agent" "optional" false )) }}
{{ include "hpcc.addCommandAndLifecycle" (. | merge (dict "command" $appCmd)) | indent 12 }}
            env:
{{ include "hpcc.mergeEnvironments" .env | indent 12 }}
            workingDir: /var/lib/HPCCSystems
            volumeMounts:
{{ include "hpcc.addConfigMapVolumeMount" .me | indent 12 }}
{{ include "hpcc.addVolumeMounts" . | indent 12 }}
{{ include "hpcc.addSecretVolumeMounts" . | indent 12 }}
{{ include "hpcc.addCertificateVolumeMount" (dict "root" .root "name" .me.name "component" $apptype) | indent 12 }}
{{- if $misc.postJobCommandViaSidecar }}
{{ include "hpcc.addWaitAndRunVolumeMount" . | indent 12 }}
{{- end }}
          volumes:
{{ include "hpcc.addConfigMapVolume" .me | indent 10 }}
{{ include "hpcc.addVolumes" . | indent 10 }}
{{ include "hpcc.addSecretVolumes" . | indent 10 }}
{{ include "hpcc.addCertificateVolume" (dict "root" .root "name" .me.name "component" $apptype) | indent 10 }}
{{- if $misc.postJobCommandViaSidecar }}
{{ include "hpcc.addWaitAndRunVolume" . | indent 10 }}
{{- end }}
          restartPolicy: Never
      backoffLimit: 0
{{- end }}
{{- end -}}

{{ range $.Values.eclagent -}}
{{- if not .disabled -}}
{{- $env := concat ($.Values.global.env | default list) (.env | default list) -}}
{{- $apptype := .type | default "hthor" -}}
{{- $secretsCategories := list "system" "eclUser" "ecl" "storage" }}
{{- $enginePlaneDetails := dict -}}
{{- $_ := include "hpcc.getEnginePlanes" (dict "root" $ "me" . "result" $enginePlaneDetails) -}}
{{- $commonCtx := dict "root" $ "me" . "secretsCategories" $secretsCategories "includeCategories" $enginePlaneDetails.planeCategories "includeNames" $enginePlaneDetails.namedPlanes "env" $env }}
{{- $configSHA := include "hpcc.getConfigSHA" ($commonCtx | merge (dict "configMapHelper" "hpcc.agentConfigMap" "component" "eclagent" "excludeKeys" (print "global," $apptype ".replicas"))) }}
{{- include "hpcc.checkDefaultStoragePlane" $commonCtx }}
apiVersion: apps/v1
kind: Deployment
metadata:
  name: {{ .name | quote }}
spec:
  replicas: {{ .replicas | default 1 }}
  selector:
    matchLabels:
      run: {{ .name | quote }}
  template:
    metadata:
      labels:
        {{- include "hpcc.addStandardLabels" (dict "root" $ "component" $apptype "name" "eclagent" "instance" .name) | indent 8 }}
        run: {{ .name | quote }}
        accessDali: "yes"
        accessEsp: {{ .useChildProcesses | default false | ternary "yes" "no" | quote }}
<<<<<<< HEAD
        helmVersion: 9.2.1-closedown0
=======
        helmVersion: 9.0.23-closedown0
>>>>>>> 1f4cd885
{{- if hasKey . "labels" }}
{{ toYaml .labels | indent 8 }}
{{- end }}
      annotations:
        checksum/config: {{ $configSHA }}
{{- if hasKey . "annotations" }}
{{ toYaml .annotations | indent 8 }}
{{- end }}
    spec:
      {{- include "hpcc.placementsByPodTargetType" (dict "root" $ "pod" .name "target" .name "type" "eclagent") | indent 6 }}
      serviceAccountName: "hpcc-agent"
      initContainers:
      {{- include "hpcc.createConfigInitContainers" $commonCtx | indent 6 }}
      {{- include "hpcc.addImagePullSecrets" $commonCtx | nindent 6 -}}
      containers:
      - name: {{ .name | quote }}
        workingDir: /var/lib/HPCCSystems
        command: [ {{ include "hpcc.componentCommand" (dict "me" . "root" $ "process" "agentexec") }} ] 
        args: [ {{- include "hpcc.componentStartArgs" (dict "me" . "root" $ "process" "agentexec") | nindent 16 }}
                {{ include "hpcc.configArg" . }},
                {{ include "hpcc.daliArg" (dict "root" $ "component" "ECL Agent" "optional" false) }}
              ]
        env:
{{ include "hpcc.mergeEnvironments" $env | indent 8 -}}
        - name: "SENTINEL"
          value: "/tmp/{{ .name }}.sentinel"
{{ include "hpcc.addSentinelProbes" . | indent 8 }}
{{- include "hpcc.addSecurityContext" $commonCtx | indent 8 }}
{{- if .useChildProcesses }}
{{- include "hpcc.addResources" (dict "me" .resources) | indent 8 }}
{{- else if not $.Values.global.privileged }}
{{- include "hpcc.addStubResources" ($commonCtx | merge (dict "instances" .maxActive)) | indent 8 }}
{{- end }}
{{ include "hpcc.addImageAttrs" $commonCtx | indent 8 }}
        volumeMounts:
{{ include "hpcc.addConfigMapVolumeMount" . | indent 8 }}
{{ include "hpcc.addVolumeMounts" $commonCtx | indent 8 }}
{{ include "hpcc.addSecretVolumeMounts" $commonCtx | indent 8 }}
{{ include "hpcc.addCertificateVolumeMount" (dict "root" $ "name" .name "component" "eclagent") | indent 8 }}
      volumes:
{{ include "hpcc.addConfigMapVolume" . | indent 6 }}
{{ include "hpcc.addVolumes" $commonCtx | indent 6 }}
{{ include "hpcc.addSecretVolumes" $commonCtx | indent 6 }}
{{ include "hpcc.addCertificateVolume" (dict "root" $ "name" .name "component" "eclagent") | indent 6 }}
---
{{- if and (hasKey . "hpa") .useChildProcesses }}
 {{- include "hpcc.addHorizontalPodAutoscaler" (dict "name" .name "kind" "Deployment" "hpa" .hpa) }}
{{- end }}
---
kind: ConfigMap 
{{ include "hpcc.generateConfig" ($commonCtx | merge (dict "configMapHelper" "hpcc.agentConfigMap")) }}
---
{{ include "hpcc.addCertificate" (dict "root" $ "name" .name "component" "eclagent") }}
{{ include "hpcc.addCertificate" (dict "root" $ "name" .name "component" $apptype) }}
---
{{- $egressedPodLabels := list (ternary .name (printf "%s-job" .name) (.useChildProcesses | default false)) -}}
{{- include "hpcc.addEgress" (dict "root" $ "me" . "labels" $egressedPodLabels) | nindent 0 -}}
{{- end }}
{{- end }}<|MERGE_RESOLUTION|>--- conflicted
+++ resolved
@@ -58,11 +58,7 @@
             {{- include "hpcc.addStandardLabels" (dict "root" $ "component" $apptype "name" "eclagent" "instance" $appJobName "instanceOf" (printf "%s-job" .me.name)) | indent 12 }}
             accessDali: "yes"
             accessEsp: "yes"
-<<<<<<< HEAD
             helmVersion: 9.2.1-closedown0
-=======
-            helmVersion: 9.0.23-closedown0
->>>>>>> 1f4cd885
 {{- if hasKey .me "labels" }}
 {{ toYaml .me.labels | indent 12 }}
 {{- end }}
@@ -139,11 +135,7 @@
         run: {{ .name | quote }}
         accessDali: "yes"
         accessEsp: {{ .useChildProcesses | default false | ternary "yes" "no" | quote }}
-<<<<<<< HEAD
         helmVersion: 9.2.1-closedown0
-=======
-        helmVersion: 9.0.23-closedown0
->>>>>>> 1f4cd885
 {{- if hasKey . "labels" }}
 {{ toYaml .labels | indent 8 }}
 {{- end }}

{{/*
Dafilesrv configmap
Pass in dict with root and me
*/}}
{{- define "hpcc.dafilesrvConfigMap" -}}
apiVersion: v1 
metadata:
  name: {{ .me.name }}-configmap 
data:
  {{ .me.name }}.yaml:
    version: 1.0
    dafilesrv:
{{ toYaml (omit .me "logging" "tracing" "env") | indent 6 }}
{{- include "hpcc.generateLoggingConfig" . | indent 6 }}
{{- include "hpcc.generateTracingConfig" . | indent 6 }}
    global:
{{ include "hpcc.generateGlobalConfigMap" .root | indent 6 }}
{{- end -}}
{{- $networkPolicyCtx := dict -}}
{{- $_ := set $networkPolicyCtx "firstSprayService" true -}}
{{ range $.Values.dafilesrv -}}
{{- if not .disabled -}}
{{- $env := concat ($.Values.global.env | default list) (.env | default list) -}}
{{- $commonCtx := dict "root" $ "me" . "env" $env "exposure" "local" "visibility" .service.visibility "includeCategories" (list "data" "debug") -}}
{{- if (eq "spray" .application) -}}
 {{- $_ := set $commonCtx "includeCategories" (concat $commonCtx.includeCategories (list "lz" "remote")) -}}
{{- end -}}
{{- $_ := set $commonCtx "certificatesEnabled" (($.Values.certificates | default dict).enabled) -}}
{{- if $commonCtx.certificatesEnabled -}}
 {{- $externalCert := ne (include "hpcc.isVisibilityPublic" $commonCtx) "" -}}
 {{- $issuerKeyName := ternary "public" "local" $externalCert -}}
 {{- $issuer := get $.Values.certificates.issuers $issuerKeyName -}}
 {{- if $issuer }}
  {{- $_ := set $commonCtx "exposure" (ternary "public" "local" $externalCert) -}}
 {{ else }}
  {{- $_ := fail (printf "dafilesrv - unable to locate issuer '%s'" $issuerKeyName) -}}
 {{ end }}
{{ end }}
{{- $configSHA := include "hpcc.getConfigSHA" ($commonCtx | merge (dict "configMapHelper" "hpcc.dafilesrvConfigMap" "component" "dafilesrv" "excludeKeys" "global")) }}
apiVersion: apps/v1
kind: Deployment
metadata:
  name: {{ .name | quote }}
spec:
  replicas: {{ .replicas | default 1 }}
  selector:
    matchLabels:
      server: {{ .name | quote }}
  template:
    metadata:
      labels:
        {{- include "hpcc.addStandardLabels" (dict "root" $ "component" "dafilesrv" "name" "dafilesrv" "instance" .name) | indent 8 }}
        server: {{ .name | quote }}
<<<<<<< HEAD
        helmVersion: 9.6.35-closedown0
=======
        {{- include "hpcc.generateHelmVersion" . | nindent 8 }}
>>>>>>> ff9c16ec
      annotations:
        checksum/config: {{ $configSHA }}
        {{- include "hpcc.generateAnnotations" $commonCtx | indent 8 }}
    spec:
      {{- include "hpcc.placementsByPodTargetType" (dict "root" $ "pod" .name "type" "dafilesrv") | indent 6 }}
      serviceAccountName: "hpcc-default"
      initContainers:
      {{- include "hpcc.createConfigInitContainers" $commonCtx | indent 6 }}
      {{- include "hpcc.addImagePullSecrets" $commonCtx | nindent 6 -}}
      containers:
      - name: {{ .name | quote }}
        workingDir: /var/lib/HPCCSystems
        command: [ {{ include "hpcc.componentCommand" (dict "me" . "root" $ "process" "dafilesrv") }} ] 
        args: [ {{- include "hpcc.componentStartArgs" (dict "me" . "root" $ "process" "dafilesrv") | nindent 16 }}
                {{ include "hpcc.configArg" . }}
              ]
        env:
{{ include "hpcc.mergeEnvironments" $env | indent 8 -}}
        - name: "SENTINEL"
          value: "/tmp/{{ .name }}.sentinel"
{{ include "hpcc.addSentinelProbes" . | indent 8 }}
{{- include "hpcc.addSecurityContext" $commonCtx | indent 8 }}
{{- include "hpcc.addResources" (dict "me" .resources "root" $) | indent 8 }}
{{ include "hpcc.addImageAttrs" $commonCtx | indent 8 }}
        volumeMounts:
{{ include "hpcc.addConfigMapVolumeMount" . | indent 8 }}
{{ include "hpcc.addVolumeMounts" $commonCtx | indent 8 }}
{{ include "hpcc.addVaultClientCertificateVolumeMounts" $commonCtx | indent 8 }}
{{- if $commonCtx.certificatesEnabled }}
{{ include "hpcc.addCertificateVolumeMount" (dict "root" $ "name" .name "component" "dafilesrv" "certificate" .certificate "visibility" .service.visibility) | indent 8 }}
{{- else }}
 {{- if eq .application "stream" }}
  {{- $_ := fail (printf "dafilesrv[application=stream]- certificates must be enabled to use") -}}
 {{- end }}
{{- end }}
      volumes:
{{ include "hpcc.addConfigMapVolume" . | indent 6 }}
{{ include "hpcc.addVolumes" $commonCtx | indent 6 }}
{{ include "hpcc.addVaultClientCertificateVolumes" $commonCtx | indent 6 }}
{{- if $commonCtx.certificatesEnabled }}
{{ include "hpcc.addCertificateVolume" (dict "root" $ "name" .name "component" "dafilesrv" "certificate" .certificate "visibility" .service.visibility) | indent 6 }}
{{- end }}
---
{{- if hasKey . "hpa" }}
 {{- include "hpcc.addHorizontalPodAutoscaler" (dict "name" .name "kind" "Deployment" "hpa" .hpa) }}
{{- end }}
---
kind: ConfigMap 
{{ include "hpcc.generateConfig" ($commonCtx | merge (dict "configMapHelper" "hpcc.dafilesrvConfigMap")) }}
---
{{- $service := deepCopy .service -}}
{{- if not (hasKey $service "labels") -}}
 {{- $_ := set $service "labels" dict -}}
{{- end -}}
{{- $_ := set $service "labels" (merge $service.labels (dict "server" .name)) -}}
{{ include "hpcc.addService" ( dict "root" $ "name" .name "service" $service "selector" .name "defaultPort" 7600 ) }}
---
{{ include "hpcc.addCertificate" (dict "root" $ "name" .name "service" .service "component" "dafilesrv" "visibility" .service.visibility "trustClients" .trustClients) }}
{{/*
Generate network policies for spray services to allow ingress from dfuservers
*/}}
{{- if eq .application "spray" -}}
 {{- if $networkPolicyCtx.firstSprayService -}}
  {{- $_ := set $networkPolicyCtx "dfuServerMap" dict -}}
  {{- $_ := set $networkPolicyCtx "untargetedDfuServers" list -}}
  {{- range $dfuServer := $.Values.dfuserver -}}
   {{- if not $dfuServer.disabled -}}
    {{- if hasKey $dfuServer "sprayServiceName" -}}
     {{- $sprayServiceNames := (get $networkPolicyCtx.dfuServerMap $dfuServer.sprayServiceName) | default list -}}
     {{- $sprayServiceNames := append $sprayServiceNames $dfuServer.name -}}
     {{- $_ := set $networkPolicyCtx.dfuServerMap $dfuServer.sprayServiceName $sprayServiceNames -}}
    {{- else -}}
     {{- $_ := set $networkPolicyCtx "untargetedDfuServers" (append $networkPolicyCtx.untargetedDfuServers $dfuServer.name) -}}
    {{- end -}}
   {{- end -}}
  {{- end -}}
 {{ end }}
 {{/*
 Dfuservers without a specifically named spray service (sprayServiceName) are assigned to the 1st spray-service
 */}}
 {{- $_ := set $commonCtx "allowedDfuServers" (ternary $networkPolicyCtx.untargetedDfuServers list $networkPolicyCtx.firstSprayService) -}}
 {{- if hasKey $networkPolicyCtx.dfuServerMap .name -}}
  {{- $_ := set $commonCtx "allowedDfuServers" (concat $commonCtx.allowedDfuServers (get $networkPolicyCtx.dfuServerMap .name)) -}}
 {{- end -}}
 {{- if $commonCtx.allowedDfuServers -}}
apiVersion: networking.k8s.io/v1
kind: NetworkPolicy
metadata:
  name: {{ printf "%s-np" .name }}
spec:
  podSelector:
    matchLabels:
      server: {{ .name | quote }}
  ingress:
  - from:
    - podSelector:
        matchExpressions:
        - key: run
          operator: In
          values: [ {{ join "," $commonCtx.allowedDfuServers }} ]
---
 {{- end -}}
 {{- $_ := set $networkPolicyCtx "firstSprayService" false -}}
{{- end }}
---
{{ include "hpcc.addEgress" $commonCtx }}
{{- end }}
{{- end }}<|MERGE_RESOLUTION|>--- conflicted
+++ resolved
@@ -51,11 +51,7 @@
       labels:
         {{- include "hpcc.addStandardLabels" (dict "root" $ "component" "dafilesrv" "name" "dafilesrv" "instance" .name) | indent 8 }}
         server: {{ .name | quote }}
-<<<<<<< HEAD
-        helmVersion: 9.6.35-closedown0
-=======
         {{- include "hpcc.generateHelmVersion" . | nindent 8 }}
->>>>>>> ff9c16ec
       annotations:
         checksum/config: {{ $configSHA }}
         {{- include "hpcc.generateAnnotations" $commonCtx | indent 8 }}

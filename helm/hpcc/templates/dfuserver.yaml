{{/*

---  DO NOT EDIT THIS FILE - all configuration of HPCC platform should be done via values.yaml ----
  
##############################################################################

    HPCC SYSTEMS software Copyright (C) 2021 HPCC Systems®.

    Licensed under the Apache License, Version 2.0 (the "License");
    you may not use this file except in compliance with the License.
    You may obtain a copy of the License at

       http://www.apache.org/licenses/LICENSE-2.0

    Unless required by applicable law or agreed to in writing, software
    distributed under the License is distributed on an "AS IS" BASIS,
    WITHOUT WARRANTIES OR CONDITIONS OF ANY KIND, either express or implied.
    See the License for the specific language governing permissions and
    limitations under the License.
    
##############################################################################

*/}}
{{- define "hpcc.dfuServerConfigMap" -}}
apiVersion: v1
metadata:
  name: {{ .me.name }}-configmap
data:
  {{ .me.name }}.yaml:
    version: 1.0
    dfuserver:
{{ toYaml (omit .me "logging" "tracing" "env") | indent 6 }}
{{- include "hpcc.generateLoggingConfig" . | indent 6 }}
{{- include "hpcc.generateTracingConfig" . | indent 6 }}
    global:
{{ include "hpcc.generateGlobalConfigMap" .root | indent 6 }}
{{- end -}}

{{ range $.Values.dfuserver -}}
{{- if not .disabled -}}
{{- $env := concat ($.Values.global.env | default list) (.env | default list) -}}
{{- $secretsCategories := list "system" "storage" -}}
{{- $commonCtx := dict "root" $ "me" . "secretsCategories" $secretsCategories "includeCategories" (list "lz" "remote" "data" "debug") "env" $env }}
{{- $configSHA := include "hpcc.getConfigSHA" ($commonCtx | merge (dict "configMapHelper" "hpcc.dfuServerConfigMap" "component" "dfuserver" "excludeKeys" "global")) -}}
apiVersion: apps/v1
kind: Deployment
metadata:
  name: {{ .name | quote }}
spec:
  replicas: {{ .replicas | default 1 }}
  selector:
    matchLabels:
      run: {{ .name | quote }}
  template:
    metadata:
      labels:
        {{- include "hpcc.addStandardLabels" (dict "root" $ "component" "dfuserver" "name" "dfuserver" "instance" .name) | indent 8 }}
        run: {{ .name | quote }}
        accessDali: "yes"
<<<<<<< HEAD
        helmVersion: 9.6.19-closedown0
=======
        helmVersion: 9.4.67-closedown0
>>>>>>> 91585f99
{{- if hasKey . "labels" }}
{{ toYaml .labels | indent 8 }}
{{- end }}
      annotations:
        checksum/config: {{ $configSHA }}
        {{- include "hpcc.generateAnnotations" $commonCtx | indent 8 }}
    spec:
      {{- include "hpcc.placementsByPodTargetType" (dict "root" $ "pod" .name "target" .name "type" "dfuserver") | indent 6 }}
      serviceAccountName: "hpcc-default"
      initContainers:
      {{- include "hpcc.createConfigInitContainers" $commonCtx | indent 6 }}
      {{- include "hpcc.addImagePullSecrets" $commonCtx | nindent 6 -}}
      containers:
      - name: {{ .name | quote }}
        workingDir: /var/lib/HPCCSystems
        command: [ {{ include "hpcc.componentCommand" (dict "me" . "root" $ "process" "dfuserver") }} ] 
        args: [ {{- include "hpcc.componentStartArgs" (dict "me" . "root" $ "process" "dfuserver") | nindent 16 }}
                {{ include "hpcc.configArg" . }},
                {{ include "hpcc.daliArg" (dict "root" $ "component" "DFU Server" "optional" false) }}
          ]
        env:
{{ include "hpcc.mergeEnvironments" $env | indent 8 -}}
        - name: "SENTINEL"
          value: "/tmp/{{ .name }}.sentinel"
{{ include "hpcc.addSentinelProbes" . | indent 8 }}
{{- include "hpcc.addSecurityContext" $commonCtx | indent 8 }}
{{- include "hpcc.addResources" (dict "me" .resources "root" $) | indent 8 }}
{{ include "hpcc.addImageAttrs" $commonCtx | indent 8 }}
        volumeMounts:
{{- include "hpcc.addVolumeMounts" $commonCtx | indent 8 }}
{{ include "hpcc.addConfigMapVolumeMount" . | indent 8 }}
{{ include "hpcc.addCertificateVolumeMount" (dict "root" $ "name" .name "component" "dfuserver" "external" false) | indent 8 }}
{{- include "hpcc.addSecretVolumeMounts" $commonCtx | nindent 8 }}
{{ include "hpcc.addVaultClientCertificateVolumeMounts" $commonCtx | indent 8 }}
      volumes:
{{ include "hpcc.addConfigMapVolume" . | indent 6 }}
{{- include "hpcc.addVolumes" $commonCtx | indent 6 }}
{{ include "hpcc.addCertificateVolume" (dict "root" $ "name" .name "component" "dfuserver" "external" false) | indent 6 }}
{{ include "hpcc.addSecretVolumes" $commonCtx | indent 6 }}
{{ include "hpcc.addVaultClientCertificateVolumes" $commonCtx | indent 6 }}
---
{{- if hasKey . "hpa" }}
 {{- include "hpcc.addHorizontalPodAutoscaler" (dict "name" .name "kind" "Deployment" "hpa" .hpa) }}
{{- end }}
---
kind: ConfigMap
{{ include "hpcc.generateConfig" ($commonCtx | merge (dict "configMapHelper" "hpcc.dfuServerConfigMap")) }}
---
{{ include "hpcc.addCertificate" (dict "root" $ "name" .name "component" "dfuserver" "external" false) }}
---
{{ include "hpcc.addEgress" $commonCtx }}
{{- end }}
{{- end }}<|MERGE_RESOLUTION|>--- conflicted
+++ resolved
@@ -57,11 +57,7 @@
         {{- include "hpcc.addStandardLabels" (dict "root" $ "component" "dfuserver" "name" "dfuserver" "instance" .name) | indent 8 }}
         run: {{ .name | quote }}
         accessDali: "yes"
-<<<<<<< HEAD
         helmVersion: 9.6.19-closedown0
-=======
-        helmVersion: 9.4.67-closedown0
->>>>>>> 91585f99
 {{- if hasKey . "labels" }}
 {{ toYaml .labels | indent 8 }}
 {{- end }}

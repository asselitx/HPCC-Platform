--- conflicted
+++ resolved
@@ -120,11 +120,7 @@
         accessSasha: "yes"
 {{- end }}
         app: {{ $application }}
-<<<<<<< HEAD
-        helmVersion: 9.2.109-closedown0
-=======
         {{- include "hpcc.generateHelmVersion" . | nindent 8 }}
->>>>>>> 3c25e635
         {{- include "hpcc.addStandardLabels" (dict "root" $ "name" $application "component" "esp" "instance" .name) | indent 8 }}
 {{- if hasKey $.Values.global "metrics" }}
  {{- include "hpcc.generateMetricsReporterLabel" $.Values.global.metrics | nindent 8 }}

--- conflicted
+++ resolved
@@ -97,25 +97,18 @@
     storage: {{ .plane.size }}
   accessModes:
     - {{ .plane.rwmany | default false | ternary "ReadWriteMany" "ReadWriteOnce" }}
-<<<<<<< HEAD
   persistentVolumeReclaimPolicy: Retain
   storageClassName: azurefile-csi
   csi:
     driver: file.csi.azure.com
-=======
-  azureFile:
-    secretName: {{ .plane.secretName | default $common.secretName }}
-    secretNamespace: {{ .plane.secretNamespace | default $common.secretNamespace }}
-    shareName: {{ .plane.shareName }}
->>>>>>> 9e6516a5
     readOnly: false
     volumeHandle: {{ .plane.volumeId | default (printf "100-%s" $shareName) }}  # make sure this volumeid is unique in the cluster
     volumeAttributes:
       resourceGroup: EXISTING_RESOURCE_GROUP_NAME  # optional, only set this when storage account is not in the same resource group as agent node
       shareName: {{ .plane.shareName }}
     nodeStageSecretRef:
-      name: {{ $common.secretName }}
-      namespace: {{ $common.secretNamespace }}
+      name: {{ .plane.secretName | default $common.secretName }}
+      namespace: {{ .plane.secretNamespace | default $common.secretNamespace }}
   {{- include "hpcc-azurefile.addCommonMountOptions" . | indent 2}}
 {{- end -}}
 

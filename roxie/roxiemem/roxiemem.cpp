/*##############################################################################

    HPCC SYSTEMS software Copyright (C) 2012 HPCC Systems.

    Licensed under the Apache License, Version 2.0 (the "License");
    you may not use this file except in compliance with the License.
    You may obtain a copy of the License at

       http://www.apache.org/licenses/LICENSE-2.0

    Unless required by applicable law or agreed to in writing, software
    distributed under the License is distributed on an "AS IS" BASIS,
    WITHOUT WARRANTIES OR CONDITIONS OF ANY KIND, either express or implied.
    See the License for the specific language governing permissions and
    limitations under the License.
############################################################################## */

#include "roxiemem.hpp"
#include "roxierowbuff.hpp"
#include "jlog.hpp"
#include "jset.hpp"
#include <new>

#ifndef _WIN32
#include <sys/mman.h>
#endif

#ifdef _DEBUG
#define _CLEAR_ALLOCATED_ROW
//#define _CLEAR_ALLOCATED_HUGE_ROW
#endif

#ifdef _WIN32
//Visual studio complains that the constructors for heaplets could throw exceptions, so there should be a matching
//operator delete otherwise there will be leaks.  The constructors can't throw exceptions, so disable the warning.
#pragma warning(disable:4291)
#endif

namespace roxiemem {

#define NOTIFY_UNUSED_PAGES_ON_FREE     // avoid linux swapping 'freed' pages to disk

unsigned memTraceLevel = 1;
memsize_t memTraceSizeLimit = 0;

unsigned DATA_ALIGNMENT_SIZE=0x400;
/*------------
Some thoughts on improving this memory manager:
1. There is no real reason that the link counts need to be adjacent to the data (nor indeed ahead of it)
   We might want to reposition them such that the actual row data was on a better alignment boundary.
   They don't really need to be 4 bytes either (though we'd need some new atomic-types if not)
   We could have an array of link-counts/activity ids at the start of the block...
2. Fix the list per chunk size to be clean
3. Use lockfree lists
4. In 64bit with no memory space constraints, should I simplify?? Give each manager a slab of memory space whose size = limit.
   Does that simplify? Not really sure it does (unless it allows me to use a third party suballocator?)
5. If I double the size of a row can I keep it in the same chunk if the space ahead of me is free? Don't see why not...
   In general allocating 2n blocks in the n size chunkmgr is fine, but need to be careful when freeing them that we add two onto free
   chain. Allocating from hwm is just as efficient, but allocating from free chain less so. Does it lead to fragmentation?
6. Use the knowledge that all chunk sizes are 8-byte aligned to reduce by a factor of 8 the size of a lookup table to retrieve the
   allocator for a chunk size (but then again may not care if you move that lookup to the creation of the EngineRowAllocator
7. Are any things like defaultRight or the row array for topn REALLY allocated once (and thus could use a singleton mgr) or are they
   potentially actually per child query? I fear it is the latter...
8. So what REALLY is the pattern of memory allocations in Roxie? Can I gather stats from anywhere? Do the current stats tell me
   anything interesting?
   - some things allocated directly (not via EngineRowAllocator) - typically not many of them, typically long lived
   - some row sizes allocated a LOT - often short lived but not always
   - Variable size rows common in roxie, fairly common in thor. But people will use fixed if speed gains are there...
   - Child datasets ar a mixed blessing. They make more rows fixed size but also generate a need for variable-size blocks for
     the rowsets themselves.
   - Knowing the row sizes isn't likely to be a massive help to avoid fragmentation in thor. In Roxie fragmentation isn't issue anyway
     and probably sticking to the powers-of-two will be smart
   - If we somehow knew (when creating our engineRowAllocator) how long the row is likely to last, we could decide whether to
     shrink as we finalize)
   - OR (maybe this is equivalent) we could NEVER shrink as we finalize BUT do a clone when we want to hang on to a row. The clone
     be a 'lazy shrink' of just rows which survived long enough to be worth considering shrinking, and would be able to do nothing
     (avoid the call even?) in cases where there was no shrinking to be done...

*/
//================================================================================
// Allocation of aligned blocks from os

#define HEAPERROR(a) throw MakeStringException(ROXIEMM_HEAP_ERROR, a)

#ifdef _DEBUG
const unsigned maxLeakReport = 20;
#else
const unsigned maxLeakReport = 4;
#endif

static char *heapBase;
static char *heapEnd;   // Equal to heapBase + (heapTotalPages * page size)
static bool heapUseHugePages;
static unsigned *heapBitmap;
static unsigned heapBitmapSize;
static unsigned heapTotalPages; // derived from heapBitmapSize - here for code clarity
static unsigned heapLWM;
static unsigned heapLargeBlocks;
static unsigned heapLargeBlockGranularity;
static ILargeMemCallback * heapLargeBlockCallback;
static bool heapNotifyUnusedEachFree = true;
static bool heapNotifyUnusedEachBlock = false;
static unsigned __int64 lastStatsCycles;
static unsigned __int64 statsCyclesInterval;

static unsigned heapAllocated;
static atomic_t dataBufferPages;
static atomic_t dataBuffersActive;

const unsigned UNSIGNED_BITS = sizeof(unsigned) * 8;
const unsigned UNSIGNED_ALLBITS = (unsigned) -1;
const unsigned TOPBITMASK = 1<<(UNSIGNED_BITS-1);
const memsize_t heapBlockSize = UNSIGNED_BITS*HEAP_ALIGNMENT_SIZE;

template <typename VALUE_TYPE, typename ALIGN_TYPE>
inline VALUE_TYPE align_pow2(VALUE_TYPE value, ALIGN_TYPE alignment)
{
    return (value + alignment -1) & ~((VALUE_TYPE)(alignment) -1);
}

#define PAGES(x, alignment)    (((x) + ((alignment)-1)) / (alignment))           // hope the compiler converts to a shift

inline void notifyMemoryUnused(void * address, memsize_t size)
{
#ifdef NOTIFY_UNUSED_PAGES_ON_FREE
#ifdef _WIN32
        VirtualAlloc(address, size, MEM_RESET, PAGE_READWRITE);
#else
        // for linux mark as unwanted
        madvise(address,size,MADV_DONTNEED);
#endif
#endif
}

//---------------------------------------------------------------------------------------------------------------------

typedef MapBetween<unsigned, unsigned, memsize_t, memsize_t> MapActivityToMemsize;

static CriticalSection heapBitCrit;

static void initializeHeap(bool allowHugePages, bool allowTransparentHugePages, unsigned pages, unsigned largeBlockGranularity, ILargeMemCallback * largeBlockCallback)
{
    if (heapBase) return;

    // CriticalBlock b(heapBitCrit); // unnecessary - must call this exactly once before any allocations anyway!
    heapBitmapSize = (pages + UNSIGNED_BITS - 1) / UNSIGNED_BITS;
    heapTotalPages = heapBitmapSize * UNSIGNED_BITS;
    heapLargeBlockGranularity = largeBlockGranularity;
    heapLargeBlockCallback = largeBlockCallback;
    memsize_t memsize = memsize_t(heapTotalPages) * HEAP_ALIGNMENT_SIZE;
#ifdef _WIN32
    // Not the world's best code but will do 
    char *next = (char *) HEAP_ALIGNMENT_SIZE;
    loop
    {
        heapBase = (char *) VirtualAlloc(next, memsize, MEM_RESERVE|MEM_COMMIT, PAGE_READWRITE);
        if (heapBase)
            break;
        next += HEAP_ALIGNMENT_SIZE;
        if (!next) 
        {
            DBGLOG("RoxieMemMgr: VirtualAlloc(size=%u) failed - alignment=%u", HEAP_ALIGNMENT_SIZE, memsize);
            HEAPERROR("RoxieMemMgr: Unable to create heap");
        }
    }
#else
    heapUseHugePages = false;

#ifdef MAP_HUGETLB
    if (allowHugePages)
    {
        heapBase = (char *)mmap(NULL, memsize, (PROT_READ | PROT_WRITE), (MAP_PRIVATE | MAP_ANONYMOUS | MAP_HUGETLB), 0, 0);
        if (heapBase != MAP_FAILED)
        {
            heapUseHugePages = true;
            heapNotifyUnusedEachFree = false;
            //MORE: At the moment I'm not sure calling madvise() has any benefit, it may be better for the following to stay false;
            heapNotifyUnusedEachBlock = true;
            DBGLOG("Using Huge Pages for roxiemem");
        }
        else
        {
            heapBase = NULL;
            DBGLOG("Huge Pages requested but unavailable");
        }
    }
#else
    if (allowHugePages)
        DBGLOG("Huge Pages requested but not supported by the system");
#endif

    if (!heapBase)
    {
        const memsize_t hugePageSize = getHugePageSize();
        bool useTransparentHugePages = allowTransparentHugePages && areTransparentHugePagesEnabled();
        memsize_t heapAlignment = useTransparentHugePages ? hugePageSize : HEAP_ALIGNMENT_SIZE;
        if (heapAlignment < HEAP_ALIGNMENT_SIZE)
            heapAlignment = HEAP_ALIGNMENT_SIZE;

        int ret;
        if ((ret = posix_memalign((void **) &heapBase, heapAlignment, memsize)) != 0) {

        	switch (ret)
        	{
        	case EINVAL:
        		DBGLOG("RoxieMemMgr: posix_memalign (alignment=%"I64F"u, size=%"I64F"u) failed - ret=%d "
        				"(EINVAL The alignment argument was not a power of two, or was not a multiple of sizeof(void *)!)",
        		                    (unsigned __int64) HEAP_ALIGNMENT_SIZE, (unsigned __int64) memsize, ret);
        		break;

        	case ENOMEM:
        		DBGLOG("RoxieMemMgr: posix_memalign (alignment=%"I64F"u, size=%"I64F"u) failed - ret=%d "
        				"(ENOMEM There was insufficient memory to fulfill the allocation request.)",
        		        		                    (unsigned __int64) HEAP_ALIGNMENT_SIZE, (unsigned __int64) memsize, ret);
        		break;

        	default:
        		DBGLOG("RoxieMemMgr: posix_memalign (alignment=%"I64F"u, size=%"I64F"u) failed - ret=%d",
        		                    (unsigned __int64) HEAP_ALIGNMENT_SIZE, (unsigned __int64) memsize, ret);
        		break;

        	}
            HEAPERROR("RoxieMemMgr: Unable to create heap");
        }

        //If system supports transparent huge pages, use madvise to mark the memory as request huge pages
#ifdef MADV_HUGEPAGE
        if (useTransparentHugePages)
        {
            if (madvise(heapBase,memsize,MADV_HUGEPAGE) == 0)
            {
                //Prevent the transparent huge page code from working hard trying to defragment memory when single heaplets are released
                heapNotifyUnusedEachFree = false;
                if ((heapBlockSize % hugePageSize) == 0)
                {
                    //If we notify heapBlockSize items at a time it will always be a multiple of hugePageSize so shouldn't trigger defragmentation
                    heapNotifyUnusedEachBlock = true;
                    DBGLOG("Transparent huge pages used for roxiemem heap - memory released in blocks");
                }
                else
                {
                    DBGLOG("Transparent huge pages used for roxiemem heap- MEMORY WILL NOT BE RELEASED.");
                    DBGLOG("Increase HEAP_ALIGNMENT_SIZE so HEAP_ALIGNMENT_SIZE*32 is a multiple of huge page size"");");
                }
            }
        }
        else
        {
            if (!allowTransparentHugePages)
            {
                madvise(heapBase,memsize,MADV_NOHUGEPAGE);
                DBGLOG("Transparent huge pages disabled in configuration by user.");
            }
            else
                DBGLOG("Transparent huge pages unsupported or disabled by system.");
        }
#else
        DBGLOG("Transparent huge pages are not supported on this kernel.  Requires kernel version > 2.6.38.");
#endif
    }
#endif

    assertex(((memsize_t)heapBase & (HEAP_ALIGNMENT_SIZE-1)) == 0);

    heapEnd = heapBase + memsize;
    heapBitmap = new unsigned [heapBitmapSize];
    memset(heapBitmap, 0xff, heapBitmapSize*sizeof(unsigned));
    heapLargeBlocks = 1;
    heapLWM = 0;

    if (memTraceLevel)
        DBGLOG("RoxieMemMgr: %u Pages successfully allocated for the pool - memsize=%"I64F"u base=%p alignment=%"I64F"u bitmapSize=%u", 
                heapTotalPages, (unsigned __int64) memsize, heapBase, (unsigned __int64) HEAP_ALIGNMENT_SIZE, heapBitmapSize);
}

extern void releaseRoxieHeap()
{
    if (heapBase)
    {
        if (memTraceLevel)
            DBGLOG("RoxieMemMgr: releasing heap");
        delete [] heapBitmap;
        heapBitmap = NULL;
#ifdef _WIN32
        VirtualFree(heapBase, 0, MEM_RELEASE);
#else
        if (heapUseHugePages)
        {
            memsize_t memsize = memsize_t(heapTotalPages) * HEAP_ALIGNMENT_SIZE;
            munmap(heapBase, memsize);
            heapUseHugePages = false;
        }
        else
            free(heapBase);
#endif
        heapBase = NULL;
        heapEnd = NULL;
        heapBitmapSize = 0;
        heapTotalPages = 0;
    }
}

extern void memstats(unsigned &totalpg, unsigned &freepg, unsigned &maxblk)
{
    totalpg = heapTotalPages;
    unsigned freePages = 0;
    unsigned maxBlock = 0;
    unsigned thisBlock = 0;

    {
        CriticalBlock b(heapBitCrit);
        for (unsigned i = 0; i < heapBitmapSize; i++)
        {
            unsigned t = heapBitmap[i];
            if (t)
            {
                if (t==UNSIGNED_ALLBITS)
                {
                    thisBlock += UNSIGNED_BITS;
                    freePages += UNSIGNED_BITS;
                }
                else
                {
                    do
                    {
                        if (t&1)
                        {
                            freePages++;
                            thisBlock++;
                        }
                        else
                        {
                            if (thisBlock > maxBlock)
                                maxBlock = thisBlock;
                            thisBlock = 0;
                        }
                        t >>= 1;
                    } while (t);
                }
            }
            else if (thisBlock)
            {
                if (thisBlock > maxBlock)
                    maxBlock = thisBlock;
                thisBlock = 0;
            }
        }
    }

    if (thisBlock > maxBlock)
        maxBlock = thisBlock;

    freepg = freePages;
    maxblk = maxBlock;
}

extern StringBuffer &memstats(StringBuffer &stats)
{
    unsigned totalPages;
    unsigned freePages;
    unsigned maxBlock;
    memstats(totalPages, freePages, maxBlock);
    return stats.appendf("Heap size %u pages, %u free, largest block %u", heapTotalPages, freePages, maxBlock);
}

static void dumpHeapState()
{
    StringBuffer s;
    for (unsigned i = 0; i < heapBitmapSize; i++)
    {
        unsigned t = heapBitmap[i];
        s.appendf("%08x", t);
    }

    DBGLOG("Heap: %s", s.str());
}

IPerfMonHook *createRoxieMemStatsPerfMonHook(IPerfMonHook *chain)
{
    class memstatsPerfMonHook : public CInterface, implements IPerfMonHook
    {
        Linked<IPerfMonHook> chain;
    public:
        IMPLEMENT_IINTERFACE;
        memstatsPerfMonHook(IPerfMonHook *_chain)
            : chain(_chain)
        {
        }
        
        virtual void processPerfStats(unsigned processorUsage, unsigned memoryUsage, unsigned memoryTotal, unsigned __int64 firstDiskUsage, unsigned __int64 firstDiskTotal, unsigned __int64 secondDiskUsage, unsigned __int64 secondDiskTotal, unsigned threadCount)
        {
            if (chain)
                chain->processPerfStats(processorUsage, memoryUsage, memoryTotal, firstDiskUsage,firstDiskTotal, secondDiskUsage, secondDiskTotal, threadCount);
        }
        virtual StringBuffer &extraLogging(StringBuffer &extra)
        {
            unsigned totalPages;
            unsigned freePages;
            unsigned maxBlock;
            memstats(totalPages, freePages, maxBlock);
            if (totalPages) {
                if (extra.length())
                    extra.append(' ');
                extra.appendf("RMU=%3u%% RMX=%uM",100-freePages*100/totalPages,(unsigned)(((memsize_t)freePages*(memsize_t)HEAP_ALIGNMENT_SIZE)/0x100000));
            }
            if (chain)
                return chain->extraLogging(extra);
            return extra;
        }
        virtual void log(int level, const char *message)
        {
            PROGLOG("%s", message);
        }
    };
    return new memstatsPerfMonHook(chain);
}

static StringBuffer &memmap(StringBuffer &stats)
{
    CriticalBlock b(heapBitCrit);
    unsigned freePages = 0;
    unsigned maxBlock = 0;
    unsigned thisBlock = 0;
    stats.appendf("========== MANAGED HEAP MEMORY MAP (1 free, 0 used) ================="); 
    for (unsigned i = 0; i < heapBitmapSize; i++)
    {
        if (i % 2) stats.appendf("  ");
        else stats.appendf("\n%p: ", heapBase + i*UNSIGNED_BITS*HEAP_ALIGNMENT_SIZE);

        if (heapBitmap[i] == UNSIGNED_ALLBITS) {
            stats.appendf("11111111111111111111111111111111");
            freePages += UNSIGNED_BITS;
            thisBlock += UNSIGNED_BITS;
            if (thisBlock > maxBlock)
                maxBlock = thisBlock;
        }
        else if (heapBitmap[i] == 0) {
            stats.appendf("00000000000000000000000000000000");
            thisBlock = 0;
        }
        else {
            unsigned mask = 1;
            while (mask)
            {
                if (heapBitmap[i] & mask)
                {
                    stats.appendf("1");
                    freePages++;
                    thisBlock++;
                    if (thisBlock > maxBlock)
                        maxBlock = thisBlock;
                }
                else {
                    thisBlock = 0;
                    stats.appendf("0");
                }
                mask <<= 1;
            }
        }
    }
    return stats.appendf("\nHeap size %u pages, %u free, largest block %u", heapTotalPages, freePages, maxBlock);
}

static void throwHeapExhausted(unsigned pages)
{
    VStringBuffer msg("Memory pool exhausted: pool (%u pages) exhausted, requested %u", heapTotalPages, pages);
    DBGLOG("%s", msg.str());
    throw MakeStringExceptionDirect(ROXIEMM_MEMORY_POOL_EXHAUSTED, msg.str());
}

static void throwHeapExhausted(unsigned newPages, unsigned oldPages)
{
    VStringBuffer msg("Memory pool exhausted: pool (%u pages) exhausted, requested %u, had %u", heapTotalPages, newPages, oldPages);
    DBGLOG("%s", msg.str());
    throw MakeStringExceptionDirect(ROXIEMM_MEMORY_POOL_EXHAUSTED, msg.str());
}

static void *suballoc_aligned(size32_t pages, bool returnNullWhenExhausted)
{
    //It would be tempting to make this lock free and use cas, but on reflection I suspect it will perform worse.
    //The problem is allocating multiple pages which fit into two unsigneds.  Because they can't be covered by a
    //single cas you are likely to livelock if two occurred at the same time.
    //It could be mitigated by starting at a "random" position, but that is likely to increase fragmentation,
    //It can be revisited if it proves to be a bottleneck - unlikely until we have several Tb of memory.
    if (statsCyclesInterval)
    {
        //To report on every allocation set statsCyclesInterval to 1
        unsigned __int64 cyclesNow = get_cycles_now();
        if ((cyclesNow - lastStatsCycles) >= statsCyclesInterval)
        {
            // No need to lock - worst that can happen is we call too often which is relatively harmless
            lastStatsCycles = cyclesNow;
            StringBuffer s;
            memstats(s);
            s.appendf(", heapLWM %u, dataBuffersActive=%d, dataBufferPages=%d", heapLWM, atomic_read(&dataBuffersActive), atomic_read(&dataBufferPages));
            DBGLOG("RoxieMemMgr: %s", s.str());
        }
    }
    CriticalBlock b(heapBitCrit);
    if (heapAllocated + pages > heapTotalPages) {
        if (returnNullWhenExhausted)
            return NULL;
        throwHeapExhausted(pages);
    }
    if (heapLargeBlockGranularity)
    {
        //Short circuit the divide for the common case
        if ((heapAllocated + pages) > heapLargeBlockGranularity)
        {
            unsigned largeBlocksRequired = PAGES(heapAllocated + pages, heapLargeBlockGranularity);
            if (largeBlocksRequired > heapLargeBlocks)
            {
                //MORE: Only test every second?  Less likely to be called very often since failure will trigger a callback flush.
                if (!heapLargeBlockCallback->take((largeBlocksRequired - heapLargeBlocks)*HEAP_ALIGNMENT_SIZE))
                {
                    if (returnNullWhenExhausted)
                        return NULL;
                    VStringBuffer msg("Memory pool exhausted: Request for large memory denied (%u..%u)", heapLargeBlocks, largeBlocksRequired);
                    DBGLOG("%s", msg.str());
                    throw MakeStringExceptionDirect(ROXIEMM_MEMORY_POOL_EXHAUSTED, msg.str());
                }

                heapLargeBlocks = largeBlocksRequired;
            }
        }
    }

    if (pages == 1)
    {
        unsigned i;
        for (i = heapLWM; i < heapBitmapSize; i++)
        {
            unsigned hbi = heapBitmap[i];
            if (hbi)
            {
                const unsigned pos = countTrailingUnsetBits(hbi);
                const unsigned mask = 1U << pos;
                const unsigned match = i*UNSIGNED_BITS + pos;
                char *ret = heapBase + match*HEAP_ALIGNMENT_SIZE;
                heapBitmap[i] = (hbi & ~mask);
                heapLWM = i;
                heapAllocated++;
                if (memTraceLevel >= 2)
                    DBGLOG("RoxieMemMgr: suballoc_aligned() 1 page ok - addr=%p", ret);
                return ret;
            }
        }
    }
    else
    {
        // Usage pattern is such that we expect normally to succeed immediately.
        unsigned i = heapBitmapSize;
        unsigned matches = 0;
        while (i)
        {
            unsigned hbi = heapBitmap[--i];
            unsigned mask = TOPBITMASK;
            if (hbi)
            {
                for (unsigned b = UNSIGNED_BITS; b > 0; b--)
                {
                    if (hbi & mask)
                    {
                        matches++;
                        if (matches==pages)
                        {
                            char *ret = heapBase + (i*UNSIGNED_BITS+b-1)*HEAP_ALIGNMENT_SIZE;
                            loop
                            {
                                hbi &= ~mask;
                                if (!--matches)
                                    break;
                                if (mask==TOPBITMASK)
                                {
                                    heapBitmap[i] = hbi;
                                    mask=1;
                                    i++;
                                    hbi = heapBitmap[i];
                                }
                                else
                                    mask <<= 1;
                            }
                            heapBitmap[i] = hbi;
                            if (memTraceLevel >= 2)
                                DBGLOG("RoxieMemMgr: suballoc_aligned() %u pages ok - addr=%p", pages, ret);
                            heapAllocated += pages;
                            return ret;
                        }
                    }
                    else
                        matches = 0;
                    mask >>= 1;
                }
            }
            else
                matches = 0;
        }
    }
    if (returnNullWhenExhausted)
        return NULL;
    throwHeapExhausted(pages);
    return NULL;
}

static void subfree_aligned(void *ptr, unsigned pages = 1)
{
    unsigned _pages = pages;
    memsize_t offset = (char *)ptr - heapBase;
    memsize_t pageOffset = offset / HEAP_ALIGNMENT_SIZE;
    if (!pages)
    {
        DBGLOG("RoxieMemMgr: Invalid parameter (pages=%u) to subfree_aligned", pages);
        HEAPERROR("RoxieMemMgr: Invalid parameter (num pages) to subfree_aligned");
    }
    if (pageOffset + pages > heapTotalPages)
    {
        DBGLOG("RoxieMemMgr: Freed area not in heap (ptr=%p)", ptr);
        HEAPERROR("RoxieMemMgr: Freed area not in heap");
    }
    if (pageOffset*HEAP_ALIGNMENT_SIZE != offset)
    {
        DBGLOG("RoxieMemMgr: Incorrect alignment of freed area (ptr=%p)", ptr);
        HEAPERROR("RoxieMemMgr: Incorrect alignment of freed area");
    }
    if (heapNotifyUnusedEachFree)
        notifyMemoryUnused(ptr, pages*HEAP_ALIGNMENT_SIZE);

    unsigned wordOffset = (unsigned) (pageOffset / UNSIGNED_BITS);
    unsigned bitOffset = (unsigned) (pageOffset % UNSIGNED_BITS);
    unsigned mask = 1<<bitOffset;
    unsigned nextPageOffset = (pageOffset+pages + (UNSIGNED_BITS-1)) / UNSIGNED_BITS;
    char * firstReleaseBlock = NULL;
    char * lastReleaseBlock = NULL;
    {
        CriticalBlock b(heapBitCrit);
        heapAllocated -= pages;

        //Return large free blocks to the interprocess allocator.
        if (heapLargeBlocks > 1)
        {
            //Allow a leaway of heapLargeBlockGranularity/8 pages to avoid thrashing around the boundary
            unsigned leaway = heapLargeBlockGranularity / 8;
            unsigned largeBlocksRequired = PAGES(heapAllocated + leaway, heapLargeBlockGranularity);
            if (largeBlocksRequired == 0)
                largeBlocksRequired = 1;
            if (largeBlocksRequired != heapLargeBlocks)
            {
                heapLargeBlockCallback->give((heapLargeBlocks - largeBlocksRequired) * HEAP_ALIGNMENT_SIZE);
                heapLargeBlocks = largeBlocksRequired;
            }
        }

        if (wordOffset < heapLWM)
            heapLWM = wordOffset;

        loop
        {
            unsigned prev = heapBitmap[wordOffset];
            if ((prev & mask) != 0)
                HEAPERROR("RoxieMemMgr: Page freed twice");

            unsigned next = prev | mask;
            heapBitmap[wordOffset] = next;
            if ((next == UNSIGNED_ALLBITS) && heapNotifyUnusedEachBlock)
            {
                char * address = heapBase + wordOffset * heapBlockSize;
                if (!firstReleaseBlock)
                    firstReleaseBlock = address;
                lastReleaseBlock = address;
            }
            if (!--pages)
                break;
            mask <<= 1;
            if (mask==0)
            {
                mask = 1;
                wordOffset++;
            }
        }
    }

    if (firstReleaseBlock)
        notifyMemoryUnused(firstReleaseBlock, (lastReleaseBlock - firstReleaseBlock) + heapBlockSize);

    if (memTraceLevel >= 2)
        DBGLOG("RoxieMemMgr: subfree_aligned() %u pages ok - addr=%p heapLWM=%u totalPages=%u", _pages, ptr, heapLWM, heapTotalPages);
}

static void clearBits(unsigned start, unsigned len)
{
    // Note - should already have locked before calling this
    // These functions should really be member functions (and the heapBitmap should be a member variable) of a
    // HeapAlignedBitmap class.
    if (len)
    {
        unsigned wordOffset = (unsigned) (start / UNSIGNED_BITS);
        unsigned bitOffset = (unsigned) (start % UNSIGNED_BITS);
        unsigned mask = 1<<bitOffset;
        heapAllocated += len;
        unsigned heapword = heapBitmap[wordOffset];
        while (len--)
        {
            if ((heapword & mask) == 0)
                HEAPERROR("RoxieMemMgr: Page freed twice");
            heapword &= ~mask;
            mask <<= 1;
            if (mask==0)
            {
                heapBitmap[wordOffset] = heapword;
                wordOffset++;
                if (wordOffset==heapBitmapSize)
                    return;    // Avoid read off end of array
                heapword = heapBitmap[wordOffset];
                mask = 1;
            }
        }
        heapBitmap[wordOffset] = heapword;
    }
}

static void *subrealloc_aligned(void *ptr, unsigned pages, unsigned newPages)
{
    assertex(newPages > 0);
    unsigned _pages = pages;
    memsize_t offset = (char *)ptr - heapBase;
    memsize_t pageOffset = offset / HEAP_ALIGNMENT_SIZE;
    if (!pages)
    {
        DBGLOG("RoxieMemMgr: Invalid parameter (pages=%u) to subrealloc_aligned", pages);
        HEAPERROR("RoxieMemMgr: Invalid parameter (num pages) to subrealloc_aligned");
    }
    if (pageOffset + pages > heapTotalPages)
    {
        DBGLOG("RoxieMemMgr: Realloced area not in heap (ptr=%p)", ptr);
        HEAPERROR("RoxieMemMgr: Realloced area not in heap");
    }
    if (pageOffset*HEAP_ALIGNMENT_SIZE != offset)
    {
        DBGLOG("RoxieMemMgr: Incorrect alignment of realloced area (ptr=%p)", ptr);
        HEAPERROR("RoxieMemMgr: Incorrect alignment of realloced area");
    }
    if (pages > newPages)
    {
        subfree_aligned((char *) ptr + newPages*HEAP_ALIGNMENT_SIZE, pages - newPages);
        return ptr;
    }
    else if (pages==newPages)
    {
        return ptr;
    }
    else
    {
        CriticalBlock b(heapBitCrit);
        unsigned shortfall = newPages - pages;
        unsigned topOffset = pageOffset + pages;
        // First see if we can find n free bits above the allocated region
        unsigned wordOffset = (unsigned) (topOffset / UNSIGNED_BITS);
        if (wordOffset < heapBitmapSize)
        {
            unsigned bitOffset = (unsigned) (topOffset % UNSIGNED_BITS);
            unsigned mask = 1<<bitOffset;
            unsigned heapword = heapBitmap[wordOffset];
            while (shortfall)
            {
                if ((heapword & mask) == 0)
                    break;
                shortfall--;
                if (mask==TOPBITMASK)
                {
                    mask = 1;
                    wordOffset++;
                    if (wordOffset==heapBitmapSize)
                        break;
                    heapword = heapBitmap[wordOffset];
                    while (shortfall >= UNSIGNED_BITS)
                    {
                        if (heapword != UNSIGNED_ALLBITS)
                            break;
                        shortfall -= UNSIGNED_BITS;
                        wordOffset++;
                        if (wordOffset==heapBitmapSize)
                            goto doublebreak;
                        heapword = heapBitmap[wordOffset];
                    }
                }
                else
                    mask <<= 1;
            }
            if (!shortfall)
            {
                clearBits(topOffset, newPages - pages);
                return ptr;
            }
        }
    doublebreak:
        // Then see if we can find remaining free bits below the allocated region
        wordOffset = (unsigned) (pageOffset / UNSIGNED_BITS);
        if (wordOffset < heapBitmapSize)
        {
            unsigned bitOffset = (unsigned) (pageOffset % UNSIGNED_BITS);
            unsigned mask = 1<<bitOffset;
            unsigned foundAbove = (newPages - pages) - shortfall;
            unsigned needBelow = shortfall;
            unsigned heapword = heapBitmap[wordOffset];
            while (shortfall)
            {
                if (mask==1)
                {
                    while (shortfall >= UNSIGNED_BITS && wordOffset > 0)
                    {
                        wordOffset--;
                        heapword = heapBitmap[wordOffset];
                        if (heapword != UNSIGNED_ALLBITS)
                            return NULL;
                        shortfall -= UNSIGNED_BITS;
                    }
                    if (wordOffset==0 || shortfall==0)
                        break;
                    mask = TOPBITMASK;
                    wordOffset--;
                    heapword = heapBitmap[wordOffset];
                }
                else
                    mask >>= 1;
                if ((heapword & mask) == 0)
                    break;
                shortfall--;
            }
            if (!shortfall)
            {
                pageOffset -= needBelow;
                clearBits(pageOffset, needBelow);
                clearBits(topOffset, foundAbove);
                // NOTE: it's up to the caller to move the data - they know how much of it they actually care about.
                return heapBase + pageOffset*HEAP_ALIGNMENT_SIZE;
            }
        }
        else
            throwUnexpected();  // equivalently, assertex(wordOffset < heapBitmapSize)
        return NULL; // can't realloc
    }
}

//---------------------------------------------------------------------------------------------------------------------

static size32_t getCompressedSize(memsize_t heapSize)
{
    heapSize /= PACKED_ALIGNMENT;
    unsigned size;
    for (size = 0; heapSize; size++)
        heapSize >>= 8;
    return size;
}

HeapPointerCompressor::HeapPointerCompressor()
{
    compressedSize = getCompressedSize(heapEnd - heapBase);
}

void HeapPointerCompressor::compress(void * target, const void * ptr) const
{
    memsize_t value;
    if (ptr)
    {
        value = ((char *)ptr - heapBase);
        dbgassertex((value % PACKED_ALIGNMENT) == 0);
        value = value / PACKED_ALIGNMENT;
    }
    else
        value = 0;

    if (compressedSize == sizeof(unsigned))
    {
        *(unsigned *)target = (unsigned)value;
    }
    else
    {
#if __BYTE_ORDER == __LITTLE_ENDIAN
        memcpy(target, &value, compressedSize);
#else
        #error HeapPointerCompressor::compress unimplemented
#endif
    }
}

void * HeapPointerCompressor::decompress(const void * source) const
{
    memsize_t temp = 0;
    if (compressedSize == sizeof(unsigned))
    {
        temp = *(const unsigned *)source;
    }
    else
    {
#if __BYTE_ORDER == __LITTLE_ENDIAN
        memcpy(&temp, source, compressedSize);
#else
        #error HeapPointerCompressor::decompress unimplemented
#endif
    }
    if (temp)
        return (temp * PACKED_ALIGNMENT) + heapBase;
    return NULL;
}

//---------------------------------------------------------------------------------------------------------------------
static inline unsigned getRealActivityId(unsigned allocatorId, const IRowAllocatorCache *allocatorCache)
{
    if ((allocatorId & ACTIVITY_FLAG_ISREGISTERED) && allocatorCache)
        return allocatorCache->getActivityId(allocatorId & MAX_ACTIVITY_ID);
    else
        return allocatorId & MAX_ACTIVITY_ID;
}

static inline bool isValidRoxiePtr(const void *_ptr)
{
    const char *ptr = (const char *) _ptr;
    return ptr >= heapBase && ptr < heapEnd;
}

void HeapletBase::release(const void *ptr)
{
    if (isValidRoxiePtr(ptr))
    {
        HeapletBase *h = findBase(ptr);
        h->noteReleased(ptr);
    }
}


void HeapletBase::releaseRowset(unsigned count, byte * * rowset)
{
    if (rowset)
    {
        //MORE: There is a small window of simultaneous releases that could lead to the children being leaked
        if (!isShared(rowset))
        {
            byte * * finger = rowset;
            while (count--)
                release(*finger++);
        }
        release(rowset);
    }
}


void HeapletBase::link(const void *ptr)
{
    if (isValidRoxiePtr(ptr))
    {
        HeapletBase *h = findBase(ptr);
        h->noteLinked(ptr);
    }
}

bool HeapletBase::isShared(const void *ptr)
{
    if (isValidRoxiePtr(ptr))
    {
        HeapletBase *h = findBase(ptr);
        return h->_isShared(ptr);
    }
    if (ptr)
        return true;  // Objects outside the Roxie heap are implicitly 'infinitely shared'
    // isShared(NULL) is an error
    throwUnexpected();
}

void HeapletBase::internalFreeNoDestructor(const void *ptr)
{
    dbgassertex(isValidRoxiePtr(ptr));
    HeapletBase *h = findBase(ptr);
    return h->_internalFreeNoDestructor(ptr);
}

memsize_t HeapletBase::capacity(const void *ptr)
{
    if (isValidRoxiePtr(ptr))
    {
        HeapletBase *h = findBase(ptr);
        return h->_capacity();
    }
    throwUnexpected();   // should never ask about capacity of anything but a row you allocated from Roxie heap
}

const void * HeapletBase::compactRow(const void * ptr, HeapCompactState & state)
{
    if (!isValidRoxiePtr(ptr))
        return ptr;
    HeapletBase *h = findBase(ptr);
    return h->_compactRow(ptr, state);
}

void HeapletBase::setDestructorFlag(const void *ptr)
{
    dbgassertex(isValidRoxiePtr(ptr));
    HeapletBase *h = findBase(ptr);
    h->_setDestructorFlag(ptr);
}

bool HeapletBase::hasDestructor(const void *ptr)
{
    if (isValidRoxiePtr(ptr))
    {
        HeapletBase *h = findBase(ptr);
        return h->_hasDestructor(ptr);
    }
    else
        return false;
}

class CHeap;
static void noteEmptyPage(CHeap * heap);
class Heaplet : public HeapletBase
{
    friend class CHeap;
protected:
    Heaplet *next;
    const IRowAllocatorCache *allocatorCache;
    CHeap * const heap;
    memsize_t chunkCapacity;
    
    inline unsigned getActivityId(unsigned allocatorId) const
    {
        return getRealActivityId(allocatorId, allocatorCache);
    }

public:
    Heaplet(CHeap * _heap, const IRowAllocatorCache *_allocatorCache, memsize_t _chunkCapacity) : heap(_heap), chunkCapacity(_chunkCapacity)
    {
        assertex(heap);
        next = NULL;
        allocatorCache = _allocatorCache;
    }

    virtual size32_t sizeInPages() = 0;

    virtual memsize_t _capacity() const { return chunkCapacity; }
    virtual void reportLeaks(unsigned &leaked, const IContextLogger &logctx) const = 0;
    virtual void checkHeap() const = 0;
    virtual void getPeakActivityUsage(IActivityMemoryUsageMap *map) const = 0;

#ifdef _WIN32
#ifdef new
#define __new_was_defined
#undef new
#endif
#endif

    void operator delete(void * p)
    {
        subfree_aligned(p, 1);
    }
};


//================================================================================
// Fixed size (chunking) heaplet
#define RBLOCKS_CAS_TAG        HEAP_ALIGNMENT_SIZE           // must be >= HEAP_ALIGNMENT_SIZE and power of 2
#define RBLOCKS_OFFSET_MASK    (RBLOCKS_CAS_TAG-1)
#define RBLOCKS_CAS_TAG_MASK   ~RBLOCKS_OFFSET_MASK
#define ROWCOUNT_MASK            0x7fffffff
#define ROWCOUNT_DESTRUCTOR_FLAG 0x80000000
#define ROWCOUNT(x)              ((x) & ROWCOUNT_MASK)

#define CACHE_LINE_SIZE 64
#define HEAPLET_DATA_AREA_OFFSET(heapletType) ((size32_t) ((sizeof(heapletType) + CACHE_LINE_SIZE - 1) / CACHE_LINE_SIZE) * CACHE_LINE_SIZE)

class CChunkedHeap;
class ChunkedHeaplet : public Heaplet
{
protected:
    atomic_t r_blocks;  // the free chain as a relative pointer
    atomic_t freeBase;
    const size32_t chunkSize;
    unsigned sharedAllocatorId;

    inline char *data() const
    {
        return ((char *) this) + dataOffset();
    }

    //NB: Derived classes should not contain any derived data.  The choice would be to put data() into the derived
    //classes, but that means it is hard to common up some of the code efficiently

public:
    ChunkedHeaplet(CHeap * _heap, const IRowAllocatorCache *_allocatorCache, size32_t _chunkSize, size32_t _chunkCapacity)
        : Heaplet(_heap, _allocatorCache, _chunkCapacity), chunkSize(_chunkSize)
    {
        sharedAllocatorId = 0;
        atomic_set(&freeBase, 0);
        atomic_set(&r_blocks, 0);
    }

    virtual size32_t sizeInPages() { return 1; }

    inline unsigned numChunks() const { return queryCount()-1; }

    inline static unsigned dataOffset() { return HEAPLET_DATA_AREA_OFFSET(ChunkedHeaplet); }

    inline static size32_t dataAreaSize() { return  (size32_t)(HEAP_ALIGNMENT_SIZE - dataOffset()); }

    virtual void _setDestructorFlag(const void *_ptr)
    {
        dbgassertex(_ptr != this);
        char *ptr = (char *) _ptr;
        ptr -= sizeof(atomic_t);
        atomic_set((atomic_t *)ptr, 1|ROWCOUNT_DESTRUCTOR_FLAG);
    }

    virtual bool _hasDestructor(const void *ptr) const
    {
        const atomic_t * curCount = reinterpret_cast<const atomic_t *>((const char *) ptr - sizeof(atomic_t));
        unsigned rowCount = atomic_read(curCount);
        return (rowCount & ROWCOUNT_DESTRUCTOR_FLAG) != 0;
    }

    virtual const void * _compactRow(const void * ptr, HeapCompactState & state);

    const void * moveRow(const void * row)
    {
        //If this pointer already lives in this page don't move it (but update the current page source)
        if (findBase(row) == this)
            return row;

        //Don't clone rows into empty pages
        if (isEmpty())
            return NULL;

        char * chunk = allocateChunk();
        if (!chunk)
            return NULL;
        return doMoveRow(chunk, row);
    }

    virtual const void * doMoveRow(char * chunk, const void * row) = 0;

    virtual void * initChunk(char * chunk, unsigned allocatorId) = 0;

    void * allocate(unsigned allocatorId)
    {
        char * ret = allocateChunk();
        if (!ret)
            return NULL;
        return initChunk(ret, allocatorId);
    }

    char * allocateChunk();

protected:
    inline unsigned makeRelative(const char *ptr)
    {
        dbgassertex(ptr);
        ptrdiff_t diff = ptr - (char *) this;
        assert(diff < HEAP_ALIGNMENT_SIZE);
        return (unsigned) diff;
    }

    inline char * makeAbsolute(unsigned v)
    {
        dbgassertex(v && v < HEAP_ALIGNMENT_SIZE);
        return ((char *) this) + v;
    }

    inline bool inlineIsShared(const void *_ptr) const
    {
        dbgassertex(_ptr != this);
        char *ptr = (char *) _ptr;
        ptr -= sizeof(atomic_t);
        return ROWCOUNT(atomic_read((atomic_t *) ptr)) !=1;
    }

    inline void inlineNoteLinked(const void *_ptr)
    {
        dbgassertex(_ptr != this);
        char *ptr = (char *) _ptr;
        ptr -= sizeof(atomic_t);
        atomic_inc((atomic_t *) ptr);
    }

    inline void inlineReleasePointer(char * ptr)
    {
        unsigned r_ptr = makeRelative(ptr);
        loop
        {
            //To prevent the ABA problem the top part of r_blocks stores an incrementing tag
            //which is incremented whenever something is added to the free list
            unsigned old_blocks = atomic_read(&r_blocks);
            * (unsigned *) ptr = (old_blocks & RBLOCKS_OFFSET_MASK);
            unsigned new_tag = ((old_blocks & RBLOCKS_CAS_TAG_MASK) + RBLOCKS_CAS_TAG);
            unsigned new_blocks = new_tag | r_ptr;
            if (atomic_cas(&r_blocks, new_blocks, old_blocks))
                break;
        }

        CHeap * savedHeap = heap;
        // after the following dec it is possible that the page could be freed, so cannot access any members of this
        compiler_memory_barrier();
        if (atomic_dec_and_read(&count) == 1)
            noteEmptyPage(savedHeap);
    }
};

//================================================================================

class FixedSizeHeaplet : public ChunkedHeaplet
{
    //NOTE: This class should not contain any more data - otherwise the dataOffset() may be calculated incorrectly
    struct ChunkHeader
    {
        unsigned allocatorId;
        atomic_t count;  //count must be the last item in the header
    };
public:
    enum { chunkHeaderSize = sizeof(ChunkHeader) };

    FixedSizeHeaplet(CHeap * _heap, const IRowAllocatorCache *_allocatorCache, size32_t size)
    : ChunkedHeaplet(_heap, _allocatorCache, size, size - chunkHeaderSize)
    {
    }

    virtual bool _isShared(const void *_ptr) const
    {
        checkPtr(_ptr, "isShared");
        return inlineIsShared(_ptr);
    }

    virtual void noteReleased(const void *_ptr)
    {
        dbgassertex(_ptr != this);
        checkPtr(_ptr, "Release");

        char *ptr = (char *) _ptr - chunkHeaderSize;
        ChunkHeader * header = (ChunkHeader *)ptr;
        //If count == 1 then no other thread can be releasing at the same time - so avoid locked operation
        //Subtract 1 here to try and minimize the conditional branches/simplify the fast path
        unsigned rowCount = atomic_read(&header->count)-1;

        //Check if this is the last release of this row.
        //It is coded this way to avoid re-evaluating ROWCOUNT() == 0. You could code it using a goto, but it generates worse code.
        if ((ROWCOUNT(rowCount) == 0) ?
                //If the count is zero then use comma expression to set the count for the record to zero as a
                //side-effect of this condition.  Could be avoided if leak checking and checkHeap worked differently.
                (atomic_set(&header->count, rowCount), true) :
                //otherwise atomically decrement the count, and check if this thread was the last one to release
                //Note: the assignment to rowCount allows the compiler to reuse a register, improving the code slightly
                ROWCOUNT(rowCount = atomic_dec_and_read(&header->count)) == 0)
        {
            if (rowCount & ROWCOUNT_DESTRUCTOR_FLAG)
            {
                unsigned id = header->allocatorId;
                allocatorCache->onDestroy(id & MAX_ACTIVITY_ID, ptr + chunkHeaderSize);
            }

            inlineReleasePointer(ptr);
        }
    }

    virtual void _internalFreeNoDestructor(const void * _ptr)
    {
        char *ptr = (char *) _ptr - chunkHeaderSize;
        ChunkHeader * header = (ChunkHeader *)ptr;
#ifdef _DEBUG
        unsigned rowCount = atomic_read(&header->count);
        assertex(ROWCOUNT(rowCount) == 1);
#endif
        //Set to zero so that leak checking doesn't get false positives.  If the leak checking
        //worked differently - e.g, deducing from the free list this could be removed.
        atomic_set(&header->count, 0);

        inlineReleasePointer(ptr);
    }


    virtual void noteLinked(const void *_ptr)
    {
        checkPtr(_ptr, "Link");
        inlineNoteLinked(_ptr);
    }

    virtual void * initChunk(char * chunk, unsigned allocatorId)
    {
        char * ret = chunk;
        ChunkHeader * header = (ChunkHeader *)ret;
        header->allocatorId = (allocatorId & ACTIVITY_MASK) | ACTIVITY_MAGIC;
        atomic_set(&header->count, 1);
        ret += chunkHeaderSize;
#ifdef _CLEAR_ALLOCATED_ROW
        memset(ret, 0xcc, chunkCapacity);
#endif
        return ret;
    }

    virtual const void * doMoveRow(char * chunk, const void * row)
    {
        char * ret = (char *)chunk;
        //Clone across the information from the old row
        char * oldPtr = (char *)row - chunkHeaderSize;
        ChunkHeader * oldHeader = (ChunkHeader *)oldPtr;
        ChunkHeader * newHeader = (ChunkHeader *)ret;
        unsigned rowCountValue = atomic_read(&oldHeader->count);
        unsigned destructFlag = (rowCountValue & ROWCOUNT_DESTRUCTOR_FLAG);
        unsigned allocatorId = oldHeader->allocatorId;
        newHeader->allocatorId = allocatorId;
        atomic_set(&newHeader->count, 1|destructFlag);
        ret += chunkHeaderSize;
        memcpy(ret, row, chunkCapacity);

        //If this was the only instance then release the old row without calling the destructor
        if (ROWCOUNT(rowCountValue) == 1)
            HeapletBase::internalFreeNoDestructor(row);
        else
        {
            if (destructFlag)
                allocatorCache->onClone(allocatorId & MAX_ACTIVITY_ID, ret);
            ReleaseRoxieRow(row);
        }
        return ret;
    }

    inline static size32_t maxHeapSize()
    {
        return dataAreaSize() - chunkHeaderSize;
    }

    virtual unsigned _rawAllocatorId(const void *ptr) const
    {
        ChunkHeader * header = (ChunkHeader *)ptr - 1;
        return header->allocatorId;
    }

    virtual void reportLeaks(unsigned &leaked, const IContextLogger &logctx) const
    {
        //This function may not give correct results if called if there are concurrent allocations/releases
        unsigned base = 0;
        unsigned limit = atomic_read(&freeBase);
        while (leaked > 0 && base < limit)
        {
            const char *block = data() + base;
            const char *ptr = block + (chunkSize-chunkCapacity);  // assumes the overhead is all at the start
            unsigned rowCount = atomic_read((atomic_t *) (ptr - sizeof(atomic_t)));
            if (ROWCOUNT(rowCount) != 0)
            {
                reportLeak(block, logctx);
                leaked--;
            }
            base += chunkSize;
        }
    }

    virtual void checkHeap() const 
    {
        //This function may not give 100% accurate results if called if there are concurrent allocations/releases
        unsigned base = 0;
        unsigned limit = atomic_read(&freeBase);
        while (base < limit)
        {
            const char *block = data() + base;
            ChunkHeader * header = (ChunkHeader *)block;
            unsigned rowCount = atomic_read(&header->count);
            if (ROWCOUNT(rowCount) != 0)
            {
                //MORE: Potential race: could be freed while the pointer is being checked
                checkPtr(block+chunkHeaderSize, "Check");
                unsigned id = header->allocatorId;
                if (rowCount & ROWCOUNT_DESTRUCTOR_FLAG)
                    allocatorCache->checkValid(id & MAX_ACTIVITY_ID, block + chunkHeaderSize);
            }
            base += chunkSize;
        }
    }

    virtual void getPeakActivityUsage(IActivityMemoryUsageMap *map) const 
    {
        //This function may not give 100% accurate results if called if there are concurrent allocations/releases
        unsigned base = 0;
        unsigned limit = atomic_read(&freeBase);
        memsize_t running = 0;
        unsigned runningCount = 0;
        unsigned lastId = 0;
        while (base < limit)
        {
            const char *block = data() + base;
            ChunkHeader * header = (ChunkHeader *)block;
            unsigned allocatorId = header->allocatorId;
            //Potential race condition - a block could become allocated between these two lines.
            //That may introduce invalid activityIds (from freed memory) in the memory tracing.
            unsigned rowCount = atomic_read(&header->count);
            if (ROWCOUNT(rowCount) != 0)
            {
                if (allocatorId != lastId)
                {
                    if (lastId)
                        map->noteMemUsage(lastId, running, runningCount);
                    lastId = allocatorId;
                    running = chunkSize;
                    runningCount = 1;
                }
                else
                {
                    running += chunkSize;
                    runningCount++;
                }
            }
            base += chunkSize;
        }
        if (lastId)
            map->noteMemUsage(lastId, running, runningCount);
    }

private:
    inline void checkPtr(const void * _ptr, const char *reason) const
    {
        const char * ptr = (const char *)_ptr;
        const char *baseptr = ptr - chunkHeaderSize;
        ChunkHeader * header = (ChunkHeader *)baseptr;
#ifdef _DEBUG
        if (memTraceLevel >= 100)
        {
            DBGLOG("%s: Pointer %p %x", reason, ptr, *(unsigned *) baseptr);
            if (memTraceLevel >= 1000)
                PrintStackReport();
        }
#endif
        if ((header->allocatorId & ~ACTIVITY_MASK) != ACTIVITY_MAGIC)
        {
            DBGLOG("%s: Invalid pointer %p %x", reason, ptr, *(unsigned *) baseptr);
            PrintStackReport();
            PrintMemoryReport();
            HEAPERROR("Invalid pointer");
        }
    }

    void reportLeak(const void * block, const IContextLogger &logctx) const
    {
        ChunkHeader * header = (ChunkHeader *)block;
        unsigned allocatorId = header->allocatorId;
        unsigned rowCount = atomic_read(&header->count);
        bool hasChildren = (rowCount & ROWCOUNT_DESTRUCTOR_FLAG) != 0;

        const char * ptr = (const char *)block + chunkHeaderSize;
        logctx.CTXLOG("Block size %u at %p %swas allocated by activity %u and not freed (%d)", chunkSize, ptr, hasChildren ? "(with children) " : "", getActivityId(allocatorId), ROWCOUNT(rowCount));
    }
};

//================================================================================

// NOTE - this delivers rows that are NOT 8 byte aligned, so can't safely be used to allocate ptr arrays

class PackedFixedSizeHeaplet : public ChunkedHeaplet
{
    //NOTE: This class should not contain any more data - otherwise the dataOffset() may be calculated incorrectly
    struct ChunkHeader
    {
        atomic_t count;
    };
public:
    enum { chunkHeaderSize = sizeof(ChunkHeader) };

    PackedFixedSizeHeaplet(CHeap * _heap, const IRowAllocatorCache *_allocatorCache, size32_t size, unsigned _allocatorId)
        : ChunkedHeaplet(_heap, _allocatorCache, size, size - chunkHeaderSize)
    {
        sharedAllocatorId = _allocatorId;
    }

    virtual bool _isShared(const void *_ptr) const
    {
        return inlineIsShared(_ptr);
    }

    virtual void noteReleased(const void *_ptr)
    {
        dbgassertex(_ptr != this);
        char *ptr = (char *) _ptr - chunkHeaderSize;
        ChunkHeader * header = (ChunkHeader *)ptr;

        //If count == 1 then no other thread can be releasing at the same time - so avoid locked operation
        //Subtract 1 here to try and minimize the conditional branches
        unsigned rowCount = atomic_read(&header->count)-1;
        //No need to reassign to rowCount if dec and read is required - since only top bit is used, and that must be the same
        //No need to ensure header->count is 0 because the free list overlaps the count so it is never checked.
        if (ROWCOUNT(rowCount) == 0 || ROWCOUNT(atomic_dec_and_read(&header->count)) == 0)
        {
            if (rowCount & ROWCOUNT_DESTRUCTOR_FLAG)
                allocatorCache->onDestroy(sharedAllocatorId & MAX_ACTIVITY_ID, ptr + chunkHeaderSize);

            inlineReleasePointer(ptr);
        }
    }

    virtual void _internalFreeNoDestructor(const void * _ptr)
    {
        char *ptr = (char *) _ptr - chunkHeaderSize;
#ifdef _DEBUG
        ChunkHeader * header = (ChunkHeader *)ptr;
        unsigned rowCount = atomic_read(&header->count);
        assertex(ROWCOUNT(rowCount) == 1);
#endif
        //NOTE: The free list overlaps the count, so there is no point in updating the count.
        inlineReleasePointer(ptr);
    }


    virtual void noteLinked(const void *_ptr)
    {
        inlineNoteLinked(_ptr);
    }

    virtual void * initChunk(char * chunk, unsigned allocatorId)
    {
        char * ret = chunk;
        ChunkHeader * header = (ChunkHeader *)ret;
        atomic_set(&header->count, 1);
        ret += chunkHeaderSize;
#ifdef _CLEAR_ALLOCATED_ROW
        memset(ret, 0xcc, chunkCapacity);
#endif
        return ret;
    }

    virtual const void * doMoveRow(char * chunk, const void * row)
    {
        char * ret = chunk;

        //Clone across the information from the old row
        char * oldPtr = (char *)row - chunkHeaderSize;
        ChunkHeader * oldHeader = (ChunkHeader *)oldPtr;
        ChunkHeader * newHeader = (ChunkHeader *)ret;
        unsigned rowCountValue = atomic_read(&oldHeader->count);
        unsigned destructFlag = (rowCountValue & ROWCOUNT_DESTRUCTOR_FLAG);
        atomic_set(&newHeader->count, 1|destructFlag);
        ret += chunkHeaderSize;
        memcpy(ret, row, chunkCapacity);

        //If this was the only instance then release the old row without calling the destructor
        //(to avoid the overhead of having to call onClone).
        if (ROWCOUNT(rowCountValue) == 1)
            HeapletBase::internalFreeNoDestructor(row);
        else
        {
            if (destructFlag)
                allocatorCache->onClone(sharedAllocatorId & MAX_ACTIVITY_ID, ret);
            ReleaseRoxieRow(row);
        }
        return ret;
    }

    virtual void reportLeaks(unsigned &leaked, const IContextLogger &logctx) const
    {
        unsigned numLeaked = queryCount()-1;
        //Because there is only a 4 byte counter on each field which is reused for the field list
        //it isn't possible to walk the rows in 0..freeBase and see if they are allocated or not
        //so have to be content with a summary
        if (numLeaked)
            logctx.CTXLOG("Packed allocator for size %"I64F"u activity %u leaks %u rows", (unsigned __int64) chunkCapacity, getActivityId(sharedAllocatorId), numLeaked);
        leaked -= numLeaked;
    }

    virtual unsigned _rawAllocatorId(const void *ptr) const
    {
        return sharedAllocatorId;
    }

    virtual void checkHeap() const
    {
        //This function may not give 100% accurate results if called if there are concurrent allocations/releases
        unsigned base = 0;
        unsigned limit = atomic_read(&freeBase);
        while (base < limit)
        {
            const char *block = data() + base;
            ChunkHeader * header = (ChunkHeader *)block;
            unsigned rowCount = atomic_read(&header->count);
            if (ROWCOUNT(rowCount) != 0)
            {
                //MORE: Potential race: could be freed while the pointer is being checked
                if (rowCount & ROWCOUNT_DESTRUCTOR_FLAG)
                    allocatorCache->checkValid(sharedAllocatorId & MAX_ACTIVITY_ID, block + chunkHeaderSize);
            }
            base += chunkSize;
        }
    }

    virtual void getPeakActivityUsage(IActivityMemoryUsageMap *map) const
    {
        //This function may not give 100% accurate results if called if there are concurrent allocations/releases
        unsigned numAllocs = queryCount()-1;
        if (numAllocs)
        {
            map->noteMemUsage(sharedAllocatorId, numAllocs * chunkSize, numAllocs);
        }
    }
};

//================================================================================
// Row manager - chunking

class CHugeHeap;
class HugeHeaplet : public Heaplet
{
protected:
    unsigned allocatorId;
    atomic_t rowCount;  // A separate rowcount is required, otherwise the page could be freed before the destructor is called

    inline unsigned _sizeInPages() const
    {
        return PAGES(chunkCapacity + dataOffset(), HEAP_ALIGNMENT_SIZE);
    }

    static inline memsize_t calcCapacity(memsize_t requestedSize)
    {
        return align_pow2(requestedSize + dataOffset(), HEAP_ALIGNMENT_SIZE) - dataOffset();
    }

    inline char *data() const
    {
        return ((char *) this) + dataOffset();
    }

public:
    HugeHeaplet(CHeap * _heap, const IRowAllocatorCache *_allocatorCache, memsize_t _hugeSize, unsigned _allocatorId) : Heaplet(_heap, _allocatorCache, calcCapacity(_hugeSize))
    {
        allocatorId = _allocatorId;
    }

    memsize_t setCapacity(memsize_t newsize)
    {
        chunkCapacity = calcCapacity(newsize);
        return chunkCapacity;
    }

    bool _isShared(const void *ptr) const
    {
        return atomic_read(&rowCount) > 1;
    }

    virtual unsigned sizeInPages() 
    {
        return _sizeInPages();
    }

    static inline unsigned dataOffset()
    {
        return HEAPLET_DATA_AREA_OFFSET(HugeHeaplet);
    }

    void operator delete(void * p)
    {
        // MORE: Depending on the members/methods of an Object in the delete operator 
        //      is not a good idea, specially if another class derives from it.
        //      This is OK for the time being since no object derive from this
        //      and we provide/control both operators, new and delete.
        //
        //      I thought of alloc extra (4 bytes) at allocation for communication
        //      between new and delete were the size of the memory is stored, and what is
        //      returned from new is a ptr passed the 4 bytes, but that may not work fine
        //      with HeapletBase::findbase() called from release. Might want to put at end
        //      of alloc space !!!! Future work/design...
        subfree_aligned(p, ((HugeHeaplet*)p)->_sizeInPages());
    }

    virtual void noteReleased(const void *ptr)
    {
        //If rowCount == 1 then this must be the last reference - avoid a locked operation.
        //rowCount is not used once the heaplet is known to be freed, so no need to ensure rowCount=0
        if (atomic_read(&rowCount) == 1 || atomic_dec_and_test(&rowCount))
        {
            if (allocatorId & ACTIVITY_FLAG_NEEDSDESTRUCTOR)
                allocatorCache->onDestroy(allocatorId & MAX_ACTIVITY_ID, (void *)ptr);

            CHeap * savedHeap = heap;
            // after the following dec(count) it is possible that the page could be freed, so cannot access any members of this
            compiler_memory_barrier();
            unsigned cnt = atomic_dec_and_read(&count);
            assertex(cnt == 1);
            noteEmptyPage(savedHeap);
        }
    }

    virtual void _setDestructorFlag(const void *ptr)
    {
        //MORE: This should probably use the top bit of the count as well.
        allocatorId |= ACTIVITY_FLAG_NEEDSDESTRUCTOR;
    }

    virtual bool _hasDestructor(const void *ptr) const
    {
        return (allocatorId & ACTIVITY_FLAG_NEEDSDESTRUCTOR) != 0;
    }

    virtual unsigned _rawAllocatorId(const void *ptr) const
    {
        return allocatorId;
    }

    virtual void noteLinked(const void *ptr)
    {
        atomic_inc(&rowCount);
    }

    void *allocateHuge(memsize_t size)
    {
        atomic_inc(&count);
        atomic_set(&rowCount, 1);
        dbgassertex(size <= chunkCapacity);
#ifdef _CLEAR_ALLOCATED_HUGE_ROW
        memset(data(), 0xcc, chunkCapacity);
#endif
        return data();
    }

    virtual void reportLeaks(unsigned &leaked, const IContextLogger &logctx) const 
    {
        logctx.CTXLOG("Block size %"I64F"u was allocated by activity %u and not freed", (unsigned __int64) chunkCapacity, getActivityId(allocatorId));
        leaked--;
    }

    virtual void getPeakActivityUsage(IActivityMemoryUsageMap *map) const 
    {
        map->noteMemUsage(allocatorId, chunkCapacity, 1);
        map->noteHeapUsage(chunkCapacity, RHFpacked, _sizeInPages(), chunkCapacity);
    }

    virtual void checkHeap() const
    {
        //MORE
    }

    virtual const void * _compactRow(const void * ptr, HeapCompactState & state)
    {
        return ptr;
    }

    virtual void _internalFreeNoDestructor(const void *ptr)
    {
        throwUnexpected();
    }
};

//================================================================================
//
struct ActivityEntry 
{
    unsigned allocatorId;
    unsigned allocations;
    memsize_t usage;
};

struct HeapEntry : public CInterface
{
public:
    HeapEntry(memsize_t _allocatorSize, RoxieHeapFlags _heapFlags, memsize_t _numPages, memsize_t _memUsed) :
        allocatorSize(_allocatorSize), heapFlags(_heapFlags), numPages(_numPages), memUsed(_memUsed)
    {
    }

    memsize_t allocatorSize;
    RoxieHeapFlags heapFlags;
    memsize_t numPages;
    memsize_t memUsed;
};

typedef MapBetween<unsigned, unsigned, ActivityEntry, ActivityEntry> MapActivityToActivityEntry;

class CActivityMemoryUsageMap : public CInterface, implements IActivityMemoryUsageMap
{
    MapActivityToActivityEntry map;
    CIArrayOf<HeapEntry> heaps;
    memsize_t maxUsed;
    memsize_t totalUsed;
    unsigned allocatorIdMax;

public:
    IMPLEMENT_IINTERFACE;
    CActivityMemoryUsageMap()
    {
        maxUsed = 0;
        totalUsed = 0;
        allocatorIdMax = 0;
    }

    virtual void noteMemUsage(unsigned allocatorId, memsize_t memUsed, unsigned numAllocs)
    {
        totalUsed += memUsed;
        ActivityEntry *ret = map.getValue(allocatorId);
        if (ret)
        {
            memUsed += ret->usage;
            ret->usage = memUsed;
            ret->allocations += numAllocs;
        }
        else
        {
            ActivityEntry e = {allocatorId, numAllocs, memUsed};
            map.setValue(allocatorId, e);
        }
        if (memUsed > maxUsed)
        {
            maxUsed = memUsed;
            allocatorIdMax = allocatorId;
        }
    }

    void noteHeapUsage(memsize_t allocatorSize, RoxieHeapFlags heapFlags, memsize_t numPages, memsize_t memUsed)
    {
        heaps.append(*new HeapEntry(allocatorSize, heapFlags, numPages, memUsed));
    }

    static int sortUsage(const void *_l, const void *_r)
    {
        const ActivityEntry *l = *(const ActivityEntry **) _l;
        const ActivityEntry *r = *(const ActivityEntry **) _r;
        return l->usage - r->usage;
    }

    virtual void report(const IContextLogger &logctx, const IRowAllocatorCache *allocatorCache)
    {
        if (logctx.queryTraceLevel())
        {
            ActivityEntry **results = new ActivityEntry *[map.count()];
            HashIterator i(map);
            unsigned j = 0;
            for(i.first();i.isValid();i.next())
            {
                IMapping &cur = i.query();
                results[j] = map.mapToValue(&cur);
                j++;
            }
            qsort(results, j, sizeof(results[0]), sortUsage);
            logctx.CTXLOG("Snapshot of peak memory usage: %"I64F"u total bytes allocated", (unsigned __int64) totalUsed);
            while (j)
            {
                j--;
                unsigned activityId = getRealActivityId(results[j]->allocatorId, allocatorCache);
                logctx.CTXLOG("%"I64F"u bytes allocated by activity %u (%u allocations)", (unsigned __int64) results[j]->usage, activityId, results[j]->allocations);
            }

            memsize_t totalHeapPages = 0;
            memsize_t totalHeapUsed = 0;
            logctx.CTXLOG("Heaps:");
            ForEachItemIn(iHeap, heaps)
            {
                HeapEntry & cur = heaps.item(iHeap);
                StringBuffer flags;
                if (cur.heapFlags & RHFpacked)
                    flags.append("P");
                if (cur.heapFlags & RHFunique)
                    flags.append("U");
                if (cur.heapFlags & RHFvariable)
                    flags.append("V");

                //Should never be called with numPages == 0, but protect against divide by zero in case of race condition etc.
                unsigned __int64 memReserved = cur.numPages * HEAP_ALIGNMENT_SIZE;
                unsigned percentUsed = cur.numPages ? (unsigned)((cur.memUsed * 100) / memReserved) : 100;
                logctx.CTXLOG("size: %"I64F"u [%s] reserved: %"I64F"up %u%% (%"I64F"u/%"I64F"u) used",
                        (unsigned __int64) cur.allocatorSize, flags.str(), (unsigned __int64) cur.numPages, percentUsed, (unsigned __int64) cur.memUsed, (unsigned __int64) memReserved);
                totalHeapPages += cur.numPages;
                totalHeapUsed += cur.memUsed;
            }

            //Should never be called with numPages == 0, but protect against divide by zero in case of race condition etc.
            unsigned __int64 totalReserved = totalHeapPages * HEAP_ALIGNMENT_SIZE;
            unsigned percentUsed = totalHeapPages ? (unsigned)((totalHeapUsed * 100) / totalReserved) : 100;
            logctx.CTXLOG("Total: %"I64F"up %u%% (%"I64F"u/%"I64F"u) used",
                    (unsigned __int64) totalHeapPages, percentUsed, (unsigned __int64) totalHeapUsed, (unsigned __int64) totalReserved);

            logctx.CTXLOG("------------------ End of snapshot");
            delete [] results;
        }
    }

    virtual void reportStatistics(IStatisticTarget & target, unsigned detailtarget, const IRowAllocatorCache *allocatorCache)
    {
        ActivityEntry **results = new ActivityEntry *[map.count()];
        HashIterator i(map);
        unsigned j = 0;
        for(i.first();i.isValid();i.next())
        {
            IMapping &cur = i.query();
            results[j] = map.mapToValue(&cur);
            j++;
        }
        qsort(results, j, sizeof(results[0]), sortUsage);
        StringBuffer activityText;
        while (j)
        {
            j--;
            unsigned allocatorId = results[j]->allocatorId;
            unsigned activityId = getRealActivityId(allocatorId, allocatorCache);
            activityText.clear();
            if (allocatorId & ACTIVITY_FLAG_ISREGISTERED)
                activityText.append("ac").append(activityId);
            else if ((allocatorId & MAX_ACTIVITY_ID) == UNKNOWN_ROWSET_ID)
                activityText.append("rowset");
            else
                activityText.append("ac").append(allocatorId & MAX_ACTIVITY_ID);

            target.addStatistic(SSTallocator, activityText.str(), StSizePeakMemory, NULL, results[j]->usage, results[j]->allocations, 0, StatsMergeMax);
        }
        delete [] results;

        target.addStatistic(SSTglobal, NULL, StSizePeakMemory, NULL, totalUsed, 1, 0, StatsMergeMax);
    }
};

//================================================================================
//
class CChunkingRowManager;
class CFixedChunkedHeap;
class CPackedChunkingHeap;

class CRoxieFixedRowHeapBase : implements IFixedRowHeap, public CInterface
{
public:
    CRoxieFixedRowHeapBase(CChunkingRowManager * _rowManager, unsigned _allocatorId, RoxieHeapFlags _flags)
        : rowManager(_rowManager), allocatorId(_allocatorId), flags(_flags)
    {
    }
    IMPLEMENT_IINTERFACE

    virtual void *finalizeRow(void *final);
    virtual void beforeDispose();

    //This should never be called while rows are being allocated since that implies the row manager is being killed
    //too early.  => No need to protect with a critical section.
    virtual void clearRowManager()
    {
        rowManager = NULL;
    }

protected:
    CChunkingRowManager * rowManager;       // Lifetime of rowManager is guaranteed to be longer
    unsigned allocatorId;
    RoxieHeapFlags flags;
};


class CRoxieFixedRowHeap : public CRoxieFixedRowHeapBase
{
public:
    CRoxieFixedRowHeap(CChunkingRowManager * _rowManager, unsigned _allocatorId, RoxieHeapFlags _flags, size32_t _chunkCapacity)
        : CRoxieFixedRowHeapBase(_rowManager, _allocatorId, _flags), chunkCapacity(_chunkCapacity)
    {
    }

    virtual void *allocate();

protected:
    size32_t chunkCapacity;
};


class CRoxieDirectFixedRowHeap : public CRoxieFixedRowHeapBase
{
public:
    CRoxieDirectFixedRowHeap(CChunkingRowManager * _rowManager, unsigned _allocatorId, RoxieHeapFlags _flags, CFixedChunkedHeap * _heap)
        : CRoxieFixedRowHeapBase(_rowManager, _allocatorId, _flags), heap(_heap)
    {
    }

    virtual void *allocate();

    virtual void clearRowManager()
    {
        heap.clear();
        CRoxieFixedRowHeapBase::clearRowManager();
    }

protected:
    Owned<CFixedChunkedHeap> heap;
};

class CRoxieDirectPackedRowHeap : public CRoxieFixedRowHeapBase
{
public:
    CRoxieDirectPackedRowHeap(CChunkingRowManager * _rowManager, unsigned _allocatorId, RoxieHeapFlags _flags, CPackedChunkingHeap * _heap)
        : CRoxieFixedRowHeapBase(_rowManager, _allocatorId, _flags), heap(_heap)
    {
    }

    virtual void *allocate();

    virtual void clearRowManager()
    {
        heap.clear();
        CRoxieFixedRowHeapBase::clearRowManager();
    }

protected:
    Owned<CPackedChunkingHeap> heap;
};

//================================================================================
//
class CRoxieVariableRowHeap : implements IVariableRowHeap, public CInterface
{
public:
    CRoxieVariableRowHeap(CChunkingRowManager * _rowManager, unsigned _allocatorId, RoxieHeapFlags _flags)
        : rowManager(_rowManager), allocatorId(_allocatorId), flags(_flags)
    {
    }
    IMPLEMENT_IINTERFACE

    virtual void *allocate(memsize_t size, memsize_t & capacity);
    virtual void *resizeRow(void * original, memsize_t copysize, memsize_t newsize, memsize_t &capacity);
    virtual void *finalizeRow(void *final, memsize_t originalSize, memsize_t finalSize);

protected:
    CChunkingRowManager * rowManager;       // Lifetime of rowManager is guaranteed to be longer
    unsigned allocatorId;
    RoxieHeapFlags flags;
};


//================================================================================
//
//Responsible for allocating memory for a chain of chunked blocks
class CHeap : public CInterface
{
public:
    CHeap(CChunkingRowManager * _rowManager, const IContextLogger &_logctx, const IRowAllocatorCache *_allocatorCache, unsigned _flags)
        : logctx(_logctx), rowManager(_rowManager), allocatorCache(_allocatorCache), active(NULL), flags(_flags)
    {
        atomic_set(&possibleEmptyPages, 0);
    }

    ~CHeap()
    {
        Heaplet *finger = active;
        while (finger)
        {
            if (memTraceLevel >= 3)
                logctx.CTXLOG("RoxieMemMgr: CChunkingRowManager d-tor freeing heaplet linked in active list - addr=%p rowMgr=%p",
                        finger, this);
            Heaplet *next = getNext(finger);
            delete finger;
            finger = next;
        }
        active = NULL;
    }

    void reportLeaks(unsigned &leaked) const
    {
        SpinBlock c1(crit);
        Heaplet *finger = active;
        while (leaked && finger)
        {
            if (leaked && memTraceLevel >= 1)
                finger->reportLeaks(leaked, logctx);
            finger = getNext(finger);
        }
    }

    void checkHeap()
    {
        SpinBlock c1(crit);
        Heaplet *finger = active;
        while (finger)
        {
            finger->checkHeap();
            finger = getNext(finger);
        }
    }

    unsigned allocated()
    {
        unsigned total = 0;
        SpinBlock c1(crit);
        Heaplet *finger = active;
        while (finger)
        {
            total += finger->queryCount() - 1; // There is one refcount for the page itself on the active q
            finger = getNext(finger);
        }
        return total;
    }

    unsigned releaseEmptyPages(bool forceFreeAll)
    {
        if (atomic_read(&possibleEmptyPages) == 0)
            return 0;

        //You will get a false positive if possibleEmptyPages is set while walking the active page list, but that
        //only mean the list is walked more than it needs to be.
        //If releaseEmptyPages() is called between the last release on a page (setting count to 1), and this flag
        //getting set, it won't release the page *this time*.  But that is the same as the release happening
        //slightly later.
        atomic_set(&possibleEmptyPages, 0);
        unsigned total = 0;
        Heaplet *prev = NULL;
        SpinBlock c1(crit);
        Heaplet *finger = active;
        while (finger)
        {
            Heaplet *next = getNext(finger);
            if (finger->queryCount()==1)
            {
                //If this is the only page then only free it if forced to.
                if (!prev && !next && !forceFreeAll)
                {
                    //There is still a potential page to release so reset the flag.
                    atomic_set(&possibleEmptyPages, 1);
                    break;
                }

                if (memTraceLevel >= 3)
                    logctx.CTXLOG("RoxieMemMgr: CChunkingRowManager::pages() freeing Heaplet linked in active list - addr=%p pages=%u capacity=%"I64F"u rowMgr=%p",
                            finger, finger->sizeInPages(), (unsigned __int64) finger->_capacity(), this);
                if (prev)
                    setNext(prev, next);
                else
                    active = next;

                total += finger->sizeInPages();
                delete finger;
            }
            else
            {
                prev = finger;
            }
            finger = next;
        }

        return total;
    }

    void getPeakActivityUsage(IActivityMemoryUsageMap * usageMap) const
    {
        unsigned numPages = 0;
        memsize_t numAllocs = 0;
        {
            SpinBlock c1(crit);
            Heaplet *finger = active;
            while (finger)
            {
                unsigned thisCount = finger->queryCount()-1;
                if (thisCount != 0)
                    finger->getPeakActivityUsage(usageMap);
                numAllocs += thisCount;
                numPages++;
                finger = getNext(finger);
            }
        }
        if (numPages)
            reportHeapUsage(usageMap, numPages, numAllocs);
    }

    inline bool isEmpty() const { return !active; }

    virtual bool matches(size32_t searchSize, unsigned searchActivity, unsigned searchFlags) const
    {
        return false;
    }

    void noteEmptyPage() { atomic_set(&possibleEmptyPages, 1); }

    inline void internalLock() { crit.enter(); }
    inline void internalUnlock() { crit.leave(); }


protected:
    virtual void reportHeapUsage(IActivityMemoryUsageMap * usageMap, unsigned numPages, memsize_t numAllocs) const = 0;

    inline Heaplet * getNext(const Heaplet * ptr) const { return ptr->next; }
    inline void setNext(Heaplet * ptr, Heaplet * next) const { ptr->next = next; }

    inline void moveHeapletToHead(Heaplet * prev, Heaplet * newHead)
    {
        Heaplet * next = getNext(newHead);
        setNext(prev, next);
        setNext(newHead, active);
        active = newHead;
    }

protected:
    unsigned flags; // before the pointer so it packs better in 64bit.
    Heaplet *active;
    CChunkingRowManager * rowManager;
    const IRowAllocatorCache *allocatorCache;
    const IContextLogger & logctx;
    mutable SpinLock crit;      // MORE: Can probably be a NonReentrantSpinLock if we're careful
    atomic_t possibleEmptyPages;  // Are there any pages with 0 records.  Primarily here to avoid walking long page chains.
};


//---------------------------------------------------------------------------------------------------------------------
class HeapCompactState
{
public:
    inline HeapCompactState() : numPagesEmptied(0), heap(NULL), next(NULL)
    {
    }

    inline ~HeapCompactState()
    {
        if (heap)
            heap->internalUnlock();
    }


    inline void protectHeap(CHeap * _heap)
    {
        if (heap != _heap)
        {
            if (heap)
                heap->internalUnlock();
            heap = _heap;
            if (_heap)
                _heap->internalLock();
            next = NULL;
        }
    }
public:
    unsigned numPagesEmptied;
    CHeap * heap;
    Heaplet * next; // which heaplet to try to compact into next.  Not so good if > 1 heaps in use.
};

//---------------------------------------------------------------------------------------------------------------------

class CHugeHeap : public CHeap
{
public:
    CHugeHeap(CChunkingRowManager * _rowManager, const IContextLogger &_logctx, const IRowAllocatorCache *_allocatorCache)
        : CHeap(_rowManager, _logctx, _allocatorCache, 0)
    {
    }

    void * doAllocate(memsize_t _size, unsigned allocatorId, unsigned maxSpillCost);
    void expandHeap(void * original, memsize_t copysize, memsize_t oldcapacity, memsize_t newsize, unsigned activityId, unsigned maxSpillCost, IRowResizeCallback & callback);

protected:
    HugeHeaplet * allocateHeaplet(memsize_t _size, unsigned allocatorId, unsigned maxSpillCost);

    virtual void reportHeapUsage(IActivityMemoryUsageMap * usageMap, unsigned numPages, memsize_t numAllocs) const
    {
        //Already processed in HugeHeaplet::getPeakActivityUsage(IActivityMemoryUsageMap *map) const
    }
};

class CChunkedHeap : public CHeap
{
public:
    CChunkedHeap(CChunkingRowManager * _rowManager, const IContextLogger &_logctx, const IRowAllocatorCache *_allocatorCache, unsigned _chunkSize, unsigned _flags)
        : CHeap(_rowManager, _logctx, _allocatorCache, _flags), chunkSize(_chunkSize)
    {
        chunksPerPage  = FixedSizeHeaplet::dataAreaSize() / chunkSize;
    }

    void * doAllocate(unsigned allocatorId, unsigned maxSpillCost);

    virtual void reportHeapUsage(IActivityMemoryUsageMap * usageMap, unsigned numPages, memsize_t numAllocs) const
    {
        usageMap->noteHeapUsage(chunkSize, (RoxieHeapFlags)flags, numPages, chunkSize * numAllocs);
    }

    const void * compactRow(const void * ptr, HeapCompactState & state);

    inline unsigned maxChunksPerPage() const { return chunksPerPage; }

protected:
    inline void * inlineDoAllocate(unsigned allocatorId, unsigned maxSpillCost);
    virtual ChunkedHeaplet * allocateHeaplet() = 0;

protected:
    size32_t chunkSize;
    unsigned chunksPerPage;
};

class CFixedChunkedHeap : public CChunkedHeap
{
public:
    CFixedChunkedHeap(CChunkingRowManager * _rowManager, const IContextLogger &_logctx, const IRowAllocatorCache *_allocatorCache, size32_t _chunkSize, unsigned _flags, unsigned _defaultSpillCost)
        : CChunkedHeap(_rowManager, _logctx, _allocatorCache, _chunkSize, _flags), defaultSpillCost(_defaultSpillCost)
    {
    }

    void * allocate(unsigned allocatorId);

    virtual bool matches(size32_t searchSize, unsigned /*searchActivity*/, unsigned searchFlags) const
    {
        //Check the size matches, and any flags we are interested in.
        return (searchSize == chunkSize) &&
               (searchFlags == flags);
    }

protected:
    virtual ChunkedHeaplet * allocateHeaplet();

protected:
    unsigned defaultSpillCost;
};

class CPackedChunkingHeap : public CChunkedHeap
{
public:
    CPackedChunkingHeap(CChunkingRowManager * _rowManager, const IContextLogger &_logctx, const IRowAllocatorCache *_allocatorCache, size32_t _chunkSize, unsigned _flags, unsigned _allocatorId, unsigned _defaultSpillCost)
        : CChunkedHeap(_rowManager, _logctx, _allocatorCache, _chunkSize, _flags), allocatorId(_allocatorId), defaultSpillCost(_defaultSpillCost)
    {
    }

    void * allocate();

    virtual bool matches(size32_t searchSize, unsigned searchActivity, unsigned searchFlags) const
    {
        return (searchSize == chunkSize) &&
               (searchFlags == flags) &&
               (allocatorId == searchActivity);
    }

protected:
    virtual ChunkedHeaplet * allocateHeaplet();

protected:
    unsigned allocatorId;
    unsigned defaultSpillCost;
};

//================================================================================
//

void noteEmptyPage(CHeap * const heap)
{
    heap->noteEmptyPage();
}


char * ChunkedHeaplet::allocateChunk()
{
    char *ret;
    const size32_t size = chunkSize;
    loop
    {
        unsigned old_blocks = atomic_read(&r_blocks);
        unsigned r_ret = (old_blocks & RBLOCKS_OFFSET_MASK);
        if (r_ret)
        {
            ret = makeAbsolute(r_ret);
            //may have been allocated by another thread, but still legal to dereference
            //the cas will fail if the contents are invalid.
            unsigned next = *(unsigned *)ret;

            //There is a potential ABA problem if other thread(s) allocate two or more items, and free the first
            //item in the window before the following cas.  r_block would match, but next would be invalid.
            //To avoid that a tag is stored in the top bits of r_blocks which is modified whenever an item is added
            //onto the free list.  The offsets in the freelist do not need tags.
            unsigned new_blocks = (old_blocks & RBLOCKS_CAS_TAG_MASK) | next;
            if (atomic_cas(&r_blocks, new_blocks, old_blocks))
                break;
        }
        else
        {
            unsigned curFreeBase = atomic_read(&freeBase);
            //There is no ABA issue on freeBase because it is never decremented (and no next chain with it)
            size32_t bytesFree = dataAreaSize() - curFreeBase;
            if (bytesFree >= size)
            {
                if (atomic_cas(&freeBase, curFreeBase + size, curFreeBase))
                {
                    ret = data() + curFreeBase;
                    break;
                }
            }
            else
                return NULL;
        }
    }

    atomic_inc(&count);
    return ret;
}

const void * ChunkedHeaplet::_compactRow(const void * ptr, HeapCompactState & state)
{
    //NB: If this already belongs to a full heaplet then leave it where it is..
    CChunkedHeap * chunkedHeap = static_cast<CChunkedHeap *>(heap);
    if (numChunks() == chunkedHeap->maxChunksPerPage())
        return ptr;
    return chunkedHeap->compactRow(ptr, state);
}

//================================================================================
#define ROUNDED(heap, size) (unsigned)((heap) * HEAP_ALIGNMENT_SIZE + (size))
#define ROUNDEDSIZE(rounded) ((rounded) & ((size32_t)HEAP_ALIGNMENT_SIZE -1))
#define ROUNDEDHEAP(rounded) ((rounded) / (size32_t)HEAP_ALIGNMENT_SIZE)

class BufferedRowCallbackManager
{
    friend class ReleaseBufferThread;

    class BackgroundReleaseBufferThread : public Thread
    {
    public:
        BackgroundReleaseBufferThread(BufferedRowCallbackManager * _owner)
        : Thread("BackgroundReleaseBufferThread"), owner(_owner)
        {
        }

        virtual int run()
        {
            owner->runReleaseBufferThread();
            return 0;
        }

    private:
        BufferedRowCallbackManager * owner;
    };

    class ReleaseBufferThread : public Thread
    {
    public:
        ReleaseBufferThread(BufferedRowCallbackManager & _owner)
        : Thread("ReleaseBufferThread"), owner(_owner), abort(false)
        {
            args.critical = false;
            args.result = false;
        }

        virtual int run()
        {
            loop
            {
                goSem.wait();
                if (abort)
                    break;
                //This class is only used for stress testing => free all we can.
                args.result = owner.releaseBuffersNow(SpillAllCost, args.critical, false, 0);
                doneSem.signal();
            }
            return 0;
        }

        bool releaseBuffers(unsigned maxSpillCost, const bool critical)
        {
            if (isCurrentThread())
                return owner.releaseBuffersNow(maxSpillCost, critical, false, 0);

            bool ok;
            {
                CriticalBlock block(cs);
                args.critical = critical;
                goSem.signal();
                doneSem.wait();
                ok = args.result;
            }
            return ok;
        }

        void stop()
        {
            //This should not be called while any active heap operations could be occuring
            CriticalBlock block(cs);
            abort = true;
            goSem.signal();
        }

    private:
        BufferedRowCallbackManager & owner;
        CriticalSection cs;
        Semaphore goSem;
        Semaphore doneSem;
        struct
        {
            bool critical;
            bool result;
        } args;
        bool abort;
    };

public:
    BufferedRowCallbackManager(IRowManager * _owner) : owner(_owner)
    {
        atomic_set(&releasingBuffers, 0);
        atomic_set(&releaseSeq, 0);
        abortBufferThread = false;
        minCallbackThreshold = 1;
        releaseWhenModifyCallback = false;
        releaseWhenModifyCallbackCritical = false;
        backgroundReleaseCost = SpillAllCost;
    }
    ~BufferedRowCallbackManager()
    {
        stopReleaseBufferThread();
    }

    //If this sequence number has changed then it is likely that some rows have been freed up, so worth
    //trying to allocate again.
    inline unsigned getReleaseSeq() { return atomic_read(&releaseSeq); }

    void addRowBuffer(IBufferedRowCallback * callback)
    {
        if (releaseWhenModifyCallback)
            releaseBuffers(SpillAllCost, releaseWhenModifyCallbackCritical, false, 0);

        CriticalBlock block(callbackCrit);
        //Assuming a small number so perform an insertion sort.
        unsigned max = rowBufferCallbacks.ordinality();
        unsigned cost = callback->getSpillCost();
        unsigned insertPos = 0;
        for (; insertPos < max; insertPos++)
        {
            IBufferedRowCallback * curCallback = rowBufferCallbacks.item(insertPos);
            if (curCallback->getSpillCost() > cost)
                break;
        }
        rowBufferCallbacks.add(callback, insertPos);
        updateCallbackInfo();
    }

    void removeRowBuffer(IBufferedRowCallback * callback)
    {
        if (releaseWhenModifyCallback)
            releaseBuffers(SpillAllCost, releaseWhenModifyCallbackCritical, false, 0);

        CriticalBlock block(callbackCrit);
        rowBufferCallbacks.zap(callback);
        updateCallbackInfo();
    }

    void updateCallbackInfo()
    {
        //Possibly over the top, but calculate information so we can do a round robin at various
        //different levels of cost
        callbackRanges.clear();
        nextCallbacks.clear();
        nextCallbacks.append(0);
        unsigned prevCost = 0;
        ForEachItemIn(i, rowBufferCallbacks)
        {
            unsigned cost = rowBufferCallbacks.item(i)->getSpillCost();
            if (i && (cost != prevCost))
            {
                callbackRanges.append(i);
                nextCallbacks.append(i);
            }
            prevCost = cost;
        }
        callbackRanges.append(rowBufferCallbacks.ordinality());
    }

    bool callbackReleasesRows(IBufferedRowCallback * callback, bool critical)
    {
        //If already processing this callback then don't call it again
        if (activeCallbacks.contains(callback))
        {
            DBGLOG("RoxieMemMgr: allocation in IBufferedRowCallback[%p]::freeBufferedRows() requested new page", callback);
            return false;
        }

        activeCallbacks.append(callback);
        try
        {
            bool ok = callback->freeBufferedRows(critical);
            activeCallbacks.pop();
            return ok;
        }
        catch (...)
        {
            activeCallbacks.pop();
            throw;
        }
    }

    //Release buffers will ensure that the rows are attempted to be cleaned up before returning
    bool releaseBuffers(unsigned maxSpillCost, const bool critical, bool checkSequence, unsigned prevReleaseSeq)
    {
        if (!releaseBuffersThread)
            return releaseBuffersNow(maxSpillCost, critical, checkSequence, prevReleaseSeq);
        return releaseBuffersThread->releaseBuffers(maxSpillCost, critical);
    }

    void runReleaseBufferThread()
    {
        loop
        {
            releaseBuffersSem.wait();
            if (abortBufferThread)
                break;
            releaseBuffersNow(backgroundReleaseCost, false, false, 0);
            atomic_set(&releasingBuffers, 0);
        }
    }

    void releaseBuffersInBackground()
    {
        if (atomic_cas(&releasingBuffers, 1, 0))
        {
            assertex(backgroundReleaseBuffersThread);
            releaseBuffersSem.signal();
        }
    }

    void startReleaseBufferThread(unsigned maxSpillCost)
    {
        backgroundReleaseCost = maxSpillCost;
        if (!backgroundReleaseBuffersThread)
        {
            backgroundReleaseBuffersThread.setown(new BackgroundReleaseBufferThread(this));
            backgroundReleaseBuffersThread->start();
        }
    }

    void stopReleaseBufferThread()
    {
        if (backgroundReleaseBuffersThread)
        {
            abortBufferThread = true;
            releaseBuffersSem.signal();
            backgroundReleaseBuffersThread->join();
            backgroundReleaseBuffersThread.clear();
            abortBufferThread = false;
        }
    }

    void setCallbackOnThread(bool value)
    {
        //May crash if called in parallel with any ongoing memory operations.
        if (value)
        {
            if (!releaseBuffersThread)
            {
                releaseBuffersThread.setown(new ReleaseBufferThread(*this));
                releaseBuffersThread->start();
            }
        }
        else
        {
            if (releaseBuffersThread)
            {
                releaseBuffersThread->stop();
                releaseBuffersThread->join();
                releaseBuffersThread.clear();
            }
        }
    }

    void setMemoryCallbackThreshold(unsigned value)
    {
        minCallbackThreshold = value;
    }

    virtual void setReleaseWhenModifyCallback(bool value, bool critical)
    {
        releaseWhenModifyCallback = value;
        releaseWhenModifyCallbackCritical = critical;
    }

protected:
    bool doReleaseBuffers(unsigned maxSpillCost, const bool critical, const unsigned minSuccess)
    {
        const unsigned numCallbacks = rowBufferCallbacks.ordinality();
        if (numCallbacks == 0)
            return false;

        unsigned first = 0;
        unsigned numSuccess = 0;
        //Loop through each set of different costs
        ForEachItemIn(level, callbackRanges)
        {
            if (rowBufferCallbacks.item(first)->getSpillCost() > maxSpillCost)
                break;

            unsigned last = callbackRanges.item(level);
            unsigned start = nextCallbacks.item(level);
            unsigned cur = start;
            assertex(cur >= first && cur < last);
            //First perform a round robin on the elements with the same cost
            loop
            {
                IBufferedRowCallback * curCallback = rowBufferCallbacks.item(cur);
                unsigned next = cur+1;
                if (next == last)
                    next = first;


                if (callbackReleasesRows(curCallback, critical))
                {
                    if (++numSuccess >= minSuccess)
                    {
                        nextCallbacks.replace(next, level);
                        return true;
                    }
                }

                cur = next;
                if (cur == start)
                    break;
            }
            first = last;
        }
        return (numSuccess != 0);
    }

    //Release buffers will ensure that the rows are attempted to be cleaned up before returning
    bool releaseBuffersNow(unsigned maxSpillCost, const bool critical, bool checkSequence, unsigned prevReleaseSeq)
    {
        const unsigned minSuccess = minCallbackThreshold;
        CriticalBlock block(callbackCrit);
        //While we were waiting check if something freed some memory up
        //if so try again otherwise we might end up calling more callbacks than we need to.
        if (checkSequence && (prevReleaseSeq != getReleaseSeq()))
            return true;

        //Call non critical first, then critical - if applicable.
        //Should there be more levels of importance than critical/non critical?
        if (doReleaseBuffers(maxSpillCost, false, minSuccess) || (critical && doReleaseBuffers(maxSpillCost, true, minSuccess)))
        {
            //Increment first so that any called knows some rows may have been freed
            atomic_inc(&releaseSeq);
            owner->releaseEmptyPages(critical);
            //incremented again because some rows may now have been freed.  A difference may give a
            //false positive, but better than a false negative.
            atomic_inc(&releaseSeq);
            return true;
        }
        else if (owner->releaseEmptyPages(critical))
        {
            atomic_inc(&releaseSeq);
            return true;
        }
        return false;
    }

protected:
    CriticalSection callbackCrit;
    Semaphore releaseBuffersSem;
    PointerArrayOf<IBufferedRowCallback> rowBufferCallbacks;
    PointerArrayOf<IBufferedRowCallback> activeCallbacks;
    Owned<BackgroundReleaseBufferThread> backgroundReleaseBuffersThread;
    Owned<ReleaseBufferThread> releaseBuffersThread;
    UnsignedArray callbackRanges;  // the maximum index of the callbacks for the nth cost
    UnsignedArray nextCallbacks;  // the next call back to try and free for the nth cost
    IRowManager * owner;
    atomic_t releasingBuffers;  // boolean if pre-emptive releasing thread is active
    atomic_t releaseSeq;
    unsigned minCallbackThreshold;
    unsigned backgroundReleaseCost;
    bool releaseWhenModifyCallback;
    bool releaseWhenModifyCallbackCritical;
    volatile bool abortBufferThread;
};

//Constants are here to ensure they can all be constant folded
const unsigned roundupDoubleLimit = MAX_SIZE_DIRECT_BUCKET;  // Values up to this limit are directly mapped to a bucket size
const unsigned roundupStepSize = 4096;  // Above the roundupDoubleLimit memory for a row is allocated in this size step
const unsigned limitStepBlock = FixedSizeHeaplet::maxHeapSize()/MAX_FRAC_ALLOCATOR;  // until it gets to this size
const unsigned numStepBlocks = PAGES(limitStepBlock, roundupStepSize); // how many step blocks are there?
const unsigned maxStepSize = numStepBlocks * roundupStepSize;
const bool hasAnyStepBlocks = roundupDoubleLimit <= roundupStepSize;
const unsigned firstFractionalHeap = (FixedSizeHeaplet::dataAreaSize()/(maxStepSize+ALLOC_ALIGNMENT))+1;

class CVariableRowResizeCallback : public IRowResizeCallback
{
public:
    inline CVariableRowResizeCallback(memsize_t & _capacity, void * & _row) : capacity(_capacity), row(_row) {}

    virtual void lock() { }
    virtual void unlock() { }
    virtual void update(memsize_t size, void * ptr) { capacity = size; row = ptr; }
    virtual void atomicUpdate(memsize_t size, void * ptr) { capacity = size; row = ptr; }

public:
    memsize_t & capacity;
    void * & row;
};


//---------------------------------------------------------------------------------------------------------------------

static unsigned numDirectBuckets;
//This array contains details of the actual sizes that are used to allocate an item of size bytes.
//The entry allocSize((size-1)/ALLOC_ALIGNMENT is a value that indicates which heap and the size of that heap
//NOTE: using "size-1" ensures that values X*ALLOC_ALIGNMENT-(ALLOC_ALIGNMENT-1)..X*ALLOC_ALIGNMENT are mapped to the same bin
static unsigned allocSizeMapping[MAX_SIZE_DIRECT_BUCKET/ALLOC_ALIGNMENT+1];

const static unsigned defaultAllocSizes[] = { 16, 32, 64, 128, 256, 512, 1024, 2048, 0 };

void initAllocSizeMappings(const unsigned * sizes)
{
    size32_t bucketSize = sizes[0];
    unsigned bucket = 0;
    for (unsigned size=ALLOC_ALIGNMENT; size <= MAX_SIZE_DIRECT_BUCKET; size += ALLOC_ALIGNMENT)
    {
        if (size > bucketSize)
        {
            bucket++;
            dbgassertex(bucketSize < sizes[bucket]);
            bucketSize = sizes[bucket];
        }
        allocSizeMapping[(size-1)/ALLOC_ALIGNMENT] = ROUNDED(bucket, bucketSize);
    }
    assertex(sizes[bucket+1] == 0);
    numDirectBuckets = bucket+1;
}

//---------------------------------------------------------------------------------------------------------------------


class CChunkingRowManager : public CInterface, implements IRowManager
{
    friend class CRoxieFixedRowHeap;
    friend class CRoxieVariableRowHeap;
    friend class CHugeHeap;
    friend class CChunkedHeap;
    friend class CFixedChunkedHeap;

    CriticalSection activeBufferCS; // Potentially slow
    mutable SpinLock peakSpinLock; // Very small window, low contention so fine to be a spin lock
    mutable SpinLock fixedSpinLock; // Main potential for contention releasingEmptyHeaps and gathering peak usage.  Shouldn't be likely.
                                    // Should possibly be a ReadWriteLock - better with high contention, worse with low
    CIArrayOf<CFixedChunkedHeap> normalHeaps;
    CHugeHeap hugeHeap;
    ITimeLimiter *timeLimit;
    DataBufferBase *activeBuffs;
    const IContextLogger &logctx;
    unsigned pageLimit;
    unsigned spillPageLimit;
    unsigned peakPages;
    unsigned dataBuffs;
    unsigned dataBuffPages;
    atomic_t possibleGoers;
    atomic_t totalHeapPages;
    BufferedRowCallbackManager callbacks;
    Owned<IActivityMemoryUsageMap> peakUsageMap;
    CIArrayOf<CHeap> fixedHeaps;
    CICopyArrayOf<CRoxieFixedRowHeapBase> fixedRowHeaps;  // These are observed, NOT linked
    const IRowAllocatorCache *allocatorCache;
    unsigned __int64 cyclesChecked;       // When we last checked timelimit
    unsigned __int64 cyclesCheckInterval; // How often we need to check timelimit
    bool ignoreLeaks;
    bool outputOOMReports;
    bool trackMemoryByActivity;
    bool minimizeFootprint;
    bool minimizeFootprintCritical;

    inline unsigned getActivityId(unsigned rawId) const
    {
        return getRealActivityId(rawId, allocatorCache);
    }

public:
    IMPLEMENT_IINTERFACE;

    CChunkingRowManager(memsize_t _memLimit, ITimeLimiter *_tl, const IContextLogger &_logctx, const IRowAllocatorCache *_allocatorCache, bool _ignoreLeaks, bool _outputOOMReports)
        : callbacks(this), logctx(_logctx), allocatorCache(_allocatorCache), hugeHeap(this, _logctx, _allocatorCache)
    {
        logctx.Link();
        //Use roundup() to calculate the sizes of the different heaps, and double check that the heap mapping
        //is consistent.  This ensures each rounded size has a unique heap.
        size32_t prevSize = FixedSizeHeaplet::chunkHeaderSize;
        while (prevSize < FixedSizeHeaplet::maxHeapSize() + FixedSizeHeaplet::chunkHeaderSize)
        {
            size32_t rounded = roundup(prevSize+1);
            dbgassertex(ROUNDEDHEAP(rounded) == normalHeaps.ordinality());
            size32_t thisSize = ROUNDEDSIZE(rounded);
            normalHeaps.append(*new CFixedChunkedHeap(this, _logctx, _allocatorCache, thisSize, RHFvariable, SpillAllCost));
            prevSize = thisSize;
        }
        pageLimit = (unsigned) PAGES(_memLimit, HEAP_ALIGNMENT_SIZE);
        spillPageLimit = 0;
        timeLimit = _tl;
        peakPages = 0;
        dataBuffs = 0;
        atomic_set(&possibleGoers, 0);
        atomic_set(&totalHeapPages, 0);
        activeBuffs = NULL;
        dataBuffPages = 0;
        ignoreLeaks = _ignoreLeaks;
        outputOOMReports = _outputOOMReports;
        minimizeFootprint = false;
        minimizeFootprintCritical = false;
#ifdef _DEBUG
        trackMemoryByActivity = true; 
#else
        trackMemoryByActivity = false;
#endif
        if (memTraceLevel >= 2)
            logctx.CTXLOG("RoxieMemMgr: CChunkingRowManager c-tor memLimit=%"I64F"u pageLimit=%u rowMgr=%p", (unsigned __int64)_memLimit, pageLimit, this);
        if (timeLimit)
        {
            cyclesChecked = get_cycles_now();
            cyclesCheckInterval = nanosec_to_cycle(1000000 * timeLimit->checkInterval());
        }
        else
        {
            cyclesChecked = 0;
            cyclesCheckInterval = 0;
        }
    }

    ~CChunkingRowManager()
    {
        callbacks.stopReleaseBufferThread();

        if (memTraceLevel >= 2)
            logctx.CTXLOG("RoxieMemMgr: CChunkingRowManager d-tor pageLimit=%u peakPages=%u dataBuffs=%u dataBuffPages=%u possibleGoers=%u rowMgr=%p", 
                    pageLimit, peakPages, dataBuffs, dataBuffPages, atomic_read(&possibleGoers), this);

        if (!ignoreLeaks)
            reportLeaks(2);

        //Ensure that the rowHeaps release any references to the fixed heaps, and no longer call back when they
        //are destroyed
        {
            SpinBlock block(fixedSpinLock);
            ForEachItemIn(i, fixedRowHeaps)
                fixedRowHeaps.item(i).clearRowManager();
        }

        DataBufferBase *dfinger = activeBuffs;
        while (dfinger)
        {
            DataBufferBase *next = dfinger->next;
            if (memTraceLevel >= 2 && dfinger->queryCount()!=1)
                logctx.CTXLOG("RoxieMemMgr: Memory leak: %d records remain linked in active dataBuffer list - addr=%p rowMgr=%p", 
                        dfinger->queryCount()-1, dfinger, this);
            dfinger->next = NULL;
            dfinger->mgr = NULL; // Avoid calling back to noteDataBufferReleased, which would be unhelpful
            atomic_set(&dfinger->count, 0);
            dfinger->released();
            dfinger = next;
        }
        logctx.Release();
    }

    inline void doOomReport()
    {
        if (outputOOMReports)
        {
            reportMemoryUsage(false);
            PrintStackReport();
        }
    }

    virtual void reportLeaks()
    {
        reportLeaks(1);
    }

    virtual void checkHeap()
    {
        ForEachItemIn(iNormal, normalHeaps)
            normalHeaps.item(iNormal).checkHeap();

        SpinBlock block(fixedSpinLock); //Spinblock needed if we can add/remove fixed heaps while allocations are occuring
        ForEachItemIn(i, fixedHeaps)
        {
            CHeap & fixedHeap = fixedHeaps.item(i);
            fixedHeap.checkHeap();
        }
    }

    virtual void setActivityTracking(bool val)
    {
        trackMemoryByActivity = val;
    }

    virtual unsigned allocated()
    {
        unsigned total = 0;
        ForEachItemIn(iNormal, normalHeaps)
            total += normalHeaps.item(iNormal).allocated();
        total += hugeHeap.allocated();

        SpinBlock block(fixedSpinLock); //Spinblock needed if we can add/remove fixed heaps while allocations are occuring
        ForEachItemIn(i, fixedHeaps)
        {
            CHeap & fixedHeap = fixedHeaps.item(i);
            total += fixedHeap.allocated();
        }

        return total;
    }

    virtual unsigned numPagesAfterCleanup(bool forceFreeAll)
    {
        releaseEmptyPages(forceFreeAll);
        return dataBuffPages + atomic_read(&totalHeapPages);
    }

    void removeUnusedHeaps()
    {
        SpinBlock block(fixedSpinLock);
        unsigned numHeaps = fixedHeaps.ordinality();
        unsigned i = 0;
        while (i < numHeaps)
        {
            CHeap & fixedHeap = fixedHeaps.item(i);
            if (fixedHeap.isEmpty() && !fixedHeap.IsShared())
            {
                fixedHeaps.remove(i);
                numHeaps--;
            }
            else
                i++;
        }
    }
    virtual bool releaseEmptyPages(bool forceFreeAll)
    {
        unsigned total = 0;
        ForEachItemIn(iNormal, normalHeaps)
            total += normalHeaps.item(iNormal).releaseEmptyPages(forceFreeAll);
        total += hugeHeap.releaseEmptyPages(true);

        bool hadUnusedHeap = false;
        {
            SpinBlock block(fixedSpinLock); //Spinblock needed if we can add/remove fixed heaps while allocations are occuring
            ForEachItemIn(i, fixedHeaps)
            {
                CHeap & fixedHeap = fixedHeaps.item(i);
                total += fixedHeap.releaseEmptyPages(forceFreeAll);
                //if this heap has no pages, and no external references then it can be removed
                if (fixedHeap.isEmpty() && !fixedHeap.IsShared())
                    hadUnusedHeap = true;
            }
        }

        if (hadUnusedHeap)
            removeUnusedHeaps();

        if (total)
            atomic_add(&totalHeapPages, -(int)total);
        return (total != 0);
    }

    void getPeakActivityUsage()
    {
        Owned<IActivityMemoryUsageMap> map = getActivityUsage();

        SpinBlock block(peakSpinLock);
        peakUsageMap.setown(map.getClear());
    }

    //MORE: inline??
    static size32_t roundup(size32_t size)
    {
        dbgassertex((size >= FixedSizeHeaplet::chunkHeaderSize) && (size <= FixedSizeHeaplet::maxHeapSize() + FixedSizeHeaplet::chunkHeaderSize));
        //MORE: A binary chop on sizes is likely to be better.
        if (size <= MAX_SIZE_DIRECT_BUCKET)
            return allocSizeMapping[(size-1)/ALLOC_ALIGNMENT];

        if (size <= maxStepSize)
        {
            size32_t blocks = PAGES(size, roundupStepSize);
            return ROUNDED((numDirectBuckets-1) + blocks, blocks * roundupStepSize);
        }

        unsigned baseBlock = (numDirectBuckets-1);
        if (hasAnyStepBlocks)
            baseBlock += numStepBlocks;

        // Ensure the size is rounded up so it is correctly aligned. (Note the size already includes chunk overhead.)
        unsigned minsize = align_pow2(size, ALLOC_ALIGNMENT);

        // What fraction of the data area would this allocation take up?
        unsigned frac = FixedSizeHeaplet::dataAreaSize()/minsize;

        // Calculate the size of that fraction of the data.  Round down the divided size to ensure it is correctly aligned.
        // (Round down to guarantee that frac allocations will fit in the data area).
        size32_t usesize = FixedSizeHeaplet::dataAreaSize()/frac;
        size32_t alignedsize = usesize &~ (ALLOC_ALIGNMENT-1);
        dbgassertex(alignedsize >= size);

        return ROUNDED(baseBlock + (firstFractionalHeap-frac), alignedsize);
    }

    inline void beforeAllocate(memsize_t _size, unsigned activityId)
    {
        if (memTraceSizeLimit && _size >= memTraceSizeLimit)
        {
            logctx.CTXLOG("Activity %u requesting %"I64F"u bytes!", getActivityId(activityId), (unsigned __int64) _size);
            PrintStackReport();
        }
        if (timeLimit)
        {
            unsigned __int64 cyclesNow = get_cycles_now();
            if (cyclesNow - cyclesChecked >= cyclesCheckInterval)
            {
                timeLimit->checkAbort();
                cyclesChecked = cyclesNow;  // No need to lock - worst that can happen is we call too often which is harmless
            }
        }
    }

    virtual void *allocate(memsize_t _size, unsigned activityId)
    {
        try
        {
            beforeAllocate(_size, activityId);
            if (_size > FixedSizeHeaplet::maxHeapSize())
                return hugeHeap.doAllocate(_size, activityId, SpillAllCost);
            size32_t size32 = (size32_t) _size;

            size32_t rounded = roundup(size32 + FixedSizeHeaplet::chunkHeaderSize);
            size32_t whichHeap = ROUNDEDHEAP(rounded);
            CFixedChunkedHeap & normalHeap = normalHeaps.item(whichHeap);
            return normalHeap.doAllocate(activityId, SpillAllCost);
        }
        catch (IException *e)
        {
            EXCLOG(e, "CChunkingRowManager::allocate(memsize_t _size, unsigned activityId)");
            doOomReport();
            throw;
        }
    }

    virtual void *allocate(memsize_t _size, unsigned activityId, unsigned maxSpillCost)
    {
        try
        {
            beforeAllocate(_size, activityId);
            if (_size > FixedSizeHeaplet::maxHeapSize())
                return hugeHeap.doAllocate(_size, activityId, maxSpillCost);
            size32_t size32 = (size32_t) _size;

            size32_t rounded = roundup(size32 + FixedSizeHeaplet::chunkHeaderSize);
            size32_t whichHeap = ROUNDEDHEAP(rounded);
            CFixedChunkedHeap & normalHeap = normalHeaps.item(whichHeap);
            return normalHeap.doAllocate(activityId, maxSpillCost);
        }
        catch (IException *e)
        {
            EXCLOG(e, "CChunkingRowManager::allocate(memsize_t _size, unsigned activityId, unsigned maxSpillCost)");
            doOomReport();
            throw;
        }
    }

    virtual const char *cloneVString(size32_t len, const char *str)
    {
        //Converting a empty string to a vstring should return a real string - not NULL
        char *ret = (char *) allocate(len+1, 0);
        memcpy(ret, str, len);
        ret[len] = 0;
        return (const char *) ret;
    }

    virtual const char *cloneVString(const char *str)
    {
        if (str)
            return cloneVString(strlen(str), str);
        else
            return NULL;
    }

    virtual void setMemoryLimit(memsize_t bytes, memsize_t spillSize, unsigned backgroundReleaseCost)
    {
        memsize_t systemMemoryLimit = getTotalMemoryLimit();
        if (bytes > systemMemoryLimit)
            bytes = systemMemoryLimit;
        if (spillSize > systemMemoryLimit)
            spillSize = systemMemoryLimit;
        pageLimit = (unsigned) PAGES(bytes, HEAP_ALIGNMENT_SIZE);
        spillPageLimit = (unsigned) PAGES(spillSize, HEAP_ALIGNMENT_SIZE);

        //The test allows no limit on memory, but spill above a certain amount.  Not sure if useful...
        if (spillPageLimit && (pageLimit != spillPageLimit))
            callbacks.startReleaseBufferThread(backgroundReleaseCost);
        else
            callbacks.stopReleaseBufferThread();

        if (memTraceLevel >= 2)
            logctx.CTXLOG("RoxieMemMgr: CChunkingRowManager::setMemoryLimit new memlimit=%"I64F"u pageLimit=%u spillLimit=%u rowMgr=%p", (unsigned __int64) bytes, pageLimit, spillPageLimit, this);
    }

    virtual void setMemoryCallbackThreshold(unsigned value)
    {
        callbacks.setMemoryCallbackThreshold(value);
    }

    virtual void setCallbackOnThread(bool value)
    {
        callbacks.setCallbackOnThread(value);
    }

    virtual void setMinimizeFootprint(bool value, bool critical)
    {
        minimizeFootprint = value;
        minimizeFootprintCritical = critical;
    }

    virtual void setReleaseWhenModifyCallback(bool value, bool critical)
    {
        callbacks.setReleaseWhenModifyCallback(value, critical);
    }

    virtual void resizeRow(memsize_t &capacity, void * & ptr, memsize_t copysize, memsize_t newsize, unsigned activityId)
    {
        void * const original = ptr;
        assertex(newsize);
        assertex(!HeapletBase::isShared(original));
        memsize_t curCapacity = HeapletBase::capacity(original);
        if (newsize <= curCapacity)
        {
            //resizeRow never shrinks memory, except if we can free some extra huge memory blocks.
            //If current allocation is >1 block then try resizing
            if (curCapacity <= FixedSizeHeaplet::maxHeapSize())
            {
                capacity = curCapacity;
                return;
            }
        }
        if (curCapacity > FixedSizeHeaplet::maxHeapSize())
        {
            CVariableRowResizeCallback callback(capacity, ptr);
            try
            {
                hugeHeap.expandHeap(original, copysize, curCapacity, newsize, activityId, SpillAllCost, callback);
            }
            catch (IException *e)
            {
                EXCLOG(e, "CChunkingRowManager::resizeRow(memsize_t &capacity, void * & ptr, memsize_t copysize, memsize_t newsize, unsigned activityId)");
                doOomReport();
                throw;
            }
            return;
        }

        void *ret = allocate(newsize, activityId);
        memcpy(ret, original, copysize);
        memsize_t newCapacity = HeapletBase::capacity(ret);
        HeapletBase::release(original);
        capacity = newCapacity;
        ptr = ret;
    }

    virtual void resizeRow(void * original, memsize_t copysize, memsize_t newsize, unsigned activityId, unsigned maxSpillCost, IRowResizeCallback & callback)
    {
        assertex(newsize);
        assertex(!HeapletBase::isShared(original));
        memsize_t curCapacity = HeapletBase::capacity(original);
        if (newsize <= curCapacity)
        {
            //resizeRow never shrinks memory, except if we can free some extra huge memory blocks.
            //If current allocation is >1 block then try resizing
            if (curCapacity <= FixedSizeHeaplet::maxHeapSize())
                return;
        }
        if (curCapacity > FixedSizeHeaplet::maxHeapSize())
        {
            try
            {
                hugeHeap.expandHeap(original, copysize, curCapacity, newsize, activityId, maxSpillCost, callback);
                return;
            }
            catch (IException *e)
            {
                EXCLOG(e, "CChunkingRowManager::resizeRow(void * original, memsize_t copysize, memsize_t newsize, unsigned activityId, unsigned maxSpillCost, IRowResizeCallback & callback)");
                doOomReport();
                throw;
            }
        }

        void *ret = allocate(newsize, activityId, maxSpillCost);
        memcpy(ret, original, copysize);
        memsize_t newCapacity = HeapletBase::capacity(ret);
        callback.atomicUpdate(newCapacity, ret);
        HeapletBase::release(original);
    }

    virtual void *finalizeRow(void * original, memsize_t initialSize, memsize_t finalSize, unsigned activityId)
    {
        dbgassertex(finalSize);
        dbgassertex(!HeapletBase::isShared(original));
        dbgassertex(finalSize<=initialSize);

        // Finalize never shrinks
        // MORE - if we were paranoid we could assert that supplied activityId matched the one stored with the row
        if (activityId & ACTIVITY_FLAG_NEEDSDESTRUCTOR)
            HeapletBase::setDestructorFlag(original);
        return original;
    }

    virtual unsigned getMemoryUsage()
    {
        Owned<IActivityMemoryUsageMap> map;
        {
            SpinBlock block(peakSpinLock);
            map.set(peakUsageMap);
        }
        if (map)
            map->report(logctx, allocatorCache);
        return peakPages;
    }

    virtual bool attachDataBuff(DataBuffer *dataBuff) 
    {
        if (memTraceLevel >= 4)
            logctx.CTXLOG("RoxieMemMgr: attachDataBuff() attaching DataBuff to rowMgr - addr=%p dataBuffs=%u dataBuffPages=%u possibleGoers=%u rowMgr=%p", 
                    dataBuff, dataBuffs, dataBuffPages, atomic_read(&possibleGoers), this);

        dataBuff->Link();
        DataBufferBase *last = NULL;
        bool needCheck;
        {
            CriticalBlock b(activeBufferCS);
            DataBufferBase *finger = activeBuffs;
            while (finger && atomic_read(&possibleGoers))
            {
                // MORE - if we get a load of data in and none out this can start to bog down...
                DataBufferBase *next = finger->next;
                if (finger->queryCount()==1)
                {
                    if (memTraceLevel >= 4)
                        logctx.CTXLOG("RoxieMemMgr: attachDataBuff() detaching DataBuffer linked in active list - addr=%p rowMgr=%p",
                                finger, this);
                    finger->next = NULL;
                    finger->Release();
                    dataBuffs--;
                    atomic_dec(&possibleGoers);
                    if (last)
                        last->next = next;
                    else
                        activeBuffs = next;    // MORE - this is yukky code - surely there's a cleaner way!
                }
                else
                    last = finger;
                finger = next;
            }
            assert(dataBuff->next==NULL);
            dataBuff->next = activeBuffs;
            activeBuffs = dataBuff;
            dataBuffs++;

            unsigned ndataBuffPages = (dataBuffs * DATA_ALIGNMENT_SIZE) / HEAP_ALIGNMENT_SIZE;
            needCheck = (ndataBuffPages > dataBuffPages);
            dataBuffPages = ndataBuffPages;
        }
        if (needCheck)
        {
            const unsigned maxSpillCost = 0;
            checkLimit(0, maxSpillCost);
        }
        return true;
    }
    
    virtual void noteDataBuffReleased(DataBuffer *dataBuff)
    {
        atomic_inc(&possibleGoers);
        if (memTraceLevel >= 4)
            logctx.CTXLOG("RoxieMemMgr: CChunkingRowManager::noteDataBuffReleased dataBuffs=%u dataBuffPages=%u possibleGoers=%u dataBuff=%p rowMgr=%p", 
                    dataBuffs, dataBuffPages, atomic_read(&possibleGoers), dataBuff, this);
    }

    virtual IFixedRowHeap * createFixedRowHeap(size32_t fixedSize, unsigned activityId, unsigned roxieHeapFlags, unsigned maxSpillCost)
    {
        CRoxieFixedRowHeapBase * rowHeap = doCreateFixedRowHeap(fixedSize, activityId, roxieHeapFlags, maxSpillCost);

        SpinBlock block(fixedSpinLock);
        //The Row heaps are not linked by the row manager so it can determine when they are released.
        fixedRowHeaps.append(*rowHeap);
        return rowHeap;
    }

    void noteReleasedHeap(CRoxieFixedRowHeapBase * rowHeap)
    {
        SpinBlock block(fixedSpinLock);
        fixedRowHeaps.zap(*rowHeap);
    }

    virtual IVariableRowHeap * createVariableRowHeap(unsigned activityId, unsigned roxieHeapFlags)
    {
        //Although the activityId is passed here, there is nothing to stop multiple RowHeaps sharing the same ChunkAllocator
        return new CRoxieVariableRowHeap(this, activityId, (RoxieHeapFlags)roxieHeapFlags);
    }

    void checkLimit(unsigned numRequested, unsigned maxSpillCost)
    {
        unsigned totalPages;
        releaseEmptyPages(false);
        if (minimizeFootprint)
            callbacks.releaseBuffers(SpillAllCost, minimizeFootprintCritical, false, 0);

        loop
        {
            unsigned lastReleaseSeq = callbacks.getReleaseSeq();
            //We need to ensure that the number of allocated pages is updated atomically so multiple threads can't all
            //succeed and have the total take them over the limit.
            unsigned numHeapPages = atomic_read(&totalHeapPages);
            unsigned pageCount = dataBuffPages + numHeapPages;
            totalPages = pageCount + numRequested;
            if (totalPages <= pageLimit)
            {
                //Use atomic_cas so that only one thread can increase the number of pages at a time.
                //(Don't use atomic_add because we need to check the limit hasn't been exceeded.)
                if (!atomic_cas(&totalHeapPages, numHeapPages + numRequested, numHeapPages))
                    continue;
                break;
            }
            else if (!pageLimit)
            {
                atomic_add(&totalHeapPages, numRequested);
                break;
            }

            if (releaseEmptyPages(true))
                continue;

            //Try and directly free up some buffers.  It is worth trying again if one of the release functions thinks it
            //freed up some memory.
            //The following reduces the nubmer of times the callback is called, but I'm not sure how this affects
            //performance.  I think better if a single free is likely to free up some memory, and worse if not.
            const bool skipReleaseIfAnotherThreadReleases = true;
            if (!callbacks.releaseBuffers(maxSpillCost, true, skipReleaseIfAnotherThreadReleases, lastReleaseSeq))
            {
                //Check if a background thread has freed up some memory.  That can be checked by a comparing value of a counter
                //which is incremented each time releaseBuffers is successful.
                if (lastReleaseSeq == callbacks.getReleaseSeq())
                {
                    //very unusual: another thread may have just released a lot of memory (e.g., it has finished), but
                    //the empty pages haven't been cleaned up
                    releaseEmptyPages(true);
                    if (numHeapPages == atomic_read(&totalHeapPages))
                    {
                        VStringBuffer msg("Memory limit exceeded: current %u, requested %u, limit %u", pageCount, numRequested, pageLimit);
                        logctx.CTXLOG("%s", msg.str());

                        //Avoid a stack trace if the allocation is optional
                        if (maxSpillCost == SpillAllCost)
                        {
                            reportMemoryUsage(false);
                            PrintStackReport();
                        }
                        throw MakeStringExceptionDirect(ROXIEMM_MEMORY_LIMIT_EXCEEDED, msg.str());
                    }
                }
            }
        }

        if (spillPageLimit && (totalPages > spillPageLimit))
        {
            callbacks.releaseBuffersInBackground();
        }

        if (totalPages > peakPages)
        {
            if (trackMemoryByActivity)
                getPeakActivityUsage();
            peakPages = totalPages;
        }
    }

    virtual void reportPeakStatistics(IStatisticTarget & target, unsigned detail)
    {
        Owned<IActivityMemoryUsageMap> map;
        {
            SpinBlock block(peakSpinLock);
            map.set(peakUsageMap);
        }
        if (map)
            map->reportStatistics(target, detail, allocatorCache);
        target.addStatistic(SSTglobal, NULL, StSizePeakMemory, NULL, peakPages * HEAP_ALIGNMENT_SIZE, 1, 0, StatsMergeMax);
    }

    void restoreLimit(unsigned numRequested)
    {
        atomic_add(&totalHeapPages, -(int)numRequested);
    }

    bool releaseCallbackMemory(unsigned maxSpillCost, bool critical)
    {
        return callbacks.releaseBuffers(maxSpillCost, critical, false, 0);
    }

protected:
    CRoxieFixedRowHeapBase * doCreateFixedRowHeap(size32_t fixedSize, unsigned activityId, unsigned roxieHeapFlags, unsigned maxSpillCost)
    {
        if ((roxieHeapFlags & RHFoldfixed) || (fixedSize > FixedSizeHeaplet::maxHeapSize()))
            return new CRoxieFixedRowHeap(this, activityId, (RoxieHeapFlags)roxieHeapFlags, fixedSize);

        unsigned heapFlags = roxieHeapFlags & (RHFunique|RHFpacked);
        if (heapFlags & RHFpacked)
        {
            CPackedChunkingHeap * heap = createPackedHeap(fixedSize, activityId, heapFlags, maxSpillCost);
            return new CRoxieDirectPackedRowHeap(this, activityId, (RoxieHeapFlags)roxieHeapFlags, heap);
        }
        else
        {
            CFixedChunkedHeap * heap = createFixedHeap(fixedSize, activityId, heapFlags, maxSpillCost);
            return new CRoxieDirectFixedRowHeap(this, activityId, (RoxieHeapFlags)roxieHeapFlags, heap);
        }
    }

    CHeap * getExistingHeap(size32_t chunkSize, unsigned activityId, unsigned flags)
    {
        ForEachItemIn(i, fixedHeaps)
        {
            CHeap & heap = fixedHeaps.item(i);
            if (heap.matches(chunkSize, activityId, flags))
            {
                heap.Link();
                if (heap.isAlive())
                    return &heap;
            }
        }
        return NULL;
    }

    IActivityMemoryUsageMap * getActivityUsage() const
    {
        Owned<IActivityMemoryUsageMap> map = new CActivityMemoryUsageMap;
        ForEachItemIn(iNormal, normalHeaps)
            normalHeaps.item(iNormal).getPeakActivityUsage(map);
        hugeHeap.getPeakActivityUsage(map);

        SpinBlock block(fixedSpinLock); //Spinblock needed if we can add/remove fixed heaps while allocations are occuring
        ForEachItemIn(i, fixedHeaps)
        {
            CHeap & fixedHeap = fixedHeaps.item(i);
            fixedHeap.getPeakActivityUsage(map);
        }
        return map.getClear();
    }

    CFixedChunkedHeap * createFixedHeap(size32_t size, unsigned activityId, unsigned flags, unsigned maxSpillCost)
    {
        dbgassertex(!(flags & RHFpacked));
        size32_t rounded = roundup(size + FixedSizeHeaplet::chunkHeaderSize);

        //If not unique I think it is quite possibly better to reuse one of the existing heaps used for variable length
        //Advantage is fewer pages uses.  Disadvantage is greater likelihood of fragementation being unable to copy
        //rows to consolidate them.  Almost certainly packed or unique will be set in that situation though.
        if (!(flags & RHFunique))
        {
            size32_t whichHeap = ROUNDEDHEAP(rounded);
            return LINK(&normalHeaps.item(whichHeap));
        }

        size32_t chunkSize = ROUNDEDSIZE(rounded);
        //Not time critical, so don't worry about the scope of the spinblock around the new
        SpinBlock block(fixedSpinLock);
        if (!(flags & RHFunique))
        {
            CHeap * match = getExistingHeap(chunkSize, activityId, flags);
            if (match)
                return static_cast<CFixedChunkedHeap *>(match);
        }

        CFixedChunkedHeap * heap = new CFixedChunkedHeap(this, logctx, allocatorCache, chunkSize, flags, maxSpillCost);
        fixedHeaps.append(*LINK(heap));
        return heap;
    }

    CPackedChunkingHeap * createPackedHeap(size32_t size, unsigned activityId, unsigned flags, unsigned maxSpillCost)
    {
        dbgassertex(flags & RHFpacked);
        //Must be 4 byte aligned otherwise the atomic increments on the counts may not be atomic
        //Should this have a larger granularity (e.g., sizeof(void * *) if size is above a threshold?
        size32_t chunkSize = align_pow2(size + PackedFixedSizeHeaplet::chunkHeaderSize, PACKED_ALIGNMENT);

        //Not time critical, so don't worry about the scope of the spinblock around the new
        SpinBlock block(fixedSpinLock);
        if (!(flags & RHFunique))
        {
            CHeap * match = getExistingHeap(chunkSize, activityId, flags);
            if (match)
                return static_cast<CPackedChunkingHeap *>(match);
        }

        CPackedChunkingHeap * heap = new CPackedChunkingHeap(this, logctx, allocatorCache, chunkSize, flags, activityId, maxSpillCost);
        fixedHeaps.append(*LINK(heap));
        return heap;
    }

    void reportLeaks(unsigned level)
    {
        unsigned leaked = allocated();
        if (leaked == 0)
            return;

        if (memTraceLevel >= level)
            logctx.CTXLOG("RoxieMemMgr: Memory leak: %d records remain linked in active heaplet list - rowMgr=%p", leaked, this);
        if (leaked > maxLeakReport)
            leaked = maxLeakReport;

        ForEachItemIn(iNormal, normalHeaps)
            normalHeaps.item(iNormal).reportLeaks(leaked);
        hugeHeap.reportLeaks(leaked);
        SpinBlock block(fixedSpinLock); //Spinblock needed if we can add/remove fixed heaps while allocations are occuring
        ForEachItemIn(i, fixedHeaps)
        {
            if (leaked == 0)
                break;
            CHeap & fixedHeap = fixedHeaps.item(i);
            fixedHeap.reportLeaks(leaked);
        }
    }

    virtual void addRowBuffer(IBufferedRowCallback * callback)
    {
        callbacks.addRowBuffer(callback);
    }

    virtual void removeRowBuffer(IBufferedRowCallback * callback)
    {
        callbacks.removeRowBuffer(callback);
    }

    virtual memsize_t compactRows(memsize_t count, const void * * rows)
    {
        HeapCompactState state;
        bool memoryAvailable = false;
        for (memsize_t i = 0; i < count; i++)
        {
            const void * row = rows[i];
            if (row)
            {
                const void * packed = HeapletBase::compactRow(row, state);
                rows[i] = packed;  // better to always assign
            }
        }
        return state.numPagesEmptied;
    }

    virtual void reportMemoryUsage(bool peak) const
    {
        if (peak)
        {
            Owned<IActivityMemoryUsageMap> map;
            {
                SpinBlock block(peakSpinLock);
                map.set(peakUsageMap);
            }
            if (map)
                map->report(logctx, allocatorCache);
        }
        else
        {
            logctx.CTXLOG("RoxieMemMgr: pageLimit=%u peakPages=%u dataBuffs=%u dataBuffPages=%u possibleGoers=%u rowMgr=%p",
                          pageLimit, peakPages, dataBuffs, dataBuffPages, atomic_read(&possibleGoers), this);
            Owned<IActivityMemoryUsageMap> map = getActivityUsage();
            map->report(logctx, allocatorCache);
        }
    }

    virtual memsize_t getExpectedCapacity(memsize_t size, unsigned heapFlags)
    {
        if (size > FixedSizeHeaplet::maxHeapSize())
        {
            memsize_t numPages = PAGES(size + HugeHeaplet::dataOffset(), HEAP_ALIGNMENT_SIZE);
            return (numPages * HEAP_ALIGNMENT_SIZE) - HugeHeaplet::dataOffset();
        }
        size32_t size32 = (size32_t) size;

        if (heapFlags & RHFpacked)
            return align_pow2(size32 + PackedFixedSizeHeaplet::chunkHeaderSize, PACKED_ALIGNMENT) - PackedFixedSizeHeaplet::chunkHeaderSize;

        size32_t rounded = roundup(size32 + FixedSizeHeaplet::chunkHeaderSize);
        size32_t heapSize = ROUNDEDSIZE(rounded);
        return heapSize - FixedSizeHeaplet::chunkHeaderSize;
    }

    virtual memsize_t getExpectedFootprint(memsize_t size, unsigned heapFlags)
    {
        if (size > FixedSizeHeaplet::maxHeapSize())
        {
            memsize_t numPages = PAGES(size + HugeHeaplet::dataOffset(), HEAP_ALIGNMENT_SIZE);
            return (numPages * HEAP_ALIGNMENT_SIZE);
        }
        size32_t size32 = (size32_t) size;

        if (heapFlags & RHFpacked)
            return align_pow2(size32 + PackedFixedSizeHeaplet::chunkHeaderSize, PACKED_ALIGNMENT);

        size32_t rounded = roundup(size32 + FixedSizeHeaplet::chunkHeaderSize);
        size32_t heapSize = ROUNDEDSIZE(rounded);
        return heapSize;
    }
};


void CRoxieFixedRowHeapBase::beforeDispose()
{
    if (rowManager)
        rowManager->noteReleasedHeap(this);
}

void * CRoxieFixedRowHeapBase::finalizeRow(void *final)
{
    //MORE: Checking heap checks for not shared.
    if (flags & RHFhasdestructor)
        HeapletBase::setDestructorFlag(final);
    return final;
}

void * CRoxieFixedRowHeap::allocate()
{
    return rowManager->allocate(chunkCapacity, allocatorId);
}

void * CRoxieDirectFixedRowHeap::allocate()
{
    return heap->allocate(allocatorId);
}

void * CRoxieDirectPackedRowHeap::allocate()
{
    return heap->allocate();
}


void * CRoxieVariableRowHeap::allocate(memsize_t size, memsize_t & capacity)
{
    void * ret = rowManager->allocate(size, allocatorId);
    capacity = RoxieRowCapacity(ret);
    return ret;
}

void * CRoxieVariableRowHeap::resizeRow(void * original, memsize_t copysize, memsize_t newsize, memsize_t &capacity)
{
    rowManager->resizeRow(capacity, original, copysize, newsize, allocatorId);
    return original;
}

void * CRoxieVariableRowHeap::finalizeRow(void *final, memsize_t originalSize, memsize_t finalSize)
{
    //If rows never shrink then the following is sufficient.
    if (flags & RHFhasdestructor)
        HeapletBase::setDestructorFlag(final);
    return final;
}

//================================================================================

//MORE: Make this a nested class??
HugeHeaplet * CHugeHeap::allocateHeaplet(memsize_t _size, unsigned allocatorId, unsigned maxSpillCost)
{
    unsigned numPages = PAGES(_size + HugeHeaplet::dataOffset(), HEAP_ALIGNMENT_SIZE);

    loop
    {
        rowManager->checkLimit(numPages, maxSpillCost);

        //If the allocation fails, then try and free some memory by calling the callbacks
        void * memory = suballoc_aligned(numPages, true);
        if (memory)
            return new (memory) HugeHeaplet(this, allocatorCache, _size, allocatorId);

        rowManager->restoreLimit(numPages);
        if (!rowManager->releaseCallbackMemory(maxSpillCost, true))
        {
            if (maxSpillCost == SpillAllCost)
                rowManager->reportMemoryUsage(false);
            throwHeapExhausted(numPages);
        }
    }
}

void * CHugeHeap::doAllocate(memsize_t _size, unsigned allocatorId, unsigned maxSpillCost)
{
    HugeHeaplet *head = allocateHeaplet(_size, allocatorId, maxSpillCost);

    if (memTraceLevel >= 2 || (memTraceSizeLimit && _size >= memTraceSizeLimit))
    {
        unsigned numPages = head->sizeInPages();
        logctx.CTXLOG("RoxieMemMgr: CChunkingRowManager::allocate(size %"I64F"u) allocated new HugeHeaplet size %"I64F"u - addr=%p pages=%u pageLimit=%u peakPages=%u rowMgr=%p",
            (unsigned __int64) _size, (unsigned __int64) (numPages*HEAP_ALIGNMENT_SIZE), head, numPages, rowManager->pageLimit, rowManager->peakPages, this);
    }

    SpinBlock b(crit);
    setNext(head, active);
    active = head;
    return head->allocateHuge(_size);
}

void CHugeHeap::expandHeap(void * original, memsize_t copysize, memsize_t oldcapacity, memsize_t newsize, unsigned activityId, unsigned maxSpillCost, IRowResizeCallback & callback)
{
    unsigned newPages = PAGES(newsize + HugeHeaplet::dataOffset(), HEAP_ALIGNMENT_SIZE);
    unsigned oldPages = PAGES(oldcapacity + HugeHeaplet::dataOffset(), HEAP_ALIGNMENT_SIZE);
    void *oldbase =  (void *) ((memsize_t) original & HEAP_ALIGNMENT_MASK);

    //Check if we are shrinking the number of pages.
    if (newPages <= oldPages)
    {
        //Can always do in place by releasing pages at the end of the block
        void *realloced = subrealloc_aligned(oldbase, oldPages, newPages);
        assertex(realloced == oldbase);
        void * ret = (char *) realloced + HugeHeaplet::dataOffset();
        HugeHeaplet *head = (HugeHeaplet *) realloced;
        memsize_t newCapacity = head->setCapacity(newsize);

        //Update the max capacity
        callback.atomicUpdate(newCapacity, ret);
        rowManager->restoreLimit(oldPages-newPages);
        return;
    }

    unsigned numPages = newPages - oldPages;
    loop
    {
        // NOTE: we request permission only for the difference between the old
        // and new sizes, even though we may temporarily hold both. This not only
        // simplifies the code considerably, it's probably desirable
        rowManager->checkLimit(numPages, maxSpillCost);

        bool release = false;
        void *realloced = subrealloc_aligned(oldbase, oldPages, newPages);
        if (!realloced)
        {
            realloced = suballoc_aligned(newPages, true);
            release = true;
        }
        if (realloced)
        {
            HugeHeaplet *oldhead = (HugeHeaplet *) oldbase;
            HugeHeaplet *head = (HugeHeaplet *) realloced;
            if (realloced != oldbase)
            {
                // Remove the old block from the chain
                {
                    SpinBlock b(crit);
                    if (active==oldhead)
                    {
                        active = getNext(oldhead);
                    }
                    else
                    {
                        Heaplet *finger = active;
                        // Remove old pointer from the chain
                        while (finger)
                        {
                            Heaplet *next = getNext(finger);
                            if (next == oldhead)
                            {
                                setNext(finger, getNext(oldhead));
                                break;
                            }
                            else
                                finger = next;
                        }
                        assert(finger != NULL); // Should always have found it
                    }
                }

                //Copying data within the block => must lock for the duration
                if (!release)
                    callback.lock();

                // MORE - If we were really clever, we could manipulate the page table to avoid moving ANY data here...
                memmove(realloced, oldbase, copysize + HugeHeaplet::dataOffset());  // NOTE - assumes no trailing data (e.g. end markers)
                SpinBlock b(crit);
                // Add at front of chain
                setNext(head, active);
                active = head;
            }
            void * ret = (char *) realloced + HugeHeaplet::dataOffset();
            memsize_t newCapacity = head->setCapacity(newsize);
            if (release)
            {
                //Update the pointer before the old one becomes invalid
                callback.atomicUpdate(newCapacity, ret);

                subfree_aligned(oldbase, oldPages);
            }
            else
            {
                if (realloced != oldbase)
                {
                    //previously locked => update the pointer and then unlock
                    callback.update(newCapacity, ret);
                    callback.unlock();
                }
                else
                {
                    //Extended at the end - update the max capacity
                    callback.atomicUpdate(newCapacity, ret);
                }
            }

            return;
        }

        //If the allocation fails, then try and free some memory by calling the callbacks

        rowManager->restoreLimit(numPages);
        if (!rowManager->releaseCallbackMemory(maxSpillCost, true))
        {
            if (maxSpillCost == SpillAllCost)
                rowManager->reportMemoryUsage(false);
            throwHeapExhausted(newPages, oldPages);
        }
    }
}


//An inline function used to common up the allocation code for fixed and non fixed sizes.
void * CChunkedHeap::inlineDoAllocate(unsigned allocatorId, unsigned maxSpillCost)
{
    //Only hold the spinblock while walking the list - so subsequent calls to checkLimit don't deadlock.
    //NB: The allocation is split into two - finger->allocateChunk, and finger->initializeChunk().
    //The latter is done outside the spinblock, to reduce the window for contention.
    ChunkedHeaplet * donorHeaplet;
    char * chunk;
    {
        Heaplet *prev = NULL;
        SpinBlock b(crit);
        Heaplet *finger = active;
        while (finger)
        {
            //This cast is safe because we are within a member of CChunkedHeap
            donorHeaplet = static_cast<ChunkedHeaplet *>(finger);
            chunk = donorHeaplet->allocateChunk();
            if (chunk)
            {
                if (prev)
                    moveHeapletToHead(prev, finger);

                //The code at the end of this function needs to be executed outside of the spinblock.
                //Just occasionally gotos are the best way of expressing something
                goto gotChunk;
            }
            prev = finger;
            finger = getNext(finger);
        }
    }

    loop
    {
        rowManager->checkLimit(1, maxSpillCost);

        donorHeaplet = allocateHeaplet();
        if (donorHeaplet)
            break;
        rowManager->restoreLimit(1);
        if (!rowManager->releaseCallbackMemory(maxSpillCost, true))
            throwHeapExhausted(1);
    }

    if (memTraceLevel >= 5 || (memTraceLevel >= 3 && chunkSize > 32000))
        logctx.CTXLOG("RoxieMemMgr: CChunkingRowManager::allocate(size %u) allocated new FixedSizeHeaplet size %u - addr=%p pageLimit=%u peakPages=%u rowMgr=%p",
                chunkSize, chunkSize, donorHeaplet, rowManager->pageLimit, rowManager->peakPages, this);

    {
        SpinBlock b(crit);
        setNext(donorHeaplet, active);
        active = donorHeaplet;
        //If no protecting spinblock there would be a race e.g., if another thread allocates all the rows!
        chunk = donorHeaplet->allocateChunk();
        dbgassertex(chunk);
    }
    
gotChunk:
    //since a chunk has been allocated from donorHeaplet it cannot be released at this point.
    return donorHeaplet->initChunk(chunk, allocatorId);
}

const void * CChunkedHeap::compactRow(const void * ptr, HeapCompactState & state)
{
    Heaplet *prev = NULL;

    //Use protect heap instead of a lock, so that multiple compacts on the same heap (very likely) avoid
    //re-entering the critical sections.
    state.protectHeap(this);
    Heaplet *finger = state.next;
    if (!finger)
        finger = active;
    while (finger)
    {
       //This cast is safe because we are within a member of CChunkedHeap
        ChunkedHeaplet * chunkedFinger = static_cast<ChunkedHeaplet *>(finger);
        const void *ret = chunkedFinger->moveRow(ptr);
        if (ret)
        {
            //Instead of moving this block to the head of the list, save away the next block to try to put a block into
            //since we know what all blocks before this must be filled.
            state.next = finger;
            //if (prev)
            //    moveHeapletToHead(prev, finger);

            HeapletBase *srcBase = HeapletBase::findBase(ptr);
            if (srcBase->isEmpty())
            {
                state.numPagesEmptied++;
                //could call releaseEmptyPages(false) at this point since already in the crit section.
            }
            return ret;
        }
        prev = finger;
        dbgassertex((chunkedFinger->numChunks() == maxChunksPerPage()) || (chunkedFinger->numChunks() == 0));
        finger = getNext(finger);
    }
    return ptr;
}

void * CChunkedHeap::doAllocate(unsigned activityId, unsigned maxSpillCost)
{
    return inlineDoAllocate(activityId, maxSpillCost);
}

//================================================================================

ChunkedHeaplet * CFixedChunkedHeap::allocateHeaplet()
{
    void * memory = suballoc_aligned(1, true);
    if (!memory)
        return NULL;
    return new (memory) FixedSizeHeaplet(this, allocatorCache, chunkSize);
}

void * CFixedChunkedHeap::allocate(unsigned activityId)
{
    rowManager->beforeAllocate(chunkSize-FixedSizeHeaplet::chunkHeaderSize, activityId);
    return inlineDoAllocate(activityId, defaultSpillCost);
}


ChunkedHeaplet * CPackedChunkingHeap::allocateHeaplet()
{
    void * memory = suballoc_aligned(1, true);
    if (!memory)
        return NULL;
    return new (memory) PackedFixedSizeHeaplet(this, allocatorCache, chunkSize, allocatorId);
}

void * CPackedChunkingHeap::allocate()
{
    rowManager->beforeAllocate(chunkSize-PackedFixedSizeHeaplet::chunkHeaderSize, allocatorId);
    return inlineDoAllocate(allocatorId, defaultSpillCost);
}


//================================================================================
// Buffer manager - blocked 

void DataBufferBase::noteReleased(const void *ptr)
{
    //The link counter is shared by all the rows that are contained in this DataBuffer
    if (atomic_dec_and_test(&count))
        released();
}

void DataBufferBase::noteLinked(const void *ptr)
{
    atomic_inc(&count);
}

bool DataBufferBase::_isShared(const void *ptr) const
{
    // Because the link counter is shared you cannot know if an individual pointer is shared
    throwUnexpected();
    return true;
}

void DataBufferBase::Release()
{
    if (atomic_read(&count)==2 && mgr)
        mgr->noteDataBuffReleased((DataBuffer*) this);
    if (atomic_dec_and_test(&count)) released(); 
}

void DataBuffer::released()
{
    assert(next == NULL);
    DataBufferBottom *bottom = (DataBufferBottom *)findBase(this);
    assert((char *)bottom != (char *)this);
    if (memTraceLevel >= 4)
        DBGLOG("RoxieMemMgr: DataBuffer::released() releasing DataBuffer - addr=%p", this);
    atomic_dec(&dataBuffersActive);
    bottom->addToFreeChain(this);
    HeapletBase::release(bottom);
}

bool DataBuffer::attachToRowMgr(IRowManager *rowMgr)
{
    try
    {
        assert(mgr == NULL);
        mgr = rowMgr;
        return (rowMgr->attachDataBuff(this));
    }
    catch (IException *E)
    {
        EXCLOG(E);
        ::Release(E);
        return false;
    }
}

memsize_t DataBuffer::_capacity() const { throwUnexpected(); }
void DataBuffer::_setDestructorFlag(const void *ptr) { throwUnexpected(); }

class CDataBufferManager : public CInterface, implements IDataBufferManager
{
    friend class DataBufferBottom;
    CriticalSection crit;
    char *curBlock;
    char *nextAddr;
    DataBufferBottom *freeChain;
    atomic_t freePending;

    void unlink(DataBufferBottom *goer)
    {
        // NOTE - this is called inside a CriticalBlock on crit
        if (goer->nextBottom == goer)
        {
            assert(goer == goer->prevBottom);
            assert(goer==freeChain);
            freeChain = NULL;
        }
        else
        {
            goer->prevBottom->nextBottom = goer->nextBottom;
            goer->nextBottom->prevBottom = goer->prevBottom;
            if (freeChain == goer)
                freeChain = goer->nextBottom;
        }
        if ((char *) goer==curBlock)
        {
            curBlock = NULL;
            nextAddr = NULL;
            assertex(!"ERROR: heap block freed too many times!");
        }
    }

    void freeUnused()
    {
        DataBufferBottom *finger = freeChain;
        if (finger)
        {
            loop
            {
                // NOTE - do NOT put a CriticalBlock c(finger->crit) here since:
                // 1. It's not needed - no-one modifies finger->nextBottom chain but me and I hold CDataBufferManager::crit
                // 2. finger->crit is about to get released back to the pool and it's important that it is not locked at the time!
                if (atomic_read(&finger->okToFree) == 1)
                {
                    assert(!finger->isAlive());
                    DataBufferBottom *goer = finger;
                    finger = finger->nextBottom;
                    unlink(goer);
                    if (memTraceLevel >= 3)
                        DBGLOG("RoxieMemMgr: DataBufferBottom::allocate() freeing DataBuffers Page - addr=%p", goer);
                    goer->~DataBufferBottom(); 
#ifdef _DEBUG
                    memset(goer, 0xcc, HEAP_ALIGNMENT_SIZE);
#endif
                    subfree_aligned(goer, 1);
                    atomic_dec(&dataBufferPages);
                }
                else
                    finger = finger->nextBottom;
                if (finger==freeChain)
                    break;
            }
        }
    }

public:
    IMPLEMENT_IINTERFACE;

    CDataBufferManager(size32_t size)
    {
        assertex(size==DATA_ALIGNMENT_SIZE);
        curBlock = NULL;
        nextAddr = NULL;
        freeChain = NULL;
        atomic_set(&freePending, 0);
    }

    DataBuffer *allocate()
    {
        CriticalBlock b(crit);

        if (memTraceLevel >= 5)
            DBGLOG("RoxieMemMgr: CDataBufferManager::allocate() curBlock=%p nextAddr=%p", curBlock, nextAddr);

        if (atomic_cas(&freePending, 0, 1))
            freeUnused();

        loop
        {
            if (curBlock)
            {
                DataBufferBottom *bottom = (DataBufferBottom *) curBlock;
                CriticalBlock c(bottom->crit);
                if (bottom->freeChain)
                {
                    atomic_inc(&dataBuffersActive);
                    HeapletBase::link(curBlock);
                    DataBufferBase *x = bottom->freeChain;
                    bottom->freeChain = x->next;
                    x->next = NULL;
                    if (memTraceLevel >= 4)
                        DBGLOG("RoxieMemMgr: CDataBufferManager::allocate() reallocated DataBuffer - addr=%p", x);
                    return ::new(x) DataBuffer();
                }
                else if ((memsize_t)(nextAddr - curBlock) <= HEAP_ALIGNMENT_SIZE-DATA_ALIGNMENT_SIZE)
                {
                    atomic_inc(&dataBuffersActive);
                    HeapletBase::link(curBlock);
                    DataBuffer *x = ::new(nextAddr) DataBuffer();
                    nextAddr += DATA_ALIGNMENT_SIZE;
                    if (nextAddr - curBlock == HEAP_ALIGNMENT_SIZE)
                    {
                        // MORE: May want to delete this "if" logic !!
                        //       and let it be handled in the similar logic of "else" part below.
                        HeapletBase::release(curBlock);
                        curBlock = NULL;
                        nextAddr = NULL;
                    }
                    if (memTraceLevel >= 4)
                        DBGLOG("RoxieMemMgr: CDataBufferManager::allocate() allocated DataBuffer - addr=%p", x);
                    return x;
                }
                else
                {
                    HeapletBase::release(curBlock);
                    curBlock = NULL;
                    nextAddr = NULL;
                }
            }
            // see if a previous block that is waiting to be freed has any on its free chain
            DataBufferBottom *finger = freeChain;
            if (finger)
            {
                loop
                {
                    CriticalBlock c(finger->crit);
                    if (finger->freeChain)
                    {
                        HeapletBase::link(finger); // Link once for the reference we save in curBlock
                                                   // Release (to dec ref count) when no more free blocks in the page
                        if (finger->isAlive())
                        {
                            curBlock = (char *) finger;
                            nextAddr = curBlock + HEAP_ALIGNMENT_SIZE;
                            atomic_inc(&dataBuffersActive);
                            HeapletBase::link(finger); // and once for the value we are about to return
                            DataBufferBase *x = finger->freeChain;
                            finger->freeChain = x->next;
                            x->next = NULL;
                            if (memTraceLevel >= 4)
                                DBGLOG("RoxieMemMgr: CDataBufferManager::allocate() reallocated DataBuffer - addr=%p", x);
                            return ::new(x) DataBuffer();
                        }
                    }
                    finger = finger->nextBottom;
                    if (finger==freeChain)
                        break;
                }
            }
            curBlock = nextAddr = (char *) suballoc_aligned(1, false);
            atomic_inc(&dataBufferPages);
            assertex(curBlock);
            if (memTraceLevel >= 3)
                    DBGLOG("RoxieMemMgr: CDataBufferManager::allocate() allocated new DataBuffers Page - addr=%p", curBlock);
            freeChain = ::new(nextAddr) DataBufferBottom(this, freeChain);   // we never allocate the lowest one in the heap - used just for refcounting the rest
            nextAddr += DATA_ALIGNMENT_SIZE;
        }
    }

    void cleanUp()
    {
        freeUnused();
    }

    void poolStats(StringBuffer &s)
    {
        if (memTraceLevel > 1) memmap(s); // MORE: may want to make a separate interface (poolMap) and control query for this
        else memstats(s);
        s.appendf(", DataBuffsActive=%d, DataBuffPages=%d", atomic_read(&dataBuffersActive), atomic_read(&dataBufferPages));
        DBGLOG("%s", s.str());
    }
};

DataBufferBottom::DataBufferBottom(CDataBufferManager *_owner, DataBufferBottom *ownerFreeChain)
{
    atomic_set(&okToFree, 0);
    owner = _owner;
    if (ownerFreeChain)
    {
        nextBottom = ownerFreeChain;
        prevBottom = ownerFreeChain->prevBottom;
        ownerFreeChain->prevBottom = this;
        prevBottom->nextBottom = this;
    }
    else
    {
        prevBottom = this;
        nextBottom = this;
    }
    freeChain = NULL;
}

void DataBufferBottom::addToFreeChain(DataBufferBase * buffer)
{
    CriticalBlock b(crit);
    buffer->next = freeChain;
    freeChain = buffer;
}

void DataBufferBottom::released()
{
    // Not safe to free here as owner may be in the middle of allocating from it
    // instead, give owner a hint that it's worth thinking about freeing this page next time it is safe
    if (atomic_cas(&count, DEAD_PSEUDO_COUNT, 0))
    {
        atomic_set(&owner->freePending, 1);
        atomic_set(&okToFree, 1);
    }
}

void DataBufferBottom::noteReleased(const void *ptr)
{
    HeapletBase * base = realBase(ptr);
    if (base == this)
        DataBufferBase::noteReleased(ptr);
    else
        base->noteReleased(ptr);
}

void DataBufferBottom::noteLinked(const void *ptr)
{
    HeapletBase * base = realBase(ptr);
    if (base == this)
        DataBufferBase::noteLinked(ptr);
    else
        base->noteLinked(ptr);
}

bool DataBufferBottom::_isShared(const void *ptr) const
{
    HeapletBase * base = realBase(ptr);
    if (base == this)
        return DataBufferBase::_isShared(ptr);
    else
        return base->_isShared(ptr);
}

memsize_t DataBufferBottom::_capacity() const { throwUnexpected(); }
void DataBufferBottom::_setDestructorFlag(const void *ptr) { throwUnexpected(); }

//================================================================================
//

#ifdef __new_was_defined
#define new new(_NORMAL_BLOCK, __FILE__, __LINE__)
#endif

extern IRowManager *createRowManager(memsize_t memLimit, ITimeLimiter *tl, const IContextLogger &logctx, const IRowAllocatorCache *allocatorCache, bool ignoreLeaks, bool outputOOMReports)
{
    if (numDirectBuckets == 0)
        throw MakeStringException(ROXIEMM_HEAP_ERROR, "createRowManager() called before setTotalMemoryLimit()");

    return new CChunkingRowManager(memLimit, tl, logctx, allocatorCache, ignoreLeaks, outputOOMReports);
}

extern void setMemoryStatsInterval(unsigned secs)
{
    statsCyclesInterval = nanosec_to_cycle(I64C(1000000000) * secs);
    lastStatsCycles = get_cycles_now();
}

extern void setTotalMemoryLimit(bool allowHugePages, bool allowTransparentHugePages, memsize_t max, memsize_t largeBlockSize, const unsigned * allocSizes, ILargeMemCallback * largeBlockCallback)
{
    assertex(largeBlockSize == align_pow2(largeBlockSize, HEAP_ALIGNMENT_SIZE));
    unsigned totalMemoryLimit = (unsigned) (max / HEAP_ALIGNMENT_SIZE);
    unsigned largeBlockGranularity = (unsigned)(largeBlockSize / HEAP_ALIGNMENT_SIZE);
    if ((max != 0) && (totalMemoryLimit == 0))
        totalMemoryLimit = 1;
    if (memTraceLevel)
        DBGLOG("RoxieMemMgr: Setting memory limit to %"I64F"d bytes (%u pages)", (unsigned __int64) max, totalMemoryLimit);
    initializeHeap(allowHugePages, allowTransparentHugePages, totalMemoryLimit, largeBlockGranularity, largeBlockCallback);
    initAllocSizeMappings(allocSizes ? allocSizes : defaultAllocSizes);
}

extern memsize_t getTotalMemoryLimit()
{
    return (memsize_t)heapTotalPages * HEAP_ALIGNMENT_SIZE;
}

extern bool memPoolExhausted()
{
   return (heapAllocated == heapTotalPages);
}

extern unsigned getHeapAllocated()
{
   return heapAllocated;
}

extern unsigned getHeapPercentAllocated()
{
   return (heapAllocated * 100)/heapTotalPages;
}

extern unsigned getDataBufferPages()
{
   return atomic_read(&dataBufferPages);
}

extern unsigned getDataBuffersActive()
{
   return atomic_read(&dataBuffersActive);
}

extern IDataBufferManager *createDataBufferManager(size32_t size)
{
    return new CDataBufferManager(size);
}

extern void setDataAlignmentSize(unsigned size)
{
    if (memTraceLevel >= 3) 
        DBGLOG("RoxieMemMgr: setDataAlignmentSize to %u", size); 

    if (size==0x400 || size==0x2000)
        DATA_ALIGNMENT_SIZE = size;
    else
        throw MakeStringException(ROXIEMM_INVALID_MEMORY_ALIGNMENT, "Invalid parameter to setDataAlignmentSize %u", size);
}

} // namespace roxiemem

//============================================================================================================
#ifdef _USE_CPPUNIT
#include "unittests.hpp"

namespace roxiemem {

//================================================================================

//A simple implementation of a buffered rows class - used for testing
class SimpleRowBuffer : implements IBufferedRowCallback
{
public:
    SimpleRowBuffer(IRowManager * rowManager, unsigned _cost) : cost(_cost), rows(rowManager, 0, 1, UNKNOWN_ROWSET_ID)
    {
    }

//interface IBufferedRowCallback
    virtual unsigned getSpillCost() const { return cost; }
    virtual bool freeBufferedRows(bool critical)
    {
        RoxieOutputRowArrayLock block(rows);
        return spillRows();
    }

    void addRow(const void * row)
    {
        if (!rows.append(row))
        {
            {
                roxiemem::RoxieOutputRowArrayLock block(rows);
                spillRows();
                rows.flush();
            }
            if (!rows.append(row))
                throwUnexpected();
        }
    }

    bool spillRows()
    {
        unsigned numCommitted = rows.numCommitted();
        if (numCommitted == 0)
            return false;
        const void * * committed = rows.getBlock(numCommitted);
        for (unsigned i=0; i < numCommitted; i++)
            ReleaseRoxieRow(committed[i]);
        rows.noteSpilled(numCommitted);
        return true;
    }

    void kill()
    {
        RoxieOutputRowArrayLock block(rows);
        rows.kill();
    }

protected:
    DynamicRoxieOutputRowArray rows;
    unsigned cost;
};

//A buffered row class - used for testing
class CallbackBlockAllocator : implements IBufferedRowCallback
{
public:
    CallbackBlockAllocator(IRowManager * _rowManager, memsize_t _size, unsigned _cost) : cost(_cost), rowManager(_rowManager), size(_size)
    {
        rowManager->addRowBuffer(this);
    }
    ~CallbackBlockAllocator()
    {
        rowManager->removeRowBuffer(this);
    }

//interface IBufferedRowCallback
    virtual unsigned getSpillCost() const { return cost; }

    void allocate()
    {
        row.setown(rowManager->allocate(size, 0));
    }

    void costAllocate(unsigned allocCost)
    {
        try
        {
            row.setown(rowManager->allocate(size, 0, allocCost));
        }
        catch (IException * e)
        {
            row.clear();
            e->Release();
        }
    }

    inline bool hasRow() const { return row != NULL; }

protected:
    OwnedRoxieRow row;
    IRowManager * rowManager;
    memsize_t size;
    unsigned cost;
};


//Free the block as soon as requested
class SimpleCallbackBlockAllocator : public CallbackBlockAllocator
{
public:
    SimpleCallbackBlockAllocator(IRowManager * _rowManager, memsize_t _size, unsigned _cost)
        : CallbackBlockAllocator(_rowManager, _size, _cost)
    {
    }

    virtual bool freeBufferedRows(bool critical)
    {
        if (!row)
            return false;
        row.clear();
        return true;
    }
};

//Allocate another row before disposing of the first
class NastyCallbackBlockAllocator : public CallbackBlockAllocator
{
public:
    NastyCallbackBlockAllocator(IRowManager * _rowManager, unsigned _size, unsigned _cost)
        : CallbackBlockAllocator(_rowManager, _size, _cost)
    {
    }

    virtual bool freeBufferedRows(bool critical)
    {
        if (!row)
            return false;

        OwnedRoxieRow tempRow = rowManager->allocate(size, 0);
        row.clear();
        return true;
    }
};


const static bool useLargeMemory = false;   // Set to true to test compacting and other test on significant sized memory
const static unsigned smallMemory = 300;
const static unsigned largeMemory = 10100;

class IStdException : extends std::exception
{
    Owned<IException> jException;
public:
    IStdException(IException *E) throw() : jException(E) {};
   virtual ~IStdException() throw() {}
};

class RoxieMemTests : public CppUnit::TestFixture  
{
    CPPUNIT_TEST_SUITE( RoxieMemTests );
        CPPUNIT_TEST(testSetup);
        CPPUNIT_TEST(testCostCallbacks);
        CPPUNIT_TEST(testRoundup);
        CPPUNIT_TEST(testCompressSize);
        CPPUNIT_TEST(testBitmap);
        CPPUNIT_TEST(testBitmapThreading);
        CPPUNIT_TEST(testAllocSize);
        CPPUNIT_TEST(testHuge);
        CPPUNIT_TEST(testCas);
        CPPUNIT_TEST(testAll);
        CPPUNIT_TEST(testCallbacks);
        CPPUNIT_TEST(testRecursiveCallbacks);
        CPPUNIT_TEST(testCompacting);
        CPPUNIT_TEST(testResize);
        //MORE: The following currently leak pages, so should go last
        CPPUNIT_TEST(testDatamanager);
        CPPUNIT_TEST(testDatamanagerThreading);
        CPPUNIT_TEST(testCleanup);
    CPPUNIT_TEST_SUITE_END();
    const IContextLogger &logctx;

public:
    RoxieMemTests() : logctx(queryDummyContextLogger())
    {
    }

    ~RoxieMemTests()
    {
    }

protected:
    void testSetup()
    {
        printf("Heaplet: cacheline(%u) base(%u) fixedbase(%u) fixed(%u) packed(%u) huge(%u)\n",
                CACHE_LINE_SIZE, (size32_t)sizeof(Heaplet), (size32_t)sizeof(ChunkedHeaplet), (size32_t)sizeof(FixedSizeHeaplet), (size32_t)sizeof(PackedFixedSizeHeaplet), (size32_t)sizeof(HugeHeaplet));
        printf("Heap: fixed(%u) packed(%u) huge(%u)\n",
                (size32_t)sizeof(CFixedChunkedHeap), (size32_t)sizeof(CPackedChunkingHeap), (size32_t)sizeof(CHugeHeap));
        printf("IHeap: fixed(%u) directfixed(%u) packed(%u) variable(%u)\n",
                (size32_t)sizeof(CRoxieFixedRowHeap), (size32_t)sizeof(CRoxieDirectFixedRowHeap), (size32_t)sizeof(CRoxieDirectPackedRowHeap), (size32_t)sizeof(CRoxieVariableRowHeap));

        ASSERT(FixedSizeHeaplet::dataOffset() >= sizeof(FixedSizeHeaplet));
        ASSERT(PackedFixedSizeHeaplet::dataOffset() >= sizeof(PackedFixedSizeHeaplet));
        ASSERT(HugeHeaplet::dataOffset() >= sizeof(HugeHeaplet));

        memsize_t memory = (useLargeMemory ? largeMemory : smallMemory) * (unsigned __int64)0x100000U;
        initializeHeap(false, true, (unsigned)(memory / HEAP_ALIGNMENT_SIZE), 0, NULL);
        initAllocSizeMappings(defaultAllocSizes);
    }

    void testCleanup()
    {
        releaseRoxieHeap();
    }

    static int mc4(const void *x, const void *y)
    {
        return -memcmp(x, y, sizeof(void*));
    }

    void testDatamanager()
    {
        CDataBufferManager dm(DATA_ALIGNMENT_SIZE);
        int i;

        DataBuffer *pages[3000];
        for (i = 0; i < 3000; i++)
            pages[i] = 0;
        //printf("\n----Begin DataBuffsActive=%d, DataBuffPages=%d ------ \n", atomic_read(&dataBuffersActive), atomic_read(&dataBufferPages));
        for (i = 0; i < 2046; i++)
            pages[i] = dm.allocate();
        //printf("\n----Mid 1 DataBuffsActive=%d, DataBuffPages=%d ------ \n", atomic_read(&dataBuffersActive), atomic_read(&dataBufferPages));

        ASSERT(atomic_read(&dataBufferPages)==PAGES(2046 * DATA_ALIGNMENT_SIZE, (HEAP_ALIGNMENT_SIZE- DATA_ALIGNMENT_SIZE)));
        pages[1022]->Release(); // release from first page
        pages[1022] = 0;  
        pages[2100] = dm.allocate(); // allocate from first page 
        //printf("\n----Mid 2 DataBuffsActive=%d, DataBuffPages=%d ------ \n", atomic_read(&dataBuffersActive), atomic_read(&dataBufferPages));
        ASSERT(atomic_read(&dataBufferPages)==PAGES(2046 * DATA_ALIGNMENT_SIZE, (HEAP_ALIGNMENT_SIZE- DATA_ALIGNMENT_SIZE)));
        pages[2101] = dm.allocate(); // allocate from a new page (third)
        //printf("\n----Mid 3 DataBuffsActive=%d, DataBuffPages=%d ------ \n", atomic_read(&dataBuffersActive), atomic_read(&dataBufferPages));
        // Release all blocks, which releases all pages, except active one
        for (i = 0; i < 3000; i++)
            if (pages[i]) 
                pages[i]->Release();
        //printf("\n----End DataBuffsActive=%d, DataBuffPages=%d ------ \n", atomic_read(&dataBuffersActive), atomic_read(&dataBufferPages));
        dm.allocate()->Release();
        ASSERT(atomic_read(&dataBufferPages)==1);

        for (i = 0; i < 1022; i++)
            dm.allocate()->Release();
        dm.allocate()->Release();
        dm.allocate()->Release();
        ASSERT(atomic_read(&dataBufferPages)==1);

        for (i = 0; i < 2000; i++)
            pages[i] = dm.allocate();
        for (i = 0; i < 1000; i++)
            pages[i]->Release();
        for (i = 0; i < 1000; i++)
            pages[i] = dm.allocate();
        ASSERT(atomic_read(&dataBufferPages)==PAGES(2000 * DATA_ALIGNMENT_SIZE, (HEAP_ALIGNMENT_SIZE- DATA_ALIGNMENT_SIZE)));
        for (i = 0; i < 1999; i++)
            pages[i]->Release();
        pages[1999]->Release();
        dm.allocate()->Release();
        ASSERT(atomic_read(&dataBufferPages)==1);

        dm.cleanUp();
    }

    void testDatamanagerThreading()
    {
        CDataBufferManager dm(DATA_ALIGNMENT_SIZE);

        class casyncfor: public CAsyncFor
        {
        public:
            casyncfor(CDataBufferManager &_dm) : dm(_dm) {}

            void Do(unsigned idx)
            {
                for (unsigned j=0; j < 1000; j++)
                {
                    DataBuffer *pages[10000];
                    unsigned i;
                    for (i = 0; i < 10000; i++)
                    {
                        pages[i] = dm.allocate();
                    }
                    for (i = 0; i < 10000; i++)
                    {
                        pages[i]->Release();
                    }
                }
            }
        private:
            CDataBufferManager& dm;
        } afor(dm);
        afor.For(5,5);
        DBGLOG("ok");
        dm.cleanUp();
    }

    class HeapPreserver
    {
    public:
        HeapPreserver()
        {
            _heapBase = heapBase;
            _heapEnd = heapEnd;
            _heapBitmap = heapBitmap;
            _heapBitmapSize = heapBitmapSize;
            _heapTotalPages = heapTotalPages;
            _heapLWM = heapLWM;
            _heapAllocated = heapAllocated;
            _heapUseHugePages = heapUseHugePages;
            _heapNotifyUnusedEachFree = heapNotifyUnusedEachFree;
            _heapNotifyUnusedEachBlock = heapNotifyUnusedEachBlock;
        }
        ~HeapPreserver()
        {
            heapBase = _heapBase;
            heapEnd = _heapEnd;
            heapBitmap = _heapBitmap;
            heapBitmapSize = _heapBitmapSize;
            heapTotalPages = _heapTotalPages;
            heapLWM = _heapLWM;
            heapAllocated = _heapAllocated;
            heapUseHugePages = _heapUseHugePages;
            heapNotifyUnusedEachFree = _heapNotifyUnusedEachFree;
            heapNotifyUnusedEachBlock = _heapNotifyUnusedEachBlock;
        }
        char *_heapBase;
        char *_heapEnd;
        unsigned *_heapBitmap;
        unsigned _heapBitmapSize;
        unsigned _heapTotalPages;
        unsigned _heapLWM;
        unsigned _heapAllocated;
        bool _heapUseHugePages;
        bool _heapNotifyUnusedEachFree;
        bool _heapNotifyUnusedEachBlock;
    };
    void initBitmap(unsigned size)
    {
        heapBase = (char *) (memsize_t) 0x80000000;
        heapBitmap = new unsigned[size];
        memset(heapBitmap, 0xff, size*sizeof(unsigned));
        heapBitmapSize = size;
        heapTotalPages = heapBitmapSize * UNSIGNED_BITS;
        heapLWM = 0;
        heapAllocated = 0;
    }

    void testBitmap()
    {
        HeapPreserver preserver;

        const unsigned bitmapSize = 32;
        initBitmap(bitmapSize);
        unsigned i;
        memsize_t minAddr = 0x80000000;
        memsize_t maxAddr = minAddr + bitmapSize * UNSIGNED_BITS * HEAP_ALIGNMENT_SIZE;
        for (i=0; i < 100; i++)
        {
            ASSERT(suballoc_aligned(1, false)==(void *)(memsize_t)(minAddr + HEAP_ALIGNMENT_SIZE*i));
            ASSERT(suballoc_aligned(3, false)==(void *)(memsize_t)(maxAddr - (3*HEAP_ALIGNMENT_SIZE)*(i+1)));
        }
        for (i=0; i < 100; i+=2)
        {
            subfree_aligned((void *)(memsize_t)(minAddr + HEAP_ALIGNMENT_SIZE*i), 1);
            subfree_aligned((void *)(memsize_t)(maxAddr - (3*HEAP_ALIGNMENT_SIZE)*(i+1)), 3);
        }
        for (i=0; i < 100; i+=2)
        {
            ASSERT(suballoc_aligned(1, false)==(void *)(memsize_t)(minAddr + HEAP_ALIGNMENT_SIZE*i));
            ASSERT(suballoc_aligned(3, false)==(void *)(memsize_t)(maxAddr - (3*HEAP_ALIGNMENT_SIZE)*(i+1)));
        }
        for (i=0; i < 100; i++)
        {
            subfree_aligned((void *)(memsize_t)(minAddr + HEAP_ALIGNMENT_SIZE*i), 1);
            subfree_aligned((void *)(memsize_t)(maxAddr - 3*HEAP_ALIGNMENT_SIZE*(i+1)), 3);
        }

        // Try a realloc that can expand above only.
        void *t = suballoc_aligned(1, false);
        ASSERT(t==(void *)(memsize_t)(minAddr));
        void *r = subrealloc_aligned(t, 1, 50);
        ASSERT(r == t)
        void *t1 = suballoc_aligned(1, false);
        ASSERT(t1==(void *)(memsize_t)(minAddr + HEAP_ALIGNMENT_SIZE*50));
        subfree_aligned(r, 50);
        subfree_aligned(t1, 1);

        // Try a realloc that can expand below only.
        t = suballoc_aligned(2, false);
        ASSERT(t==(void *)(memsize_t)(maxAddr - 2*HEAP_ALIGNMENT_SIZE));
        r = subrealloc_aligned(t, 2, 50);
        ASSERT(r==(void *)(memsize_t)(maxAddr - HEAP_ALIGNMENT_SIZE*50));
        t1 = suballoc_aligned(2, false);
        ASSERT(t1==(void *)(memsize_t)(maxAddr - HEAP_ALIGNMENT_SIZE*52));
        subfree_aligned(r, 50);
        subfree_aligned(t1, 2);

        // Try a realloc that has to do both.
        t = suballoc_aligned(20, false);
        ASSERT(t==(void *)(memsize_t)(maxAddr - HEAP_ALIGNMENT_SIZE*20));
        t1 = suballoc_aligned(20, false);
        ASSERT(t1==(void *)(memsize_t)(maxAddr - HEAP_ALIGNMENT_SIZE*40));
        subfree_aligned(t, 20);
        r = subrealloc_aligned(t1, 20, 80);
        ASSERT(r==(void *)(memsize_t)(maxAddr - HEAP_ALIGNMENT_SIZE*80));
        t1 = suballoc_aligned(2, false);
        ASSERT(t1==(void *)(memsize_t)(maxAddr - HEAP_ALIGNMENT_SIZE*82));
        subfree_aligned(r, 80);
        subfree_aligned(t1, 2);

        // Try a realloc that can't quite manage it.
        t = suballoc_aligned(20, false);
        ASSERT(t==(void *)(memsize_t)(maxAddr - HEAP_ALIGNMENT_SIZE*20));
        t1 = suballoc_aligned(20, false);
        ASSERT(t1==(void *)(memsize_t)(maxAddr - HEAP_ALIGNMENT_SIZE*40));
        void * t2 = suballoc_aligned(20, false);
        ASSERT(t2==(void *)(memsize_t)(maxAddr - HEAP_ALIGNMENT_SIZE*60));
        void *t3 = suballoc_aligned(20, false);
        ASSERT(t3==(void *)(memsize_t)(maxAddr - HEAP_ALIGNMENT_SIZE*80));
        subfree_aligned(t, 20);
        subfree_aligned(t2, 20);
        r = subrealloc_aligned(t1, 20, 61);
        ASSERT(r==NULL);
        // Then one that just can
        r = subrealloc_aligned(t1, 20, 60);
        ASSERT(r==(void *)(memsize_t)(maxAddr - HEAP_ALIGNMENT_SIZE*60));
        subfree_aligned(r, 60);
        subfree_aligned(t3, 20);

        // Check some error cases
        try
        {
            subfree_aligned((void*)0, 1);
            ASSERT(false);
        }
        catch (IException *E)
        {
            StringBuffer s;
            ASSERT(strcmp(E->errorMessage(s).str(), "RoxieMemMgr: Freed area not in heap")==0);
            E->Release();
        }
        try
        {
            subfree_aligned((void*)(minAddr + HEAP_ALIGNMENT_SIZE / 2), 1);
            ASSERT(false);
        }
        catch (IException *E)
        {
            StringBuffer s;
            ASSERT(strcmp(E->errorMessage(s).str(), "RoxieMemMgr: Incorrect alignment of freed area")==0);
            E->Release();
        }
        try
        {
            subfree_aligned((void*)(memsize_t)(minAddr + 20 * HEAP_ALIGNMENT_SIZE), 1);
            ASSERT(false);
        }
        catch (IException *E)
        {
            StringBuffer s;
            ASSERT(strcmp(E->errorMessage(s).str(), "RoxieMemMgr: Page freed twice")==0);
            E->Release();
        }
        try
        {
            subfree_aligned((void*)(memsize_t)(maxAddr - 2 * HEAP_ALIGNMENT_SIZE), 3);
            ASSERT(false);
        }
        catch (IException *E)
        {
            StringBuffer s;
            ASSERT(strcmp(E->errorMessage(s).str(), "RoxieMemMgr: Freed area not in heap")==0);
            E->Release();
        }
        try
        {
            subfree_aligned((void*)(memsize_t)0xbfe00000, 0);
            ASSERT(false);
        }
        catch (IException *E)
        {
            StringBuffer s;
            ASSERT(strcmp(E->errorMessage(s).str(), "RoxieMemMgr: Invalid parameter (num pages) to subfree_aligned")==0);
            E->Release();
        }
        delete[] heapBitmap;
    }

#ifdef __64BIT__
    enum { maxBitmapThreads = 20, maxBitmapSize = (unsigned)(I64C(0xFFFFFFFFFF) / HEAP_ALIGNMENT_SIZE / UNSIGNED_BITS) };      // Test larger range - in case we ever reduce the granularity
#else
    // Restrict heap sizes on 32-bit systems
    enum { maxBitmapThreads = 20, maxBitmapSize = (unsigned)(I64C(0xFFFFFFFF) / HEAP_ALIGNMENT_SIZE / UNSIGNED_BITS) };      // 4Gb
#endif
    class BitmapAllocatorThread : public Thread
    {
    public:
        BitmapAllocatorThread(Semaphore & _sem, unsigned _size, unsigned _numThreads) : Thread("AllocatorThread"), sem(_sem), size(_size), numThreads(_numThreads)
        {
        }

        int run()
        {
            unsigned numBitmapIter = (maxBitmapSize * 32 / size) / numThreads;
            sem.wait();
            memsize_t total = 0;
            for (unsigned i=0; i < numBitmapIter; i++)
            {
                void * ptr1 = suballoc_aligned(size, false);
                subfree_aligned(ptr1, size);
                void * ptr2 = suballoc_aligned(size, false);
                subfree_aligned(ptr2, size);
                void * ptr3 = suballoc_aligned(size, false);
                subfree_aligned(ptr3, size);
                total ^= (memsize_t)suballoc_aligned(size, false);
            }
            final = total;
            return 0;
        }
    protected:
        Semaphore & sem;
        const unsigned size;
        const unsigned numThreads;
        volatile memsize_t final;
    };
    void testBitmapThreading(unsigned size, unsigned numThreads)
    {
        HeapPreserver preserver;

        initBitmap(maxBitmapSize);
        heapNotifyUnusedEachFree = false; // prevent calls to map out random chunks of memory!
        heapNotifyUnusedEachBlock = false;

        Semaphore sem;
        BitmapAllocatorThread * threads[maxBitmapThreads];
        for (unsigned i1 = 0; i1 < numThreads; i1++)
            threads[i1] = new BitmapAllocatorThread(sem, size, numThreads);
        for (unsigned i2 = 0; i2 < numThreads; i2++)
            threads[i2]->start();

        unsigned startTime = msTick();
        sem.signal(numThreads);
        for (unsigned i3 = 0; i3 < numThreads; i3++)
            threads[i3]->join();
        unsigned endTime = msTick();

        for (unsigned i4 = 0; i4 < numThreads; i4++)
            threads[i4]->Release();
        DBGLOG("Time taken for bitmap threading(%d) = %d", size, endTime-startTime);

        unsigned totalPages;
        unsigned freePages;
        unsigned maxBlock;
        memstats(totalPages, freePages, maxBlock);
        ASSERT(totalPages == maxBitmapSize * 32);
        unsigned numAllocated = ((maxBitmapSize * 32 / size) / numThreads) * numThreads * size;
        ASSERT(freePages == maxBitmapSize * 32 - numAllocated);

        delete[] heapBitmap;
    }
    void testBitmapThreading()
    {
        //Don't run this with NOTIFY_UNUSED_PAGES_ON_FREE enabled - I'm not sure what the calls to map out random memory are likely to do!
        testBitmapThreading(1, 1);
        testBitmapThreading(3, 1);
        testBitmapThreading(11, 1);
        testBitmapThreading(1, maxBitmapThreads);
        testBitmapThreading(3, maxBitmapThreads);
        testBitmapThreading(11, maxBitmapThreads);
    }

    void testCompressSize()
    {
#ifdef __64BIT__
        CPPUNIT_ASSERT_EQUAL(getCompressedSize(0), 0U);
        CPPUNIT_ASSERT_EQUAL(getCompressedSize(PACKED_ALIGNMENT), 1U);
        CPPUNIT_ASSERT_EQUAL(getCompressedSize(PACKED_ALIGNMENT*0xFF), 1U);
        CPPUNIT_ASSERT_EQUAL(getCompressedSize(PACKED_ALIGNMENT*0x100), 2U);
        CPPUNIT_ASSERT_EQUAL(getCompressedSize(PACKED_ALIGNMENT*0xFFFF), 2U);
        CPPUNIT_ASSERT_EQUAL(getCompressedSize(PACKED_ALIGNMENT*0x10000), 3U);
        CPPUNIT_ASSERT_EQUAL(getCompressedSize(PACKED_ALIGNMENT*0xFFFFFF), 3U);
        CPPUNIT_ASSERT_EQUAL(getCompressedSize(PACKED_ALIGNMENT*0x1000000), 4U);
        CPPUNIT_ASSERT_EQUAL(getCompressedSize(PACKED_ALIGNMENT*0xFFFFFFFF), 4U);
        CPPUNIT_ASSERT_EQUAL(getCompressedSize(PACKED_ALIGNMENT*0x100000000), 5U);
        CPPUNIT_ASSERT_EQUAL(getCompressedSize(PACKED_ALIGNMENT*0xFFFFFFFFFF), 5U);
        CPPUNIT_ASSERT_EQUAL(getCompressedSize(PACKED_ALIGNMENT*0x10000000000), 6U);
        CPPUNIT_ASSERT_EQUAL(getCompressedSize(PACKED_ALIGNMENT*0x1FFFFFFFFFFF), 6U);
#endif
        HeapPointerCompressor compressor;
        const unsigned numAllocs = 100;
        Owned<IRowManager> rm1 = createRowManager(0, NULL, logctx, NULL);
        memsize_t max = numAllocs * compressor.getSize();
        byte * memory = (byte *)malloc(max + 1);
        void * * ptrs = new void * [numAllocs];
        memory[max] = 0xcb;
        for (unsigned i = 0; i < numAllocs; i++)
        {
            void * next = rm1->allocate(i*7, 0);
            ptrs[i] = next;
            compressor.compress(memory + i * compressor.getSize(), next);
            ASSERT(compressor.decompress(memory + i * compressor.getSize()) == next);
        }
        for (unsigned i1 = 0; i1 < numAllocs; i1++)
        {
            ASSERT(compressor.decompress(memory + i1 * compressor.getSize()) == ptrs[i1]);
            ReleaseRoxieRow(ptrs[i1]);
        }
        delete [] ptrs;
        free(memory);
    }
    void testHuge()
    {
        Owned<IRowManager> rm1 = createRowManager(0, NULL, logctx, NULL);
        ReleaseRoxieRow(rm1->allocate(1800000, 0));
        ASSERT(rm1->numPagesAfterCleanup(false)==0); // page should be freed even if force not specified
        ASSERT(rm1->getMemoryUsage()== PAGES(1800000+sizeof(HugeHeaplet), HEAP_ALIGNMENT_SIZE));
    }

    void testSizes()
    {
        ASSERT(ChunkedHeaplet::dataOffset() == CACHE_LINE_SIZE);
        ASSERT(HugeHeaplet::dataOffset() == CACHE_LINE_SIZE);
        ASSERT(FixedSizeHeaplet::chunkHeaderSize == 8);
        ASSERT(PackedFixedSizeHeaplet::chunkHeaderSize == 4);  // NOTE - this is NOT 8 byte aligned, so can't safely be used to allocate ptr arrays

        // Check some alignments
        Owned<IRowManager> rm1 = createRowManager(0, NULL, logctx, NULL);
        OwnedRoxieRow rs = rm1->allocate(18, 0);
        OwnedRoxieRow rh = rm1->allocate(1800000, 0);
        ASSERT((((memsize_t) rs.get()) & 0x7) == 0);
        ASSERT((((memsize_t) rh.get()) & 0x7) == 0);
    }

    void testAll()
    {
        testSizes();
        testRelease();
        testCycling();
        testFixed();
        StringBuffer s; DBGLOG("%s", memstats(s).str());
        testFixed();
        testFixed();
        testFixed();
        testFixed();
        testFixed();
        testFixed();
        testFixed();
        testMixed();
        testExhaust();
    }

    void testRelease()
    {
        Owned<IRowManager> rm1 = createRowManager(0, NULL, logctx, NULL);
        ReleaseRoxieRow(rm1->allocate(1000, 0));
        ASSERT(rm1->numPagesAfterCleanup(true)==0);
        ASSERT(rm1->getMemoryUsage()==1);

        void *r1 = rm1->allocate(1000, 0);
        void *r2 = rm1->allocate(1000, 0);
        ReleaseRoxieRow(r1);
        r1 = rm1->allocate(1000, 0);
        ReleaseRoxieRow(r2);
        r2 = rm1->allocate(1000, 0);
        ReleaseRoxieRow(r1);
        ReleaseRoxieRow(r2);
        ASSERT(rm1->numPagesAfterCleanup(true)==0);
        ASSERT(rm1->getMemoryUsage()==1);


        Owned<IRowManager> rm2 = createRowManager(0, NULL, logctx, NULL);
        ReleaseRoxieRow(rm2->allocate(4000000, 0));
        ASSERT(rm2->numPagesAfterCleanup(true)==0);
        ASSERT(rm2->getMemoryUsage()==PAGES(4000000+sizeof(HugeHeaplet), HEAP_ALIGNMENT_SIZE));

        r1 = rm2->allocate(4000000, 0);
        r2 = rm2->allocate(4000000, 0);
        ReleaseRoxieRow(r1);
        r1 = rm2->allocate(4000000, 0);
        ReleaseRoxieRow(r2);
        r2 = rm2->allocate(4000000, 0);
        ReleaseRoxieRow(r1);
        ReleaseRoxieRow(r2);
        ASSERT(rm2->numPagesAfterCleanup(true)==0);
        ASSERT(rm2->getMemoryUsage()==2*PAGES(4000000+sizeof(HugeHeaplet), HEAP_ALIGNMENT_SIZE));

        for (unsigned d = 0; d < 50; d++)
        {
            Owned<IRowManager> rm3 = createRowManager(0, NULL, logctx, NULL);
            ReleaseRoxieRow(rm3->allocate(HEAP_ALIGNMENT_SIZE - d + 10, 0));
            ASSERT(rm3->numPagesAfterCleanup(true)==0);
        }

        // test leak reporting does not crash....
        Owned<IRowManager> rm4 = createRowManager(0, NULL, logctx, NULL);
        rm4->allocate(4000000, 0);
        rm4.clear();

        Owned<IRowManager> rm5 = createRowManager(0, NULL, logctx, NULL);
        rm5->allocate(4000, 0);
        rm5.clear();
    }

    void testFixed()
    {
        Owned<IRowManager> rm1 = createRowManager(0, NULL, logctx, NULL);
        Owned<IRowManager> rm2 = createRowManager(0, NULL, logctx, NULL);
        void *ptrs[20000];
        unsigned i;
        for (i = 0; i < 10000; i++)
        {
            ptrs[i*2] = rm1->allocate(100, 0);
            ASSERT(ptrs[i*2] != NULL);
            ptrs[i*2 + 1] = rm2->allocate(1000, 0);
            ASSERT(ptrs[i*2+1] != NULL);
        }
        qsort(ptrs, 20000, sizeof(void *), mc4);
        for (i = 1; i < 20000; i++)
            ASSERT(ptrs[i] != ptrs[i-1]);
        ASSERT(rm1->allocated()==10000);
        ASSERT(rm2->allocated()==10000);
        for (i = 1; i < 20000; i++)
        {
            ReleaseRoxieRow(ptrs[i]);
        }
        ASSERT(rm1->allocated()+rm2->allocated()==1);

        // test some likely boundary error cases....
        for (i = 1; i < 10000; i++)
            ReleaseRoxieRow(rm1->allocate(i, 0));
        for (i = HEAP_ALIGNMENT_SIZE-100; i <= HEAP_ALIGNMENT_SIZE+100; i++)
            ReleaseRoxieRow(rm1->allocate(i, 0));
        for (i = HEAP_ALIGNMENT_SIZE*2-100; i <= HEAP_ALIGNMENT_SIZE*2+100; i++)
            ReleaseRoxieRow(rm1->allocate(i, 0));
        ptrs[0] = rm1->allocate(10000000, 0);
        ptrs[1] = rm1->allocate(1000, 0);
        ptrs[2] = rm1->allocate(10000000, 0);
        ptrs[3] = rm2->allocate(10000000, 0);
        ptrs[4] = rm2->allocate(1000, 0);
        ptrs[5] = rm2->allocate(10000000, 0);
        ptrs[6] = rm2->allocate(10000000, 0);
        ptrs[7] = rm2->allocate(10000000, 0);
        ptrs[8] = rm2->allocate(10000000, 0);
        ASSERT(rm1->allocated()+rm2->allocated()==10);
        qsort(ptrs, 6, sizeof(void *), mc4);
        for (i = 1; i < 6; i++)
        {
            ASSERT(ptrs[i] != ptrs[i-1]);
            ReleaseRoxieRow(ptrs[i]);
        }
        ASSERT(rm1->allocated()+rm2->allocated()==5);
    }

    void testMixed()
    {
        Owned<IRowManager> rm1 = createRowManager(0, NULL, logctx, NULL);
        void *ptrs[20000];
        unsigned i;
        for (i = 0; i < 10000; i++)
        {
            ptrs[i*2] = rm1->allocate(100, 0);
            ASSERT(ptrs[i*2] != NULL);
            ptrs[i*2 + 1] = rm1->allocate(1000, 0);
            ASSERT(ptrs[i*2+1] != NULL);
        }
        qsort(ptrs, 20000, sizeof(void *), mc4);
        for (i = 1; i < 20000; i++)
            ASSERT(ptrs[i] != ptrs[i-1]);
        ASSERT(rm1->allocated()==20000);
        for (i = 1; i < 20000; i++)
            ReleaseRoxieRow(ptrs[i]);
        ASSERT(rm1->allocated()==1);
        ReleaseRoxieRow(ptrs[0]);
        ASSERT(rm1->allocated()==0);
    }
    void testExhaust()
    {
        Owned<IRowManager> rm1 = createRowManager(0, NULL, logctx, NULL);
        rm1->setMemoryLimit(20*HEAP_ALIGNMENT_SIZE);
        try
        {
            unsigned i = 0;
            loop
            {
                ASSERT(rm1->allocate(i++, 0) != NULL);
            }
        }
        catch (IException *E)
        {
            ASSERT(E->errorCode() == ROXIEMM_MEMORY_LIMIT_EXCEEDED);
            E->Release();
        }
        ASSERT(rm1->numPagesAfterCleanup(true)==20);
    }
    void testCycling()
    {
        Owned<IRowManager> rm1 = createRowManager(0, NULL, logctx, NULL);
        rm1->setMemoryLimit(2*1024*1024);
        unsigned i;
        for (i = 0; i < 1000; i++)
        {
            void *v1 = rm1->allocate(1000, 0);
            ReleaseRoxieRow(v1);
        }
        for (i = 0; i < 1000; i++)
        {
            void *v1 = rm1->allocate(1000, 0);
            void *v2 = rm1->allocate(1000, 0);
            void *v3 = rm1->allocate(1000, 0);
            void *v4 = rm1->allocate(1000, 0);
            void *v5 = rm1->allocate(1000, 0);
            void *v6 = rm1->allocate(1000, 0);
            void *v7 = rm1->allocate(1000, 0);
            void *v8 = rm1->allocate(1000, 0);
            void *v9 = rm1->allocate(1000, 0);
            void *v10 = rm1->allocate(1000, 0);
            ReleaseRoxieRow(v10);
            ReleaseRoxieRow(v9);
            ReleaseRoxieRow(v8);
            ReleaseRoxieRow(v7);
            ReleaseRoxieRow(v6);
            ReleaseRoxieRow(v5);
            ReleaseRoxieRow(v4);
            ReleaseRoxieRow(v3);
            ReleaseRoxieRow(v2);
            ReleaseRoxieRow(v1);
        }
        for (i = 0; i < 1000; i++)
        {
            void *v1 = rm1->allocate(1000, 0);
            void *v2 = rm1->allocate(1000, 0);
            void *v3 = rm1->allocate(1000, 0);
            void *v4 = rm1->allocate(1000, 0);
            void *v5 = rm1->allocate(1000, 0);
            void *v6 = rm1->allocate(1000, 0);
            void *v7 = rm1->allocate(1000, 0);
            void *v8 = rm1->allocate(1000, 0);
            void *v9 = rm1->allocate(1000, 0);
            void *v10 = rm1->allocate(1000, 0);
            ReleaseRoxieRow(v1);
            ReleaseRoxieRow(v2);
            ReleaseRoxieRow(v3);
            ReleaseRoxieRow(v4);
            ReleaseRoxieRow(v5);
            ReleaseRoxieRow(v6);
            ReleaseRoxieRow(v7);
            ReleaseRoxieRow(v8);
            ReleaseRoxieRow(v9);
            ReleaseRoxieRow(v10);
        }
        for (i = 0; i < 1000; i++)
        {
            void *v1 = rm1->allocate(1000, 0);
            void *v2 = rm1->allocate(1000, 0);
            void *v3 = rm1->allocate(1000, 0);
            void *v4 = rm1->allocate(1000, 0);
            void *v5 = rm1->allocate(1000, 0);
            void *v6 = rm1->allocate(1000, 0);
            void *v7 = rm1->allocate(1000, 0);
            void *v8 = rm1->allocate(1000, 0);
            void *v9 = rm1->allocate(1000, 0);
            void *v10 = rm1->allocate(1000, 0);
            ReleaseRoxieRow(v1);
            ReleaseRoxieRow(v3);
            ReleaseRoxieRow(v5);
            ReleaseRoxieRow(v7);
            ReleaseRoxieRow(v9);
            ReleaseRoxieRow(v10);
            ReleaseRoxieRow(v8);
            ReleaseRoxieRow(v6);
            ReleaseRoxieRow(v4);
            ReleaseRoxieRow(v2);
        }
    }
    void testCapacity(IRowManager * rm, unsigned size, unsigned expectedPages=1)
    {
        void * alloc1 = rm->allocate(size, 0);
        memsize_t capacity = RoxieRowCapacity(alloc1);
        memset(alloc1, 99, capacity);
        void * alloc2 = rm->allocate(capacity, 0);
        CPPUNIT_ASSERT_EQUAL(RoxieRowCapacity(alloc2), capacity);
        CPPUNIT_ASSERT_EQUAL(rm->numPagesAfterCleanup(true), expectedPages);
        memset(alloc2, 99, capacity);
        ReleaseRoxieRow(alloc1);
        ReleaseRoxieRow(alloc2);
    }

    void testAllocSize()
    {
        Owned<IRowManager> rm = createRowManager(0, NULL, logctx, NULL);
        testCapacity(rm, 1);
        testCapacity(rm, 32);
        testCapacity(rm, 32768, PAGES(2 * 32768, (HEAP_ALIGNMENT_SIZE- sizeof(FixedSizeHeaplet))));
        testCapacity(rm, HEAP_ALIGNMENT_SIZE,4);

        void * alloc1 = rm->allocate(1, 0);
        unsigned capacity = RoxieRowCapacity(alloc1);
        ReleaseRoxieRow(alloc1);

        Owned<IFixedRowHeap> rowHeap = rm->createFixedRowHeap(capacity, 0, RHFoldfixed);
        void * alloc2 = rowHeap->allocate();
        ASSERT(RoxieRowCapacity(alloc2) == capacity);
        ReleaseRoxieRow(alloc2);

        Owned<IFixedRowHeap> rowHeap2 = rm->createFixedRowHeap(capacity, 0, 0);
        void * alloc3 = rowHeap2->allocate();
        ASSERT(RoxieRowCapacity(alloc3) == capacity);
        ReleaseRoxieRow(alloc3);
    }
    class CountingRowAllocatorCache : public CSimpleInterface, public IRowAllocatorCache
    {
    public:
        IMPLEMENT_IINTERFACE_USING(CSimpleInterface);

        CountingRowAllocatorCache() { atomic_set(&counter, 0); }
        virtual unsigned getActivityId(unsigned cacheId) const { return 0; }
        virtual StringBuffer &getActivityDescriptor(unsigned cacheId, StringBuffer &out) const { return out.append(cacheId); }
        virtual void onDestroy(unsigned cacheId, void *row) const { atomic_inc(&counter); }
        virtual void onClone(unsigned cacheId, void *row) const { atomic_dec(&counter); }
        virtual void checkValid(unsigned cacheId, const void *row) const { }

        void clear() { atomic_set(&counter, 0); }

        mutable atomic_t counter;
    };
    enum { numCasThreads = 20, numCasIter = 50, numCasAlloc = 1000 };
    class CasAllocatorThread : public Thread
    {
    public:
        CasAllocatorThread(Semaphore & _sem, IRowManager * _rm) : Thread("AllocatorThread"), sem(_sem), rm(_rm), cost(0)
        {
        }

        virtual void * allocate() = 0;
        virtual void * finalize(void * ptr) = 0;

        void setCost(unsigned _cost) { cost = _cost; }

        int run()
        {
            SimpleRowBuffer saved(rm, cost);
            if (rm)
                rm->addRowBuffer(&saved);
            sem.wait();
            try
            {
                //Allocate two rows and then release 1 trying to trigger potential ABA problems in the cas code.
                for (unsigned i=0; i < numCasIter; i++)
                {
                    for (unsigned j=0; j < numCasAlloc; j++)
                    {
                        //Allocate 2 rows, and add first back on the list again
                        void * alloc1 = allocate();
                        void * alloc2 = allocate();
                        *(unsigned*)alloc1 = 0xdddddddd;
                        *(unsigned*)alloc2 = 0xdddddddd;
                        alloc1 = finalize(alloc1);
                        alloc2 = finalize(alloc2);
                        ReleaseRoxieRow(alloc1);
                        saved.addRow(alloc2);
                    }
                    saved.kill();
                }
                if (rm)
                    rm->removeRowBuffer(&saved);
            }
            catch (...)
            {
                if (rm)
                    rm->removeRowBuffer(&saved);
                throw;
            }
            return 0;
        }
    protected:
        Semaphore & sem;
        IRowManager * rm;
        unsigned cost;
    };
    void runCasTest(const char * title, Semaphore & sem, CasAllocatorThread * threads[])
    {
        for (unsigned i2 = 0; i2 < numCasThreads; i2++)
        {
            threads[i2]->start();
        }

        unsigned startTime = msTick();
        sem.signal(numCasThreads);
        for (unsigned i3 = 0; i3 < numCasThreads; i3++)
            threads[i3]->join();
        unsigned endTime = msTick();

        for (unsigned i4 = 0; i4 < numCasThreads; i4++)
            threads[i4]->Release();
        DBGLOG("Time taken for %s cas = %d", title, endTime-startTime);
    }
    class HeapletCasAllocatorThread : public CasAllocatorThread
    {
    public:
        HeapletCasAllocatorThread(FixedSizeHeaplet * _heaplet, Semaphore & _sem, IRowManager * _rm) : CasAllocatorThread(_sem, _rm), heaplet(_heaplet)
        {
        }

        virtual void * allocate() { return heaplet->allocate(ACTIVITY_FLAG_ISREGISTERED|0); }
        virtual void * finalize(void * ptr) { heaplet->_setDestructorFlag(ptr); return ptr; }

    protected:
        FixedSizeHeaplet * heaplet;
    };
    void testHeapletCas()
    {
        memsize_t maxMemory = numCasThreads * numCasIter * numCasAlloc * 32;
        //Because this is allocating from a single heaplet check if it can overflow the memory
        if (maxMemory > FixedSizeHeaplet::dataAreaSize())
            return;

        Owned<IRowManager> rowManager = createRowManager(0, NULL, logctx, NULL);
        CountingRowAllocatorCache rowCache;
        void * memory = suballoc_aligned(1, true);
        CFixedChunkedHeap dummyHeap((CChunkingRowManager*)rowManager.get(), logctx, &rowCache, 32, 0, SpillAllCost);
        FixedSizeHeaplet * heaplet = new (memory) FixedSizeHeaplet(&dummyHeap, &rowCache, 32);
        Semaphore sem;
        CasAllocatorThread * threads[numCasThreads];
        for (unsigned i1 = 0; i1 < numCasThreads; i1++)
            threads[i1] = new HeapletCasAllocatorThread(heaplet, sem, rowManager);

        runCasTest("heaplet", sem, threads);

        delete heaplet;
        ASSERT(atomic_read(&rowCache.counter) == 2 * numCasThreads * numCasIter * numCasAlloc);
    }
    class FixedCasAllocatorThread : public CasAllocatorThread
    {
    public:
        FixedCasAllocatorThread(IFixedRowHeap * _rowHeap, Semaphore & _sem, IRowManager * _rm) : CasAllocatorThread(_sem, _rm), rowHeap(_rowHeap)
        {
        }

        virtual void * allocate() { return rowHeap->allocate(); }
        virtual void * finalize(void * ptr) { return rowHeap->finalizeRow(ptr); }

    protected:
        Linked<IFixedRowHeap> rowHeap;
    };
    void testOldFixedCas()
    {
        CountingRowAllocatorCache rowCache;
        Owned<IRowManager> rowManager = createRowManager(0, NULL, logctx, &rowCache);
        Owned<IFixedRowHeap> rowHeap = rowManager->createFixedRowHeap(8, ACTIVITY_FLAG_ISREGISTERED|0, RHFhasdestructor|RHFoldfixed);
        Semaphore sem;
        CasAllocatorThread * threads[numCasThreads];
        for (unsigned i1 = 0; i1 < numCasThreads; i1++)
            threads[i1] = new FixedCasAllocatorThread(rowHeap, sem, rowManager);

        runCasTest("old fixed allocator", sem, threads);
        ASSERT(atomic_read(&rowCache.counter) == 2 * numCasThreads * numCasIter * numCasAlloc);
    }
    void testSharedFixedCas()
    {
        CountingRowAllocatorCache rowCache;
        Owned<IFixedRowHeap> rowHeap;
        Owned<IRowManager> rowManager = createRowManager(0, NULL, logctx, &rowCache);
        //For this test the row heap is assign to a variable that will be destroyed after the manager, to ensure that works.
        rowHeap.setown(rowManager->createFixedRowHeap(8, ACTIVITY_FLAG_ISREGISTERED|0, RHFhasdestructor));
        Semaphore sem;
        CasAllocatorThread * threads[numCasThreads];
        for (unsigned i1 = 0; i1 < numCasThreads; i1++)
            threads[i1] = new FixedCasAllocatorThread(rowHeap, sem, rowManager);

        runCasTest("shared fixed allocator", sem, threads);
        ASSERT(atomic_read(&rowCache.counter) == 2 * numCasThreads * numCasIter * numCasAlloc);
    }
    void testFixedCas()
    {
        CountingRowAllocatorCache rowCache;
        Owned<IRowManager> rowManager = createRowManager(0, NULL, logctx, &rowCache);
        Semaphore sem;
        CasAllocatorThread * threads[numCasThreads];
        for (unsigned i1 = 0; i1 < numCasThreads; i1++)
        {
            Owned<IFixedRowHeap> rowHeap = rowManager->createFixedRowHeap(8, ACTIVITY_FLAG_ISREGISTERED|0, RHFunique|RHFhasdestructor);
            threads[i1] = new FixedCasAllocatorThread(rowHeap, sem, rowManager);
        }

        runCasTest("separate fixed allocator", sem, threads);
        ASSERT(atomic_read(&rowCache.counter) == 2 * numCasThreads * numCasIter * numCasAlloc);
    }
    void testPackedCas()
    {
        CountingRowAllocatorCache rowCache;
        Owned<IRowManager> rowManager = createRowManager(0, NULL, logctx, &rowCache);
        Semaphore sem;
        CasAllocatorThread * threads[numCasThreads];
        for (unsigned i1 = 0; i1 < numCasThreads; i1++)
        {
            Owned<IFixedRowHeap> rowHeap = rowManager->createFixedRowHeap(8, ACTIVITY_FLAG_ISREGISTERED|0, RHFunique|RHFpacked|RHFhasdestructor);
            threads[i1] = new FixedCasAllocatorThread(rowHeap, sem, rowManager);
        }

        runCasTest("separate packed allocator", sem, threads);
        ASSERT(atomic_read(&rowCache.counter) == 2 * numCasThreads * numCasIter * numCasAlloc);
    }
    class GeneralCasAllocatorThread : public CasAllocatorThread
    {
    public:
        GeneralCasAllocatorThread(IRowManager * _rowManager, Semaphore & _sem) : CasAllocatorThread(_sem, _rowManager), rowManager(_rowManager)
        {
        }

        virtual void * allocate() { return rowManager->allocate(8, ACTIVITY_FLAG_ISREGISTERED|0); }
        virtual void * finalize(void * ptr) { return rowManager->finalizeRow(ptr, 8, 8, ACTIVITY_FLAG_ISREGISTERED|ACTIVITY_FLAG_NEEDSDESTRUCTOR|0); }

    protected:
        IRowManager * rowManager;
    };
    void testGeneralCas()
    {
        CountingRowAllocatorCache rowCache;
        Owned<IRowManager> rowManager = createRowManager(0, NULL, logctx, &rowCache);
        Semaphore sem;
        CasAllocatorThread * threads[numCasThreads];
        for (unsigned i1 = 0; i1 < numCasThreads; i1++)
            threads[i1] = new GeneralCasAllocatorThread(rowManager, sem);

        runCasTest("general allocator", sem, threads);
        ASSERT(atomic_read(&rowCache.counter) == 2 * numCasThreads * numCasIter * numCasAlloc);
    }
    class VariableCasAllocatorThread : public CasAllocatorThread
    {
    public:
        VariableCasAllocatorThread(IRowManager * _rowManager, Semaphore & _sem, unsigned _seed) : CasAllocatorThread(_sem, _rowManager), rowManager(_rowManager), seed(_seed)
        {
        }

        virtual void * allocate()
        {
            //use fnv hash to generate the next "random" number
            seed = (seed * 0x01000193) ^ 0xef;
            //Try and generate a vaguely logarithmic distribution across the different bucket sizes
            unsigned base = seed & 32767;
            unsigned shift = (seed / 32768) % 12;
            unsigned size = (base >> shift) + 4;
            return rowManager->allocate(size, ACTIVITY_FLAG_ISREGISTERED|0);
        }
        virtual void * finalize(void * ptr) {
            unsigned capacity = RoxieRowCapacity(ptr);
            return rowManager->finalizeRow(ptr, capacity, capacity, ACTIVITY_FLAG_ISREGISTERED|ACTIVITY_FLAG_NEEDSDESTRUCTOR|0);
        }

    protected:
        IRowManager * rowManager;
        unsigned seed;
    };
    void testVariableCas()
    {
        CountingRowAllocatorCache rowCache;
        Owned<IRowManager> rowManager = createRowManager(0, NULL, logctx, &rowCache);
        Semaphore sem;
        CasAllocatorThread * threads[numCasThreads];
        for (unsigned i1 = 0; i1 < numCasThreads; i1++)
            threads[i1] = new VariableCasAllocatorThread(rowManager, sem, i1);

        runCasTest("variable allocator", sem, threads);
        ASSERT(atomic_read(&rowCache.counter) == 2 * numCasThreads * numCasIter * numCasAlloc);
    }
    void timeRoundup()
    {
        unsigned startTime = msTick();
        unsigned seed = 1;
        unsigned total = 0;
        for (unsigned i=0; i < 100000000; i++)
        {
            seed = (seed * 0x01000193) ^ 0xef;
            //Try and generate a vaguely logarithmic distribution across the different bucket sizes
            unsigned base = seed & 32767;
            unsigned shift = (seed / 32768) % 12;
            unsigned size = (base >> shift) + 4;
            size32_t thisSize = CChunkingRowManager::roundup(size+FixedSizeHeaplet::chunkHeaderSize);
            ASSERT((thisSize & (ALLOC_ALIGNMENT-1)) == 0);
            total += thisSize;
        }
        unsigned endTime = msTick();

        DBGLOG("Time to calculate %u = %d", total, endTime-startTime);
    }
    void testRoundup()
    {
        Owned<IRowManager> rowManager = createRowManager(1, NULL, logctx, NULL);
        CChunkingRowManager * managerObject = static_cast<CChunkingRowManager *>(rowManager.get());
        const unsigned maxFrac = firstFractionalHeap;

        const void * tempRow[MAX_FRAC_ALLOCATOR];
        for (unsigned frac=1; frac < maxFrac; frac++)
        {
            size32_t fracSize = FixedSizeHeaplet::dataAreaSize() / frac;
            for (unsigned j = 0; j < ALLOC_ALIGNMENT; j++)
            {
                size32_t allocSize = fracSize - j;
                size32_t thisSize = CChunkingRowManager::roundup(allocSize);
                ASSERT((thisSize & (ALLOC_ALIGNMENT-1)) == 0);
            }

            //Ensure you can allocate frac allocations in a single page (The row manager only has 1 page.)
            size32_t testSize = (fracSize - FixedSizeHeaplet::chunkHeaderSize) & ~(ALLOC_ALIGNMENT-1);
            for (unsigned i1=0; i1 < frac; i1++)
            {
                tempRow[i1] = rowManager->allocate(testSize, 0);
                ASSERT(((memsize_t)tempRow[i1] & (ALLOC_ALIGNMENT-1)) == 0);
            }
            for (unsigned i2=0; i2 < frac; i2++)
                ReleaseRoxieRow(tempRow[i2]);
        }

        //Check small allocations are also aligned, and that size estimates are correct
        size32_t limitSize = firstFractionalHeap;
        for (size_t nextSize = 1; nextSize < limitSize; nextSize++)
        {
            {
                OwnedRoxieRow row = rowManager->allocate(nextSize, 0);
                ASSERT(((memsize_t)row.get() & (ALLOC_ALIGNMENT-1)) == 0);
                ASSERT(RoxieRowCapacity(row) == rowManager->getExpectedCapacity(nextSize, 0));
                ASSERT(RoxieRowCapacity(row) < rowManager->getExpectedFootprint(nextSize, 0));
            }
            {
                Owned<IFixedRowHeap> rowHeap = rowManager->createFixedRowHeap(nextSize, ACTIVITY_FLAG_ISREGISTERED|0, RHFpacked|RHFhasdestructor);
                OwnedRoxieRow row = rowHeap->allocate();
                ASSERT(RoxieRowCapacity(row) == rowManager->getExpectedCapacity(nextSize, RHFpacked));
                ASSERT(RoxieRowCapacity(row) < rowManager->getExpectedFootprint(nextSize, RHFpacked));
            }
        }


    }
    void testFixedRelease()
    {
        //Ensure that row heaps (and therefore row allocators) can be destroyed before and after the rowManager
        //and that row heaps are cleaned up correctly when the row manager is destroyed.
        CountingRowAllocatorCache rowCache;
        Owned<IFixedRowHeap> savedRowHeap;
        Owned<IRowManager> rowManager = createRowManager(0, NULL, logctx, &rowCache);
        {
            Owned<IFixedRowHeap> rowHeap = rowManager->createFixedRowHeap(8, ACTIVITY_FLAG_ISREGISTERED|0, RHFhasdestructor|RHFunique);
            void * row = rowHeap->allocate();
            ReleaseRoxieRow(row);
        }
        void * otherrow = rowManager->allocate(100, 0);
        savedRowHeap.setown(rowManager->createFixedRowHeap(8, ACTIVITY_FLAG_ISREGISTERED|0, RHFhasdestructor|RHFunique));
        void * leakedRow = savedRowHeap->allocate();
        ReleaseRoxieRow(otherrow);
        rowManager.clear();
    }

    void testCas()
    {
        testFixedRelease();
        timeRoundup();
        testVariableCas();
        testHeapletCas();
        testOldFixedCas();
        testSharedFixedCas();
        testFixedCas();
        testPackedCas();
        testGeneralCas();
    }

    void testCallback(unsigned numPerPage, unsigned pages, unsigned spillPages, double scale, unsigned flags)
    {
        CountingRowAllocatorCache rowCache;
        Owned<IRowManager> rowManager = createRowManager(0, NULL, logctx, &rowCache);
        rowManager->setMemoryLimit(pages * numCasThreads * HEAP_ALIGNMENT_SIZE, spillPages * numCasThreads * HEAP_ALIGNMENT_SIZE);
        rowManager->setMemoryCallbackThreshold((unsigned)-1);
        rowManager->setCallbackOnThread(true);
        rowManager->setMinimizeFootprint(true, true);
        rowManager->setReleaseWhenModifyCallback(true, true);

        Semaphore sem;
        CasAllocatorThread * threads[numCasThreads];
        size32_t allocSize = (HEAP_ALIGNMENT_SIZE - 0x200) / numPerPage;
        for (unsigned i1 = 0; i1 < numCasThreads; i1++)
        {
            Owned<IFixedRowHeap> rowHeap = rowManager->createFixedRowHeap(allocSize, ACTIVITY_FLAG_ISREGISTERED|0, RHFhasdestructor|flags);
            FixedCasAllocatorThread * cur = new FixedCasAllocatorThread(rowHeap, sem, rowManager);
            cur->setCost((unsigned)(i1*scale)+1);
            threads[i1] = cur;
        }
        VStringBuffer title("callback(%u,%u,%u,%f,%x)", numPerPage,pages, spillPages, scale, flags);
        runCasTest(title.str(), sem, threads);
        //This test can very occasionally fail if each thread has 1 single row from a different page buffered, and a buffer allocated from a different page
        CPPUNIT_ASSERT_EQUAL(2 * numCasThreads * numCasIter * numCasAlloc, (int)atomic_read(&rowCache.counter));
    }
    void testCallbacks()
    {
        testCallback(16, 2, 0, 0, 0);
        testCallback(16, 2, 1, 1, 0);
        testCallback(16, 10, 5, 1, 0); // 1 at each cost level - can cause exhaustion since rows tend to get left in highest cost.
        testCallback(16, 10, 5, 0, 0); // all at the same cost level
        testCallback(16, 10, 5, 0.25, 0);  // 4 at each cost level
        testCallback(16, 10, 5, 0.25, RHFunique);  // 4 at each cost level
        testCallback(128, 10, 5, 0.25, RHFunique);  // 4 at each cost level
        testCallback(1024, 10, 5, 0.25, RHFunique);  // 4 at each cost level
    }
    const static size32_t compactingAllocSize = 32;
    void testCompacting(IRowManager * rowManager, IFixedRowHeap * rowHeap, unsigned numRows, unsigned milliFraction)
    {
        const void * * rows = new const void * [numRows];
        unsigned beginTime = msTick();
        for (unsigned i1 = 0; i1 < numRows; i1++)
            rows[i1] = rowHeap->allocate();

        unsigned numPagesFull = rowManager->numPagesAfterCleanup(true);
        unsigned numRowsLeft = 0;
        for (unsigned i2 = 0; i2 < numRows; i2++)
        {
            if ((i2 * 7) % 1000 >= milliFraction)
                ReleaseClearRoxieRow(rows[i2]);
            else
                numRowsLeft++;
        }

        //NOTE: The efficiency of the packing does depend on the row order, so ideally this would test multiple orderings
        //of the array
        unsigned rowsPerPage = (HEAP_ALIGNMENT_SIZE - sizeof(FixedSizeHeaplet)) / compactingAllocSize;
        unsigned numPagesBefore = rowManager->numPagesAfterCleanup(false);
        unsigned expectedPages = (numRowsLeft + rowsPerPage-1)/rowsPerPage;
        ASSERT(numPagesFull == numPagesBefore);
        unsigned startTime = msTick();
        memsize_t compacted = rowManager->compactRows(numRows, rows);
        unsigned endTime = msTick();
        unsigned numPagesAfter = rowManager->numPagesAfterCleanup(false);
<<<<<<< HEAD
        if ((compacted>0) != (numPagesBefore != numPagesAfter))
            DBGLOG("Compacted not returned correctly");
        CPPUNIT_ASSERT_EQUAL(compacted != 0, (numPagesBefore != numPagesAfter));
        DBGLOG("Compacting %d[%d] (%d->%d [%d] cf %d) Before: Time taken %d", numRows, milliFraction, numPagesBefore, numPagesAfter, (unsigned)compacted, expectedPages, endTime-startTime);
        ASSERT(numPagesAfter == expectedPages);
=======
>>>>>>> 8e81ac06

        for (unsigned i3 = 0; i3 < numRows; i3++)
        {
            ReleaseClearRoxieRow(rows[i3]);
        }

        unsigned finalTime = msTick();
        if ((compacted>0) != (numPagesBefore != numPagesAfter))
            DBGLOG("Compacted not returned correctly");
        CPPUNIT_ASSERT_EQUAL(compacted != 0, (numPagesBefore != numPagesAfter));
        DBGLOG("Compacting %d[%d] (%d->%d cf %d) Before: Time taken %u [%u]", numRows, milliFraction, numPagesBefore, numPagesAfter, expectedPages, endTime-startTime, finalTime-beginTime);
        ASSERT(numPagesAfter == expectedPages);
        delete [] rows;
    }

    void testCompacting()
    {
        Owned<IRowManager> rowManager = createRowManager(0, NULL, logctx, NULL);

        Owned<IFixedRowHeap> rowHeap1 = rowManager->createFixedRowHeap(compactingAllocSize-FixedSizeHeaplet::chunkHeaderSize, 0, 0);
        Owned<IFixedRowHeap> rowHeap2 = rowManager->createFixedRowHeap(compactingAllocSize-PackedFixedSizeHeaplet::chunkHeaderSize, 0, RHFpacked);

        unsigned rowsPerPage = (HEAP_ALIGNMENT_SIZE - sizeof(FixedSizeHeaplet)) / compactingAllocSize;
        memsize_t maxRows = (useLargeMemory ? largeMemory : smallMemory) * rowsPerPage;
        testCompacting(rowManager, rowHeap1, maxRows, 50);
        testCompacting(rowManager, rowHeap1, maxRows, 800);
        testCompacting(rowManager, rowHeap1, maxRows, 960);
        testCompacting(rowManager, rowHeap1, maxRows, 999);

        unsigned rowCount = maxRows/10;
        testCompacting(rowManager, rowHeap1, rowCount, 5);
        testCompacting(rowManager, rowHeap2, rowCount, 5);
        for (unsigned percent = 10; percent <= 90; percent += 20)
        {
            testCompacting(rowManager, rowHeap1, rowCount, percent*10);
            testCompacting(rowManager, rowHeap2, rowCount, percent*10);
        }

        //Where the rows occupy a small fraction of the memory the time is approximately O(n)
        for (unsigned rowCount1 = 10000; rowCount1 <= maxRows; rowCount1 *= 2)
            testCompacting(rowManager, rowHeap1, rowCount1, 50);

        //Where the rows occupy the main fraction of the memory the time is approximately O(n^2)
        //This needs more investigation - it could become a problem once > 10Gb of memory in use.
        //I suspect it the traversal of the heaplet list - save pointer to filled blocks somehow?
        for (unsigned rowCount2 = 10000; rowCount2 <= maxRows; rowCount2 *= 2)
            testCompacting(rowManager, rowHeap1, rowCount2, 800);
    }
    void testRecursiveCallbacks1()
    {
        const size32_t bigRowSize = HEAP_ALIGNMENT_SIZE * 2 / 3;
        Owned<IRowManager> rowManager = createRowManager(2 * HEAP_ALIGNMENT_SIZE, NULL, logctx, NULL);

        //The lower cost allocator allocates an extra row when it is called to free all its rows.
        //this will only succeed if the higher cost allocator is then called to free its data.
        NastyCallbackBlockAllocator alloc1(rowManager, bigRowSize, 10);
        SimpleCallbackBlockAllocator alloc2(rowManager, bigRowSize, 20);

        alloc1.allocate();
        alloc2.allocate();
        OwnedRoxieRow tempRow = rowManager->allocate(bigRowSize, 0);
    }
    void testRecursiveCallbacks2()
    {
        const size32_t bigRowSize = HEAP_ALIGNMENT_SIZE * 2 / 3;
        Owned<IRowManager> rowManager = createRowManager(2 * HEAP_ALIGNMENT_SIZE, NULL, logctx, NULL);

        //Both allocators allocate extra memory when they are requested to free.  Ensure that an exception
        //is thrown instead of the previous stack fault.
        NastyCallbackBlockAllocator alloc1(rowManager, bigRowSize, 10);
        NastyCallbackBlockAllocator alloc2(rowManager, bigRowSize, 20);

        alloc1.allocate();
        alloc2.allocate();
        bool ok = false;
        try
        {
            OwnedRoxieRow tempRow = rowManager->allocate(bigRowSize, 0);
        }
        catch (IException * e)
        {
            e->Release();
            ok = true;
        }
        ASSERT(ok);
    }
    void testRecursiveCallbacks()
    {
        testRecursiveCallbacks1();
        testRecursiveCallbacks2();
    }
    void testCostCallbacks1()
    {
        //Test with a limit set on the memory manager
        const size32_t bigRowSize = HEAP_ALIGNMENT_SIZE * 2 / 3;
        Owned<IRowManager> rowManager = createRowManager(1, NULL, logctx, NULL);

        SimpleCallbackBlockAllocator alloc1(rowManager, bigRowSize, 20);
        SimpleCallbackBlockAllocator alloc2(rowManager, bigRowSize, 10);

        alloc1.allocate();
        ASSERT(alloc1.hasRow());
        alloc2.costAllocate(10);
        ASSERT(alloc1.hasRow());
        ASSERT(!alloc2.hasRow());
        alloc2.costAllocate(20);
        ASSERT(!alloc1.hasRow());
        ASSERT(alloc2.hasRow());
    }
    void testCostCallbacks2()
    {
        //Test with no limit set on the memory manager
        Owned<IRowManager> rowManager = createRowManager(0, NULL, logctx, NULL);

        const memsize_t bigRowSize = HEAP_ALIGNMENT_SIZE * (heapTotalPages * 2 / 3);
        SimpleCallbackBlockAllocator alloc1(rowManager, bigRowSize, 20);
        SimpleCallbackBlockAllocator alloc2(rowManager, bigRowSize, 10);

        alloc1.allocate();
        ASSERT(alloc1.hasRow());
        alloc2.costAllocate(10);
        ASSERT(alloc1.hasRow());
        ASSERT(!alloc2.hasRow());
        alloc2.costAllocate(20);
        ASSERT(!alloc1.hasRow());
        ASSERT(alloc2.hasRow());
    }
    void testCostCallbacks()
    {
        testCostCallbacks1();
        testCostCallbacks2();
    }
    //Useful to add to the test list to see what is leaking pages.
    void testDump()
    {
        dumpHeapState();
    }
    void testResize()
    {
        Owned<IRowManager> rowManager = createRowManager(0, NULL, logctx, NULL);
        memsize_t maxMemory = heapTotalPages * HEAP_ALIGNMENT_SIZE;
        memsize_t wasted = 0;

        void * * pages = new void * [heapTotalPages];
        //Allocate a whole set of 1 page allocations
        unsigned scale = 1;
        memsize_t curSize =  HEAP_ALIGNMENT_SIZE * scale - HugeHeaplet::dataOffset();
        for (unsigned i = 0; i < heapTotalPages; i += scale)
        {
            pages[i] = rowManager->allocate(curSize, 0);
        }

        //Free half the pages, and resize the others to fill the space, Repeat until we only have a single page.
        while (scale * 2 <= heapTotalPages)
        {
            unsigned newScale = scale * 2;
            memsize_t newSize =  HEAP_ALIGNMENT_SIZE * newScale - HugeHeaplet::dataOffset();
            for (unsigned i = 0; i + newScale <= heapTotalPages; i += newScale)
            {
                ReleaseRoxieRow(pages[i+scale]);
                pages[i+scale] = 0;

                memsize_t newCapacity;
                rowManager->resizeRow(newCapacity, pages[i], 100, newSize, 0);
            }
            scale = newScale;
        }

        //Half the pages, double them, halve them and then allocate a block to fill the space, Repeat until we have allocated single pages.
        while (scale != 1)
        {
            memsize_t curSize =  HEAP_ALIGNMENT_SIZE * scale - HugeHeaplet::dataOffset();
            memsize_t nextSize =  HEAP_ALIGNMENT_SIZE * (scale / 2) - HugeHeaplet::dataOffset();
            for (unsigned i2 = 0; i2 + scale <= heapTotalPages; i2 += scale)
            {
                memsize_t newCapacity;
                //Shrink
                rowManager->resizeRow(newCapacity, pages[i2], 100, nextSize, 0);

                //Expand
                rowManager->resizeRow(newCapacity, pages[i2], 100, curSize, 0);

                //Shrink
                rowManager->resizeRow(newCapacity, pages[i2], 100, nextSize, 0);

                pages[i2+scale/2] = rowManager->allocate(nextSize, 0);
            }

            scale = scale / 2;
        }

        for (unsigned i = 0; i < heapTotalPages; i += 1)
        {
            ReleaseRoxieRow(pages[i]);
        }

        CPPUNIT_ASSERT_EQUAL(rowManager->numPagesAfterCleanup(true), 0U);
    }
};

class CSimpleRowResizeCallback : public CVariableRowResizeCallback
{
public:
    CSimpleRowResizeCallback(memsize_t & _capacity, void * & _row) : CVariableRowResizeCallback(_capacity, _row), locks(0) {}

    virtual void lock() { ++locks; }
    virtual void unlock() { --locks; }

public:
    unsigned locks;
};


const memsize_t memorySize = 0x60000000;
class RoxieMemStressTests : public CppUnit::TestFixture
{
    CPPUNIT_TEST_SUITE( RoxieMemStressTests );
    CPPUNIT_TEST(testSetup);
    CPPUNIT_TEST(testFragmenting);
    CPPUNIT_TEST(testDoubleFragmenting);
    CPPUNIT_TEST(testResizeDoubleFragmenting);
    CPPUNIT_TEST(testResizeFragmenting);
    CPPUNIT_TEST(testSequential);
    CPPUNIT_TEST(testCleanup);
    CPPUNIT_TEST_SUITE_END();
    const IContextLogger &logctx;

public:
    RoxieMemStressTests() : logctx(queryDummyContextLogger())
    {
    }

    ~RoxieMemStressTests()
    {
    }

protected:
    void testSetup()
    {
        setTotalMemoryLimit(true, true, memorySize, 0, NULL, NULL);
    }

    void testCleanup()
    {
        releaseRoxieHeap();
    }

    void testSequential()
    {
        unsigned requestSize = 20;
        unsigned allocSize = 32 + sizeof(void*);
        memsize_t numAlloc = (memorySize / allocSize) * 3 /4;
        Owned<IRowManager> rowManager = createRowManager(0, NULL, logctx, NULL);
        void * * rows = (void * *)rowManager->allocate(numAlloc * sizeof(void*), 0);
        unsigned startTime = msTick();
        for (memsize_t i=0; i < numAlloc; i++)
        {
            rows[i] = rowManager->allocate(requestSize, 1);
            if (i % 0x100000 == 0xfffff)
                DBGLOG("Time for sequential allocate %d = %d", (unsigned)(i / 0x100000), msTick()-startTime);
        }
        for (memsize_t i=0; i < numAlloc; i++)
        {
            ReleaseRoxieRow(rows[i]);
        }
        unsigned endTime = msTick();
        ReleaseRoxieRow(rows);
        DBGLOG("Time for sequential allocate = %d", endTime - startTime);
    }

    void testFragmenting()
    {
        memsize_t requestSize = 32;
        Owned<IRowManager> rowManager = createRowManager(0, NULL, logctx, NULL);
        unsigned startTime = msTick();
        void * prev = rowManager->allocate(requestSize, 1);
        try
        {
            loop
            {
                memsize_t nextSize = (memsize_t)(requestSize*1.25);
                void *next = rowManager->allocate(nextSize, 1);
                memcpy(next, prev, requestSize);
                requestSize = nextSize;
                ReleaseRoxieRow(prev);
                prev = next;
            }
        }
        catch (IException *E)
        {
            StringBuffer s;
            memmap(s);
            DBGLOG("Unable to allocate more:\n%s", s.str());
            E->Release();
        }
        ReleaseRoxieRow(prev);
        unsigned endTime = msTick();
        DBGLOG("Time for fragmenting allocate = %d, max allocation=%"I64F"u, limit = %"I64F"u", endTime - startTime, (unsigned __int64) requestSize, (unsigned __int64) memorySize);
        ASSERT(requestSize > memorySize/4);
    }

    void testDoubleFragmenting()
    {
        memsize_t requestSize = 32;
        Owned<IRowManager> rowManager = createRowManager(0, NULL, logctx, NULL);
        unsigned startTime = msTick();
        void * prev1 = rowManager->allocate(requestSize, 1);
        void * prev2 = rowManager->allocate(requestSize, 1);
        try
        {
            loop
            {
                memsize_t nextSize = (memsize_t)(requestSize*1.25);
                void *next1 = rowManager->allocate(nextSize, 1);
                memcpy(next1, prev1, requestSize);
                ReleaseRoxieRow(prev1);
                prev1 = next1;
                void *next2 = rowManager->allocate(nextSize, 1);
                memcpy(next2, prev2, requestSize);
                ReleaseRoxieRow(prev2);
                prev2 = next2;
                requestSize = nextSize;
            }
        }
        catch (IException *E)
        {
            StringBuffer s;
            memmap(s);
            DBGLOG("Unable to allocate more:\n%s", s.str());
            E->Release();
        }
        ReleaseRoxieRow(prev1);
        ReleaseRoxieRow(prev2);
        unsigned endTime = msTick();
        DBGLOG("Time for fragmenting double allocate = %d, max allocation=%"I64F"u, limit = %"I64F"u", endTime - startTime, (unsigned __int64) requestSize, (unsigned __int64) memorySize);
        ASSERT(requestSize > memorySize/8);
    }

    void testResizeFragmenting()
    {
        memsize_t requestSize = 32;
        Owned<IRowManager> rowManager = createRowManager(0, NULL, logctx, NULL);
        unsigned startTime = msTick();
        void * prev = rowManager->allocate(requestSize, 1);
        try
        {
            loop
            {
                memsize_t nextSize = (memsize_t)(requestSize*1.25);
                memsize_t curSize = RoxieRowCapacity(prev);
                CSimpleRowResizeCallback callback(curSize, prev);
                rowManager->resizeRow(prev, requestSize, nextSize, 1, SpillAllCost, callback);
                ASSERT(curSize >= nextSize);
                requestSize = nextSize;
            }
        }
        catch (IException *E)
        {
            StringBuffer s;
            memmap(s);
            DBGLOG("Unable to allocate more:\n%s", s.str());
            E->Release();
        }
        ReleaseRoxieRow(prev);
        unsigned endTime = msTick();
        DBGLOG("Time for fragmenting resize = %d, max allocation=%"I64F"u, limit = %"I64F"u", endTime - startTime, (unsigned __int64) requestSize, (unsigned __int64) memorySize);
        ASSERT(requestSize > memorySize/1.3);
    }

    void testResizeDoubleFragmenting()
    {
        memsize_t requestSize = 32;
        Owned<IRowManager> rowManager = createRowManager(0, NULL, logctx, NULL);
        unsigned startTime = msTick();
        void * prev1 = rowManager->allocate(requestSize, 1);
        void * prev2 = rowManager->allocate(requestSize, 1);
        try
        {
            loop
            {
                memsize_t nextSize = (memsize_t)(requestSize*1.25);
                memsize_t newSize1 = RoxieRowCapacity(prev1);
                memsize_t newSize2 = RoxieRowCapacity(prev2);
                CSimpleRowResizeCallback callback1(newSize1, prev1);
                CSimpleRowResizeCallback callback2(newSize2, prev2);
                rowManager->resizeRow(prev1, requestSize, nextSize, 1, SpillAllCost, callback1);
                ASSERT(newSize1 >= nextSize);
                rowManager->resizeRow(prev2, requestSize, nextSize, 1, SpillAllCost, callback2);
                ASSERT(newSize2 >= nextSize);
                requestSize = nextSize;
            }
        }
        catch (IException *E)
        {
            StringBuffer s;
            memmap(s);
            DBGLOG("Unable to allocate more:\n%s", s.str());
            E->Release();
        }
        ReleaseRoxieRow(prev1);
        ReleaseRoxieRow(prev2);
        unsigned endTime = msTick();
        DBGLOG("Time for fragmenting double resize = %d, max allocation=%"I64F"u, limit = %"I64F"u", endTime - startTime, (unsigned __int64) requestSize, (unsigned __int64) memorySize);
        ASSERT(requestSize > memorySize/4);
    }


};

const memsize_t hugeMemorySize = (memsize_t)0x110000000;
const memsize_t hugeAllocSize = (memsize_t)0x100000001;
// const memsize_t initialAllocSize = hugeAllocSize/2; // need to support expand block for that to fit
const memsize_t initialAllocSize = 0x100;

class RoxieMemHugeTests : public CppUnit::TestFixture
{
    CPPUNIT_TEST_SUITE( RoxieMemHugeTests );
    CPPUNIT_TEST(testSetup);
    CPPUNIT_TEST(testHuge);
    CPPUNIT_TEST(testCleanup);
    CPPUNIT_TEST_SUITE_END();
    const IContextLogger &logctx;

public:
    RoxieMemHugeTests() : logctx(queryDummyContextLogger())
    {
    }

    ~RoxieMemHugeTests()
    {
    }

protected:
    void testSetup()
    {
        setTotalMemoryLimit(true, true, hugeMemorySize, 0, NULL, NULL);
    }

    void testCleanup()
    {
        releaseRoxieHeap();
    }

    void testHuge()
    {
        Owned<IRowManager> rowManager = createRowManager(0, NULL, logctx, NULL);
        void * huge = rowManager->allocate(hugeAllocSize, 1);
        ASSERT(rowManager->numPagesAfterCleanup(true)==4097);
        ReleaseRoxieRow(huge);
        ASSERT(rowManager->numPagesAfterCleanup(true)==0);
        memsize_t capacity;
        void *huge1 = rowManager->allocate(initialAllocSize, 1);
        rowManager->resizeRow(capacity, huge1, initialAllocSize, hugeAllocSize, 1);
        ASSERT(capacity > hugeAllocSize);
        ASSERT(rowManager->numPagesAfterCleanup(true)==4097);
        ReleaseRoxieRow(huge1);
        ASSERT(rowManager->numPagesAfterCleanup(true)==0);

        huge1 = rowManager->allocate(hugeAllocSize/2, 1);
        rowManager->resizeRow(capacity, huge1, hugeAllocSize/2, hugeAllocSize, 1);
        ASSERT(capacity > hugeAllocSize);
        ASSERT(rowManager->numPagesAfterCleanup(true)==4097);
        ReleaseRoxieRow(huge1);
        ASSERT(rowManager->numPagesAfterCleanup(true)==0);

        ASSERT(rowManager->getExpectedCapacity(hugeAllocSize, RHFnone) > hugeAllocSize);
        ASSERT(rowManager->getExpectedFootprint(hugeAllocSize, RHFnone) > hugeAllocSize);
        ASSERT(true);
    }
};

CPPUNIT_TEST_SUITE_REGISTRATION( RoxieMemTests );
CPPUNIT_TEST_SUITE_NAMED_REGISTRATION( RoxieMemTests, "RoxieMemTests" );
CPPUNIT_TEST_SUITE_REGISTRATION( RoxieMemStressTests );
CPPUNIT_TEST_SUITE_NAMED_REGISTRATION( RoxieMemStressTests, "RoxieMemStressTests" );
#ifdef __64BIT__
//CPPUNIT_TEST_SUITE_REGISTRATION( RoxieMemHugeTests );
CPPUNIT_TEST_SUITE_NAMED_REGISTRATION( RoxieMemHugeTests, "RoxieMemHugeTests" );
#endif
} // namespace roxiemem
#endif<|MERGE_RESOLUTION|>--- conflicted
+++ resolved
@@ -5747,14 +5747,6 @@
         memsize_t compacted = rowManager->compactRows(numRows, rows);
         unsigned endTime = msTick();
         unsigned numPagesAfter = rowManager->numPagesAfterCleanup(false);
-<<<<<<< HEAD
-        if ((compacted>0) != (numPagesBefore != numPagesAfter))
-            DBGLOG("Compacted not returned correctly");
-        CPPUNIT_ASSERT_EQUAL(compacted != 0, (numPagesBefore != numPagesAfter));
-        DBGLOG("Compacting %d[%d] (%d->%d [%d] cf %d) Before: Time taken %d", numRows, milliFraction, numPagesBefore, numPagesAfter, (unsigned)compacted, expectedPages, endTime-startTime);
-        ASSERT(numPagesAfter == expectedPages);
-=======
->>>>>>> 8e81ac06
 
         for (unsigned i3 = 0; i3 < numRows; i3++)
         {
@@ -5765,7 +5757,7 @@
         if ((compacted>0) != (numPagesBefore != numPagesAfter))
             DBGLOG("Compacted not returned correctly");
         CPPUNIT_ASSERT_EQUAL(compacted != 0, (numPagesBefore != numPagesAfter));
-        DBGLOG("Compacting %d[%d] (%d->%d cf %d) Before: Time taken %u [%u]", numRows, milliFraction, numPagesBefore, numPagesAfter, expectedPages, endTime-startTime, finalTime-beginTime);
+        DBGLOG("Compacting %d[%d] (%d->%d [%d] cf %d) Before: Time taken %u [%u]", numRows, milliFraction, numPagesBefore, numPagesAfter, (unsigned)compacted, expectedPages, endTime-startTime, finalTime-beginTime);
         ASSERT(numPagesAfter == expectedPages);
         delete [] rows;
     }

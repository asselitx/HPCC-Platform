--- conflicted
+++ resolved
@@ -3052,10 +3052,10 @@
         }
         if (curCapacity > FixedSizeHeaplet::maxHeapSize())
         {
-<<<<<<< HEAD
             try
             {
-                return hugeHeap.expandHeap(original, copysize, curCapacity, newsize, activityId, maxSpillCost, callback);
+                hugeHeap.expandHeap(original, copysize, curCapacity, newsize, activityId, maxSpillCost, callback);
+                return;
             }
             catch (IException *e)
             {
@@ -3063,10 +3063,6 @@
                 doOomReport();
                 throw;
             }
-=======
-            hugeHeap.expandHeap(original, copysize, curCapacity, newsize, activityId, maxSpillCost, callback);
-            return;
->>>>>>> 08662be7
         }
 
         void *ret = allocate(newsize, activityId, maxSpillCost);
@@ -3556,18 +3552,11 @@
 
         rowManager->restoreLimit(numPages);
         if (!rowManager->releaseCallbackMemory(maxSpillCost, true))
-<<<<<<< HEAD
         {
             if (maxSpillCost == SpillAllCost)
-            {
                 rowManager->reportMemoryUsage(false);
-                throwHeapExhausted(numPages);
-            }
-            return NULL;
-        }
-=======
             throwHeapExhausted(numPages);
->>>>>>> 08662be7
+        }
     }
 }
 
@@ -3683,18 +3672,11 @@
 
         rowManager->restoreLimit(numPages);
         if (!rowManager->releaseCallbackMemory(maxSpillCost, true))
-<<<<<<< HEAD
         {
             if (maxSpillCost == SpillAllCost)
-            {
                 rowManager->reportMemoryUsage(false);
-                throwHeapExhausted(newPages, oldPages);
-            }
-            return false;
-        }
-=======
             throwHeapExhausted(newPages, oldPages);
->>>>>>> 08662be7
+        }
     }
 }
 

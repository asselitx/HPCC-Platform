--- conflicted
+++ resolved
@@ -1431,11 +1431,7 @@
     }
 
     Owned<IWUGraphProgress> graphProgress; // could make local to endGraph and pass to reset - might be cleaner
-<<<<<<< HEAD
-    void endGraph(cycle_t startCycles, bool aborting)
-=======
-    virtual void endGraph(bool aborting)
->>>>>>> d8060b21
+    virtual void endGraph(cycle_t startCycles, bool aborting)
     {
         if (graph)
         {
@@ -2558,12 +2554,8 @@
     unsigned lastHeartBeat;
 
 protected:
-<<<<<<< HEAD
     Owned<CRoxieWorkflowMachine> workflow;
-=======
-    Owned<WorkflowMachine> workflow;
     mutable MapStringToMyClass<IResolvedFile> fileCache;
->>>>>>> d8060b21
     SafeSocket *client;
     bool isBlocked;
     bool isHttp;
@@ -3565,10 +3557,10 @@
         return factory->queryPackage().createFileName(filename, overwrite, extend, clusters, workUnit);
     }
 
-    virtual void endGraph(bool aborting)
+    virtual void endGraph(cycle_t startCycles, bool aborting)
     {
         fileCache.kill();
-        CSlaveContext::endGraph(aborting);
+        CSlaveContext::endGraph(startCycles, aborting);
     }
 
     virtual void onFileCallback(const RoxiePacketHeader &header, const char *lfn, bool isOpt, bool isLocal)

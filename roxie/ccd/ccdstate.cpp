--- conflicted
+++ resolved
@@ -1717,6 +1717,7 @@
             daliHelper.setown(connectToDali(ROXIE_DALI_CONNECT_TIMEOUT));
         atomic_set(&autoPending, 0);
         atomic_set(&autoSignalsPending, 0);
+        forcePending = false;
         pSetsNotifier.setown(daliHelper->getPackageSetsSubscription(this));
         pMapsNotifier.setown(daliHelper->getPackageMapsSubscription(this));
     }
@@ -1727,8 +1728,10 @@
         autoReloadThread.join();
     }
 
-    void requestReload(bool signal)
-    {
+    void requestReload(bool signal, bool force)
+    {
+        if (force)
+            forcePending = true;    
         if (signal)
             atomic_inc(&autoSignalsPending);
         atomic_inc(&autoPending);
@@ -1797,7 +1800,7 @@
 
     virtual void notify(SubscriptionId id, const char *xpath, SDSNotifyFlags flags, unsigned valueLen, const void *valueData)
     {
-        requestReload(false);
+        requestReload(false, false);
     }
 
 private:
@@ -1812,6 +1815,7 @@
     Semaphore autoReloadComplete;
     atomic_t autoSignalsPending;
     atomic_t autoPending;
+    bool forcePending;
 
     class AutoReloadThread : public Thread
     {
@@ -1841,7 +1845,7 @@
                     atomic_set(&owner.autoPending, 0);
                     try
                     {
-                        owner.reload(false); // Arguably true should be better...
+                        owner.reload(owner.forcePending);
                     }
                     catch (IException *E)
                     {
@@ -1853,6 +1857,7 @@
                     {
                         DBGLOG("Unknown exception in AutoReloadThread");
                     }
+                    owner.forcePending = false;
                 }
                 if (signalsPending)
                 {
@@ -1881,18 +1886,14 @@
         if (standAloneDll)
             newPackages.setown(new CRoxiePackageSetWatcher(daliHelper, standAloneDll, numChannels, "roxie", forceRetry));
         else
-<<<<<<< HEAD
-            newPackages.setown(new CRoxiePackageSetWatcher(daliHelper, numChannels, allQueryPackages, forceRetry));
-=======
         {
             Owned<CRoxiePackageSetWatcher> currentPackages;
             {
                 ReadLockBlock b(packageCrit);
                 currentPackages.setown(allQueryPackages.getLink());
             }
-            newPackages.setown(new CRoxiePackageSetWatcher(daliHelper, numChannels, currentPackages));
-        }
->>>>>>> 40187897
+            newPackages.setown(new CRoxiePackageSetWatcher(daliHelper, numChannels, currentPackages, forceRetry));
+        }
         // Hold the lock for as little time as we can
         // Note that we must NOT hold the lock during the delete of the old object - or we deadlock.
         // Hence the slightly convoluted code below
@@ -2425,11 +2426,7 @@
         case 'R':
             if (stricmp(queryName, "control:reload")==0)
             {
-<<<<<<< HEAD
-                reload(control->getPropBool("@forceRetry", false));
-=======
-                requestReload(true);
->>>>>>> 40187897
+                requestReload(true, control->getPropBool("@forceRetry", false));
                 if (daliHelper && daliHelper->connected())
                     reply.appendf("<Dali connected='1'/>");
                 else

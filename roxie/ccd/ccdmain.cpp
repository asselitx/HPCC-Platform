/*##############################################################################

    HPCC SYSTEMS software Copyright (C) 2012 HPCC Systems®.

    Licensed under the Apache License, Version 2.0 (the "License");
    you may not use this file except in compliance with the License.
    You may obtain a copy of the License at

       http://www.apache.org/licenses/LICENSE-2.0

    Unless required by applicable law or agreed to in writing, software
    distributed under the License is distributed on an "AS IS" BASIS,
    WITHOUT WARRANTIES OR CONDITIONS OF ANY KIND, either express or implied.
    See the License for the specific language governing permissions and
    limitations under the License.
############################################################################## */

#include <platform.h>
#include <signal.h>
#include <algorithm>
#include <jlib.hpp>
#include <jio.hpp>
#include <jmisc.hpp>
#include <jqueue.tpp>
#include <jsocket.hpp>
#include <jlog.hpp>
#include <jprop.hpp>
#include <jfile.hpp>
#include <jencrypt.hpp>
#include "jutil.hpp"
#include <build-config.h>
#include <udptopo.hpp>

#include "rtlformat.hpp"

#include "dalienv.hpp"
#include "rmtfile.hpp"
#include "ccd.hpp"
#include "ccdquery.hpp"
#include "ccdstate.hpp"
#include "ccdqueue.ipp"
#include "ccdserver.hpp"
#include "ccdlistener.hpp"
#include "ccdsnmp.hpp"
#include "thorplugin.hpp"

#if defined (__linux__)
#include <sys/syscall.h>
#include "ioprio.h"
#endif

#ifdef _USE_CPPUNIT
#include <cppunit/extensions/TestFactoryRegistry.h>
#include <cppunit/ui/text/TestRunner.h>
#endif

//=================================================================================

bool shuttingDown = false;
unsigned numChannels;
unsigned callbackRetries = 3;
unsigned callbackTimeout = 5000;
unsigned lowTimeout = 10000;
unsigned highTimeout = 2000;
unsigned slaTimeout = 2000;
unsigned numServerThreads = 30;
unsigned numSlaveThreads = 30;
bool prestartSlaveThreads = false;
unsigned numRequestArrayThreads = 5;
unsigned headRegionSize;
unsigned ccdMulticastPort;
bool enableHeartBeat = true;
unsigned parallelLoopFlowLimit = 100;
unsigned perChannelFlowLimit = 10;
time_t startupTime;
unsigned statsExpiryTime = 3600;
unsigned miscDebugTraceLevel = 0;  // separate trace settings purely for debugging specific items (i.e. all possible locations to look for files at startup)
unsigned readTimeout = 300;
unsigned indexReadChunkSize = 60000;
unsigned maxBlockSize = 10000000;
unsigned maxLockAttempts = 5;
bool pretendAllOpt = false;
bool traceStartStop = false;
bool traceServerSideCache = false;
bool defaultTimeActivities = true;
bool defaultTraceEnabled = false;
bool traceTranslations = true;
unsigned defaultTraceLimit = 10;
unsigned watchActivityId = 0;
unsigned testSlaveFailure = 0;
RelaxedAtomic<unsigned> restarts;
RecordTranslationMode fieldTranslationEnabled = RecordTranslationMode::Payload;
bool mergeSlaveStatistics = true;
PTreeReaderOptions defaultXmlReadFlags = ptr_ignoreWhiteSpace;
bool runOnce = false;
bool oneShotRoxie = false;

unsigned udpMulticastBufferSize = 262142;
#ifndef _CONTAINERIZED
bool roxieMulticastEnabled = true;
#endif

IPropertyTree *topology;
MapStringTo<int> *preferredClusters;
StringBuffer topologyFile;
CriticalSection ccdChannelsCrit;
StringArray allQuerySetNames;

bool alwaysTrustFormatCrcs;
bool allFilesDynamic;
bool lockSuperFiles;
bool useRemoteResources;
bool checkFileDate;
bool lazyOpen;
bool localSlave;
bool useAeron;
bool ignoreOrphans;
bool doIbytiDelay = true; 
bool copyResources;
bool enableKeyDiff = true;
bool chunkingHeap = true;
bool logFullQueries;
bool blindLogging = false;
bool debugPermitted = true;
bool checkCompleted = true;
unsigned preabortKeyedJoinsThreshold = 100;
unsigned preabortIndexReadsThreshold = 100;
bool preloadOnceData;
bool reloadRetriesFailed;
bool selfTestMode = false;
bool defaultCollectFactoryStatistics = true;
bool defaultNoSeekBuildIndex = false;
bool useOldTopology = false;

int backgroundCopyClass = 0;
int backgroundCopyPrio = 0;

unsigned memoryStatsInterval = 0;
memsize_t defaultMemoryLimit;
unsigned defaultTimeLimit[3] = {0, 0, 0};
unsigned defaultWarnTimeLimit[3] = {0, 5000, 5000};
unsigned defaultThorConnectTimeout;

unsigned defaultParallelJoinPreload = 0;
unsigned defaultPrefetchProjectPreload = 10;
unsigned defaultConcatPreload = 0;
unsigned defaultFetchPreload = 0;
unsigned defaultFullKeyedJoinPreload = 0;
unsigned defaultKeyedJoinPreload = 0;
unsigned dafilesrvLookupTimeout = 10000;
bool defaultCheckingHeap = false;
bool defaultDisableLocalOptimizations = false;
unsigned defaultStrandBlockSize = 512;
unsigned defaultForceNumStrands = 0;
unsigned defaultHeapFlags = roxiemem::RHFnone;

unsigned slaveQueryReleaseDelaySeconds = 60;
unsigned coresPerQuery = 0;

unsigned logQueueLen;
unsigned logQueueDrop;
bool useLogQueue;
bool fastLaneQueue;
unsigned mtu_size = 1400; // upper limit on outbound buffer size - allow some header room too
StringBuffer fileNameServiceDali;
StringBuffer roxieName;
bool trapTooManyActiveQueries;
unsigned maxEmptyLoopIterations;
unsigned maxGraphLoopIterations;
bool probeAllRows;
bool steppingEnabled = true;
bool simpleLocalKeyedJoins = true;

unsigned __int64 minFreeDiskSpace = 1024 * 0x100000;  // default to 1 GB
unsigned socketCheckInterval = 5000;

StringBuffer logDirectory;
StringBuffer pluginDirectory;
StringBuffer queryDirectory;
StringBuffer codeDirectory;
StringBuffer tempDirectory;

ClientCertificate clientCert;
bool useHardLink;

unsigned maxFileAge[2] = {0xffffffff, 60*60*1000}; // local files don't expire, remote expire in 1 hour, by default
unsigned minFilesOpen[2] = {2000, 500};
unsigned maxFilesOpen[2] = {4000, 1000};

SocketEndpoint debugEndpoint;
HardwareInfo hdwInfo;
unsigned parallelAggregate;
bool inMemoryKeysEnabled = true;
unsigned serverSideCacheSize = 0;

bool nodeCachePreload = false;
unsigned nodeCacheMB = 100;
unsigned leafCacheMB = 50;
unsigned blobCacheMB = 0;

unsigned roxiePort = 0;
Owned<IPerfMonHook> perfMonHook;

MODULE_INIT(INIT_PRIORITY_STANDARD)
{
    topology = NULL;

    return true;
}

MODULE_EXIT()
{
    ::Release(topology);
}

//=========================================================================================
//////////////////////////////////////////////////////////////////////////////////////////////
extern "C" void caughtSIGPIPE(int sig)
{
    DBGLOG("Caught sigpipe %d", sig);
}

extern "C" void caughtSIGHUP(int sig)
{
    DBGLOG("Caught sighup %d", sig);
}


extern "C" void caughtSIGALRM(int sig)
{
    DBGLOG("Caught sigalrm %d", sig);
}

extern "C" void caughtSIGTERM(int sig)
{
    DBGLOG("Caught sigterm %d", sig);
}




void init_signals()
{
//  signal(SIGTERM, caughtSIGTERM);
#ifndef _WIN32
    signal(SIGPIPE, caughtSIGPIPE);
    signal(SIGHUP, caughtSIGHUP);
    signal(SIGALRM, caughtSIGALRM);

#endif
}   

//=========================================================================================

class Waiter : public CInterface, implements IAbortHandler
{
    Semaphore aborted;
public:
    IMPLEMENT_IINTERFACE;

    bool wait(unsigned timeout)
    {
        return aborted.wait(timeout);
    }
    void wait()
    {
        aborted.wait();
    }
    bool onAbort()
    {
        aborted.signal();
        roxieMetrics.clear();
#ifdef _DEBUG
        return false; // we want full leak checking info
#else
        return true; // we don't care - just exit as fast as we can
#endif
    }
} waiter;

void closedown()
{
    Owned<IFile> sentinelFile = createSentinelTarget();
    removeSentinelFile(sentinelFile);
    waiter.onAbort();
}

void getAccessList(const char *aclName, const IPropertyTree *topology, IPropertyTree *aclInfo)
{
    StringBuffer xpath;
    xpath.append("ACL[@name='").append(aclName).append("']");
    if (aclInfo->queryPropTree(xpath))
        throw MakeStringException(MSGAUD_operator, ROXIE_INVALID_TOPOLOGY, "Invalid topology file - recursive ACL definition of %s", aclName);
    aclInfo->addPropTree("ACL")->setProp("@name", aclName);

    Owned<IPropertyTree> acl = topology->getPropTree(xpath.str());
    if (!acl)
        throw MakeStringException(MSGAUD_operator, ROXIE_INVALID_TOPOLOGY, "Invalid topology file - acl %s not found", aclName);

    Owned<IPropertyTreeIterator> access = acl->getElements("Access");
    ForEach(*access)
    {
        IPropertyTree &child = access->query();
        const char *base = child.queryProp("@base");
        if (base)
            getAccessList(base, topology, aclInfo);
        else
            aclInfo->addPropTree(child.queryName(), LINK(&child));
    }
    aclInfo->removeProp(xpath);
}

bool ipMatch(IpAddress &ip)
{
    return ip.isLocal();
}

extern void doUNIMPLEMENTED(unsigned line, const char *file)
{
    throw MakeStringException(ROXIE_UNIMPLEMENTED_ERROR, "UNIMPLEMENTED at %s:%d", sanitizeSourceFile(file), line);
}

void FatalError(const char *format, ...)
{
    va_list args;
    va_start(args, format);
    StringBuffer errMsg;
    errMsg.valist_appendf(format, args);
    va_end(args);
    Owned<IException> E = MakeStringException(MSGAUD_operator, ROXIE_INTERNAL_ERROR, "%s", errMsg.str());
    EXCLOG(E, "Fatal error");
    Sleep(5000);
    _exit(1);
}

// If changing these, please change roxie.cpp's roxie_server_usage() as well
static void roxie_common_usage(const char * progName)
{
    StringBuffer program;
    program.append(progName);
    getFileNameOnly(program, false);
    // Things that are also relevant to stand-alone executables
    printf("Usage: %s [options]\n", program.str());
    printf("\nOptions:\n");
    printf("  --[xml|csv|raw]           : Output format (default ascii)\n");
    printf("  --daliServers=[host1,...] : List of Dali servers to use\n");
    printf("  --tracelevel=[integer]    : Amount of information to dump on logs\n");
    printf("  --stdlog=[boolean]        : Standard log format (based on tracelevel)\n");
    printf("  --logfile=[filename]      : Outputs to logfile, rather than stdout\n");
    printf("  --help|-h                 : This message\n");
    printf("\n");
}

class MAbortHandler : implements IExceptionHandler
{
public:
    virtual bool fireException(IException *e)
    {
        ForEachItemIn(idx, socketListeners)
        {
            socketListeners.item(idx).stopListening();
        }
        return false; // It returns to excsighandler() to abort!
    }
} abortHandler;

#ifdef _WIN32
int myhook(int alloctype, void *, size_t nSize, int p1, long allocSeq, const unsigned char *file, int line)
{
    // Handy place to put breakpoints when tracking down obscure memory leaks...
    if (nSize==68 && !file)
    {
        DBGLOG("memory hook matched");
    }
    return true;
}
#endif

void saveTopology()
{
    // Write back changes that have been made via certain control:xxx changes, so that they survive a roxie restart
    // Note that they are overwritten when Roxie is manually stopped/started via hpcc-init service - these changes
    // are only intended to be temporary for the current session
    if (!useOldTopology)
        return;
    try
    {
        saveXML(topologyFile.str(), topology);
    }
    catch (IException *E)
    {
        // If we can't save the topology, then tough. Carry on without it. Changes will not survive an unexpected roxie restart
        EXCLOG(E, "Error saving topology file");
        E->Release();
    }
}

class CHpccProtocolPluginCtx : implements IHpccProtocolPluginContext, public CInterface
{
public:
    IMPLEMENT_IINTERFACE;
    virtual int ctxGetPropInt(const char *propName, int defaultValue) const
    {
        return topology->getPropInt(propName, defaultValue);
    }
    virtual bool ctxGetPropBool(const char *propName, bool defaultValue) const
    {
        return topology->getPropBool(propName, defaultValue);
    }
    virtual const char *ctxQueryProp(const char *propName) const
    {
        return topology->queryProp(propName);
    }
};

static std::vector<RoxieEndpointInfo> myRoles;
static std::vector<std::pair<unsigned, unsigned>> slaveChannels;

#ifndef _CONTAINERIZED
void readStaticTopology()
{
    // If dynamicServers not set, we read a list of all servers form the topology file, and deduce which ones are on which channel
    // and the total number of channels
    std::vector<RoxieEndpointInfo> allRoles;
    IpAddressArray nodeTable;
    unsigned numNodes = topology->getCount("./RoxieServerProcess");
    if (!numNodes && localSlave)
    {
        topology->addPropTree("RoxieServerProcess")->setProp("@netAddress", ".");
        numNodes = 1;
    }
    Owned<IPropertyTreeIterator> roxieServers = topology->getElements("./RoxieServerProcess");

    bool myNodeSet = false;
    unsigned calcNumChannels = 0;
    ForEach(*roxieServers)
    {
        IPropertyTree &roxieServer = roxieServers->query();
        const char *iptext = roxieServer.queryProp("@netAddress");
        IpAddress ip(iptext);
        if (ip.isNull())
            throw MakeStringException(ROXIE_UDP_ERROR, "Could not resolve address %s", iptext);
        if (ip.isLocal() && !myNodeSet)
        {
            myNodeSet = true;
            myNode.setIp(ip);
            mySlaveEP.set(ccdMulticastPort, myNode.getNodeAddress());
        }
        ForEachItemIn(idx, nodeTable)
        {
            if (ip.ipequals(nodeTable.item(idx)))
                throw MakeStringException(ROXIE_UDP_ERROR, "Duplicated node %s in RoxieServerProcess list", iptext);
        }
        nodeTable.append(ip);
        Owned<IPropertyTreeIterator> roxieFarms = topology->getElements("./RoxieFarmProcess");
        ForEach(*roxieFarms)
        {
            IPropertyTree &roxieFarm = roxieFarms->query();
            unsigned port = roxieFarm.getPropInt("@port", ROXIE_SERVER_PORT);
            RoxieEndpointInfo server = {RoxieEndpointInfo::RoxieServer, 0, { (unsigned short) port, ip }, 0};
            allRoles.push_back(server);
        }
    }
    if (!myNodeSet)
        throw MakeStringException(MSGAUD_operator, ROXIE_INVALID_TOPOLOGY, "Invalid topology file - current node is not in server list");

    // Generate the slave channels

    unsigned numDataCopies = topology->getPropInt("@numDataCopies", 1);
    if (!numDataCopies)
        throw MakeStringException(MSGAUD_operator, ROXIE_INVALID_TOPOLOGY, "Invalid topology file - numDataCopies should be > 0");
    unsigned channelsPerNode = topology->getPropInt("@channelsPerNode", 1);
    const char *slaveConfig = topology->queryProp("@agentConfig");
    if (!slaveConfig)
        slaveConfig = topology->queryProp("@slaveConfig");  // legacy name
    if (!slaveConfig)
        slaveConfig = "simple";

    if (strnicmp(slaveConfig, "cyclic", 6) == 0)
    {
        calcNumChannels = numNodes;
        unsigned cyclicOffset = topology->getPropInt("@cyclicOffset", 1);
        for (unsigned copy=0; copy<numDataCopies; copy++)
        {
            // Note this code is a little confusing - easy to get the cyclic offset backwards
            // cyclic offset means node n+offset has copy 2 for channel n, so node n has copy 2 for channel n-offset
            for (unsigned i=0; i<numNodes; i++)
            {
                int channel = (int)i+1 - (copy * cyclicOffset);
                while (channel < 1)
                    channel = channel + numNodes;
                RoxieEndpointInfo slave = {RoxieEndpointInfo::RoxieSlave, (unsigned) channel, { (unsigned short) ccdMulticastPort, nodeTable.item(i) }, copy};
                allRoles.push_back(slave);
            }
        }
    }
    else if (strnicmp(slaveConfig, "overloaded", 10) == 0)
    {
        if (!channelsPerNode)
            throw MakeStringException(MSGAUD_operator, ROXIE_INVALID_TOPOLOGY, "Invalid topology file - channelsPerNode should be > 0");
        calcNumChannels = numNodes * channelsPerNode;
        for (unsigned copy=0; copy<channelsPerNode; copy++)
        {
            for (unsigned i=0; i<numNodes; i++)
            {
                unsigned channel = i+1;
                RoxieEndpointInfo slave = {RoxieEndpointInfo::RoxieSlave, channel, { (unsigned short) ccdMulticastPort, nodeTable.item(i) }, copy};
                allRoles.push_back(slave);
                channel += numNodes;
            }
        }
    }
    else    // 'Full redundancy' or 'simple' mode
    {
        if (numNodes % numDataCopies)
            throw MakeStringException(MSGAUD_operator, ROXIE_INVALID_TOPOLOGY, "Invalid topology file - numChannels not an integer");
        calcNumChannels = numNodes / numDataCopies;
        unsigned channel = 1;
        for (unsigned i=0; i<numNodes; i++)
        {
            RoxieEndpointInfo slave = {RoxieEndpointInfo::RoxieSlave, channel, { (unsigned short) ccdMulticastPort, nodeTable.item(i) }, 0 };
            allRoles.push_back(slave);
            channel++;
            if (channel > calcNumChannels)
                channel = 1;
        }
    }
    if (numChannels && numChannels != calcNumChannels)
        throw MakeStringException(MSGAUD_operator, ROXIE_INVALID_TOPOLOGY, "Invalid topology file - numChannels calculated at %u but specified as %u", calcNumChannels, numChannels);
    if (!calcNumChannels)
        throw MakeStringException(MSGAUD_operator, ROXIE_INVALID_TOPOLOGY, "Invalid topology file - numChannels calculated at 0");
    if (calcNumChannels > 1 && localSlave)
        throw MakeStringException(MSGAUD_operator, ROXIE_INVALID_TOPOLOGY, "Invalid topology file - localSlave requires single channel (%d channels specified)", calcNumChannels);
    numChannels = calcNumChannels;
    createStaticTopology(allRoles, traceLevel);
}
#endif

int CCD_API roxie_main(int argc, const char *argv[], const char * defaultYaml)
{
#ifndef _CONTAINERIZED
    for (unsigned i=0;i<(unsigned)argc;i++) {
        if (streq(argv[i],"--daemon") || streq(argv[i],"-d")) {
            if (daemon(1,0) || write_pidfile(argv[++i])) {
                perror("Failed to daemonize");
                return EXIT_FAILURE;
            }
            break;
        }
    }
#endif
    EnableSEHtoExceptionMapping();
    setTerminateOnSEH();
    init_signals();
    // We need to do the above BEFORE we call InitModuleObjects
    try
    {
        InitModuleObjects();
    }
    catch (IException *E)
    {
        EXCLOG(E);
        E->Release();
        return EXIT_FAILURE;
    }
    init_signals();

    for (unsigned i=0; i<(unsigned)argc; i++)
    {
        if (stricmp(argv[i], "--help")==0 ||
            stricmp(argv[i], "-h")==0)
        {
            roxie_common_usage(argv[0]);
            return EXIT_SUCCESS;
        }
        else if (strsame(argv[i], "-xml"))  // Back compatibility
            argv[i] = "--xml";
        else if (strsame(argv[i], "-csv"))
            argv[i] = "--csv";
        else if (strsame(argv[i], "-raw"))
            argv[i] = "--raw";
    }

    #ifdef _USE_CPPUNIT
    if (argc>=2 && (stricmp(argv[1], "-selftest")==0 || stricmp(argv[1], "--selftest")==0))
    {
        selfTestMode = true;
        queryStderrLogMsgHandler()->setMessageFields(MSGFIELD_time | MSGFIELD_milliTime | MSGFIELD_prefix);
        CppUnit::TextUi::TestRunner runner;
        if (argc==2)
        {
            CppUnit::TestFactoryRegistry &registry = CppUnit::TestFactoryRegistry::getRegistry();
            runner.addTest( registry.makeTest() );
        }
        else 
        {
            // MORE - maybe add a 'list' function here?
            for (int name = 2; name < argc; name++)
            {
                if (stricmp(argv[name], "-q")==0)
                {
                    traceLevel = 0;
                    roxiemem::setMemTraceLevel(0);
                    removeLog();
                }
                else
                {
                    CppUnit::TestFactoryRegistry &registry = CppUnit::TestFactoryRegistry::getRegistry(argv[name]);
                    runner.addTest( registry.makeTest() );
                }
            }
        }
        bool wasSucessful = runner.run( "", false );
        releaseAtoms();
        return wasSucessful;
    }
#endif
#ifdef _DEBUG
#ifdef _WIN32
    _CrtSetAllocHook(myhook);
#endif
#endif

#ifndef __64BIT__
    // Restrict stack sizes on 32-bit systems
    Thread::setDefaultStackSize(0x10000);   // NB under windows requires linker setting (/stack:)
#endif
    srand( (unsigned)time( NULL ) );

    char currentDirectory[_MAX_DIR];
    if (!getcwd(currentDirectory, sizeof(currentDirectory)))
        throw MakeStringException(ROXIE_INTERNAL_ERROR, "getcwd failed (%d)", errno);

    codeDirectory.set(currentDirectory);
    addNonEmptyPathSepChar(codeDirectory);
    try
    {
        Owned<IFile> sentinelFile = createSentinelTarget();
        removeSentinelFile(sentinelFile);

        topologyFile.append(codeDirectory).append(PATHSEPCHAR).append("RoxieTopology.xml");
        useOldTopology = checkFileExists(topologyFile.str());
        topology = loadConfiguration(useOldTopology ? nullptr : defaultYaml, argv, "roxie", "ROXIE", topologyFile, nullptr, "@netAddress");
        saveTopology();
        localSlave = topology->getPropBool("@localSlave", false);
        const char *channels = topology->queryProp("@channels");
        if (channels)
        {
            StringArray channelSpecs;
            channelSpecs.appendList(channels, ",", true);
            ForEachItemIn(idx, channelSpecs)
            {
                char *tail = nullptr;
                unsigned channel = strtoul(channelSpecs.item(idx), &tail, 10);
                unsigned repl = 0;
                if (*tail==':')
                {
                    tail++;
                    repl = atoi(tail);
                }
                else if (*tail)
                    throw makeStringExceptionV(ROXIE_INTERNAL_ERROR, "Invalid channel specification %s", channels);
                slaveChannels.push_back(std::pair<unsigned, unsigned>(channel, repl));
            }
        }
#ifdef _CONTAINERIZED
        else if (localSlave)
            slaveChannels.push_back(std::pair<unsigned, unsigned>(1, 0));
#endif
        const char *topos = topology->queryProp("@topologyServers");
        StringArray topoValues;
        if (topos)
            topoValues.appendList(topos, ",", true);

        if (topology->hasProp("PreferredCluster"))
        {
            preferredClusters = new MapStringTo<int>(true);
            Owned<IPropertyTreeIterator> clusters = topology->getElements("PreferredCluster");
            ForEach(*clusters)
            {
                IPropertyTree &child = clusters->query();
                const char *name = child.queryProp("@name");
                int priority = child.getPropInt("@priority", 100);
                if (name && *name)
                    preferredClusters->setValue(name, priority);
            }
        }
        topology->getProp("@name", roxieName);
        if (roxieName.length())
            setStatisticsComponentName(SCTroxie, roxieName, true);
        else
            setStatisticsComponentName(SCTroxie, "roxie", true);

        Owned<const IQueryDll> standAloneDll;
        const char *wuid = topology->queryProp("@workunit");
        if (topology->hasProp("@loadWorkunit"))
        {
            StringBuffer workunitName;
            topology->getProp("@loadWorkunit", workunitName);
            standAloneDll.setown(createQueryDll(workunitName));
        }
        else
        {
            Owned<ILoadedDllEntry> dll = createExeDllEntry(argv[0]);
            if (checkEmbeddedWorkUnitXML(dll))
                standAloneDll.setown(createExeQueryDll(argv[0]));
        }
        if (standAloneDll || wuid)
        {
            oneShotRoxie = true;
            if (topology->getPropBool("@server", false))
            {
#ifdef _CONTAINERIZED
                if (!topology->getCount("services"))
                {
                    // Makes debugging easier...
                    IPropertyTree *service = topology->addPropTree("services");
                    service->setProp("@name", "query");
                    service->setPropInt("@port", 9876);
                }
#else
                if (!topology->getCount("RoxieFarmProcess"))
                {
                    // Makes debugging easier...
                    IPropertyTree *service = topology->addPropTree("RoxieFarmProcess");
                    service->setPropInt("@port", 9876);
                }
#endif
                runOnce = false;
            }
            else
                runOnce = true;
        }

        if (!topology->hasProp("@resolveLocally"))
            topology->setPropBool("@resolveLocally", !topology->hasProp("@daliServers"));

        traceLevel = topology->getPropInt("@traceLevel", runOnce ? 0 : 1);
        if (traceLevel > MAXTRACELEVEL)
            traceLevel = MAXTRACELEVEL;
        if (traceLevel && topology->hasProp("logging/@disabled"))
            topology->setPropBool("logging/@disabled", false);
        udpTraceLevel = topology->getPropInt("@udpTraceLevel", runOnce ? 0 : 1);
        roxiemem::setMemTraceLevel(topology->getPropInt("@memTraceLevel", runOnce ? 0 : 1));
        soapTraceLevel = topology->getPropInt("@soapTraceLevel", runOnce ? 0 : 1);
        miscDebugTraceLevel = topology->getPropInt("@miscDebugTraceLevel", 0);

        Linked<IPropertyTree> directoryTree = topology->queryPropTree("Directories");
        if (!directoryTree)
        {
            Owned<IPropertyTree> envFile = getHPCCEnvironment();
            if (envFile)
                directoryTree.set(envFile->queryPropTree("Software/Directories"));
        }
        if (directoryTree)
        {
            getConfigurationDirectory(directoryTree, "query", "roxie", roxieName, queryDirectory);
            for (unsigned replicationLevel = 0; replicationLevel < MAX_REPLICATION_LEVELS; replicationLevel++)
            {
                StringBuffer dataDir;
                StringBuffer dirId("data");
                if (replicationLevel)
                    dirId.append(replicationLevel+1);
                if (getConfigurationDirectory(directoryTree, dirId, "roxie", roxieName, dataDir))
                    setBaseDirectory(dataDir, replicationLevel, DFD_OSdefault);
            }
        }
        directoryTree.clear();

        //Logging stuff
#ifndef _CONTAINERIZED
        if (topology->getPropBool("@stdlog", traceLevel != 0) || topology->getPropBool("@forceStdLog", false))
            queryStderrLogMsgHandler()->setMessageFields(MSGFIELD_time | MSGFIELD_milliTime | MSGFIELD_thread | MSGFIELD_prefix);
        else
            removeLog();
        if (topology->hasProp("@logfile"))
        {
            Owned<IComponentLogFileCreator> lf = createComponentLogFileCreator(topology, "roxie");
            lf->setMaxDetail(TopDetail);
            lf->beginLogging();
            logDirectory.set(lf->queryLogDir());

#ifdef _DEBUG
            unsigned useLogQueue = topology->getPropBool("@useLogQueue", false);
#else
            unsigned useLogQueue = topology->getPropBool("@useLogQueue", true);
#endif
            if (useLogQueue)
            {
                unsigned logQueueLen = topology->getPropInt("@logQueueLen", 512);
                unsigned logQueueDrop = topology->getPropInt("@logQueueDrop", 32);
                queryLogMsgManager()->enterQueueingMode();
                queryLogMsgManager()->setQueueDroppingLimit(logQueueLen, logQueueDrop);
            }
            if (topology->getPropBool("@enableSysLog",true))
                UseSysLogForOperatorMessages();
        }
#else
        setupContainerizedLogMsgHandler();
#endif

        roxieMetrics.setown(createRoxieMetricsManager());

        Owned<IPropertyTreeIterator> userMetrics = topology->getElements("./UserMetric");
        ForEach(*userMetrics)
        {
            IPropertyTree &metric = userMetrics->query();
            const char *name = metric.queryProp("@name");
            const char *regex= metric.queryProp("@regex");
            if (name && regex)
                roxieMetrics->addUserMetric(name, regex);
            else
                throw MakeStringException(ROXIE_INTERNAL_ERROR, "Invalid UserMetric element in topology file - name or regex missing");
        }

        restarts = topology->getPropInt("@restarts", 0);
        const char *preferredSubnet = topology->queryProp("@preferredSubnet");
        if (preferredSubnet)
        {
            const char *preferredSubnetMask = topology->queryProp("@preferredSubnetMask");
            if (!preferredSubnetMask) preferredSubnetMask = "255.255.255.0";
            if (!setPreferredSubnet(preferredSubnet, preferredSubnetMask))
                throw MakeStringException(ROXIE_INTERNAL_ERROR, "Error setting preferred subnet %s mask %s", preferredSubnet, preferredSubnetMask);
        }
        if (restarts)
        {
            if (traceLevel)
                DBGLOG("Roxie restarting: restarts = %d build = %s", restarts.load(), BUILD_TAG);
            setStartRuid(restarts);
        }
        else
        {
            if (traceLevel)
            {
                DBGLOG("Roxie starting, build = %s", BUILD_TAG);
            }
        }

        headRegionSize = topology->getPropInt("@headRegionSize", 50);
        ccdMulticastPort = topology->getPropInt("@multicastPort", CCD_MULTICAST_PORT);
        statsExpiryTime = topology->getPropInt("@statsExpiryTime", 3600);
        roxiemem::setMemTraceSizeLimit((memsize_t) topology->getPropInt64("@memTraceSizeLimit", 0));
        callbackRetries = topology->getPropInt("@callbackRetries", 3);
        callbackTimeout = topology->getPropInt("@callbackTimeout", 5000);
        lowTimeout = topology->getPropInt("@lowTimeout", 10000);
        highTimeout = topology->getPropInt("@highTimeout", 2000);
        slaTimeout = topology->getPropInt("@slaTimeout", 2000);
        parallelLoopFlowLimit = topology->getPropInt("@parallelLoopFlowLimit", 100);
        perChannelFlowLimit = topology->getPropInt("@perChannelFlowLimit", 10);
        copyResources = topology->getPropBool("@copyResources", true);
        useRemoteResources = topology->getPropBool("@useRemoteResources", true);
        checkFileDate = topology->getPropBool("@checkFileDate", true);
        const char *lazyOpenMode = topology->queryProp("@lazyOpen");
        if (!lazyOpenMode || stricmp(lazyOpenMode, "smart")==0)
            lazyOpen = (restarts > 0);
        else
            lazyOpen = topology->getPropBool("@lazyOpen", false);
        bool useNasTranslation = topology->getPropBool("@useNASTranslation", true);
        if (useNasTranslation)
        {
            Owned<IPropertyTree> nas = envGetNASConfiguration(topology);
            envInstallNASHooks(nas);
        }
<<<<<<< HEAD
        useAeron = topology->getPropBool("@useAeron", false);
=======
        useDynamicServers = topology->getPropBool("@useDynamicServers", topologyServers.length()>0);
        useAeron = topology->getPropBool("@useAeron", useDynamicServers);
        localSlave = topology->getPropBool("@localAgent", topology->getPropBool("@localSlave", false));  // legacy name
>>>>>>> 81c6c9ee
        numChannels = topology->getPropInt("@numChannels", 0);
        doIbytiDelay = topology->getPropBool("@doIbytiDelay", true);
        minIbytiDelay = topology->getPropInt("@minIbytiDelay", 2);
        initIbytiDelay = topology->getPropInt("@initIbytiDelay", 50);
        alwaysTrustFormatCrcs = topology->getPropBool("@alwaysTrustFormatCrcs", true);
        allFilesDynamic = topology->getPropBool("@allFilesDynamic", false);
        lockSuperFiles = topology->getPropBool("@lockSuperFiles", false);
        ignoreOrphans = topology->getPropBool("@ignoreOrphans", true);
        chunkingHeap = topology->getPropBool("@chunkingHeap", true);
        readTimeout = topology->getPropInt("@readTimeout", 300);
        logFullQueries = topology->getPropBool("@logFullQueries", false);
        debugPermitted = topology->getPropBool("@debugPermitted", true);
        blindLogging = topology->getPropBool("@blindLogging", false);
        preloadOnceData = topology->getPropBool("@preloadOnceData", true);
        reloadRetriesFailed  = topology->getPropBool("@reloadRetriesSuspended", true);
#if defined(__linux__) && defined(SYS_ioprio_set)
        const char *backgroundCopyClassString = topology->queryProp("@backgroundCopyClass");
        if (!isEmptyString(backgroundCopyClassString))
        {
            if (strieq(backgroundCopyClassString, "best-effort"))
                backgroundCopyClass = IOPRIO_CLASS_BE;
            else if (strieq(backgroundCopyClassString, "idle"))
                backgroundCopyClass = IOPRIO_CLASS_IDLE;
            else if (strieq(backgroundCopyClassString, "none"))
                backgroundCopyClass = IOPRIO_CLASS_NONE;
            else
                DBGLOG("Invalid backgroundCopyClass %s specified - ignored", backgroundCopyClassString);
        }
        backgroundCopyPrio = topology->getPropInt("@backgroundCopyPrio", 0);
        if (backgroundCopyPrio >= IOPRIO_BE_NR)
        {
            DBGLOG("Invalid backgroundCopyPrio %d specified - using %d", backgroundCopyPrio, (int) (IOPRIO_BE_NR-1));
            backgroundCopyPrio = IOPRIO_BE_NR-1;
        }
        else if (backgroundCopyPrio < 0)
        {
            DBGLOG("Invalid backgroundCopyPrio %d specified - using 0", backgroundCopyPrio);
            backgroundCopyPrio = 0;
        }
#endif
        linuxYield = topology->getPropBool("@linuxYield", false);
        traceSmartStepping = topology->getPropBool("@traceSmartStepping", false);
        useMemoryMappedIndexes = topology->getPropBool("@useMemoryMappedIndexes", false);
        flushJHtreeCacheOnOOM = topology->getPropBool("@flushJHtreeCacheOnOOM", true);
        fastLaneQueue = topology->getPropBool("@fastLaneQueue", true);
        udpOutQsPriority = topology->getPropInt("@udpOutQsPriority", 0);
        udpSnifferEnabled = topology->getPropBool("@udpSnifferEnabled", true);
        udpRetryBusySenders = topology->getPropInt("@udpRetryBusySenders", 0);

        // Historically, this was specified in seconds. Assume any value <= 10 is a legacy value specified in seconds!
        udpMaxRetryTimedoutReqs = topology->getPropInt("@udpMaxRetryTimedoutReqs", 0);
        udpRequestToSendTimeout = topology->getPropInt("@udpRequestToSendTimeout", 0);
        if (udpRequestToSendTimeout<=10)
            udpRequestToSendTimeout *= 1000;
        if (udpRequestToSendTimeout == 0)
        {
            if (slaTimeout)
            {
                udpRequestToSendTimeout = (slaTimeout*3) / 4;
                if (udpRequestToSendTimeout < 10)
                    udpRequestToSendTimeout = 10;
            }
            else
                udpRequestToSendTimeout = 5000;
        }
        udpRequestToSendAckTimeout = topology->getPropInt("@udpRequestToSendAckTimeout", 100);
        // MORE: might want to check socket buffer sizes against sys max here instead of udp threads ?
        udpSnifferReadThreadPriority = topology->getPropInt("@udpSnifferReadThreadPriority", 3);
        udpSnifferSendThreadPriority = topology->getPropInt("@udpSnifferSendThreadPriority", 3);

        udpMulticastBufferSize = topology->getPropInt("@udpMulticastBufferSize", 262142);
        udpFlowSocketsSize = topology->getPropInt("@udpFlowSocketsSize", 131072);
        udpLocalWriteSocketSize = topology->getPropInt("@udpLocalWriteSocketSize", 1024000);
#ifndef _CONTAINERIZED
        roxieMulticastEnabled = topology->getPropBool("@roxieMulticastEnabled", true) && !useAeron;   // enable use of multicast for sending requests to slaves
#endif
        if (udpSnifferEnabled && !roxieMulticastEnabled)
        {
            DBGLOG("WARNING: ignoring udpSnifferEnabled setting as multicast not enabled");
            udpSnifferEnabled = false;
        }

        int ttlTmp = topology->getPropInt("@multicastTTL", 1);
        if (ttlTmp < 0)
        {
            multicastTTL = 1;
            IWARNLOG("multicastTTL value (%d) invalid, must be >=0, resetting to %u", ttlTmp, multicastTTL);
        }
        else if (ttlTmp > 255)
        {
            multicastTTL = 255;
            IWARNLOG("multicastTTL value (%d) invalid, must be <=%u, resetting to maximum", ttlTmp, multicastTTL);
        }
        else
            multicastTTL = ttlTmp;

        indexReadChunkSize = topology->getPropInt("@indexReadChunkSize", 60000);
        numSlaveThreads = topology->getPropInt("@agentThreads", topology->getPropInt("@slaveThreads", 30));  // legacy name
        numServerThreads = topology->getPropInt("@serverThreads", 30);
        numRequestArrayThreads = topology->getPropInt("@requestArrayThreads", 5);
        maxBlockSize = topology->getPropInt("@maxBlockSize", 10000000);
        maxLockAttempts = topology->getPropInt("@maxLockAttempts", 5);
        enableHeartBeat = topology->getPropBool("@enableHeartBeat", true);
        checkCompleted = topology->getPropBool("@checkCompleted", true);
        prestartSlaveThreads = topology->getPropBool("@prestartAgentThreads", topology->getPropBool("@prestartSlaveThreads", false));  // legacy name
        preabortKeyedJoinsThreshold = topology->getPropInt("@preabortKeyedJoinsThreshold", 100);
        preabortIndexReadsThreshold = topology->getPropInt("@preabortIndexReadsThreshold", 100);
        defaultMemoryLimit = (memsize_t) topology->getPropInt64("@defaultMemoryLimit", 0);
        defaultTimeLimit[0] = (unsigned) topology->getPropInt64("@defaultLowPriorityTimeLimit", 0);
        defaultTimeLimit[1] = (unsigned) topology->getPropInt64("@defaultHighPriorityTimeLimit", 0);
        defaultTimeLimit[2] = (unsigned) topology->getPropInt64("@defaultSLAPriorityTimeLimit", 0);
        defaultWarnTimeLimit[0] = (unsigned) topology->getPropInt64("@defaultLowPriorityTimeWarning", 0);
        defaultWarnTimeLimit[1] = (unsigned) topology->getPropInt64("@defaultHighPriorityTimeWarning", 0);
        defaultWarnTimeLimit[2] = (unsigned) topology->getPropInt64("@defaultSLAPriorityTimeWarning", 0);
        defaultThorConnectTimeout = (unsigned) topology->getPropInt64("@defaultThorConnectTimeout", 60);

        defaultXmlReadFlags = topology->getPropBool("@defaultStripLeadingWhitespace", true) ? ptr_ignoreWhiteSpace : ptr_none;
        defaultParallelJoinPreload = topology->getPropInt("@defaultParallelJoinPreload", 0);
        defaultConcatPreload = topology->getPropInt("@defaultConcatPreload", 0);
        defaultFetchPreload = topology->getPropInt("@defaultFetchPreload", 0);
        defaultFullKeyedJoinPreload = topology->getPropInt("@defaultFullKeyedJoinPreload", 0);
        defaultKeyedJoinPreload = topology->getPropInt("@defaultKeyedJoinPreload", 0);
        defaultPrefetchProjectPreload = topology->getPropInt("@defaultPrefetchProjectPreload", 10);
        defaultStrandBlockSize = topology->getPropInt("@defaultStrandBlockSize", 512);
        defaultForceNumStrands = topology->getPropInt("@defaultForceNumStrands", 0);
        defaultCheckingHeap = topology->getPropBool("@checkingHeap", false);  // NOTE - not in configmgr - too dangerous!
        defaultDisableLocalOptimizations = topology->getPropBool("@disableLocalOptimizations", false);  // NOTE - not in configmgr - too dangerous!

        slaveQueryReleaseDelaySeconds = topology->getPropInt("@agentQueryReleaseDelaySeconds", topology->getPropInt("@slaveQueryReleaseDelaySeconds", 60));  // legacy name
        coresPerQuery = topology->getPropInt("@coresPerQuery", 0);

        diskReadBufferSize = topology->getPropInt("@diskReadBufferSize", 0x10000);
        fieldTranslationEnabled = RecordTranslationMode::Payload;
        const char *val = topology->queryProp("@fieldTranslationEnabled");
        if (val)
            fieldTranslationEnabled = getTranslationMode(val);

        pretendAllOpt = topology->getPropBool("@ignoreMissingFiles", false);
        memoryStatsInterval = topology->getPropInt("@memoryStatsInterval", 60);
        roxiemem::setMemoryStatsInterval(memoryStatsInterval);
        pingInterval = topology->getPropInt("@pingInterval", 0);
        socketCheckInterval = topology->getPropInt("@socketCheckInterval", runOnce ? 0 : 5000);
        memsize_t totalMemoryLimit = (memsize_t) topology->getPropInt64("@totalMemoryLimit", 0);
        bool allowHugePages = topology->getPropBool("@heapUseHugePages", false);
        bool allowTransparentHugePages = topology->getPropBool("@heapUseTransparentHugePages", true);
        bool retainMemory = topology->getPropBool("@heapRetainMemory", false);
        if (!totalMemoryLimit)
            totalMemoryLimit = 1024 * 0x100000;  // 1 Gb;
        roxiemem::setTotalMemoryLimit(allowHugePages, allowTransparentHugePages, retainMemory, totalMemoryLimit, 0, NULL, NULL);

        traceStartStop = topology->getPropBool("@traceStartStop", false);
        traceServerSideCache = topology->getPropBool("@traceServerSideCache", false);
        traceTranslations = topology->getPropBool("@traceTranslations", true);
        defaultTimeActivities = topology->getPropBool("@timeActivities", true);
        defaultTraceEnabled = topology->getPropBool("@traceEnabled", false);
        defaultTraceLimit = topology->getPropInt("@traceLimit", 10);
        clientCert.certificate.set(topology->queryProp("@certificateFileName"));
        clientCert.privateKey.set(topology->queryProp("@privateKeyFileName"));
        clientCert.passphrase.set(topology->queryProp("@passphrase"));
        useHardLink = topology->getPropBool("@useHardLink", false);
        maxFileAge[false] = topology->getPropInt("@localFilesExpire", (unsigned) -1);
        maxFileAge[true] = topology->getPropInt("@remoteFilesExpire", 60*60*1000);
        minFilesOpen[false] = topology->getPropInt("@minLocalFilesOpen", 2000);
        minFilesOpen[true] = topology->getPropInt("@minRemoteFilesOpen", 500);
        maxFilesOpen[false] = topology->getPropInt("@maxLocalFilesOpen", 4000);
        maxFilesOpen[true] = topology->getPropInt("@maxRemoteFilesOpen", 1000);
        dafilesrvLookupTimeout = topology->getPropInt("@dafilesrvLookupTimeout", 10000);
        setRemoteFileTimeouts(dafilesrvLookupTimeout, 0);
        topology->getProp("@daliServers", fileNameServiceDali);
        trapTooManyActiveQueries = topology->getPropBool("@trapTooManyActiveQueries", true);
        maxEmptyLoopIterations = topology->getPropInt("@maxEmptyLoopIterations", 1000);
        maxGraphLoopIterations = topology->getPropInt("@maxGraphLoopIterations", 1000);
        mergeSlaveStatistics = topology->getPropBool("@mergeAgentStatistics", topology->getPropBool("@mergeSlaveStatistics", true));  // legacy name
        defaultCollectFactoryStatistics = topology->getPropBool("@collectFactoryStatistics", true);
        defaultNoSeekBuildIndex = topology->getPropBool("@noSeekBuildIndex", isContainerized());

        enableKeyDiff = topology->getPropBool("@enableKeyDiff", true);

        // NB: these directories will have been setup by topology earlier
        const char *primaryDirectory = queryBaseDirectory(grp_unknown, 0);
        const char *secondaryDirectory = queryBaseDirectory(grp_unknown, 1);

        // MORE: Get parms from topology after it is populated from Hardware/computer types section in configenv
        //       Then if does not match and based on desired action in topolgy, either warn, or fatal exit or .... etc
        getHardwareInfo(hdwInfo, primaryDirectory, secondaryDirectory);

        if (traceLevel)
        {
            DBGLOG("Current Hardware Info: CPUs=%i, speed=%i MHz, Mem=%i MB , primDisk=%i GB, primFree=%i GB, secDisk=%i GB, secFree=%i GB, NIC=%i", 
              hdwInfo.numCPUs, hdwInfo.CPUSpeed, hdwInfo.totalMemory, 
              hdwInfo.primDiskSize, hdwInfo.primFreeSize, hdwInfo.secDiskSize, hdwInfo.secFreeSize, hdwInfo.NICSpeed);
        }
        parallelAggregate = topology->getPropInt("@parallelAggregate", 0);
        if (!parallelAggregate)
            parallelAggregate = hdwInfo.numCPUs;
        if (!parallelAggregate)
            parallelAggregate = 1;
        simpleLocalKeyedJoins = topology->getPropBool("@simpleLocalKeyedJoins", true);
        inMemoryKeysEnabled = topology->getPropBool("@inMemoryKeysEnabled", true);
        serverSideCacheSize = topology->getPropInt("@serverSideCacheSize", 0);

        setKeyIndexCacheSize((unsigned)-1); // unbound
        nodeCachePreload = topology->getPropBool("@nodeCachePreload", false);
        setNodeCachePreload(nodeCachePreload);
        nodeCacheMB = topology->getPropInt("@nodeCacheMem", 100); 
        setNodeCacheMem(nodeCacheMB * 0x100000);
        leafCacheMB = topology->getPropInt("@leafCacheMem", 50);
        setLeafCacheMem(leafCacheMB * 0x100000);
        blobCacheMB = topology->getPropInt("@blobCacheMem", 0);
        setBlobCacheMem(blobCacheMB * 0x100000);

        unsigned __int64 affinity = topology->getPropInt64("@affinity", 0);
        updateAffinity(affinity);

        minFreeDiskSpace = topology->getPropInt64("@minFreeDiskSpace", (1024 * 0x100000)); // default to 1 GB
        if (topology->getPropBool("@jumboFrames", false))
        {
            mtu_size = 9000;    // upper limit on outbound buffer size - allow some header room too
            roxiemem::setDataAlignmentSize(0x2000);
        }
        else
        {
            mtu_size = 1400;    // upper limit on outbound buffer size - allow some header room too
            roxiemem::setDataAlignmentSize(0x400);
        }
        unsigned pinterval = topology->getPropInt("@systemMonitorInterval",1000*60);
        perfMonHook.setown(roxiemem::createRoxieMemStatsPerfMonHook());  // Note - we create even if pinterval is 0, as can be enabled via control message
        if (pinterval)
            startPerformanceMonitor(pinterval, PerfMonStandard, perfMonHook);


        topology->getProp("@pluginDirectory", pluginDirectory);
        StringBuffer packageDirectory;
        getPackageFolder(packageDirectory);
        if (pluginDirectory.length() == 0 && packageDirectory.length() != 0)
        {
            pluginDirectory.append(packageDirectory).append("plugins");
        }
        getAdditionalPluginsPath(pluginDirectory, packageDirectory);
        if (queryDirectory.length() == 0)
        {
            topology->getProp("@queryDir", queryDirectory);
            if (queryDirectory.length() == 0)
                queryDirectory.append(codeDirectory).append("queries");
        }
        addNonEmptyPathSepChar(queryDirectory);
        queryFileCache().start();
        getTempFilePath(tempDirectory, "roxie", topology);

#ifdef _WIN32
        topology->addPropBool("@linuxOS", false);
#else
        topology->addPropBool("@linuxOS", true);
#endif
        if (useAeron)
            setAeronProperties(topology);

#ifdef _CONTAINERIZED
        allQuerySetNames.append(roxieName);
#else
        allQuerySetNames.appendListUniq(topology->queryProp("@querySets"), ",");
#endif

#ifdef _CONTAINERIZED
        if (!numChannels)
            throw makeStringException(MSGAUD_operator, ROXIE_INVALID_TOPOLOGY, "Invalid topology file - numChannels not set");
        IpAddress myIP(".");
        myNode.setIp(myIP);
        if (topology->getPropBool("@server", true))
        {
            Owned<IPropertyTreeIterator> roxieFarms = topology->getElements("./services");
            ForEach(*roxieFarms)
            {
                IPropertyTree &roxieFarm = roxieFarms->query();
                unsigned port = roxieFarm.getPropInt("@port", ROXIE_SERVER_PORT);
                RoxieEndpointInfo me = {RoxieEndpointInfo::RoxieServer, 0, { (unsigned short) port, myIP }, 0};
                myRoles.push_back(me);
            }
        }
        for (std::pair<unsigned, unsigned> channel: slaveChannels)
        {
            mySlaveEP.set(ccdMulticastPort, myIP);
            RoxieEndpointInfo me = { RoxieEndpointInfo::RoxieSlave, channel.first, mySlaveEP, channel.second };
            myRoles.push_back(me);
        }
#else
        // Set multicast base addresses - must be done before generating slave channels
        if (roxieMulticastEnabled && !localSlave)
        {
            if (topology->queryProp("@multicastBase"))
                multicastBase.ipset(topology->queryProp("@multicastBase"));
            else
                throw MakeStringException(MSGAUD_operator, ROXIE_INVALID_TOPOLOGY, "Invalid topology file - multicastBase not set");
            if (topology->queryProp("@multicastLast"))
                multicastLast.ipset(topology->queryProp("@multicastLast"));
            else
                throw MakeStringException(MSGAUD_operator, ROXIE_INVALID_TOPOLOGY, "Invalid topology file - multicastLast not set");
        }
        readStaticTopology();
#endif
        // Now we know all the channels, we can open and subscribe the multicast channels
        if (!localSlave)
        {
            openMulticastSocket();
            if (roxieMulticastEnabled)
                setMulticastEndpoints(numChannels);
        }
        setDaliServixSocketCaching(true);  // enable daliservix caching
        enableForceRemoteReads(); // forces file reads to be remote reads if they match environment setting 'forceRemotePattern' pattern.

        if (!oneShotRoxie)
            loadPlugins();
        createDelayedReleaser();
        globalPackageSetManager = createRoxiePackageSetManager(standAloneDll.getClear());
        globalPackageSetManager->load();
        unsigned snifferChannel = numChannels+2; // MORE - why +2 not +1??
#ifdef _CONTAINERIZED
        initializeTopology(topoValues, myRoles, traceLevel);
#endif
        ROQ = createOutputQueueManager(snifferChannel, numSlaveThreads);
        ROQ->setHeadRegionSize(headRegionSize);
        ROQ->start();
        Owned<IPacketDiscarder> packetDiscarder = createPacketDiscarder();
#if defined(WIN32) && defined(_DEBUG) && defined(_DEBUG_HEAP_FULL)
        int tmpFlag = _CrtSetDbgFlag( _CRTDBG_REPORT_FLAG );
        tmpFlag |= _CRTDBG_CHECK_ALWAYS_DF;
        _CrtSetDbgFlag( tmpFlag );
#endif
        EnableSEHtoExceptionMapping();
        setSEHtoExceptionHandler(&abortHandler);
        Owned<IHpccProtocolPluginContext> protocolCtx = new CHpccProtocolPluginCtx();
        if (runOnce)
        {
            if (wuid)
            {
                Owned<IHpccProtocolListener> roxieServer = createRoxieWorkUnitListener(1, false);
                try
                {
                    roxieServer->runOnce(wuid);
                }
                catch (IException *E)
                {
                    EXCLOG(E);
                    E->Release();
                }
            }
            else
            {
                Owned<IHpccProtocolPlugin> protocolPlugin = loadHpccProtocolPlugin(protocolCtx, NULL);
                Owned<IHpccProtocolListener> roxieServer = protocolPlugin->createListener("runOnce", createRoxieProtocolMsgSink(myNode.getNodeAddress(), 0, 1, false), 0, 0, NULL);
                try
                {
                    const char *format = topology->queryProp("@format");
                    if (!format)
                    {
                        if (topology->getPropBool("@xml", false))
                            format = "xml";
                        else if (topology->getPropBool("@csv", false))
                            format = "csv";
                        else if (topology->getPropBool("@raw", false))
                            format = "raw";
                        else
                            format = "ascii";
                    }
                    StringBuffer query;
                    query.appendf("<roxie format='%s'/>", format);
                    roxieServer->runOnce(query.str()); // MORE - should use the wu listener instead I suspect
                    fflush(stdout);  // in windows if output is redirected results don't appear without flushing
                }
                catch (IException *E)
                {
                    EXCLOG(E);
                    E->Release();
                }
            }
        }
        else
        {
            try
            {
#ifdef _CONTAINERIZED
                Owned<IPropertyTreeIterator> roxieFarms = topology->getElements("./services");
#else
                Owned<IPropertyTreeIterator> roxieFarms = topology->getElements("./RoxieFarmProcess");
#endif
                ForEach(*roxieFarms)
                {
                    IPropertyTree &roxieFarm = roxieFarms->query();
                    unsigned listenQueue = roxieFarm.getPropInt("@listenQueue", DEFAULT_LISTEN_QUEUE_SIZE);
                    unsigned numThreads = roxieFarm.getPropInt("@numThreads", 0);
                    if (!numThreads)
                        numThreads = numServerThreads;
                    unsigned port = roxieFarm.getPropInt("@port", ROXIE_SERVER_PORT);
                    //unsigned requestArrayThreads = roxieFarm.getPropInt("@requestArrayThreads", 5);
                    // NOTE: farmer name [@name=] is not copied into topology
                    const IpAddress &ip = myNode.getNodeAddress();
                    if (!roxiePort)
                    {
                        roxiePort = port;
                        debugEndpoint.set(roxiePort, ip);
                    }
                    bool suspended = roxieFarm.getPropBool("@suspended", false);
                    Owned <IHpccProtocolListener> roxieServer;
                    if (port)
                    {
                        const char *protocol = roxieFarm.queryProp("@protocol");
                        StringBuffer certFileName;
                        StringBuffer keyFileName;
                        StringBuffer passPhraseStr;
                        if (protocol && streq(protocol, "ssl"))
                        {
    #ifdef _USE_OPENSSL
                            const char *certFile = roxieFarm.queryProp("@certificateFileName");
                            if (!certFile)
                                throw MakeStringException(ROXIE_FILE_ERROR, "Roxie SSL Farm Listener on port %d missing certificateFileName tag", port);
                            if (isAbsolutePath(certFile))
                                certFileName.append(certFile);
                            else
                                certFileName.append(codeDirectory.str()).append(certFile);
                            if (!checkFileExists(certFileName.str()))
                                throw MakeStringException(ROXIE_FILE_ERROR, "Roxie SSL Farm Listener on port %d missing certificateFile (%s)", port, certFileName.str());

                            const char *keyFile = roxieFarm.queryProp("@privateKeyFileName");
                            if (!keyFile)
                                throw MakeStringException(ROXIE_FILE_ERROR, "Roxie SSL Farm Listener on port %d missing privateKeyFileName tag", port);
                            if (isAbsolutePath(keyFile))
                                keyFileName.append(keyFile);
                            else
                                keyFileName.append(codeDirectory.str()).append(keyFile);
                            if (!checkFileExists(keyFileName.str()))
                                throw MakeStringException(ROXIE_FILE_ERROR, "Roxie SSL Farm Listener on port %d missing privateKeyFile (%s)", port, keyFileName.str());

                            const char *passPhrase = roxieFarm.queryProp("@passphrase");
                            if (!isEmptyString(passPhrase))
                                decrypt(passPhraseStr, passPhrase);
    #else
                            OWARNLOG("Skipping Roxie SSL Farm Listener on port %d : OpenSSL disabled in build", port);
                            continue;
    #endif
                        }
                        const char *soname =  roxieFarm.queryProp("@so");
                        const char *config  = roxieFarm.queryProp("@config");
                        Owned<IHpccProtocolPlugin> protocolPlugin = ensureProtocolPlugin(*protocolCtx, soname);
                        roxieServer.setown(protocolPlugin->createListener(protocol ? protocol : "native", createRoxieProtocolMsgSink(ip, port, numThreads, suspended), port, listenQueue, config, certFileName.str(), keyFileName.str(), passPhraseStr.str()));
                    }
                    else
                        roxieServer.setown(createRoxieWorkUnitListener(numThreads, suspended));

                    IHpccProtocolMsgSink *sink = roxieServer->queryMsgSink();
                    const char *aclName = roxieFarm.queryProp("@aclName");
                    if (aclName && *aclName)
                    {
                        Owned<IPropertyTree> aclInfo = createPTree("AccessInfo", ipt_lowmem);
                        getAccessList(aclName, topology, aclInfo);
                        Owned<IPropertyTreeIterator> accesses = aclInfo->getElements("Access");
                        ForEach(*accesses)
                        {
                            IPropertyTree &access = accesses->query();
                            try
                            {
                                sink->addAccess(access.getPropBool("@allow", true), access.getPropBool("@allowBlind", true), access.queryProp("@ip"), access.queryProp("@mask"), access.queryProp("@query"), access.queryProp("@error"), access.getPropInt("@errorCode"));
                            }
                            catch (IException *E)
                            {
                                StringBuffer s, x;
                                E->errorMessage(s);
                                E->Release();
                                toXML(&access, x, 0, 0);
                                throw MakeStringException(ROXIE_ACL_ERROR, "Error in access statement %s: %s", x.str(), s.str());
                            }
                        }
                    }
                    socketListeners.append(*roxieServer.getLink());
                    time(&startupTime);
                    roxieServer->start();
                }
                writeSentinelFile(sentinelFile);
                DBGLOG("Startup completed - LPT=%u APT=%u", queryNumLocalTrees(), queryNumAtomTrees());
                DBGLOG("Waiting for queries");
                if (pingInterval)
                    startPingTimer();
                LocalIAbortHandler abortHandler(waiter);
                waiter.wait();
            }
            catch (IException *E)
            {
                StringBuffer x;
                IERRLOG("EXCEPTION: (%d): %s", E->errorCode(), E->errorMessage(x).str());
                E->Release();
            }
        }
        shuttingDown = true;
        if (pingInterval)
            stopPingTimer();
        setSEHtoExceptionHandler(NULL);
        while (socketListeners.isItem(0))
        {
            socketListeners.item(0).stop(1000);
            socketListeners.remove(0);
        }
        packetDiscarder->stop();
        packetDiscarder.clear();
        ROQ->stop();
        ROQ->join();
        ROQ->Release();
        ROQ = NULL;
    }
    catch (IException *E)
    {
        StringBuffer x;
        IERRLOG("EXCEPTION: (%d): %s", E->errorCode(), E->errorMessage(x).str());
        if (!queryLogMsgManager()->isActiveMonitor(queryStderrLogMsgHandler()))
            fprintf(stderr, "EXCEPTION: (%d): %s\n", E->errorCode(), x.str());
        E->Release();
    }

    roxieMetrics.clear();
    stopPerformanceMonitor();
    ::Release(globalPackageSetManager);
    globalPackageSetManager = NULL;
    stopDelayedReleaser();
    cleanupPlugins();
    unloadHpccProtocolPlugin();
    closeMulticastSockets();
    releaseSlaveDynamicFileCache();
    releaseRoxieStateCache();
    setDaliServixSocketCaching(false);  // make sure it cleans up or you get bogus memleak reports
    setNodeCaching(false); // ditto
    perfMonHook.clear();
    stopAeronDriver();

    strdup("Make sure leak checking is working");
    roxiemem::releaseRoxieHeap();
    UseSysLogForOperatorMessages(false);
    ExitModuleObjects();
    releaseAtoms();
    strdup("Make sure leak checking is working");
#ifdef _WIN32
#ifdef _DEBUG
#if 1
    StringBuffer leakFileDir(logDirectory.str());
    leakFileDir.append("roxieleaks.log");
    HANDLE h = CreateFile(leakFileDir.str(), GENERIC_READ|GENERIC_WRITE, 0, NULL, CREATE_ALWAYS, 0, 0);
    _CrtSetReportMode( _CRT_WARN, _CRTDBG_MODE_FILE|_CRTDBG_MODE_DEBUG);
    _CrtSetReportFile( _CRT_WARN, h);
    _CrtSetReportMode( _CRT_ERROR, _CRTDBG_MODE_FILE|_CRTDBG_MODE_DEBUG);
    _CrtSetReportFile( _CRT_ERROR, h);
    _CrtSetReportMode( _CRT_ASSERT, _CRTDBG_MODE_FILE|_CRTDBG_MODE_DEBUG);
    _CrtSetReportFile( _CRT_ASSERT, h);
//  _CrtDumpMemoryLeaks(); if you uncomment these lines you get to see the leaks sooner (so can look in debugger at full memory) 
//   CloseHandle(h); but there will be additional leaks reported that are not really leaks
#endif
#endif
#endif
    return 0;
}

static constexpr const char * standaloneDefaultYaml = R"!!(
version: "1.0"
roxie:
  allFilesDynamic: true
  localSlave: true
  numChannels: 1
  queueNames: roxie.roxie
  traceLevel: 0
  server: false
  logging:
    disabled: true
)!!";

int STARTQUERY_API start_query(int argc, const char *argv[])
{
    return roxie_main(argc, argv, standaloneDefaultYaml);
}<|MERGE_RESOLUTION|>--- conflicted
+++ resolved
@@ -642,7 +642,7 @@
         useOldTopology = checkFileExists(topologyFile.str());
         topology = loadConfiguration(useOldTopology ? nullptr : defaultYaml, argv, "roxie", "ROXIE", topologyFile, nullptr, "@netAddress");
         saveTopology();
-        localSlave = topology->getPropBool("@localSlave", false);
+        localSlave = topology->getPropBool("@localAgent", topology->getPropBool("@localSlave", false));  // legacy name
         const char *channels = topology->queryProp("@channels");
         if (channels)
         {
@@ -861,13 +861,7 @@
             Owned<IPropertyTree> nas = envGetNASConfiguration(topology);
             envInstallNASHooks(nas);
         }
-<<<<<<< HEAD
         useAeron = topology->getPropBool("@useAeron", false);
-=======
-        useDynamicServers = topology->getPropBool("@useDynamicServers", topologyServers.length()>0);
-        useAeron = topology->getPropBool("@useAeron", useDynamicServers);
-        localSlave = topology->getPropBool("@localAgent", topology->getPropBool("@localSlave", false));  // legacy name
->>>>>>> 81c6c9ee
         numChannels = topology->getPropInt("@numChannels", 0);
         doIbytiDelay = topology->getPropBool("@doIbytiDelay", true);
         minIbytiDelay = topology->getPropInt("@minIbytiDelay", 2);

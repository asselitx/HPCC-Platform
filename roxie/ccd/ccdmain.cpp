/*##############################################################################

    HPCC SYSTEMS software Copyright (C) 2012 HPCC Systems®.

    Licensed under the Apache License, Version 2.0 (the "License");
    you may not use this file except in compliance with the License.
    You may obtain a copy of the License at

       http://www.apache.org/licenses/LICENSE-2.0

    Unless required by applicable law or agreed to in writing, software
    distributed under the License is distributed on an "AS IS" BASIS,
    WITHOUT WARRANTIES OR CONDITIONS OF ANY KIND, either express or implied.
    See the License for the specific language governing permissions and
    limitations under the License.
############################################################################## */

#include <platform.h>
#include <signal.h>
#include <algorithm>
#include <jlib.hpp>
#include <jio.hpp>
#include <jmisc.hpp>
#include <jqueue.tpp>
#include <jsocket.hpp>
#include <jlog.hpp>
#include <jprop.hpp>
#include <jfile.hpp>
#include <jencrypt.hpp>
#include "jutil.hpp"
#include <build-config.h>
#include <udptopo.hpp>

#include "rtlformat.hpp"

#include "dalienv.hpp"
#include "rmtfile.hpp"
#include "ccd.hpp"
#include "ccdquery.hpp"
#include "ccdstate.hpp"
#include "ccdqueue.ipp"
#include "ccdserver.hpp"
#include "ccdlistener.hpp"
#include "ccdsnmp.hpp"
#include "thorplugin.hpp"

#if defined (__linux__)
#include <sys/syscall.h>
#include "ioprio.h"
#endif

#ifdef _USE_CPPUNIT
#include <cppunit/extensions/TestFactoryRegistry.h>
#include <cppunit/ui/text/TestRunner.h>
#endif

//=================================================================================

bool shuttingDown = false;
unsigned numChannels;
unsigned callbackRetries = 3;
unsigned callbackTimeout = 5000;
unsigned lowTimeout = 10000;
unsigned highTimeout = 2000;
unsigned slaTimeout = 2000;
unsigned numServerThreads = 30;
unsigned numAgentThreads = 30;
bool prestartAgentThreads = false;
unsigned numRequestArrayThreads = 5;
unsigned headRegionSize;
unsigned ccdMulticastPort;
bool enableHeartBeat = true;
unsigned parallelLoopFlowLimit = 100;
unsigned perChannelFlowLimit = 10;
time_t startupTime;
unsigned statsExpiryTime = 3600;
unsigned miscDebugTraceLevel = 0;  // separate trace settings purely for debugging specific items (i.e. all possible locations to look for files at startup)
unsigned readTimeout = 300;
unsigned indexReadChunkSize = 60000;
unsigned maxBlockSize = 10000000;
unsigned maxLockAttempts = 5;
bool pretendAllOpt = false;
bool traceStartStop = false;
bool traceServerSideCache = false;
bool defaultTimeActivities = true;
bool defaultTraceEnabled = false;
bool traceTranslations = true;
unsigned defaultTraceLimit = 10;
unsigned watchActivityId = 0;
unsigned testAgentFailure = 0;
RelaxedAtomic<unsigned> restarts;
RecordTranslationMode fieldTranslationEnabled = RecordTranslationMode::Payload;
bool mergeAgentStatistics = true;
PTreeReaderOptions defaultXmlReadFlags = ptr_ignoreWhiteSpace;
bool runOnce = false;
bool oneShotRoxie = false;

unsigned udpMulticastBufferSize = 262142;
#ifndef _CONTAINERIZED
bool roxieMulticastEnabled = true;
#endif

IPropertyTree *topology;
MapStringTo<int> *preferredClusters;
StringBuffer topologyFile;
CriticalSection ccdChannelsCrit;
StringArray allQuerySetNames;

bool alwaysTrustFormatCrcs;
bool allFilesDynamic;
bool lockSuperFiles;
bool useRemoteResources;
bool checkFileDate;
bool lazyOpen;
bool localAgent;
bool useAeron;
bool ignoreOrphans;
bool doIbytiDelay = true; 
bool copyResources;
bool enableKeyDiff = true;
bool chunkingHeap = true;
bool logFullQueries;
bool blindLogging = false;
bool debugPermitted = true;
bool checkCompleted = true;
unsigned preabortKeyedJoinsThreshold = 100;
unsigned preabortIndexReadsThreshold = 100;
bool preloadOnceData;
bool reloadRetriesFailed;
bool selfTestMode = false;
bool defaultCollectFactoryStatistics = true;
bool defaultNoSeekBuildIndex = false;
<<<<<<< HEAD
unsigned parallelLoadQueries = 8;

=======
bool alwaysFailOnLeaks = false;
>>>>>>> 2f3217f3
bool useOldTopology = false;

int backgroundCopyClass = 0;
int backgroundCopyPrio = 0;

unsigned memoryStatsInterval = 0;
memsize_t defaultMemoryLimit;
unsigned defaultTimeLimit[3] = {0, 0, 0};
unsigned defaultWarnTimeLimit[3] = {0, 5000, 5000};
unsigned defaultThorConnectTimeout;

unsigned defaultParallelJoinPreload = 0;
unsigned defaultPrefetchProjectPreload = 10;
unsigned defaultConcatPreload = 0;
unsigned defaultFetchPreload = 0;
unsigned defaultFullKeyedJoinPreload = 0;
unsigned defaultKeyedJoinPreload = 0;
unsigned dafilesrvLookupTimeout = 10000;
bool defaultCheckingHeap = false;
bool defaultDisableLocalOptimizations = false;
unsigned defaultStrandBlockSize = 512;
unsigned defaultForceNumStrands = 0;
unsigned defaultHeapFlags = roxiemem::RHFnone;

unsigned agentQueryReleaseDelaySeconds = 60;
unsigned coresPerQuery = 0;

unsigned logQueueLen;
unsigned logQueueDrop;
bool useLogQueue;
bool fastLaneQueue;
unsigned mtu_size = 1400; // upper limit on outbound buffer size - allow some header room too
StringBuffer fileNameServiceDali;
StringBuffer roxieName;
bool trapTooManyActiveQueries;
unsigned maxEmptyLoopIterations;
unsigned maxGraphLoopIterations;
bool probeAllRows;
bool steppingEnabled = true;
bool simpleLocalKeyedJoins = true;

unsigned __int64 minFreeDiskSpace = 1024 * 0x100000;  // default to 1 GB
unsigned socketCheckInterval = 5000;

StringBuffer logDirectory;
StringBuffer pluginDirectory;
StringBuffer queryDirectory;
StringBuffer codeDirectory;
StringBuffer tempDirectory;

ClientCertificate clientCert;
bool useHardLink;

unsigned maxFileAge[2] = {0xffffffff, 60*60*1000}; // local files don't expire, remote expire in 1 hour, by default
unsigned minFilesOpen[2] = {2000, 500};
unsigned maxFilesOpen[2] = {4000, 1000};

SocketEndpoint debugEndpoint;
HardwareInfo hdwInfo;
unsigned parallelAggregate;
bool inMemoryKeysEnabled = true;
unsigned serverSideCacheSize = 0;

bool nodeCachePreload = false;
unsigned nodeCacheMB = 100;
unsigned leafCacheMB = 50;
unsigned blobCacheMB = 0;

unsigned roxiePort = 0;
Owned<IPerfMonHook> perfMonHook;

MODULE_INIT(INIT_PRIORITY_STANDARD)
{
    topology = NULL;

    return true;
}

MODULE_EXIT()
{
    ::Release(topology);
}

//=========================================================================================
//////////////////////////////////////////////////////////////////////////////////////////////
extern "C" void caughtSIGPIPE(int sig)
{
    DBGLOG("Caught sigpipe %d", sig);
}

extern "C" void caughtSIGHUP(int sig)
{
    DBGLOG("Caught sighup %d", sig);
}


extern "C" void caughtSIGALRM(int sig)
{
    DBGLOG("Caught sigalrm %d", sig);
}

extern "C" void caughtSIGTERM(int sig)
{
    DBGLOG("Caught sigterm %d", sig);
}




void init_signals()
{
//  signal(SIGTERM, caughtSIGTERM);
#ifndef _WIN32
    signal(SIGPIPE, caughtSIGPIPE);
    signal(SIGHUP, caughtSIGHUP);
    signal(SIGALRM, caughtSIGALRM);

#endif
}   

//=========================================================================================

class Waiter : public CInterface, implements IAbortHandler
{
    Semaphore aborted;
public:
    IMPLEMENT_IINTERFACE;

    bool wait(unsigned timeout)
    {
        return aborted.wait(timeout);
    }
    void wait()
    {
        aborted.wait();
    }
    bool onAbort()
    {
        aborted.signal();
        roxieMetrics.clear();
#ifdef _DEBUG
        return false; // we want full leak checking info
#else
        return true; // we don't care - just exit as fast as we can
#endif
    }
} waiter;

void closedown()
{
    Owned<IFile> sentinelFile = createSentinelTarget();
    removeSentinelFile(sentinelFile);
    waiter.onAbort();
}

void getAccessList(const char *aclName, const IPropertyTree *topology, IPropertyTree *aclInfo)
{
    StringBuffer xpath;
    xpath.append("ACL[@name='").append(aclName).append("']");
    if (aclInfo->queryPropTree(xpath))
        throw MakeStringException(MSGAUD_operator, ROXIE_INVALID_TOPOLOGY, "Invalid topology file - recursive ACL definition of %s", aclName);
    aclInfo->addPropTree("ACL")->setProp("@name", aclName);

    Owned<IPropertyTree> acl = topology->getPropTree(xpath.str());
    if (!acl)
        throw MakeStringException(MSGAUD_operator, ROXIE_INVALID_TOPOLOGY, "Invalid topology file - acl %s not found", aclName);

    Owned<IPropertyTreeIterator> access = acl->getElements("Access");
    ForEach(*access)
    {
        IPropertyTree &child = access->query();
        const char *base = child.queryProp("@base");
        if (base)
            getAccessList(base, topology, aclInfo);
        else
            aclInfo->addPropTree(child.queryName(), LINK(&child));
    }
    aclInfo->removeProp(xpath);
}

bool ipMatch(IpAddress &ip)
{
    return ip.isLocal();
}

extern void doUNIMPLEMENTED(unsigned line, const char *file)
{
    throw MakeStringException(ROXIE_UNIMPLEMENTED_ERROR, "UNIMPLEMENTED at %s:%d", sanitizeSourceFile(file), line);
}

void FatalError(const char *format, ...)
{
    va_list args;
    va_start(args, format);
    StringBuffer errMsg;
    errMsg.valist_appendf(format, args);
    va_end(args);
    Owned<IException> E = MakeStringException(MSGAUD_operator, ROXIE_INTERNAL_ERROR, "%s", errMsg.str());
    EXCLOG(E, "Fatal error");
    Sleep(5000);
    _exit(1);
}

// If changing these, please change roxie.cpp's roxie_server_usage() as well
static void roxie_common_usage(const char * progName)
{
    StringBuffer program;
    program.append(progName);
    getFileNameOnly(program, false);
    // Things that are also relevant to stand-alone executables
    printf("Usage: %s [options]\n", program.str());
    printf("\nOptions:\n");
    printf("  --[xml|csv|raw]           : Output format (default ascii)\n");
    printf("  --daliServers=[host1,...] : List of Dali servers to use\n");
    printf("  --tracelevel=[integer]    : Amount of information to dump on logs\n");
    printf("  --stdlog=[boolean]        : Standard log format (based on tracelevel)\n");
    printf("  --logfile=[filename]      : Outputs to logfile, rather than stdout\n");
    printf("  --help|-h                 : This message\n");
    printf("\n");
}

class MAbortHandler : implements IExceptionHandler
{
public:
    virtual bool fireException(IException *e)
    {
        ForEachItemIn(idx, socketListeners)
        {
            socketListeners.item(idx).stopListening();
        }
        return false; // It returns to excsighandler() to abort!
    }
} abortHandler;

#ifdef _WIN32
int myhook(int alloctype, void *, size_t nSize, int p1, long allocSeq, const unsigned char *file, int line)
{
    // Handy place to put breakpoints when tracking down obscure memory leaks...
    if (nSize==68 && !file)
    {
        DBGLOG("memory hook matched");
    }
    return true;
}
#endif

void saveTopology()
{
    // Write back changes that have been made via certain control:xxx changes, so that they survive a roxie restart
    // Note that they are overwritten when Roxie is manually stopped/started via hpcc-init service - these changes
    // are only intended to be temporary for the current session
    if (!useOldTopology)
        return;
    try
    {
        saveXML(topologyFile.str(), topology);
    }
    catch (IException *E)
    {
        // If we can't save the topology, then tough. Carry on without it. Changes will not survive an unexpected roxie restart
        EXCLOG(E, "Error saving topology file");
        E->Release();
    }
}

class CHpccProtocolPluginCtx : implements IHpccProtocolPluginContext, public CInterface
{
public:
    IMPLEMENT_IINTERFACE;
    virtual int ctxGetPropInt(const char *propName, int defaultValue) const
    {
        return topology->getPropInt(propName, defaultValue);
    }
    virtual bool ctxGetPropBool(const char *propName, bool defaultValue) const
    {
        return topology->getPropBool(propName, defaultValue);
    }
    virtual const char *ctxQueryProp(const char *propName) const
    {
        return topology->queryProp(propName);
    }
};

static std::vector<RoxieEndpointInfo> myRoles;
static std::vector<std::pair<unsigned, unsigned>> agentChannels;

#ifndef _CONTAINERIZED
void readStaticTopology()
{
    // If dynamicServers not set, we read a list of all servers form the topology file, and deduce which ones are on which channel
    // and the total number of channels
    std::vector<RoxieEndpointInfo> allRoles;
    IpAddressArray nodeTable;
    unsigned numNodes = topology->getCount("./RoxieServerProcess");
    if (!numNodes && localAgent)
    {
        topology->addPropTree("RoxieServerProcess")->setProp("@netAddress", ".");
        numNodes = 1;
    }
    Owned<IPropertyTreeIterator> roxieServers = topology->getElements("./RoxieServerProcess");

    bool myNodeSet = false;
    unsigned calcNumChannels = 0;
    ForEach(*roxieServers)
    {
        IPropertyTree &roxieServer = roxieServers->query();
        const char *iptext = roxieServer.queryProp("@netAddress");
        IpAddress ip(iptext);
        if (ip.isNull())
            throw MakeStringException(ROXIE_UDP_ERROR, "Could not resolve address %s", iptext);
        if (ip.isLocal() && !myNodeSet)
        {
            myNodeSet = true;
            myNode.setIp(ip);
            myAgentEP.set(ccdMulticastPort, myNode.getNodeAddress());
        }
        ForEachItemIn(idx, nodeTable)
        {
            if (ip.ipequals(nodeTable.item(idx)))
                throw MakeStringException(ROXIE_UDP_ERROR, "Duplicated node %s in RoxieServerProcess list", iptext);
        }
        nodeTable.append(ip);
        Owned<IPropertyTreeIterator> roxieFarms = topology->getElements("./RoxieFarmProcess");
        ForEach(*roxieFarms)
        {
            IPropertyTree &roxieFarm = roxieFarms->query();
            unsigned port = roxieFarm.getPropInt("@port", ROXIE_SERVER_PORT);
            RoxieEndpointInfo server = {RoxieEndpointInfo::RoxieServer, 0, { (unsigned short) port, ip }, 0};
            allRoles.push_back(server);
        }
    }
    if (!myNodeSet)
        throw MakeStringException(MSGAUD_operator, ROXIE_INVALID_TOPOLOGY, "Invalid topology file - current node is not in server list");

    // Generate the agent channels

    unsigned numDataCopies = topology->getPropInt("@numDataCopies", 1);
    if (!numDataCopies)
        throw MakeStringException(MSGAUD_operator, ROXIE_INVALID_TOPOLOGY, "Invalid topology file - numDataCopies should be > 0");
    unsigned channelsPerNode = topology->getPropInt("@channelsPerNode", 1);
    const char *agentConfig = topology->queryProp("@agentConfig");
    if (!agentConfig)
        agentConfig = topology->queryProp("@slaveConfig");  // legacy name
    if (!agentConfig)
        agentConfig = "simple";

    if (strnicmp(agentConfig, "cyclic", 6) == 0)
    {
        calcNumChannels = numNodes;
        unsigned cyclicOffset = topology->getPropInt("@cyclicOffset", 1);
        for (unsigned copy=0; copy<numDataCopies; copy++)
        {
            // Note this code is a little confusing - easy to get the cyclic offset backwards
            // cyclic offset means node n+offset has copy 2 for channel n, so node n has copy 2 for channel n-offset
            for (unsigned i=0; i<numNodes; i++)
            {
                int channel = (int)i+1 - (copy * cyclicOffset);
                while (channel < 1)
                    channel = channel + numNodes;
                RoxieEndpointInfo agent = {RoxieEndpointInfo::RoxieAgent, (unsigned) channel, { (unsigned short) ccdMulticastPort, nodeTable.item(i) }, copy};
                allRoles.push_back(agent);
            }
        }
    }
    else if (strnicmp(agentConfig, "overloaded", 10) == 0)
    {
        if (!channelsPerNode)
            throw MakeStringException(MSGAUD_operator, ROXIE_INVALID_TOPOLOGY, "Invalid topology file - channelsPerNode should be > 0");
        calcNumChannels = numNodes * channelsPerNode;
        for (unsigned copy=0; copy<channelsPerNode; copy++)
        {
            for (unsigned i=0; i<numNodes; i++)
            {
                unsigned channel = i+1;
                RoxieEndpointInfo agent = {RoxieEndpointInfo::RoxieAgent, channel, { (unsigned short) ccdMulticastPort, nodeTable.item(i) }, copy};
                allRoles.push_back(agent);
                channel += numNodes;
            }
        }
    }
    else    // 'Full redundancy' or 'simple' mode
    {
        if (numNodes % numDataCopies)
            throw MakeStringException(MSGAUD_operator, ROXIE_INVALID_TOPOLOGY, "Invalid topology file - numChannels not an integer");
        calcNumChannels = numNodes / numDataCopies;
        unsigned channel = 1;
        for (unsigned i=0; i<numNodes; i++)
        {
            RoxieEndpointInfo agent = {RoxieEndpointInfo::RoxieAgent, channel, { (unsigned short) ccdMulticastPort, nodeTable.item(i) }, 0 };
            allRoles.push_back(agent);
            channel++;
            if (channel > calcNumChannels)
                channel = 1;
        }
    }
    if (numChannels && numChannels != calcNumChannels)
        throw MakeStringException(MSGAUD_operator, ROXIE_INVALID_TOPOLOGY, "Invalid topology file - numChannels calculated at %u but specified as %u", calcNumChannels, numChannels);
    if (!calcNumChannels)
        throw MakeStringException(MSGAUD_operator, ROXIE_INVALID_TOPOLOGY, "Invalid topology file - numChannels calculated at 0");
    if (calcNumChannels > 1 && localAgent)
        throw MakeStringException(MSGAUD_operator, ROXIE_INVALID_TOPOLOGY, "Invalid topology file - localAgent requires single channel (%d channels specified)", calcNumChannels);
    numChannels = calcNumChannels;
    createStaticTopology(allRoles, traceLevel);
}
#endif

int CCD_API roxie_main(int argc, const char *argv[], const char * defaultYaml)
{
#ifndef _CONTAINERIZED
    for (unsigned i=0;i<(unsigned)argc;i++) {
        if (streq(argv[i],"--daemon") || streq(argv[i],"-d")) {
            if (daemon(1,0) || write_pidfile(argv[++i])) {
                perror("Failed to daemonize");
                return EXIT_FAILURE;
            }
            break;
        }
    }
#endif
    EnableSEHtoExceptionMapping();
    setTerminateOnSEH();
    init_signals();
    // We need to do the above BEFORE we call InitModuleObjects
    try
    {
        InitModuleObjects();
    }
    catch (IException *E)
    {
        EXCLOG(E);
        E->Release();
        return EXIT_FAILURE;
    }
    init_signals();

    for (unsigned i=0; i<(unsigned)argc; i++)
    {
        if (stricmp(argv[i], "--help")==0 ||
            stricmp(argv[i], "-h")==0)
        {
            roxie_common_usage(argv[0]);
            return EXIT_SUCCESS;
        }
        else if (strsame(argv[i], "-xml"))  // Back compatibility
            argv[i] = "--xml";
        else if (strsame(argv[i], "-csv"))
            argv[i] = "--csv";
        else if (strsame(argv[i], "-raw"))
            argv[i] = "--raw";
    }

    #ifdef _USE_CPPUNIT
    if (argc>=2 && (stricmp(argv[1], "-selftest")==0 || stricmp(argv[1], "--selftest")==0))
    {
        selfTestMode = true;
        queryStderrLogMsgHandler()->setMessageFields(MSGFIELD_time | MSGFIELD_milliTime | MSGFIELD_prefix);
        CppUnit::TextUi::TestRunner runner;
        if (argc==2)
        {
            CppUnit::TestFactoryRegistry &registry = CppUnit::TestFactoryRegistry::getRegistry();
            runner.addTest( registry.makeTest() );
        }
        else 
        {
            // MORE - maybe add a 'list' function here?
            for (int name = 2; name < argc; name++)
            {
                if (stricmp(argv[name], "-q")==0)
                {
                    traceLevel = 0;
                    roxiemem::setMemTraceLevel(0);
                    removeLog();
                }
                else
                {
                    CppUnit::TestFactoryRegistry &registry = CppUnit::TestFactoryRegistry::getRegistry(argv[name]);
                    runner.addTest( registry.makeTest() );
                }
            }
        }
        bool wasSucessful = runner.run( "", false );
        releaseAtoms();
        return wasSucessful;
    }
#endif
#ifdef _DEBUG
#ifdef _WIN32
    _CrtSetAllocHook(myhook);
#endif
#endif

#ifndef __64BIT__
    // Restrict stack sizes on 32-bit systems
    Thread::setDefaultStackSize(0x10000);   // NB under windows requires linker setting (/stack:)
#endif
    srand( (unsigned)time( NULL ) );

    char currentDirectory[_MAX_DIR];
    if (!getcwd(currentDirectory, sizeof(currentDirectory)))
        throw MakeStringException(ROXIE_INTERNAL_ERROR, "getcwd failed (%d)", errno);

    codeDirectory.set(currentDirectory);
    addNonEmptyPathSepChar(codeDirectory);
    try
    {
        Owned<IFile> sentinelFile = createSentinelTarget();
        removeSentinelFile(sentinelFile);

        topologyFile.append(codeDirectory).append(PATHSEPCHAR).append("RoxieTopology.xml");
        useOldTopology = checkFileExists(topologyFile.str());
        topology = loadConfiguration(useOldTopology ? nullptr : defaultYaml, argv, "roxie", "ROXIE", topologyFile, nullptr, "@netAddress");
        saveTopology();
        localAgent = topology->getPropBool("@localAgent", topology->getPropBool("@localSlave", false));  // legacy name
        const char *channels = topology->queryProp("@channels");
        if (channels)
        {
            StringArray channelSpecs;
            channelSpecs.appendList(channels, ",", true);
            ForEachItemIn(idx, channelSpecs)
            {
                char *tail = nullptr;
                unsigned channel = strtoul(channelSpecs.item(idx), &tail, 10);
                unsigned repl = 0;
                if (*tail==':')
                {
                    tail++;
                    repl = atoi(tail);
                }
                else if (*tail)
                    throw makeStringExceptionV(ROXIE_INTERNAL_ERROR, "Invalid channel specification %s", channels);
                agentChannels.push_back(std::pair<unsigned, unsigned>(channel, repl));
            }
        }
#ifdef _CONTAINERIZED
        else if (localAgent)
            agentChannels.push_back(std::pair<unsigned, unsigned>(1, 0));
#endif
        const char *topos = topology->queryProp("@topologyServers");
        StringArray topoValues;
        if (topos)
            topoValues.appendList(topos, ",", true);

        if (topology->hasProp("PreferredCluster"))
        {
            preferredClusters = new MapStringTo<int>(true);
            Owned<IPropertyTreeIterator> clusters = topology->getElements("PreferredCluster");
            ForEach(*clusters)
            {
                IPropertyTree &child = clusters->query();
                const char *name = child.queryProp("@name");
                int priority = child.getPropInt("@priority", 100);
                if (name && *name)
                    preferredClusters->setValue(name, priority);
            }
        }
        topology->getProp("@name", roxieName);
        if (roxieName.length())
            setStatisticsComponentName(SCTroxie, roxieName, true);
        else
            setStatisticsComponentName(SCTroxie, "roxie", true);

        installDefaultFileHooks(topology);

        Owned<const IQueryDll> standAloneDll;
        const char *wuid = topology->queryProp("@workunit");
        if (topology->hasProp("@loadWorkunit"))
        {
            StringBuffer workunitName;
            topology->getProp("@loadWorkunit", workunitName);
            standAloneDll.setown(createQueryDll(workunitName));
        }
        else
        {
            Owned<ILoadedDllEntry> dll = createExeDllEntry(argv[0]);
            if (checkEmbeddedWorkUnitXML(dll))
                standAloneDll.setown(createExeQueryDll(argv[0]));
        }
        if (standAloneDll || wuid)
        {
            oneShotRoxie = true;
            if (topology->getPropBool("@server", false))
            {
#ifdef _CONTAINERIZED
                if (!topology->getCount("services"))
                {
                    // Makes debugging easier...
                    IPropertyTree *service = topology->addPropTree("services");
                    service->setProp("@name", "query");
                    service->setPropInt("@port", 9876);
                }
#else
                if (!topology->getCount("RoxieFarmProcess"))
                {
                    // Makes debugging easier...
                    IPropertyTree *service = topology->addPropTree("RoxieFarmProcess");
                    service->setPropInt("@port", 9876);
                }
#endif
                runOnce = false;
            }
            else
                runOnce = true;
        }

        if (!topology->hasProp("@resolveLocally"))
            topology->setPropBool("@resolveLocally", !topology->hasProp("@daliServers"));

        traceLevel = topology->getPropInt("@traceLevel", runOnce ? 0 : 1);
        if (traceLevel > MAXTRACELEVEL)
            traceLevel = MAXTRACELEVEL;
        if (traceLevel && topology->hasProp("logging/@disabled"))
            topology->setPropBool("logging/@disabled", false);
        udpTraceLevel = topology->getPropInt("@udpTraceLevel", runOnce ? 0 : 1);
        roxiemem::setMemTraceLevel(topology->getPropInt("@memTraceLevel", runOnce ? 0 : 1));
        soapTraceLevel = topology->getPropInt("@soapTraceLevel", runOnce ? 0 : 1);
        miscDebugTraceLevel = topology->getPropInt("@miscDebugTraceLevel", 0);

        Linked<IPropertyTree> directoryTree = topology->queryPropTree("Directories");
        if (!directoryTree)
        {
            Owned<IPropertyTree> envFile = getHPCCEnvironment();
            if (envFile)
                directoryTree.set(envFile->queryPropTree("Software/Directories"));
        }
        if (directoryTree)
        {
            getConfigurationDirectory(directoryTree, "query", "roxie", roxieName, queryDirectory);
            for (unsigned replicationLevel = 0; replicationLevel < MAX_REPLICATION_LEVELS; replicationLevel++)
            {
                StringBuffer dataDir;
                StringBuffer dirId("data");
                if (replicationLevel)
                    dirId.append(replicationLevel+1);
                if (getConfigurationDirectory(directoryTree, dirId, "roxie", roxieName, dataDir))
                    setBaseDirectory(dataDir, replicationLevel, DFD_OSdefault);
            }
        }
        directoryTree.clear();

        //Logging stuff
#ifndef _CONTAINERIZED
        if (topology->getPropBool("@stdlog", traceLevel != 0) || topology->getPropBool("@forceStdLog", false))
            queryStderrLogMsgHandler()->setMessageFields(MSGFIELD_time | MSGFIELD_milliTime | MSGFIELD_thread | MSGFIELD_prefix);
        else
            removeLog();
        if (topology->hasProp("@logfile"))
        {
            Owned<IComponentLogFileCreator> lf = createComponentLogFileCreator(topology, "roxie");
            lf->setMaxDetail(TopDetail);
            lf->beginLogging();
            logDirectory.set(lf->queryLogDir());

#ifdef _DEBUG
            unsigned useLogQueue = topology->getPropBool("@useLogQueue", false);
#else
            unsigned useLogQueue = topology->getPropBool("@useLogQueue", true);
#endif
            if (useLogQueue)
            {
                unsigned logQueueLen = topology->getPropInt("@logQueueLen", 512);
                unsigned logQueueDrop = topology->getPropInt("@logQueueDrop", 32);
                queryLogMsgManager()->enterQueueingMode();
                queryLogMsgManager()->setQueueDroppingLimit(logQueueLen, logQueueDrop);
            }
            if (topology->getPropBool("@enableSysLog",true))
                UseSysLogForOperatorMessages();
        }
#else
        setupContainerizedLogMsgHandler();
#endif
        setupContainerizedStorageLocations();

        roxieMetrics.setown(createRoxieMetricsManager());

        Owned<IPropertyTreeIterator> userMetrics = topology->getElements("./UserMetric");
        ForEach(*userMetrics)
        {
            IPropertyTree &metric = userMetrics->query();
            const char *name = metric.queryProp("@name");
            const char *regex= metric.queryProp("@regex");
            if (name && regex)
                roxieMetrics->addUserMetric(name, regex);
            else
                throw MakeStringException(ROXIE_INTERNAL_ERROR, "Invalid UserMetric element in topology file - name or regex missing");
        }

        restarts = topology->getPropInt("@restarts", 0);
        const char *preferredSubnet = topology->queryProp("@preferredSubnet");
        if (preferredSubnet)
        {
            const char *preferredSubnetMask = topology->queryProp("@preferredSubnetMask");
            if (!preferredSubnetMask) preferredSubnetMask = "255.255.255.0";
            if (!setPreferredSubnet(preferredSubnet, preferredSubnetMask))
                throw MakeStringException(ROXIE_INTERNAL_ERROR, "Error setting preferred subnet %s mask %s", preferredSubnet, preferredSubnetMask);
        }
        if (restarts)
        {
            if (traceLevel)
                DBGLOG("Roxie restarting: restarts = %d build = %s", restarts.load(), BUILD_TAG);
            setStartRuid(restarts);
        }
        else
        {
            if (traceLevel)
            {
                DBGLOG("Roxie starting, build = %s", BUILD_TAG);
            }
        }

        headRegionSize = topology->getPropInt("@headRegionSize", 50);
        ccdMulticastPort = topology->getPropInt("@multicastPort", CCD_MULTICAST_PORT);
        statsExpiryTime = topology->getPropInt("@statsExpiryTime", 3600);
        roxiemem::setMemTraceSizeLimit((memsize_t) topology->getPropInt64("@memTraceSizeLimit", 0));
        callbackRetries = topology->getPropInt("@callbackRetries", 3);
        callbackTimeout = topology->getPropInt("@callbackTimeout", 5000);
        lowTimeout = topology->getPropInt("@lowTimeout", 10000);
        highTimeout = topology->getPropInt("@highTimeout", 2000);
        slaTimeout = topology->getPropInt("@slaTimeout", 2000);
        parallelLoopFlowLimit = topology->getPropInt("@parallelLoopFlowLimit", 100);
        perChannelFlowLimit = topology->getPropInt("@perChannelFlowLimit", 10);
        copyResources = topology->getPropBool("@copyResources", true);
        useRemoteResources = topology->getPropBool("@useRemoteResources", true);
        checkFileDate = topology->getPropBool("@checkFileDate", true);
        const char *lazyOpenMode = topology->queryProp("@lazyOpen");
        if (!lazyOpenMode || stricmp(lazyOpenMode, "smart")==0)
            lazyOpen = (restarts > 0);
        else
            lazyOpen = topology->getPropBool("@lazyOpen", false);
        bool useNasTranslation = topology->getPropBool("@useNASTranslation", true);
        if (useNasTranslation)
        {
            Owned<IPropertyTree> nas = envGetNASConfiguration(topology);
            envInstallNASHooks(nas);
        }
        useAeron = topology->getPropBool("@useAeron", false);
        numChannels = topology->getPropInt("@numChannels", 0);
        doIbytiDelay = topology->getPropBool("@doIbytiDelay", true);
        minIbytiDelay = topology->getPropInt("@minIbytiDelay", 2);
        initIbytiDelay = topology->getPropInt("@initIbytiDelay", 50);
        alwaysTrustFormatCrcs = topology->getPropBool("@alwaysTrustFormatCrcs", true);
        allFilesDynamic = topology->getPropBool("@allFilesDynamic", false);
        lockSuperFiles = topology->getPropBool("@lockSuperFiles", false);
        ignoreOrphans = topology->getPropBool("@ignoreOrphans", true);
        chunkingHeap = topology->getPropBool("@chunkingHeap", true);
        readTimeout = topology->getPropInt("@readTimeout", 300);
        logFullQueries = topology->getPropBool("@logFullQueries", false);
        debugPermitted = topology->getPropBool("@debugPermitted", true);
        blindLogging = topology->getPropBool("@blindLogging", false);
        preloadOnceData = topology->getPropBool("@preloadOnceData", true);
        reloadRetriesFailed  = topology->getPropBool("@reloadRetriesSuspended", true);
#if defined(__linux__) && defined(SYS_ioprio_set)
        const char *backgroundCopyClassString = topology->queryProp("@backgroundCopyClass");
        if (!isEmptyString(backgroundCopyClassString))
        {
            if (strieq(backgroundCopyClassString, "best-effort"))
                backgroundCopyClass = IOPRIO_CLASS_BE;
            else if (strieq(backgroundCopyClassString, "idle"))
                backgroundCopyClass = IOPRIO_CLASS_IDLE;
            else if (strieq(backgroundCopyClassString, "none"))
                backgroundCopyClass = IOPRIO_CLASS_NONE;
            else
                DBGLOG("Invalid backgroundCopyClass %s specified - ignored", backgroundCopyClassString);
        }
        backgroundCopyPrio = topology->getPropInt("@backgroundCopyPrio", 0);
        if (backgroundCopyPrio >= IOPRIO_BE_NR)
        {
            DBGLOG("Invalid backgroundCopyPrio %d specified - using %d", backgroundCopyPrio, (int) (IOPRIO_BE_NR-1));
            backgroundCopyPrio = IOPRIO_BE_NR-1;
        }
        else if (backgroundCopyPrio < 0)
        {
            DBGLOG("Invalid backgroundCopyPrio %d specified - using 0", backgroundCopyPrio);
            backgroundCopyPrio = 0;
        }
#endif
        linuxYield = topology->getPropBool("@linuxYield", false);
        traceSmartStepping = topology->getPropBool("@traceSmartStepping", false);
        useMemoryMappedIndexes = topology->getPropBool("@useMemoryMappedIndexes", false);
        flushJHtreeCacheOnOOM = topology->getPropBool("@flushJHtreeCacheOnOOM", true);
        fastLaneQueue = topology->getPropBool("@fastLaneQueue", true);
        udpOutQsPriority = topology->getPropInt("@udpOutQsPriority", 0);
        udpSnifferEnabled = topology->getPropBool("@udpSnifferEnabled", true);
        udpRetryBusySenders = topology->getPropInt("@udpRetryBusySenders", 0);

        // Historically, this was specified in seconds. Assume any value <= 10 is a legacy value specified in seconds!
        udpMaxRetryTimedoutReqs = topology->getPropInt("@udpMaxRetryTimedoutReqs", 0);
        udpRequestToSendTimeout = topology->getPropInt("@udpRequestToSendTimeout", 0);
        if (udpRequestToSendTimeout<=10)
            udpRequestToSendTimeout *= 1000;
        if (udpRequestToSendTimeout == 0)
        {
            if (slaTimeout)
            {
                udpRequestToSendTimeout = (slaTimeout*3) / 4;
                if (udpRequestToSendTimeout < 10)
                    udpRequestToSendTimeout = 10;
            }
            else
                udpRequestToSendTimeout = 5000;
        }
        udpRequestToSendAckTimeout = topology->getPropInt("@udpRequestToSendAckTimeout", 100);
        // MORE: might want to check socket buffer sizes against sys max here instead of udp threads ?
        udpSnifferReadThreadPriority = topology->getPropInt("@udpSnifferReadThreadPriority", 3);
        udpSnifferSendThreadPriority = topology->getPropInt("@udpSnifferSendThreadPriority", 3);

        udpMulticastBufferSize = topology->getPropInt("@udpMulticastBufferSize", 262142);
        udpFlowSocketsSize = topology->getPropInt("@udpFlowSocketsSize", 131072);
        udpLocalWriteSocketSize = topology->getPropInt("@udpLocalWriteSocketSize", 1024000);
#ifndef _CONTAINERIZED
        roxieMulticastEnabled = topology->getPropBool("@roxieMulticastEnabled", true) && !useAeron;   // enable use of multicast for sending requests to agents
#endif
        if (udpSnifferEnabled && !roxieMulticastEnabled)
        {
            DBGLOG("WARNING: ignoring udpSnifferEnabled setting as multicast not enabled");
            udpSnifferEnabled = false;
        }

        int ttlTmp = topology->getPropInt("@multicastTTL", 1);
        if (ttlTmp < 0)
        {
            multicastTTL = 1;
            IWARNLOG("multicastTTL value (%d) invalid, must be >=0, resetting to %u", ttlTmp, multicastTTL);
        }
        else if (ttlTmp > 255)
        {
            multicastTTL = 255;
            IWARNLOG("multicastTTL value (%d) invalid, must be <=%u, resetting to maximum", ttlTmp, multicastTTL);
        }
        else
            multicastTTL = ttlTmp;

        indexReadChunkSize = topology->getPropInt("@indexReadChunkSize", 60000);
        numAgentThreads = topology->getPropInt("@agentThreads", topology->getPropInt("@slaveThreads", 30));  // legacy name
        numServerThreads = topology->getPropInt("@serverThreads", 30);
        numRequestArrayThreads = topology->getPropInt("@requestArrayThreads", 5);
        maxBlockSize = topology->getPropInt("@maxBlockSize", 10000000);
        maxLockAttempts = topology->getPropInt("@maxLockAttempts", 5);
        enableHeartBeat = topology->getPropBool("@enableHeartBeat", true);
        checkCompleted = topology->getPropBool("@checkCompleted", true);
        prestartAgentThreads = topology->getPropBool("@prestartAgentThreads", topology->getPropBool("@prestartSlaveThreads", false));  // legacy name
        preabortKeyedJoinsThreshold = topology->getPropInt("@preabortKeyedJoinsThreshold", 100);
        preabortIndexReadsThreshold = topology->getPropInt("@preabortIndexReadsThreshold", 100);
        defaultMemoryLimit = (memsize_t) topology->getPropInt64("@defaultMemoryLimit", 0);
        defaultTimeLimit[0] = (unsigned) topology->getPropInt64("@defaultLowPriorityTimeLimit", 0);
        defaultTimeLimit[1] = (unsigned) topology->getPropInt64("@defaultHighPriorityTimeLimit", 0);
        defaultTimeLimit[2] = (unsigned) topology->getPropInt64("@defaultSLAPriorityTimeLimit", 0);
        defaultWarnTimeLimit[0] = (unsigned) topology->getPropInt64("@defaultLowPriorityTimeWarning", 0);
        defaultWarnTimeLimit[1] = (unsigned) topology->getPropInt64("@defaultHighPriorityTimeWarning", 0);
        defaultWarnTimeLimit[2] = (unsigned) topology->getPropInt64("@defaultSLAPriorityTimeWarning", 0);
        defaultThorConnectTimeout = (unsigned) topology->getPropInt64("@defaultThorConnectTimeout", 60);

        defaultXmlReadFlags = topology->getPropBool("@defaultStripLeadingWhitespace", true) ? ptr_ignoreWhiteSpace : ptr_none;
        defaultParallelJoinPreload = topology->getPropInt("@defaultParallelJoinPreload", 0);
        defaultConcatPreload = topology->getPropInt("@defaultConcatPreload", 0);
        defaultFetchPreload = topology->getPropInt("@defaultFetchPreload", 0);
        defaultFullKeyedJoinPreload = topology->getPropInt("@defaultFullKeyedJoinPreload", 0);
        defaultKeyedJoinPreload = topology->getPropInt("@defaultKeyedJoinPreload", 0);
        defaultPrefetchProjectPreload = topology->getPropInt("@defaultPrefetchProjectPreload", 10);
        defaultStrandBlockSize = topology->getPropInt("@defaultStrandBlockSize", 512);
        defaultForceNumStrands = topology->getPropInt("@defaultForceNumStrands", 0);
        defaultCheckingHeap = topology->getPropBool("@checkingHeap", false);  // NOTE - not in configmgr - too dangerous!
        defaultDisableLocalOptimizations = topology->getPropBool("@disableLocalOptimizations", false);  // NOTE - not in configmgr - too dangerous!

        agentQueryReleaseDelaySeconds = topology->getPropInt("@agentQueryReleaseDelaySeconds", topology->getPropInt("@slaveQueryReleaseDelaySeconds", 60));  // legacy name
        coresPerQuery = topology->getPropInt("@coresPerQuery", 0);

        diskReadBufferSize = topology->getPropInt("@diskReadBufferSize", 0x10000);
        fieldTranslationEnabled = RecordTranslationMode::Payload;
        const char *val = topology->queryProp("@fieldTranslationEnabled");
        if (val)
            fieldTranslationEnabled = getTranslationMode(val);

        pretendAllOpt = topology->getPropBool("@ignoreMissingFiles", false);
        memoryStatsInterval = topology->getPropInt("@memoryStatsInterval", 60);
        roxiemem::setMemoryStatsInterval(memoryStatsInterval);
        pingInterval = topology->getPropInt("@pingInterval", 0);
        socketCheckInterval = topology->getPropInt("@socketCheckInterval", runOnce ? 0 : 5000);
        memsize_t totalMemoryLimit = (memsize_t) topology->getPropInt64("@totalMemoryLimit", 0);
        bool allowHugePages = topology->getPropBool("@heapUseHugePages", false);
        bool allowTransparentHugePages = topology->getPropBool("@heapUseTransparentHugePages", true);
        bool retainMemory = topology->getPropBool("@heapRetainMemory", false);
        if (!totalMemoryLimit)
            totalMemoryLimit = 1024 * 0x100000;  // 1 Gb;
        roxiemem::setTotalMemoryLimit(allowHugePages, allowTransparentHugePages, retainMemory, totalMemoryLimit, 0, NULL, NULL);

        traceStartStop = topology->getPropBool("@traceStartStop", false);
        traceServerSideCache = topology->getPropBool("@traceServerSideCache", false);
        traceTranslations = topology->getPropBool("@traceTranslations", true);
        defaultTimeActivities = topology->getPropBool("@timeActivities", true);
        defaultTraceEnabled = topology->getPropBool("@traceEnabled", false);
        defaultTraceLimit = topology->getPropInt("@traceLimit", 10);
        clientCert.certificate.set(topology->queryProp("@certificateFileName"));
        clientCert.privateKey.set(topology->queryProp("@privateKeyFileName"));
        clientCert.passphrase.set(topology->queryProp("@passphrase"));
        useHardLink = topology->getPropBool("@useHardLink", false);
        maxFileAge[false] = topology->getPropInt("@localFilesExpire", (unsigned) -1);
        maxFileAge[true] = topology->getPropInt("@remoteFilesExpire", 60*60*1000);
        minFilesOpen[false] = topology->getPropInt("@minLocalFilesOpen", 2000);
        minFilesOpen[true] = topology->getPropInt("@minRemoteFilesOpen", 500);
        maxFilesOpen[false] = topology->getPropInt("@maxLocalFilesOpen", 4000);
        maxFilesOpen[true] = topology->getPropInt("@maxRemoteFilesOpen", 1000);
        dafilesrvLookupTimeout = topology->getPropInt("@dafilesrvLookupTimeout", 10000);
        setRemoteFileTimeouts(dafilesrvLookupTimeout, 0);
        topology->getProp("@daliServers", fileNameServiceDali);
        trapTooManyActiveQueries = topology->getPropBool("@trapTooManyActiveQueries", true);
        maxEmptyLoopIterations = topology->getPropInt("@maxEmptyLoopIterations", 1000);
        maxGraphLoopIterations = topology->getPropInt("@maxGraphLoopIterations", 1000);
        mergeAgentStatistics = topology->getPropBool("@mergeAgentStatistics", topology->getPropBool("@mergeSlaveStatistics", true));  // legacy name
        defaultCollectFactoryStatistics = topology->getPropBool("@collectFactoryStatistics", true);
        defaultNoSeekBuildIndex = topology->getPropBool("@noSeekBuildIndex", isContainerized());
<<<<<<< HEAD
        parallelLoadQueries = topology->getPropInt("@parallelLoadQueries", 8);
        if (!parallelLoadQueries)
            parallelLoadQueries = 1;
=======
        alwaysFailOnLeaks = topology->getPropBool("@alwaysFailOnLeaks", false);
>>>>>>> 2f3217f3

        enableKeyDiff = topology->getPropBool("@enableKeyDiff", true);

        // NB: these directories will have been setup by topology earlier
        const char *primaryDirectory = queryBaseDirectory(grp_unknown, 0);
        const char *secondaryDirectory = queryBaseDirectory(grp_unknown, 1);

        // MORE: Get parms from topology after it is populated from Hardware/computer types section in configenv
        //       Then if does not match and based on desired action in topolgy, either warn, or fatal exit or .... etc
        getHardwareInfo(hdwInfo, primaryDirectory, secondaryDirectory);

        if (traceLevel)
        {
            DBGLOG("Current Hardware Info: CPUs=%i, speed=%i MHz, Mem=%i MB , primDisk=%i GB, primFree=%i GB, secDisk=%i GB, secFree=%i GB, NIC=%i", 
              hdwInfo.numCPUs, hdwInfo.CPUSpeed, hdwInfo.totalMemory, 
              hdwInfo.primDiskSize, hdwInfo.primFreeSize, hdwInfo.secDiskSize, hdwInfo.secFreeSize, hdwInfo.NICSpeed);
        }
        parallelAggregate = topology->getPropInt("@parallelAggregate", 0);
        if (!parallelAggregate)
            parallelAggregate = hdwInfo.numCPUs;
        if (!parallelAggregate)
            parallelAggregate = 1;
        simpleLocalKeyedJoins = topology->getPropBool("@simpleLocalKeyedJoins", true);
        inMemoryKeysEnabled = topology->getPropBool("@inMemoryKeysEnabled", true);
        serverSideCacheSize = topology->getPropInt("@serverSideCacheSize", 0);

        setKeyIndexCacheSize((unsigned)-1); // unbound
        nodeCachePreload = topology->getPropBool("@nodeCachePreload", false);
        setNodeCachePreload(nodeCachePreload);
        nodeCacheMB = topology->getPropInt("@nodeCacheMem", 100); 
        setNodeCacheMem(nodeCacheMB * 0x100000);
        leafCacheMB = topology->getPropInt("@leafCacheMem", 50);
        setLeafCacheMem(leafCacheMB * 0x100000);
        blobCacheMB = topology->getPropInt("@blobCacheMem", 0);
        setBlobCacheMem(blobCacheMB * 0x100000);

        unsigned __int64 affinity = topology->getPropInt64("@affinity", 0);
        updateAffinity(affinity);

        minFreeDiskSpace = topology->getPropInt64("@minFreeDiskSpace", (1024 * 0x100000)); // default to 1 GB
        if (topology->getPropBool("@jumboFrames", false))
        {
            mtu_size = 9000;    // upper limit on outbound buffer size - allow some header room too
            roxiemem::setDataAlignmentSize(0x2000);
        }
        else
        {
            mtu_size = 1400;    // upper limit on outbound buffer size - allow some header room too
            roxiemem::setDataAlignmentSize(0x400);
        }
        unsigned pinterval = topology->getPropInt("@systemMonitorInterval",1000*60);
        perfMonHook.setown(roxiemem::createRoxieMemStatsPerfMonHook());  // Note - we create even if pinterval is 0, as can be enabled via control message
        if (pinterval)
            startPerformanceMonitor(pinterval, PerfMonStandard, perfMonHook);


        topology->getProp("@pluginDirectory", pluginDirectory);
        StringBuffer packageDirectory;
        getPackageFolder(packageDirectory);
        if (pluginDirectory.length() == 0 && packageDirectory.length() != 0)
        {
            pluginDirectory.append(packageDirectory).append("plugins");
        }
        getAdditionalPluginsPath(pluginDirectory, packageDirectory);
        if (queryDirectory.length() == 0)
        {
            topology->getProp("@queryDir", queryDirectory);
            if (queryDirectory.length() == 0)
                queryDirectory.append(codeDirectory).append("queries");
        }
        addNonEmptyPathSepChar(queryDirectory);
        queryFileCache().start();
        getTempFilePath(tempDirectory, "roxie", topology);

#ifdef _WIN32
        topology->addPropBool("@linuxOS", false);
#else
        topology->addPropBool("@linuxOS", true);
#endif
        if (useAeron)
            setAeronProperties(topology);

#ifdef _CONTAINERIZED
        allQuerySetNames.append(roxieName);
#else
        allQuerySetNames.appendListUniq(topology->queryProp("@querySets"), ",");
#endif

#ifdef _CONTAINERIZED
        if (!numChannels)
            throw makeStringException(MSGAUD_operator, ROXIE_INVALID_TOPOLOGY, "Invalid topology file - numChannels not set");
        IpAddress myIP(".");
        myNode.setIp(myIP);
        if (topology->getPropBool("@server", true))
        {
            Owned<IPropertyTreeIterator> roxieFarms = topology->getElements("./services");
            ForEach(*roxieFarms)
            {
                IPropertyTree &roxieFarm = roxieFarms->query();
                unsigned port = roxieFarm.getPropInt("@port", ROXIE_SERVER_PORT);
                RoxieEndpointInfo me = {RoxieEndpointInfo::RoxieServer, 0, { (unsigned short) port, myIP }, 0};
                myRoles.push_back(me);
            }
        }
        for (std::pair<unsigned, unsigned> channel: agentChannels)
        {
            myAgentEP.set(ccdMulticastPort, myIP);
            RoxieEndpointInfo me = { RoxieEndpointInfo::RoxieAgent, channel.first, myAgentEP, channel.second };
            myRoles.push_back(me);
        }
#else
        // Set multicast base addresses - must be done before generating agent channels
        if (roxieMulticastEnabled && !localAgent)
        {
            if (topology->queryProp("@multicastBase"))
                multicastBase.ipset(topology->queryProp("@multicastBase"));
            else
                throw MakeStringException(MSGAUD_operator, ROXIE_INVALID_TOPOLOGY, "Invalid topology file - multicastBase not set");
            if (topology->queryProp("@multicastLast"))
                multicastLast.ipset(topology->queryProp("@multicastLast"));
            else
                throw MakeStringException(MSGAUD_operator, ROXIE_INVALID_TOPOLOGY, "Invalid topology file - multicastLast not set");
        }
        readStaticTopology();
#endif
        // Now we know all the channels, we can open and subscribe the multicast channels
        if (!localAgent)
        {
            openMulticastSocket();
            if (roxieMulticastEnabled)
                setMulticastEndpoints(numChannels);
        }
        setDaliServixSocketCaching(true);  // enable daliservix caching
        enableForceRemoteReads(); // forces file reads to be remote reads if they match environment setting 'forceRemotePattern' pattern.

        if (!oneShotRoxie)
            loadPlugins();
        unsigned snifferChannel = numChannels+2; // MORE - why +2 not +1??
#ifdef _CONTAINERIZED
        initializeTopology(topoValues, myRoles, traceLevel);
#endif
        createDelayedReleaser();
        globalPackageSetManager = createRoxiePackageSetManager(standAloneDll.getClear());
        globalPackageSetManager->load();
        ROQ = createOutputQueueManager(snifferChannel, numAgentThreads);
        ROQ->setHeadRegionSize(headRegionSize);
        ROQ->start();
        Owned<IPacketDiscarder> packetDiscarder = createPacketDiscarder();
#if defined(WIN32) && defined(_DEBUG) && defined(_DEBUG_HEAP_FULL)
        int tmpFlag = _CrtSetDbgFlag( _CRTDBG_REPORT_FLAG );
        tmpFlag |= _CRTDBG_CHECK_ALWAYS_DF;
        _CrtSetDbgFlag( tmpFlag );
#endif
        EnableSEHtoExceptionMapping();
        setSEHtoExceptionHandler(&abortHandler);
        Owned<IHpccProtocolPluginContext> protocolCtx = new CHpccProtocolPluginCtx();
        if (runOnce)
        {
            if (wuid)
            {
                Owned<IHpccProtocolListener> roxieServer = createRoxieWorkUnitListener(1, false);
                try
                {
                    roxieServer->runOnce(wuid);
                }
                catch (IException *E)
                {
                    EXCLOG(E);
                    E->Release();
                }
            }
            else
            {
                Owned<IHpccProtocolPlugin> protocolPlugin = loadHpccProtocolPlugin(protocolCtx, NULL);
                Owned<IHpccProtocolListener> roxieServer = protocolPlugin->createListener("runOnce", createRoxieProtocolMsgSink(myNode.getNodeAddress(), 0, 1, false), 0, 0, NULL);
                try
                {
                    const char *format = topology->queryProp("@format");
                    if (!format)
                    {
                        if (topology->getPropBool("@xml", false))
                            format = "xml";
                        else if (topology->getPropBool("@csv", false))
                            format = "csv";
                        else if (topology->getPropBool("@raw", false))
                            format = "raw";
                        else
                            format = "ascii";
                    }
                    StringBuffer query;
                    query.appendf("<roxie format='%s'/>", format);
                    roxieServer->runOnce(query.str()); // MORE - should use the wu listener instead I suspect
                    fflush(stdout);  // in windows if output is redirected results don't appear without flushing
                }
                catch (IException *E)
                {
                    EXCLOG(E);
                    E->Release();
                }
            }
        }
        else
        {
            try
            {
#ifdef _CONTAINERIZED
                Owned<IPropertyTreeIterator> roxieFarms = topology->getElements("./services");
#else
                Owned<IPropertyTreeIterator> roxieFarms = topology->getElements("./RoxieFarmProcess");
#endif
                ForEach(*roxieFarms)
                {
                    IPropertyTree &roxieFarm = roxieFarms->query();
                    unsigned listenQueue = roxieFarm.getPropInt("@listenQueue", DEFAULT_LISTEN_QUEUE_SIZE);
                    unsigned numThreads = roxieFarm.getPropInt("@numThreads", 0);
                    if (!numThreads)
                        numThreads = numServerThreads;
                    unsigned port = roxieFarm.getPropInt("@port", ROXIE_SERVER_PORT);
                    //unsigned requestArrayThreads = roxieFarm.getPropInt("@requestArrayThreads", 5);
                    // NOTE: farmer name [@name=] is not copied into topology
                    const IpAddress &ip = myNode.getNodeAddress();
                    if (!roxiePort)
                    {
                        roxiePort = port;
                        debugEndpoint.set(roxiePort, ip);
                    }
                    bool suspended = roxieFarm.getPropBool("@suspended", false);
                    Owned <IHpccProtocolListener> roxieServer;
                    if (port)
                    {
                        const char *protocol = roxieFarm.queryProp("@protocol");
                        StringBuffer certFileName;
                        StringBuffer keyFileName;
                        StringBuffer passPhraseStr;
                        if (protocol && streq(protocol, "ssl"))
                        {
    #ifdef _USE_OPENSSL
                            const char *certFile = roxieFarm.queryProp("@certificateFileName");
                            if (!certFile)
                                throw MakeStringException(ROXIE_FILE_ERROR, "Roxie SSL Farm Listener on port %d missing certificateFileName tag", port);
                            if (isAbsolutePath(certFile))
                                certFileName.append(certFile);
                            else
                                certFileName.append(codeDirectory.str()).append(certFile);
                            if (!checkFileExists(certFileName.str()))
                                throw MakeStringException(ROXIE_FILE_ERROR, "Roxie SSL Farm Listener on port %d missing certificateFile (%s)", port, certFileName.str());

                            const char *keyFile = roxieFarm.queryProp("@privateKeyFileName");
                            if (!keyFile)
                                throw MakeStringException(ROXIE_FILE_ERROR, "Roxie SSL Farm Listener on port %d missing privateKeyFileName tag", port);
                            if (isAbsolutePath(keyFile))
                                keyFileName.append(keyFile);
                            else
                                keyFileName.append(codeDirectory.str()).append(keyFile);
                            if (!checkFileExists(keyFileName.str()))
                                throw MakeStringException(ROXIE_FILE_ERROR, "Roxie SSL Farm Listener on port %d missing privateKeyFile (%s)", port, keyFileName.str());

                            const char *passPhrase = roxieFarm.queryProp("@passphrase");
                            if (!isEmptyString(passPhrase))
                                decrypt(passPhraseStr, passPhrase);
    #else
                            OWARNLOG("Skipping Roxie SSL Farm Listener on port %d : OpenSSL disabled in build", port);
                            continue;
    #endif
                        }
                        const char *soname =  roxieFarm.queryProp("@so");
                        const char *config  = roxieFarm.queryProp("@config");
                        Owned<IHpccProtocolPlugin> protocolPlugin = ensureProtocolPlugin(*protocolCtx, soname);
                        roxieServer.setown(protocolPlugin->createListener(protocol ? protocol : "native", createRoxieProtocolMsgSink(ip, port, numThreads, suspended), port, listenQueue, config, certFileName.str(), keyFileName.str(), passPhraseStr.str()));
                    }
                    else
                        roxieServer.setown(createRoxieWorkUnitListener(numThreads, suspended));

                    IHpccProtocolMsgSink *sink = roxieServer->queryMsgSink();
                    const char *aclName = roxieFarm.queryProp("@aclName");
                    if (aclName && *aclName)
                    {
                        Owned<IPropertyTree> aclInfo = createPTree("AccessInfo", ipt_lowmem);
                        getAccessList(aclName, topology, aclInfo);
                        Owned<IPropertyTreeIterator> accesses = aclInfo->getElements("Access");
                        ForEach(*accesses)
                        {
                            IPropertyTree &access = accesses->query();
                            try
                            {
                                sink->addAccess(access.getPropBool("@allow", true), access.getPropBool("@allowBlind", true), access.queryProp("@ip"), access.queryProp("@mask"), access.queryProp("@query"), access.queryProp("@error"), access.getPropInt("@errorCode"));
                            }
                            catch (IException *E)
                            {
                                StringBuffer s, x;
                                E->errorMessage(s);
                                E->Release();
                                toXML(&access, x, 0, 0);
                                throw MakeStringException(ROXIE_ACL_ERROR, "Error in access statement %s: %s", x.str(), s.str());
                            }
                        }
                    }
                    socketListeners.append(*roxieServer.getLink());
                    time(&startupTime);
                    roxieServer->start();
                }
                writeSentinelFile(sentinelFile);
                DBGLOG("Startup completed - LPT=%u APT=%u", queryNumLocalTrees(), queryNumAtomTrees());
                DBGLOG("Waiting for queries");
                if (pingInterval)
                    startPingTimer();
                LocalIAbortHandler abortHandler(waiter);
                waiter.wait();
            }
            catch (IException *E)
            {
                StringBuffer x;
                IERRLOG("EXCEPTION: (%d): %s", E->errorCode(), E->errorMessage(x).str());
                E->Release();
            }
        }
        shuttingDown = true;
        if (pingInterval)
            stopPingTimer();
        setSEHtoExceptionHandler(NULL);
        while (socketListeners.isItem(0))
        {
            socketListeners.item(0).stop(1000);
            socketListeners.remove(0);
        }
        packetDiscarder->stop();
        packetDiscarder.clear();
        ROQ->stop();
        ROQ->join();
        ROQ->Release();
        ROQ = NULL;
    }
    catch (IException *E)
    {
        StringBuffer x;
        IERRLOG("EXCEPTION: (%d): %s", E->errorCode(), E->errorMessage(x).str());
        if (!queryLogMsgManager()->isActiveMonitor(queryStderrLogMsgHandler()))
            fprintf(stderr, "EXCEPTION: (%d): %s\n", E->errorCode(), x.str());
        E->Release();
    }

    roxieMetrics.clear();
    stopPerformanceMonitor();
    ::Release(globalPackageSetManager);
    globalPackageSetManager = NULL;
    stopDelayedReleaser();
    cleanupPlugins();
    unloadHpccProtocolPlugin();
    closeMulticastSockets();
    releaseAgentDynamicFileCache();
    releaseRoxieStateCache();
    setDaliServixSocketCaching(false);  // make sure it cleans up or you get bogus memleak reports
    setNodeCaching(false); // ditto
    perfMonHook.clear();
    stopAeronDriver();

    strdup("Make sure leak checking is working");
    roxiemem::releaseRoxieHeap();
    UseSysLogForOperatorMessages(false);
    ExitModuleObjects();
    releaseAtoms();
    strdup("Make sure leak checking is working");
#ifdef _WIN32
#ifdef _DEBUG
#if 1
    StringBuffer leakFileDir(logDirectory.str());
    leakFileDir.append("roxieleaks.log");
    HANDLE h = CreateFile(leakFileDir.str(), GENERIC_READ|GENERIC_WRITE, 0, NULL, CREATE_ALWAYS, 0, 0);
    _CrtSetReportMode( _CRT_WARN, _CRTDBG_MODE_FILE|_CRTDBG_MODE_DEBUG);
    _CrtSetReportFile( _CRT_WARN, h);
    _CrtSetReportMode( _CRT_ERROR, _CRTDBG_MODE_FILE|_CRTDBG_MODE_DEBUG);
    _CrtSetReportFile( _CRT_ERROR, h);
    _CrtSetReportMode( _CRT_ASSERT, _CRTDBG_MODE_FILE|_CRTDBG_MODE_DEBUG);
    _CrtSetReportFile( _CRT_ASSERT, h);
//  _CrtDumpMemoryLeaks(); if you uncomment these lines you get to see the leaks sooner (so can look in debugger at full memory) 
//   CloseHandle(h); but there will be additional leaks reported that are not really leaks
#endif
#endif
#endif
    return 0;
}

static constexpr const char * standaloneDefaultYaml = R"!!(
version: "1.0"
roxie:
  allFilesDynamic: true
  localAgent: true
  numChannels: 1
  queueNames: roxie.roxie
  traceLevel: 0
  server: false
  logging:
    disabled: true
)!!";

int STARTQUERY_API start_query(int argc, const char *argv[])
{
    return roxie_main(argc, argv, standaloneDefaultYaml);
}<|MERGE_RESOLUTION|>--- conflicted
+++ resolved
@@ -130,12 +130,9 @@
 bool selfTestMode = false;
 bool defaultCollectFactoryStatistics = true;
 bool defaultNoSeekBuildIndex = false;
-<<<<<<< HEAD
 unsigned parallelLoadQueries = 8;
-
-=======
 bool alwaysFailOnLeaks = false;
->>>>>>> 2f3217f3
+
 bool useOldTopology = false;
 
 int backgroundCopyClass = 0;
@@ -1046,13 +1043,10 @@
         mergeAgentStatistics = topology->getPropBool("@mergeAgentStatistics", topology->getPropBool("@mergeSlaveStatistics", true));  // legacy name
         defaultCollectFactoryStatistics = topology->getPropBool("@collectFactoryStatistics", true);
         defaultNoSeekBuildIndex = topology->getPropBool("@noSeekBuildIndex", isContainerized());
-<<<<<<< HEAD
         parallelLoadQueries = topology->getPropInt("@parallelLoadQueries", 8);
         if (!parallelLoadQueries)
             parallelLoadQueries = 1;
-=======
         alwaysFailOnLeaks = topology->getPropBool("@alwaysFailOnLeaks", false);
->>>>>>> 2f3217f3
 
         enableKeyDiff = topology->getPropBool("@enableKeyDiff", true);
 

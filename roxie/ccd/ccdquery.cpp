/*##############################################################################

    HPCC SYSTEMS software Copyright (C) 2012 HPCC Systems®.

    Licensed under the Apache License, Version 2.0 (the "License");
    you may not use this file except in compliance with the License.
    You may obtain a copy of the License at

       http://www.apache.org/licenses/LICENSE-2.0

    Unless required by applicable law or agreed to in writing, software
    distributed under the License is distributed on an "AS IS" BASIS,
    WITHOUT WARRANTIES OR CONDITIONS OF ANY KIND, either express or implied.
    See the License for the specific language governing permissions and
    limitations under the License.
############################################################################## */

#include <platform.h>
#include <jlib.hpp>

#include "ccd.hpp"
#include "ccdquery.hpp"
#include "ccdstate.hpp"
#include "ccdsnmp.hpp"
#include "ccdserver.hpp"
#include "ccdcontext.hpp"

#include "thorplugin.hpp"

#include <thread>
#include <mutex>

void ActivityArray::append(IActivityFactory &cur)
{
    hash.setValue(cur.queryId(), activities.ordinality());
    activities.append(cur);
}

unsigned ActivityArray::findActivityIndex(unsigned id) const
{
    unsigned *ret = hash.getValue(id);
    if (ret)
        return *ret;
    return NotFound;
}

unsigned ActivityArray::recursiveFindActivityIndex(unsigned id)
{
    // NOTE - this returns the activity index of the PARENT of the specified activity

    unsigned *ret = hash.getValue(id);
    if (ret)
        return *ret;
    ForEachItem(idx)
    {
        IActivityFactory & cur = item(idx);
        unsigned childId;
        for (unsigned childIdx = 0;;childIdx++)
        {
            ActivityArray * children = cur.queryChildQuery(childIdx, childId);
            if (!children)
                break;
            if (children->recursiveFindActivityIndex(id) != NotFound)
            {
                hash.setValue(id, idx);
                return idx;
            }
        }
    }
    return NotFound;
}

//----------------------------------------------------------------------------------------------
// Class CQueryDll maps dlls into loadable workunits, complete with caching to ensure that a refresh of the QuerySet 
// can avoid reloading dlls, and that the same CQueryDll (and the objects it owns) can be shared between server and 
// multiple slave channels
//----------------------------------------------------------------------------------------------

class CQueryDll : implements IQueryDll, public CInterface
{
    StringAttr dllName;
    Owned <ILoadedDllEntry> dll;
    Owned <IConstWorkUnit> wu;
    std::once_flag started;
    Owned<IException> e;
    static CriticalSection dllCacheLock;
    static CopyMapStringToMyClass<CQueryDll> dllCache;

public:
    IMPLEMENT_IINTERFACE;

    CQueryDll(const char *_dllName) : dllName(_dllName)
    {
    }
private:
    void init(bool isExe)
    {
        std::call_once(started, [this, isExe]()
        {
            try
            {
                dll.setown(isExe ? createExeDllEntry(dllName) : queryRoxieDllServer().loadDll(dllName, DllLocationDirectory));
                StringBuffer wuXML;
                if (!selfTestMode && getEmbeddedWorkUnitXML(dll, wuXML))
                {
                    Owned<ILocalWorkUnit> localWU = createLocalWorkUnit(wuXML);
                    wu.setown(localWU->unlock());
                }
            }
            catch (IException *E)
            {
                EXCLOG(E);
                e.setown(E);
            }
        });
        if (e)
            throw e.getLink();
    }
public:
    virtual void beforeDispose()
    {
        CriticalBlock b(dllCacheLock);
        // NOTE: it's theoretically possible for the final release to happen after a replacement has been inserted into hash table. 
        // So only remove from hash table if what we find there matches the item that is being deleted.
        CQueryDll *goer = dllCache.getValue(dllName);
        if (goer == this)
            dllCache.remove(dllName);
    }
    static const CQueryDll *getQueryDll(const char *dllName, bool isExe)
    {
        CQueryDll *cached = nullptr;
        {
            CriticalBlock b(dllCacheLock);
            cached = dllCache.getValue(dllName);
            if (!cached || !cached->isAliveAndLink())
            {
                cached = new CQueryDll(dllName);
                dllCache.setValue(dllName, cached);
            }
        }
        Owned<CQueryDll> dll(cached);  // Make sure it's released if init() throws an exception
        dll->init(isExe);
        return dll.getClear();
    }
    static const IQueryDll *getWorkUnitDll(IConstWorkUnit *wu)
    {
        SCMStringBuffer dllName;
        Owned<IConstWUQuery> q = wu->getQuery();
        q->getQueryDllName(dllName);
        if (dllName.length() == 0)
        {
            if (wu->getCodeVersion() == 0)
                throw makeStringExceptionV(ROXIE_MISSING_DLL, "Attempting to load workunit %s that hasn't been compiled", wu->queryWuid());
            else
                throw makeStringExceptionV(ROXIE_MISSING_DLL, "Attempting to load workunit %s with no associated dll", wu->queryWuid());
        }
        return getQueryDll(dllName.str(), false);
    }
    virtual HelperFactory *getFactory(const char *helperName) const
    {
        return (HelperFactory *) dll->getEntry(helperName);
    }
    virtual ILoadedDllEntry *queryDll() const
    {
        return dll;
    }
    virtual IConstWorkUnit *queryWorkUnit() const
    {
        return wu;
    }
};
CriticalSection CQueryDll::dllCacheLock;
CopyMapStringToMyClass<CQueryDll> CQueryDll::dllCache;

extern const IQueryDll *createQueryDll(const char *dllName)
{
    return CQueryDll::getQueryDll(dllName, false);
}

extern const IQueryDll *createExeQueryDll(const char *exeName)
{
    return CQueryDll::getQueryDll(exeName, true);
}

extern const IQueryDll *createWuQueryDll(IConstWorkUnit *wu)
{
    return CQueryDll::getWorkUnitDll(wu);
}

// Add information to the xref information to be returned for a control:getQueryXrefInfo request

IPropertyTree * addXrefInfo(IPropertyTree &reply, const char *section, const char *name)
{
    VStringBuffer xpath("%s[@name='%s']", section, name);
    if (!reply.hasProp(xpath))
    {
        IPropertyTree *info = reply.addPropTree(section);
        info->setProp("@name", name);
        return info;
    }
    return NULL;
}

extern void addXrefFileInfo(IPropertyTree &reply, const IResolvedFile *dataFile)
{
    if (dataFile->isSuperFile())
    {
        IPropertyTree *info = addXrefInfo(reply, "SuperFile", dataFile->queryFileName());
        if (info)
        {
            int numSubs = dataFile->numSubFiles();
            for (int i = 0; i < numSubs; i++)
            {
                StringBuffer subName;
                dataFile->getSubFileName(i, subName);
                addXrefInfo(*info, "File", subName.str());
            }
        }
    }
    else
        addXrefInfo(reply, "File", dataFile->queryFileName());
}

extern void addXrefLibraryInfo(IPropertyTree &reply, const char *libraryName)
{
    addXrefInfo(reply, "Library", libraryName);
}

//----------------------------------------------------------------------------------------------
// Class CSharedOnceContext manages the context for a query's ONCE code, which is shared between
// all slave and server contexts on a node
//----------------------------------------------------------------------------------------------

class CSharedOnceContext : public CInterfaceOf<ISharedOnceContext>
{
public:
    CSharedOnceContext()
    {
    }

    ~CSharedOnceContext()
    {
    }

    virtual IDeserializedResultStore &queryOnceResultStore() const
    {
        assertex(onceResultStore!= NULL);
        return *onceResultStore;
    }

    virtual IPropertyTree &queryOnceContext(const IQueryFactory *factory, const IRoxieContextLogger &logctx) const
    {
        checkOnceDone(factory, logctx);
        assertex(onceContext != NULL);
        return *onceContext;
    }

    virtual void checkOnceDone(const IQueryFactory *factory, const IRoxieContextLogger &logctx) const
    {
        if (calculatingOnce)   // NOTE - this must be outside the critsec or you deadlock. It is still effectively protected by the critsec
            return;
        CriticalBlock b(onceCrit);
        if (!onceContext)
        {
            calculatingOnce = true;
            onceContext.setown(createPTree(ipt_lowmem));
            onceResultStore.setown(createDeserializedResultStore());
            Owned <IRoxieServerContext> ctx = createOnceServerContext(factory, logctx);
            onceManager.set(&ctx->queryRowManager());
            try
            {
                ctx->process();
                ctx->done(false);
            }
            catch (IException *E)
            {
                ctx->done(true);
                onceException.setown(E);
            }
            catch (...)
            {
                ctx->done(true);
                onceException.setown(MakeStringException(ROXIE_INTERNAL_ERROR, "Unknown exception in ONCE code"));
            }
            calculatingOnce = false;
        }
        if (onceException)
            throw onceException.getLink();
    }

protected:
    mutable CriticalSection onceCrit;
    mutable Owned<roxiemem::IRowManager> onceManager; // release AFTER resultStore
    mutable Owned<IPropertyTree> onceContext;
    mutable Owned<IDeserializedResultStore> onceResultStore;
    mutable Owned<IException> onceException;
    mutable bool calculatingOnce = false;

};

//----------------------------------------------------------------------------------------------
// Class CQueryOptions is used to store options affecting the execution of a query
// These can be set globally, by the query workunit, or by the query XML parameters
//----------------------------------------------------------------------------------------------

QueryOptions::QueryOptions()
{
    priority = 0;
    timeLimit = defaultTimeLimit[0];
    warnTimeLimit = defaultWarnTimeLimit[0];

    memoryLimit = defaultMemoryLimit;

    parallelJoinPreload = defaultParallelJoinPreload;
    fullKeyedJoinPreload = defaultFullKeyedJoinPreload;
    keyedJoinPreload = defaultKeyedJoinPreload;
    concatPreload = defaultConcatPreload;
    fetchPreload = defaultFetchPreload;
    prefetchProjectPreload = defaultPrefetchProjectPreload;
    bindCores = coresPerQuery;
    strandBlockSize = defaultStrandBlockSize;
    forceNumStrands = defaultForceNumStrands;
    heapFlags = defaultHeapFlags;

    checkingHeap = defaultCheckingHeap;
    disableLocalOptimizations = defaultDisableLocalOptimizations;
    enableFieldTranslation = fieldTranslationEnabled;
    stripWhitespaceFromStoredDataset = ((ptr_ignoreWhiteSpace & defaultXmlReadFlags) != 0);
    timeActivities = defaultTimeActivities;
    traceEnabled = defaultTraceEnabled;
    traceLimit = defaultTraceLimit;
    noSeekBuildIndex = defaultNoSeekBuildIndex;
    allSortsMaySpill = false; // No global default for this
    failOnLeaks = false;
    collectFactoryStatistics = defaultCollectFactoryStatistics;
    parallelWorkflow = false;
    numWorkflowThreads = 1;
}

QueryOptions::QueryOptions(const QueryOptions &other)
{
    priority = other.priority;
    timeLimit = other.timeLimit;
    warnTimeLimit = other.warnTimeLimit;

    memoryLimit = other.memoryLimit;

    parallelJoinPreload = other.parallelJoinPreload;;
    fullKeyedJoinPreload = other.fullKeyedJoinPreload;
    keyedJoinPreload = other.keyedJoinPreload;
    concatPreload = other.concatPreload;
    fetchPreload = other.fetchPreload;
    prefetchProjectPreload = other.prefetchProjectPreload;
    bindCores = other.bindCores;
    strandBlockSize = other.strandBlockSize;
    forceNumStrands = other.forceNumStrands;
    heapFlags = other.heapFlags;

    checkingHeap = other.checkingHeap;
    disableLocalOptimizations = other.disableLocalOptimizations;
    enableFieldTranslation = other.enableFieldTranslation;
    stripWhitespaceFromStoredDataset = other.stripWhitespaceFromStoredDataset;
    timeActivities = other.timeActivities;
    traceEnabled = other.traceEnabled;
    traceLimit = other.traceLimit;
    noSeekBuildIndex = other.noSeekBuildIndex;
    allSortsMaySpill = other.allSortsMaySpill;
    failOnLeaks = other.failOnLeaks;
    collectFactoryStatistics = other.collectFactoryStatistics;

    parallelWorkflow = other.parallelWorkflow;
    numWorkflowThreads = other.numWorkflowThreads;
}

void QueryOptions::setFromWorkUnit(IConstWorkUnit &wu, const IPropertyTree *stateInfo)
{
    // calculate priority before others since it affects the defaults of others
    updateFromWorkUnit(priority, wu, "priority");
    if (stateInfo)
        updateFromContext(priority, stateInfo, "@priority");
    timeLimit = defaultTimeLimit[priority];
    warnTimeLimit = defaultWarnTimeLimit[priority];
    updateFromWorkUnit(timeLimit, wu, "timeLimit");
    updateFromWorkUnit(warnTimeLimit, wu, "warnTimeLimit");
    updateFromWorkUnitM(memoryLimit, wu, "memoryLimit");
    if (stateInfo)
    {
        updateFromContext(timeLimit, stateInfo, "@timeLimit");
        updateFromContext(warnTimeLimit, stateInfo, "@warnTimeLimit");
        updateFromContextM(memoryLimit, stateInfo, "@memoryLimit");
    }

    updateFromWorkUnit(parallelJoinPreload, wu, "parallelJoinPreload");
    updateFromWorkUnit(fullKeyedJoinPreload, wu, "fullKeyedJoinPreload");
    updateFromWorkUnit(keyedJoinPreload, wu, "keyedJoinPreload");
    updateFromWorkUnit(concatPreload, wu, "concatPreload");
    updateFromWorkUnit(fetchPreload, wu, "fetchPreload");
    updateFromWorkUnit(prefetchProjectPreload, wu, "prefetchProjectPreload");
    updateFromWorkUnit(bindCores, wu, "bindCores");
    updateFromWorkUnit(strandBlockSize, wu, "strandBlockSize");
    updateFromWorkUnit(forceNumStrands, wu, "forceNumStrands");
    updateFromWorkUnit(heapFlags, wu, "heapFlags");

    updateFromWorkUnit(checkingHeap, wu, "checkingHeap");
    updateFromWorkUnit(disableLocalOptimizations, wu, "disableLocalOptimizations");
    updateFromWorkUnit(enableFieldTranslation, wu, "layoutTranslation");  // Name is different for compatibility reasons
    updateFromWorkUnit(stripWhitespaceFromStoredDataset, wu, "stripWhitespaceFromStoredDataset");
    updateFromWorkUnit(timeActivities, wu, "timeActivities");
    updateFromWorkUnit(traceEnabled, wu, "traceEnabled");
    updateFromWorkUnit(traceLimit, wu, "traceLimit");
    updateFromWorkUnit(allSortsMaySpill, wu, "allSortsMaySpill");
    updateFromWorkUnit(failOnLeaks, wu, "failOnLeaks");
    updateFromWorkUnit(noSeekBuildIndex, wu, "noSeekBuildIndex");
    updateFromWorkUnit(collectFactoryStatistics, wu, "collectFactoryStatistics");

    updateFromWorkUnit(parallelWorkflow, wu, "parallelWorkflow");
    updateFromWorkUnit(numWorkflowThreads, wu, "numWorkflowthreads");
}

void QueryOptions::updateFromWorkUnitM(memsize_t &value, IConstWorkUnit &wu, const char *name)
{
    value = (memsize_t) wu.getDebugValueInt64(name, value);
}

void QueryOptions::updateFromWorkUnit(int &value, IConstWorkUnit &wu, const char *name)
{
    value = wu.getDebugValueInt(name, value);
}

void QueryOptions::updateFromWorkUnit(unsigned &value, IConstWorkUnit &wu, const char *name)
{
    value = (unsigned) wu.getDebugValueInt(name, value);
}

void QueryOptions::updateFromWorkUnit(bool &value, IConstWorkUnit &wu, const char *name)
{
    value = wu.getDebugValueBool(name, value);
}

void QueryOptions::updateFromWorkUnit(RecordTranslationMode &value, IConstWorkUnit &wu, const char *name)
{
    SCMStringBuffer val;
    wu.getDebugValue(name, val);
    if (val.length())
        value = getTranslationMode(val.str());
}

void QueryOptions::setFromContext(const IPropertyTree *ctx)
{
    if (ctx)
    {
        // Note: priority cannot be set at context level
        updateFromContext(timeLimit, ctx, "@timeLimit", "_TimeLimit");
        updateFromContext(warnTimeLimit, ctx, "@warnTimeLimit", "_WarnTimeLimit");
        updateFromContextM(memoryLimit, ctx, "@memoryLimit", "_MemoryLimit");
        updateFromContext(parallelJoinPreload, ctx, "@parallelJoinPreload", "_ParallelJoinPreload");
        updateFromContext(fullKeyedJoinPreload, ctx, "@fullKeyedJoinPreload", "_FullKeyedJoinPreload");
        updateFromContext(keyedJoinPreload, ctx, "@keyedJoinPreload", "_KeyedJoinPreload");
        updateFromContext(concatPreload, ctx, "@concatPreload", "_ConcatPreload");
        updateFromContext(fetchPreload, ctx, "@fetchPreload", "_FetchPreload");
        updateFromContext(prefetchProjectPreload, ctx, "@prefetchProjectPreload", "_PrefetchProjectPreload");
        updateFromContext(bindCores, ctx, "@bindCores", "_bindCores");
        updateFromContext(strandBlockSize, ctx, "@strandBlockSize", "_strandBlockSize");
        updateFromContext(forceNumStrands, ctx, "@forceNumStrands", "_forceNumStrands");
        updateFromContext(heapFlags, ctx, "@heapFlags", "_HeapFlags");

        updateFromContext(checkingHeap, ctx, "@checkingHeap", "_CheckingHeap");
        // Note: disableLocalOptimizations is not permitted at context level (too late)
        // Note: enableFieldTranslation is not permitted at context level (generally too late anyway)
        updateFromContext(stripWhitespaceFromStoredDataset, ctx, "_StripWhitespaceFromStoredDataset", "@stripWhitespaceFromStoredDataset");
        updateFromContext(timeActivities, ctx, "@timeActivities", "_TimeActivities");
        updateFromContext(traceEnabled, ctx, "@traceEnabled", "_TraceEnabled");
        updateFromContext(traceLimit, ctx, "@traceLimit", "_TraceLimit");
        updateFromContext(noSeekBuildIndex, ctx, "@noSeekBuildIndex", "_NoSeekBuildIndex");
        // Note: allSortsMaySpill is not permitted at context level (too late anyway, unless I refactored)
        updateFromContext(failOnLeaks, ctx, "@failOnLeaks", "_FailOnLeaks");
        updateFromContext(collectFactoryStatistics, ctx, "@collectFactoryStatistics", "_CollectFactoryStatistics");

        updateFromContext(parallelWorkflow, ctx, "@parallelWorkflow", "_parallelWorkflow");
        updateFromContext(numWorkflowThreads, ctx, "@numWorkflowThreads", "_numWorkflowThreads");
    }
}

const char * QueryOptions::findProp(const IPropertyTree *ctx, const char *name1, const char *name2)
{
    if (name1 && ctx->hasProp(name1))
        return name1;
    else if (name2 && ctx->hasProp(name2))
        return name2;
    else
        return NULL;
}

void QueryOptions::updateFromContextM(memsize_t &value, const IPropertyTree *ctx, const char *name1, const char *name2)
{
    const char *name = findProp(ctx, name1, name2);
    if (name)
        value = (memsize_t) ctx->getPropInt64(name);
}

void QueryOptions::updateFromContext(int &value, const IPropertyTree *ctx, const char *name1, const char *name2)
{
    const char *name = findProp(ctx, name1, name2);
    if (name)
        value = ctx->getPropInt(name);
}

void QueryOptions::updateFromContext(unsigned &value, const IPropertyTree *ctx, const char *name1, const char *name2)
{
    const char *name = findProp(ctx, name1, name2);
    if (name)
        value = (unsigned) ctx->getPropInt(name);
}

void QueryOptions::updateFromContext(bool &value, const IPropertyTree *ctx, const char *name1, const char *name2)
{
    const char *name = findProp(ctx, name1, name2);
    if (name)
        value = ctx->getPropBool(name);
}

void QueryOptions::setFromSlaveLoggingFlags(unsigned loggingFlags)
{
    // MORE - priority/timelimit ?
    checkingHeap = (loggingFlags & LOGGING_CHECKINGHEAP) != 0;
    timeActivities = (loggingFlags & LOGGING_TIMEACTIVITIES) != 0;
}

//----------------------------------------------------------------------------------------------
// Class CQueryFactory is the main implementation of IQueryFactory, combining a IQueryDll and a
// package context into an object that can quickly create a the query context that executes a specific
// instance of a Roxie query. 
// Caching is used to ensure that only queries that are affected by a package change need to be reloaded.
// Derived classes handle the differences between slave and server side factories
//----------------------------------------------------------------------------------------------

class CQueryFactory : implements IQueryFactory, implements IResourceContext, public CInterface
{
protected:
    const IRoxiePackage &package;
    Owned<const IQueryDll> dll;
    Linked<ISharedOnceContext> sharedOnceContext;
    MapStringToActivityArray graphMap;
    StringAttr id;
    StringBuffer errorMessage;
    MapIdToActivityFactory allActivities;

    QueryOptions options;
    bool dynamic;
    bool isSuspended;
    bool isLoadFailed;
    ClusterType targetClusterType;
    unsigned libraryInterfaceHash;
    hash64_t hashValue;

    static CriticalSection activeQueriesCrit;
    static CopyMapXToMyClass<hash64_t, hash64_t, CQueryFactory> activeQueries;    // Active queries
    static CopyMapXToMyClass<hash64_t, hash64_t, CQueryFactory> queryCache;       // Active and loading queries

    mutable CIArrayOf<TerminationCallbackInfo> callbacks;
    mutable CriticalSection callbacksCrit;
public:
    static CriticalSection queryCacheCrit;

protected:
    IRoxieServerActivityFactory *createActivityFactory(ThorActivityKind kind, unsigned subgraphId, IPropertyTree &node)
    {
        unsigned id = node.getPropInt("@id", 0);
        unsigned rid = id;

        if (isSuspended)
            return createRoxieServerDummyActivityFactory(id, subgraphId, *this, NULL, TAKnone, node, false); // Is there actually any point?
        switch (options.priority)
        {
        case 1:
            rid |= ROXIE_HIGH_PRIORITY;
            break;
        case 2:
            rid |= ROXIE_SLA_PRIORITY;
            break;
        }
        StringBuffer helperName;
        node.getProp("att[@name=\"helper\"]/@value", helperName);
        if (!helperName.length())
            helperName.append("fAc").append(id);
        HelperFactory *helperFactory = dll->getFactory(helperName);
        if (!helperFactory)
            throw MakeStringException(ROXIE_INTERNAL_ERROR, "Internal error: helper function %s not exported", helperName.str());

        RemoteActivityId remoteId(rid, hashValue);
        RemoteActivityId remoteId2(rid | ROXIE_ACTIVITY_FETCH, hashValue);

        switch (kind)
        {
        case TAKalljoin:
        case TAKalldenormalize:
        case TAKalldenormalizegroup:
            return createRoxieServerAllJoinActivityFactory(id, subgraphId, *this, helperFactory, kind, node);
        case TAKapply:
            return createRoxieServerApplyActivityFactory(id, subgraphId, *this, helperFactory, kind, node, isRootAction(node));
        case TAKaggregate:
        case TAKexistsaggregate:    // could special case.
        case TAKcountaggregate:
            return createRoxieServerAggregateActivityFactory(id, subgraphId, *this, helperFactory, kind, node);
        case TAKcase:
        case TAKchildcase:
            return createRoxieServerCaseActivityFactory(id, subgraphId, *this, helperFactory, kind, node, isGraphIndependent(node));
        case TAKcatch:
        case TAKskipcatch:
        case TAKcreaterowcatch:
            return createRoxieServerCatchActivityFactory(id, subgraphId, *this, helperFactory, kind, node);
        case TAKchilditerator:
            return createRoxieServerChildIteratorActivityFactory(id, subgraphId, *this, helperFactory, kind, node);
        case TAKchoosesets:
            return createRoxieServerChooseSetsActivityFactory(id, subgraphId, *this, helperFactory, kind, node);
        case TAKchoosesetsenth:
            return createRoxieServerChooseSetsEnthActivityFactory(id, subgraphId, *this, helperFactory, kind, node);
        case TAKchoosesetslast:
            return createRoxieServerChooseSetsLastActivityFactory(id, subgraphId, *this, helperFactory, kind, node);
        case TAKproject:
        case TAKcountproject:
            return createRoxieServerProjectActivityFactory(id, subgraphId, *this, helperFactory, kind, node); // code is common between Project, CountProject
        case TAKfilterproject:
            return createRoxieServerFilterProjectActivityFactory(id, subgraphId, *this, helperFactory, kind, node);
        case TAKdatasetresult:
        case TAKrowresult:
            return createRoxieServerDatasetResultActivityFactory(id, subgraphId, *this, helperFactory, kind, node, isRootAction(node));
        case TAKdedup:
            return createRoxieServerDedupActivityFactory(id, subgraphId, *this, helperFactory, kind, node);
        case TAKdegroup:
            return createRoxieServerDegroupActivityFactory(id, subgraphId, *this, helperFactory, kind, node);
        case TAKcsvread:
        case TAKxmlread:
        case TAKjsonread:
        case TAKdiskread:
        {       
            if (node.getPropBool("att[@name='_isSpill']/@value", false) || node.getPropBool("att[@name='_isSpillGlobal']/@value", false))
                return createRoxieServerSpillReadActivityFactory(id, subgraphId, *this, helperFactory, kind, node);
            else
                return createRoxieServerDiskReadActivityFactory(id, subgraphId, *this, helperFactory, kind, node, remoteId);
        }
        case TAKspillread:
        case TAKmemoryspillread:
            return createRoxieServerSpillReadActivityFactory(id, subgraphId, *this, helperFactory, kind, node);
        case TAKdisknormalize:
        case TAKdiskcount:
        case TAKdiskaggregate:
        case TAKdiskgroupaggregate:
            return createRoxieServerDiskReadActivityFactory(id, subgraphId, *this, helperFactory, kind, node, remoteId);
        case TAKchildnormalize:
            return createRoxieServerNewChildNormalizeActivityFactory(id, subgraphId, *this, helperFactory, kind, node);
        case TAKchildaggregate:
            return createRoxieServerNewChildAggregateActivityFactory(id, subgraphId, *this, helperFactory, kind, node);
        case TAKchildgroupaggregate:
            return createRoxieServerNewChildGroupAggregateActivityFactory(id, subgraphId, *this, helperFactory, kind, node);
        case TAKchildthroughnormalize:
            return createRoxieServerNewChildThroughNormalizeActivityFactory(id, subgraphId, *this, helperFactory, kind, node);
        case TAKcsvwrite:
        case TAKdiskwrite:
        case TAKxmlwrite:
        case TAKjsonwrite:
        case TAKmemoryspillwrite:
        case TAKspillwrite:
            return createRoxieServerDiskWriteActivityFactory(id, subgraphId, *this, helperFactory, kind, node);
        case TAKindexwrite:
            return createRoxieServerIndexWriteActivityFactory(id, subgraphId, *this, helperFactory, kind, node, isRootAction(node));
        case TAKenth:
            return createRoxieServerEnthActivityFactory(id, subgraphId, *this, helperFactory, kind, node);
        case TAKfetch:
        case TAKcsvfetch:
        case TAKxmlfetch:
        case TAKjsonfetch:
            return createRoxieServerFetchActivityFactory(id, subgraphId, *this, helperFactory, kind, node, remoteId);
        case TAKfilter:
            return createRoxieServerFilterActivityFactory(id, subgraphId, *this, helperFactory, kind, node);
        case TAKfiltergroup:
            return createRoxieServerFilterGroupActivityFactory(id, subgraphId, *this, helperFactory, kind, node);
        case TAKfirstn:
            return createRoxieServerFirstNActivityFactory(id, subgraphId, *this, helperFactory, kind, node);
        case TAKfunnel:
            return createRoxieServerConcatActivityFactory(id, subgraphId, *this, helperFactory, kind, node);
        case TAKgroup:
            return createRoxieServerGroupActivityFactory(id, subgraphId, *this, helperFactory, kind, node);
        case TAKhashaggregate:
            return createRoxieServerHashAggregateActivityFactory(id, subgraphId, *this, helperFactory, kind, node);
        case TAKif:
        case TAKchildif:
            return createRoxieServerIfActivityFactory(id, subgraphId, *this, helperFactory, kind, node, isGraphIndependent(node));
        case TAKifaction:
            return createRoxieServerIfActionActivityFactory(id, subgraphId, *this, helperFactory, kind, node, isRootAction(node));
        case TAKparallel:
            return createRoxieServerParallelActionActivityFactory(id, subgraphId, *this, helperFactory, kind, node, isRootAction(node));
        case TAKsequential:
            return createRoxieServerSequentialActionActivityFactory(id, subgraphId, *this, helperFactory, kind, node, isRootAction(node));
        case TAKindexread:
            return createRoxieServerIndexReadActivityFactory(id, subgraphId, *this, helperFactory, kind, node, remoteId);
        case TAKindexnormalize:
            return createRoxieServerIndexNormalizeActivityFactory(id, subgraphId, *this, helperFactory, kind, node, remoteId);
        case TAKindexcount:
            return createRoxieServerIndexCountActivityFactory(id, subgraphId, *this, helperFactory, kind, node, remoteId);
        case TAKindexaggregate:
            return createRoxieServerIndexAggregateActivityFactory(id, subgraphId, *this, helperFactory, kind, node, remoteId);
        case TAKindexgroupaggregate:
        case TAKindexgroupexists:
        case TAKindexgroupcount:
            return createRoxieServerIndexGroupAggregateActivityFactory(id, subgraphId, *this, helperFactory, kind, node, remoteId);
        case TAKhashdedup:
            return createRoxieServerHashDedupActivityFactory(id, subgraphId, *this, helperFactory, kind, node);
        case TAKhashdenormalize:
        case TAKhashdistribute:
        case TAKhashdistributemerge:
        case TAKhashjoin:
            throwUnexpected();  // Code generator should have removed or transformed
        case TAKiterate:
            return createRoxieServerIterateActivityFactory(id, subgraphId, *this, helperFactory, kind, node);
        case TAKprocess:
            return createRoxieServerProcessActivityFactory(id, subgraphId, *this, helperFactory, kind, node);
        case TAKjoin:
        case TAKjoinlight:
        case TAKdenormalize:
        case TAKdenormalizegroup:
            return createRoxieServerJoinActivityFactory(id, subgraphId, *this, helperFactory, kind, node);
        case TAKkeyeddistribute:
            throwUnexpected();  // Code generator should have removed or transformed
        case TAKkeyedjoin:
        case TAKkeyeddenormalize:
        case TAKkeyeddenormalizegroup:
            return createRoxieServerKeyedJoinActivityFactory(id, subgraphId, *this, helperFactory, kind, node, remoteId, remoteId2);
        case TAKlimit:
            return createRoxieServerLimitActivityFactory(id, subgraphId, *this, helperFactory, kind, node);
        case TAKlookupjoin:
        case TAKlookupdenormalize:
        case TAKlookupdenormalizegroup:
        case TAKsmartjoin:
        case TAKsmartdenormalize:
        case TAKsmartdenormalizegroup:
            return createRoxieServerLookupJoinActivityFactory(id, subgraphId, *this, helperFactory, kind, node);
        case TAKmerge:
            return createRoxieServerMergeActivityFactory(id, subgraphId, *this, helperFactory, kind, node);
        case TAKnormalize:
            return createRoxieServerNormalizeActivityFactory(id, subgraphId, *this, helperFactory, kind, node);
        case TAKnormalizechild:
            return createRoxieServerNormalizeChildActivityFactory(id, subgraphId, *this, helperFactory, kind, node);
        case TAKnormalizelinkedchild:
            return createRoxieServerNormalizeLinkedChildActivityFactory(id, subgraphId, *this, helperFactory, kind, node);
        case TAKnull:
            return createRoxieServerNullActivityFactory(id, subgraphId, *this, helperFactory, kind, node);
        case TAKsideeffect:
            return createRoxieServerSideEffectActivityFactory(id, subgraphId, *this, helperFactory, kind, node, isRootAction(node));
        case TAKsimpleaction:
            return createRoxieServerActionActivityFactory(id, subgraphId, *this, helperFactory, kind, node, usageCount(node), isRootAction(node));
        case TAKparse:
            return createRoxieServerParseActivityFactory(id, subgraphId, *this, helperFactory, kind, node, this);
        case TAKworkunitwrite:
            return createRoxieServerWorkUnitWriteActivityFactory(id, subgraphId, *this, helperFactory, kind, node, usageCount(node), isRootAction(node));
        case TAKdictionaryworkunitwrite:
            return createRoxieServerWorkUnitWriteDictActivityFactory(id, subgraphId, *this, helperFactory, kind, node, usageCount(node), isRootAction(node));
        case TAKpiperead:
            return createRoxieServerPipeReadActivityFactory(id, subgraphId, *this, helperFactory, kind, node);
        case TAKpipethrough:
            return createRoxieServerPipeThroughActivityFactory(id, subgraphId, *this, helperFactory, kind, node);
        case TAKpipewrite:
            return createRoxieServerPipeWriteActivityFactory(id, subgraphId, *this, helperFactory, kind, node, usageCount(node), isRootAction(node));
        case TAKpull:
            return createRoxieServerPullActivityFactory(id, subgraphId, *this, helperFactory, kind, node);
        case TAKtrace:
            return createRoxieServerTraceActivityFactory(id, subgraphId, *this, helperFactory, kind, node);
        case TAKlinkedrawiterator:
            return createRoxieServerLinkedRawIteratorActivityFactory(id, subgraphId, *this, helperFactory, kind, node);
        case TAKremoteresult:
            return createRoxieServerRemoteResultActivityFactory(id, subgraphId, *this, helperFactory, kind, node, usageCount(node), isRootAction(node));
        case TAKrollup:
            return createRoxieServerRollupActivityFactory(id, subgraphId, *this, helperFactory, kind, node);
        case TAKsample:
            return createRoxieServerSampleActivityFactory(id, subgraphId, *this, helperFactory, kind, node);
        case TAKselectn:
            return createRoxieServerSelectNActivityFactory(id, subgraphId, *this, helperFactory, kind, node);
        case TAKselfjoin:
        case TAKselfjoinlight:
            return createRoxieServerSelfJoinActivityFactory(id, subgraphId, *this, helperFactory, kind, node);
        case TAKskiplimit:
        case TAKcreaterowlimit:
            return createRoxieServerSkipLimitActivityFactory(id, subgraphId, *this, helperFactory, kind, node);
        case TAKhttp_rowdataset:
        case TAKsoap_rowdataset:
            return createRoxieServerSoapRowCallActivityFactory(id, subgraphId, *this, helperFactory, kind, node);
        case TAKsoap_rowaction:
            return createRoxieServerSoapRowActionActivityFactory(id, subgraphId, *this, helperFactory, kind, node, isRootAction(node));
        case TAKsoap_datasetdataset:
            return createRoxieServerSoapDatasetCallActivityFactory(id, subgraphId, *this, helperFactory, kind, node);
        case TAKsoap_datasetaction:
            return createRoxieServerSoapDatasetActionActivityFactory(id, subgraphId, *this, helperFactory, kind, node, isRootAction(node));
        case TAKsort:
            return createRoxieServerSortActivityFactory(id, subgraphId, *this, helperFactory, kind, node);
        case TAKspill:
        case TAKmemoryspillsplit:
            return createRoxieServerThroughSpillActivityFactory(id, subgraphId, *this, helperFactory, kind, node);
        case TAKsplit:
            return createRoxieServerSplitActivityFactory(id, subgraphId, *this, helperFactory, kind, node);
        case TAKstreamediterator:
            return createRoxieServerStreamedIteratorActivityFactory(id, subgraphId, *this, helperFactory, kind, node);
        case TAKinlinetable:
            return createRoxieServerInlineTableActivityFactory(id, subgraphId, *this, helperFactory, kind, node);
        case TAKthroughaggregate:
            throwUnexpected(); // Concept of through aggregates has been proven not to work in Roxie - codegen should not be creating them any more.
        case TAKtopn:
            return createRoxieServerTopNActivityFactory(id, subgraphId, *this, helperFactory, kind, node);
        case TAKworkunitread:
            return createRoxieServerWorkUnitReadActivityFactory(id, subgraphId, *this, helperFactory, kind, node);
        case TAKxmlparse:
            return createRoxieServerXmlParseActivityFactory(id, subgraphId, *this, helperFactory, kind, node);
        case TAKquantile:
            return createRoxieServerQuantileActivityFactory(id, subgraphId, *this, helperFactory, kind, node);
        case TAKregroup:
            return createRoxieServerRegroupActivityFactory(id, subgraphId, *this, helperFactory, kind, node);
        case TAKcombine:
            return createRoxieServerCombineActivityFactory(id, subgraphId, *this, helperFactory, kind, node);
        case TAKcombinegroup:
            return createRoxieServerCombineGroupActivityFactory(id, subgraphId, *this, helperFactory, kind, node);
        case TAKrollupgroup:
            return createRoxieServerRollupGroupActivityFactory(id, subgraphId, *this, helperFactory, kind, node);
        case TAKlocalresultread:
            {
                unsigned graphId = getGraphId(node);
                return createRoxieServerLocalResultReadActivityFactory(id, subgraphId, *this, helperFactory, kind, node, graphId);
            }
        case TAKlocalstreamread:
            return createRoxieServerLocalResultStreamReadActivityFactory(id, subgraphId, *this, helperFactory, kind, node);
        case TAKlocalresultwrite:
            {
                unsigned graphId = getGraphId(node);
                return createRoxieServerLocalResultWriteActivityFactory(id, subgraphId, *this, helperFactory, kind, node, usageCount(node), graphId, isRootAction(node));
            }
        case TAKdictionaryresultwrite:
            {
                unsigned graphId = getGraphId(node);
                return createRoxieServerDictionaryResultWriteActivityFactory(id, subgraphId, *this, helperFactory, kind, node, usageCount(node), graphId, isRootAction(node));
            }
        case TAKloopcount:
        case TAKlooprow:
        case TAKloopdataset:
            {
                unsigned loopId = node.getPropInt("att[@name=\"_loopid\"]/@value", 0);
                return createRoxieServerLoopActivityFactory(id, subgraphId, *this, helperFactory, kind, node, loopId);
            }
        case TAKremotegraph:
            return createRoxieServerRemoteActivityFactory(id, subgraphId, *this, helperFactory, kind, node, remoteId, isRootAction(node));
        case TAKgraphloopresultread:
            {
                unsigned graphId = getGraphId(node);
                return createRoxieServerGraphLoopResultReadActivityFactory(id, subgraphId, *this, helperFactory, kind, node, graphId);
            }
        case TAKgraphloopresultwrite:
            {
                unsigned graphId = getGraphId(node);
                return createRoxieServerGraphLoopResultWriteActivityFactory(id, subgraphId, *this, helperFactory, kind, node, usageCount(node), graphId);
            }
        case TAKnwaygraphloopresultread:
            {
                unsigned graphId  = node.getPropInt("att[@name=\"_graphId\"]/@value", 0);
                return createRoxieServerNWayGraphLoopResultReadActivityFactory(id, subgraphId, *this, helperFactory, kind, node, graphId);
            }
        case TAKnwayinput:
            return createRoxieServerNWayInputActivityFactory(id, subgraphId, *this, helperFactory, kind, node);
        case TAKnwaymerge:
            return createRoxieServerNWayMergeActivityFactory(id, subgraphId, *this, helperFactory, kind, node);
        case TAKnwaymergejoin:
        case TAKnwayjoin:
            return createRoxieServerNWayMergeJoinActivityFactory(id, subgraphId, *this, helperFactory, kind, node);
        case TAKsorted:
            return createRoxieServerSortedActivityFactory(id, subgraphId, *this, helperFactory, kind, node);
        case TAKgraphloop:
        case TAKparallelgraphloop:
            {
                unsigned loopId = node.getPropInt("att[@name=\"_loopid\"]/@value", 0);
                return createRoxieServerGraphLoopActivityFactory(id, subgraphId, *this, helperFactory, kind, node, loopId);
            }
        case TAKlibrarycall:
            {
                LibraryCallFactoryExtra extra;
                extra.maxOutputs = node.getPropInt("att[@name=\"_maxOutputs\"]/@value", 0);
                extra.graphid = node.getPropInt("att[@name=\"_libraryGraphId\"]/@value", 0);
                extra.libraryName.set(node.queryProp("att[@name=\"libname\"]/@value"));
                extra.interfaceHash = node.getPropInt("att[@name=\"_interfaceHash\"]/@value", 0);
                extra.embedded = node.getPropBool("att[@name=\"embedded\"]/@value", false) ;
                if (extra.embedded)
                {
                    extra.embeddedGraphName.set(node.queryProp("att[@name=\"graph\"]/@value"));
                    if (!extra.embeddedGraphName)
                        extra.embeddedGraphName.set(extra.libraryName);
                }

                Owned<IPropertyTreeIterator> iter = node.getElements("att[@name=\"_outputUsed\"]");
                ForEach(*iter)
                    extra.outputs.append(iter->query().getPropInt("@value"));

                return createRoxieServerLibraryCallActivityFactory(id, subgraphId, *this, helperFactory, kind, node, extra);
            }
        case TAKnwayselect:
            return createRoxieServerNWaySelectActivityFactory(id, subgraphId, *this, helperFactory, kind, node);
        case TAKnonempty:
            return createRoxieServerNonEmptyActivityFactory(id, subgraphId, *this, helperFactory, kind, node);
        case TAKprefetchproject:
            return createRoxieServerPrefetchProjectActivityFactory(id, subgraphId, *this, helperFactory, kind, node);
        case TAKwhen_dataset:
            return createRoxieServerWhenActivityFactory(id, subgraphId, *this, helperFactory, kind, node);
        case TAKwhen_action:
            return createRoxieServerWhenActionActivityFactory(id, subgraphId, *this, helperFactory, kind, node, isRootAction(node));
        case TAKdistribution:
            return createRoxieServerDistributionActivityFactory(id, subgraphId, *this, helperFactory, kind, node, isRootAction(node));
        case TAKexternalprocess:
        case TAKexternalsink:
        case TAKexternalsource:
            return createRoxieServerExternalActivityFactory(id, subgraphId, *this, helperFactory, kind, node, isRootAction(node));

        // These are not required in Roxie for the time being - code generator should trap them
        case TAKchilddataset:

        default:
            throw MakeStringException(ROXIE_UNIMPLEMENTED_ERROR, "Unimplemented activity %s required", getActivityText(kind));
            break;
        }
        throwUnexpected(); // unreachable, but some compilers will complain about missing return
    }

    IActivityFactory *findActivity(unsigned id) const
    {
        if (id)
        {
            IActivityFactory **f = allActivities.getValue(id);
            if (f)
                return *f;
        }
        return NULL;
    }

    virtual IRoxieServerActivityFactory *getRoxieServerActivityFactory(unsigned id) const override
    {
        checkSuspended();
        return LINK(QUERYINTERFACE(findActivity(id), IRoxieServerActivityFactory));
    }

    virtual ISlaveActivityFactory *getSlaveActivityFactory(unsigned id) const override
    {
        checkSuspended();
        IActivityFactory *f = findActivity(id);
        return LINK(QUERYINTERFACE(f, ISlaveActivityFactory)); // MORE - don't dynamic cast yuk
    }

    ActivityArray *loadChildGraph(IPropertyTree &graph)
    {
        // MORE - this is starting to look very much like loadGraph (on Roxie server side)
        ActivityArray *activities = new ActivityArray(true, graph.getPropBool("@delayed"), graph.getPropBool("@library"), graph.getPropBool("@sequential"), graph.getPropBool("@wfid"));
        unsigned subgraphId = graph.getPropInt("@id");
        try
        {
            Owned<IPropertyTreeIterator> nodes = graph.getElements("node");
            ForEach(*nodes)
            {
                IPropertyTree &node = nodes->query();
                loadNode(node, subgraphId, activities);
            }
            Owned<IPropertyTreeIterator> edges = graph.getElements("edge");
            ForEach(*edges)
            {
                IPropertyTree &edge = edges->query();
                unsigned source = activities->findActivityIndex(edge.getPropInt("@source",0));
                unsigned target = activities->findActivityIndex(edge.getPropInt("@target",0));

                unsigned sourceOutput = edge.getPropInt("att[@name=\"_sourceIndex\"]/@value", 0);
                unsigned targetInput = edge.getPropInt("att[@name=\"_targetIndex\"]/@value", 0);
                int controlId = edge.getPropInt("att[@name=\"_when\"]/@value", 0);
                if (controlId != 0)
                {
                    const char * edgeId = edge.queryProp("@id");
                    addDependency(sourceOutput, source, target, controlId, edgeId, activities);
                }
                else
                    activities->serverItem(target).setInput(targetInput, source, sourceOutput);
            }
        }
        catch (...)
        {
            ::Release(activities);
            allActivities.kill();
            throw;
        }
        return activities;
    }

    void loadNode(IPropertyTree &node, unsigned subgraphId, ActivityArray *activities)
    {
        ThorActivityKind kind = getActivityKind(node);
        if (kind==TAKsubgraph)
        {
            IPropertyTree * childGraphNode = node.queryPropTree("att/graph");
            if (childGraphNode->getPropBool("@child"))
            {
                loadSubgraph(node, activities);
            }
            else
            {
                unsigned parentId = findParentId(node);
                assertex(parentId);
                unsigned parentIdx = activities->findActivityIndex(parentId);
                IActivityFactory &parentFactory = activities->item(parentIdx);
                ActivityArray *childQuery = loadChildGraph(*childGraphNode);
                parentFactory.addChildQuery(node.getPropInt("@id"), childQuery);
            }
        }
        else if (kind)
        {
            IRoxieServerActivityFactory *f = createActivityFactory(kind, subgraphId, node);
            if (f)
            {
                activities->append(*f);
                allActivities.setValue(f->queryId(), f);
            }
        }
    }

    void loadSubgraph(IPropertyTree &graph, ActivityArray *activities)
    {
        unsigned subgraphId = graph.getPropInt("@id");
        Owned<IPropertyTreeIterator> nodes = graph.getElements("att/graph/node");
        ForEach(*nodes)
        {
            IPropertyTree &node = nodes->query();
            loadNode(node, subgraphId, activities);
        }
        if (!isSuspended)
        {
            Owned<IPropertyTreeIterator> edges = graph.getElements("att/graph/edge");
            ForEach(*edges)
            {
                IPropertyTree &edge = edges->query();
                //Ignore edges that represent dependencies from parent activities to child activities.
                if (edge.getPropInt("att[@name=\"_childGraph\"]/@value", 0))
                    continue;

                unsigned sourceActivity = edge.getPropInt("@source", 0);
                unsigned targetActivity = edge.getPropInt("@target", 0);
                unsigned source = activities->findActivityIndex(sourceActivity);
                unsigned target = activities->recursiveFindActivityIndex(targetActivity);

                unsigned sourceOutput = edge.getPropInt("att[@name=\"_sourceIndex\"]/@value", 0);
                unsigned targetInput = edge.getPropInt("att[@name=\"_targetIndex\"]/@value", 0);

                int controlId = edge.getPropInt("att[@name=\"_when\"]/@value", 0);
                if (controlId != 0)
                {
                    const char * edgeId = edge.queryProp("@id");
                    addDependency(sourceOutput, sourceActivity, targetActivity, controlId, edgeId, activities);
                }
                else
                    activities->serverItem(target).setInput(targetInput, source, sourceOutput);
            }
        }
    }

    // loadGraph loads outer level graph. This is virtual as slave is very different from Roxie server
    virtual ActivityArray *loadGraph(IPropertyTree &graph, const char *graphName) = 0;

    bool doAddDependency(unsigned sourceIdx, unsigned sourceId, unsigned targetId, int controlId, const char *edgeId, ActivityArray * activities)
    {
        // Note - the dependency is recorded with the target being the parent activity that is at the same level as the source
        // (recording it on the child that was actually dependent would mean it happened too late)
        unsigned source = activities->findActivityIndex(sourceId);
        if (source != NotFound)
        {
            unsigned target = activities->recursiveFindActivityIndex(targetId);
            activities->serverItem(target).addDependency(source, activities->serverItem(source).getKind(), sourceIdx, controlId, edgeId);
            activities->serverItem(source).noteDependent(target);
            return true;
        }

        ForEachItemIn(idx, *activities)
        {
            IActivityFactory & cur = activities->item(idx);
            unsigned childId;
            for (unsigned childIdx = 0;;childIdx++)
            {
                ActivityArray * children = cur.queryChildQuery(childIdx, childId);
                if (!children)
                    break;
                if (doAddDependency(sourceIdx, sourceId, targetId, controlId, edgeId, children))
                    return true;
            }
        }
        return false;
    }

    virtual void addDependency(unsigned sourceIdx, unsigned sourceId, unsigned targetId, int controlId, const char *edgeId, ActivityArray * activities)
    {
        doAddDependency(sourceIdx, sourceId, targetId, controlId, edgeId, activities);
    }

    void addDependencies(IPropertyTree &graph, ActivityArray *activities)
    {
        Owned<IPropertyTreeIterator> dependencies = graph.getElements("edge");
        ForEach(*dependencies)
        {
            IPropertyTree &edge = dependencies->query();
            //Ignore edges that represent dependencies from parent activities to child activities.
            if (!edge.getPropInt("att[@name=\"_childGraph\"]/@value", 0))
            {
                unsigned sourceIdx = edge.getPropInt("att[@name=\"_sourceIndex\"]/@value", 0);
                int controlId = edge.getPropInt("att[@name=\"_when\"]/@value", 0);
                addDependency(sourceIdx, edge.getPropInt("att[@name=\"_sourceActivity\"]/@value", 0), edge.getPropInt("att[@name=\"_targetActivity\"]/@value", 0), controlId, edge.queryProp("@id"), activities);
            }
        }
    }

public:
    IMPLEMENT_IINTERFACE;
    unsigned channelNo;

    CQueryFactory(const char *_id, const IQueryDll *_dll, const IRoxiePackage &_package, hash64_t _hashValue, unsigned _channelNo, ISharedOnceContext *_sharedOnceContext, bool _dynamic)
        : package(_package), dll(_dll), sharedOnceContext(_sharedOnceContext), id(_id), dynamic(_dynamic), hashValue(_hashValue), channelNo(_channelNo)
    {
        package.Link();
        targetClusterType = RoxieCluster;
        isSuspended = false;
        isLoadFailed = false;
        libraryInterfaceHash = 0;
        options.enableFieldTranslation = package.getEnableFieldTranslation();  // NOTE - can be overridden by wu settings
        options.allSortsMaySpill = dynamic;
        addToCache();
    }

    ~CQueryFactory()
    {
        HashIterator graphs(graphMap);
        for(graphs.first();graphs.isValid();graphs.next())
        {
            ActivityArray *a = *graphMap.mapToValue(&graphs.query());
            a->Release();
        }
        package.Release();
    }

<<<<<<< HEAD
    virtual IQueryFactory *lookupLibrary(const char *libraryName, unsigned expectedInterfaceHash, const IRoxieContextLogger &logctx) const override
=======
private:
    std::once_flag started;
    Owned<IException> e;
public:
    void init(const IPropertyTree *stateInfo)
    {
        std::call_once(started, [this, stateInfo]()
        {
            try
            {
                load(stateInfo);
                if (sharedOnceContext && preloadOnceData)
                {
                    Owned<StringContextLogger> logctx = new StringContextLogger(id); // NB may get linked by the onceContext
                    sharedOnceContext->checkOnceDone(this, *logctx);
                }
                addToMap();  // Publishes for slaves to see
            }
            catch (IException *E)
            {
                EXCLOG(E);
                e.setown(E);
            }
        });
        if (e)
            throw e.getLink();
    }

    virtual IQueryFactory *lookupLibrary(const char *libraryName, unsigned expectedInterfaceHash, const IRoxieContextLogger &logctx) const
>>>>>>> df00c065
    {
        return globalPackageSetManager->lookupLibrary(libraryName, expectedInterfaceHash, logctx);
    }

    virtual void beforeDispose() override
    {
        // NOTE: it's theoretically possible for the final release to happen after a replacement has been inserted into hash table. 
        // So only remove from hash table if what we find there matches the item that is being deleted.
        hash64_t hv = rtlHash64Data(sizeof(channelNo), &channelNo, hashValue);
        {
            CriticalBlock b(queryCacheCrit);
            CQueryFactory *goer = queryCache.getValue(hv);
            if (goer == this)
                queryCache.remove(hv);
        }
        {
            CriticalBlock b(activeQueriesCrit);
            CQueryFactory *goer = activeQueries.getValue(hv);
            if (goer == this)
                activeQueries.remove(hv);
        }
    }

    // There are two very similar-looking maps of queries - they have slightly different lifetimes and characteristics
    // One has fully-constructed queries suitable for use responding to a slave request.
    // The other has potentially partially-constructed queries, and is used for ensuring we only build them once
    // while allowing for parallelizing package loads.

    static CQueryFactory *getQueryFactory(hash64_t hashValue, unsigned channelNo)
    {
        hash64_t hv = rtlHash64Data(sizeof(channelNo), &channelNo, hashValue);
        CriticalBlock b(activeQueriesCrit);
        CQueryFactory *factory = activeQueries.getValue(hv);
        if (factory && factory->isAliveAndLink())
            return factory;
        else
            return NULL;
    }

    void addToMap()
    {
        hash64_t hv = rtlHash64Data(sizeof(channelNo), &channelNo, hashValue);
        CriticalBlock b(activeQueriesCrit);
        activeQueries.setValue(hv, this);
    }

    static CQueryFactory *getCachedQuery(hash64_t hashValue, unsigned channelNo)
    {
        // NOTE - this must be called within an allQueriesCrit block
        queryCacheCrit.assertLocked();
        hash64_t hv = rtlHash64Data(sizeof(channelNo), &channelNo, hashValue);
        CQueryFactory *factory = queryCache.getValue(hv);
        if (factory && factory->isAliveAndLink())
            return factory;
        else
            return nullptr;
    }

    void addToCache()
    {
        // NOTE - this must be called within an allQueriesCrit block
        queryCacheCrit.assertLocked();
        hash64_t hv = rtlHash64Data(sizeof(channelNo), &channelNo, hashValue);
        queryCache.setValue(hv, this);
    }

static hash64_t getQueryHash(const char *id, const IQueryDll *dll, const IRoxiePackage &package, const IPropertyTree *stateInfo, IArrayOf<IResolvedFile> &files, bool isDynamic)
    {
        hash64_t hashValue = package.queryHash();
        if (traceLevel > 8)
            DBGLOG("getQueryHash: %s %" I64F "u from package", id, hashValue);
        if (dll)
        {
            hashValue = rtlHash64VStr(dll->queryDll()->queryName(), hashValue);
            if (traceLevel > 8)
                DBGLOG("getQueryHash: %s %" I64F "u from dll", id, hashValue);
            if (!lockSuperFiles && !allFilesDynamic && !isDynamic && !package.isCompulsory())
            {
                IConstWorkUnit *wu = dll->queryWorkUnit();
                if (wu) // wu may be null in some unit test cases
                {
                    SCMStringBuffer bStr;
                    // Don't want to include files referenced in thor graphs... in practice isDynamic also likely to be set in such cases
                    if (getClusterType(wu->getDebugValue("targetClusterType", bStr).str(), RoxieCluster) == RoxieCluster)
                    {
                        Owned<IConstWUGraphIterator> graphs = &wu->getGraphs(GraphTypeActivities);
                        ForEach(*graphs)
                        {
                            Owned<IPropertyTree> graphXgmml = graphs->query().getXGMMLTree(false);
                            Owned<IPropertyTreeIterator> nodes = graphXgmml->getElements(".//node");
                            ForEach(*nodes)
                            {
                                IPropertyTree &node = nodes->query();
                                ThorActivityKind kind = getActivityKind(node);
                                if (kind != TAKdiskwrite && kind != TAKspillwrite && kind != TAKindexwrite && kind != TAKpiperead && kind != TAKpipewrite)
                                {
                                    const char *fileName = queryNodeFileName(node, kind);
                                    const char *indexName = queryNodeIndexName(node, kind);
                                    // What about packages that resolve everything without dali?
                                    if (indexName)
                                    {
                                        bool isOpt = pretendAllOpt || node.getPropBool("att[@name='_isIndexOpt']/@value");
                                        bool isCodeSigned = isActivityCodeSigned(node);
                                        const IResolvedFile *indexFile = package.lookupFileName(indexName, isOpt, true, true, wu, true, isCodeSigned);
                                        if (indexFile)
                                        {
                                            hashValue = indexFile->addHash64(hashValue);
                                            if (traceLevel > 8)
                                                DBGLOG("getQueryHash: %s %" I64F "u from index %s", id, hashValue, indexName);
                                            files.append(*const_cast<IResolvedFile *>(indexFile));
                                        }
                                    }
                                    if (fileName)
                                    {
                                        if (!node.getPropBool("att[@name='_isSpill']/@value") && !node.getPropBool("att[@name='_isSpillGlobal']/@value"))
                                        {
                                            bool isCodeSigned = isActivityCodeSigned(node);
                                            bool isOpt = pretendAllOpt || node.getPropBool("att[@name='_isOpt']/@value");
                                            const IResolvedFile *dataFile = package.lookupFileName(fileName, isOpt, true, true, wu, true, isCodeSigned);
                                            if (dataFile)
                                            {
                                                hashValue = dataFile->addHash64(hashValue);
                                                if (traceLevel > 8)
                                                    DBGLOG("getQueryHash: %s %" I64F "u from index %s", id, hashValue, fileName);
                                                files.append(*const_cast<IResolvedFile *>(dataFile));
                                            }
                                        }
                                    }
                                }
                            }
                        }
                    }
                }
            }
        }
        if (id)
            hashValue = rtlHash64VStr(id, hashValue);
        hashValue = rtlHash64VStr("Roxie", hashValue);  // Adds some noise into the hash - otherwise adjacent wuids tend to hash very close together
        if (traceLevel > 8)
            DBGLOG("getQueryHash: %s %" I64F "u from id", id, hashValue);
        if (stateInfo)
        {
            StringBuffer xml;
            toXML(stateInfo, xml);
            hashValue = rtlHash64Data(xml.length(), xml.str(), hashValue);
            if (traceLevel > 8)
                DBGLOG("getQueryHash: %s %" I64F "u from stateInfo", id, hashValue);
        }
        if (traceLevel > 8)
            DBGLOG("getQueryHash: %s %" I64F "u", id, hashValue);
        return hashValue;
    }
    
    virtual void load(const IPropertyTree *stateInfo)
    {
        if (!dll)
            return;
        IConstWorkUnit *wu = dll->queryWorkUnit();
        if (wu) // wu and dll may be null in some unit test cases
        {
            libraryInterfaceHash = wu->getApplicationValueInt("LibraryModule", "interfaceHash", 0);

            options.setFromWorkUnit(*wu, stateInfo);
            SCMStringBuffer bStr;
            targetClusterType = getClusterType(wu->getDebugValue("targetClusterType", bStr).str(), RoxieCluster);

            // NOTE: stateinfo overrides package info

            if (stateInfo)
            {
                // info in querySets can override the defaults from workunit for some limits
                isSuspended = stateInfo->getPropBool("@suspended", false);
            }
            if (targetClusterType == RoxieCluster)
            {
                Owned<IConstWUGraphIterator> graphs = &wu->getGraphs(GraphTypeActivities);
                SCMStringBuffer graphNameStr;
                ForEach(*graphs)
                {
                    graphs->query().getName(graphNameStr);
                    const char *graphName = graphNameStr.s.str();
                    Owned<IPropertyTree> graphXgmml = graphs->query().getXGMMLTree(false);
                    try
                    {
                        ActivityArray *activities = loadGraph(*graphXgmml, graphName);
                        graphMap.setValue(graphName, activities);
                    }
                    catch (IException *E)
                    {
                        StringBuffer m;
                        E->errorMessage(m);
                        suspend(m.str());
                        OERRLOG("Query %s suspended: %s", id.get(), m.str());
                        E->Release();
                    }
                }
            }
        }
    }

    virtual unsigned queryChannel() const override
    {
        return channelNo;
    }

    virtual hash64_t queryHash() const override
    {
        return hashValue;
    }

    virtual ISharedOnceContext *querySharedOnceContext() const override
    {
        return sharedOnceContext;
    }

    virtual IDeserializedResultStore &queryOnceResultStore() const override
    {
        assertex(sharedOnceContext);
        return sharedOnceContext->queryOnceResultStore();
    }

    virtual IPropertyTree &queryOnceContext(const IRoxieContextLogger &logctx) const override
    {
        assertex(sharedOnceContext);
        return sharedOnceContext->queryOnceContext(this, logctx);
    }

    virtual const char *loadResource(unsigned id)
    {
        return (const char *) queryDll()->getResource(id);
    }

    virtual ActivityArray *lookupGraphActivities(const char *name) const override
    {
        return *graphMap.getValue(name);
    }

    virtual IActivityGraph *lookupGraph(IRoxieSlaveContext *ctx, const char *name, IProbeManager *probeManager, const IRoxieContextLogger &logctx, IRoxieServerActivity *parentActivity) const override
    {
        assertex(name && *name);
        ActivityArrayPtr *graph = graphMap.getValue(name);
        assertex(graph);
        Owned<IActivityGraph> ret = ::createActivityGraph(ctx, name, 0, **graph, parentActivity, probeManager, logctx, 1);
        return ret.getClear();
    }

    void getGraphStats(StringBuffer &reply, const IPropertyTree &thisGraph) const
    {
        Owned<IPropertyTree> graph = createPTreeFromIPT(&thisGraph, ipt_lowmem);
        Owned<IPropertyTreeIterator> edges = graph->getElements(".//edge");
        ForEach(*edges)
        {
            IPropertyTree &edge = edges->query();
            IActivityFactory *a = findActivity(edge.getPropInt("@source", 0));
            if (!a)
                a = findActivity(edge.getPropInt("att[@name=\"_sourceActivity\"]/@value", 0));
            if (a)
            {
                unsigned sourceOutput = edge.getPropInt("att[@name=\"_sourceIndex\"]/@value", 0);
                a->getEdgeProgressInfo(sourceOutput, edge);
            }
        }
        Owned<IPropertyTreeIterator> nodes = graph->getElements(".//node");
        ForEach(*nodes)
        {
            IPropertyTree &node = nodes->query();
            IActivityFactory *a = findActivity(node.getPropInt("@id", 0));
            if (a)
                a->getNodeProgressInfo(node);
        }
        toXML(graph, reply);
    }

    virtual IPropertyTree* cloneQueryXGMML() const override
    {
        assertex(dll && dll->queryWorkUnit());
        Owned<IPropertyTree> tree = createPTree("Query", ipt_lowmem);
        Owned<IConstWUGraphIterator> graphs = &dll->queryWorkUnit()->getGraphs(GraphTypeActivities);
        SCMStringBuffer graphNameStr;
        ForEach(*graphs)
        {
            graphs->query().getName(graphNameStr);
            const char *graphName = graphNameStr.s.str();
            Owned<IPropertyTree> graphXgmml = graphs->query().getXGMMLTree(false);
            IPropertyTree *newGraph = tree->addPropTree("Graph");
            newGraph->setProp("@id", graphName);
            newGraph->addPropTree("xgmml")->addPropTree("graph", graphXgmml.getLink());
        }
        return tree.getClear();
    }

    virtual void getStats(StringBuffer &reply, const char *graphName) const override
    {
        if (dll)
        {
            assertex(dll->queryWorkUnit());
            Owned<IConstWUGraphIterator> graphs = &dll->queryWorkUnit()->getGraphs(GraphTypeActivities);
            SCMStringBuffer thisGraphNameStr;
            ForEach(*graphs)
            {
                graphs->query().getName(thisGraphNameStr);
                if (graphName)
                {
                    if (thisGraphNameStr.length() && (stricmp(graphName, thisGraphNameStr.s.str()) != 0))
                        continue; // not interested in this one
                }
                reply.appendf("<Graph id='%s'><xgmml>", thisGraphNameStr.s.str());
                Owned<IPropertyTree> graphXgmml = graphs->query().getXGMMLTree(false);
                getGraphStats(reply, *graphXgmml);
                reply.append("</xgmml></Graph>");
            }
        }
    }
    virtual void getActivityMetrics(StringBuffer &reply) const override
    {
        HashIterator i(allActivities);
        StringBuffer myReply;
        ForEach(i)
        {
            IActivityFactory *f = *allActivities.mapToValue(&i.query());
            f->getActivityMetrics(myReply.clear());
            if (myReply.length())
            {
                reply.appendf("  <activity query='%s' id='%d' channel='%d'\n", queryQueryName(), f->queryId(), queryChannel());
                reply.append(myReply);
                reply.append("  </activity>\n");
            }
        }
    }
    virtual void getQueryInfo(StringBuffer &reply, bool full, IArrayOf<IQueryFactory> *slaveQueries, const IRoxieContextLogger &logctx) const override
    {
        Owned<IPropertyTree> xref = createPTree("Query", ipt_fast);
        xref->setProp("@id", id);
        if (suspended())
        {
            xref->setPropBool("@suspended", true);
            xref->setProp("@error", errorMessage);
        }
        if (full)
        {
            HashIterator i(allActivities);
            ForEach(i)
            {
                IActivityFactory *f = *allActivities.mapToValue(&i.query());
                f->getXrefInfo(*xref, logctx);
            }
        }
        if (slaveQueries)
        {
            ForEachItemIn(idx, *slaveQueries)
            {
                if (slaveQueries->item(idx).suspended())
                {
                    xref->setPropBool("@suspended", true);
                    xref->setPropBool("@slaveSuspended", true);
                }
            }
        }
        toXML(xref, reply, 1, XML_Embed|XML_LineBreak|XML_SortTags);
    }
    virtual void resetQueryTimings() override
    {
        HashIterator i(allActivities);
        ForEach(i)
        {
            IActivityFactory *f = *allActivities.mapToValue(&i.query());
            f->resetNodeProgressInfo();
        }
    }
    virtual const char *queryErrorMessage() const override
    {
        return errorMessage.str();
    }
    virtual const char *queryQueryName() const override
    {
        return id;
    }
    virtual bool isQueryLibrary() const override
    {
        return libraryInterfaceHash != 0; 
    }
    virtual unsigned getQueryLibraryInterfaceHash() const override
    {
        return libraryInterfaceHash;
    }
    virtual void suspend(const char* errMsg) override
    {
        isSuspended = true;
        isLoadFailed = true;
        errorMessage.append(errMsg);
    }

    virtual bool loadFailed() const override
    {
        return isLoadFailed;
    }
    virtual bool suspended() const override
    {
        return isSuspended;
    }
    virtual const QueryOptions &queryOptions() const override
    {
        return options;
    }
    virtual ILoadedDllEntry *queryDll() const override
    {
        assertex(dll);
        return dll->queryDll();
    }
    virtual IConstWorkUnit *queryWorkUnit() const override
    {
        assertex(dll);
        return dll->queryWorkUnit();
    }
    virtual const IRoxiePackage &queryPackage() const override
    {
        return package;
    }
    virtual CRoxieWorkflowMachine *createWorkflowMachine(IConstWorkUnit *wu, bool isOnce, const IRoxieContextLogger &logctx) const override
    {
        throwUnexpected();  // only on server...
    }
    virtual char *getEnv(const char *name, const char *defaultValue) const
    {
        if (!defaultValue)
            defaultValue = "";
        const char *result;
        if (name && *name=='@')
        {
            // @ is shorthand for control: for legacy compatibility reasons
            StringBuffer useName;
            useName.append("control:").append(name+1);
            result = package.queryEnv(useName.str());
        }
        else
            result = package.queryEnv(name);
        if (!result && name)
            result = getenv(name);
        return strdup(result ? result : defaultValue);
    }

    virtual IRoxieSlaveContext *createSlaveContext(const SlaveContextLogger &logctx, IRoxieQueryPacket *packet, bool hasChildren) const override
    {
        throwUnexpected();   // only implemented in derived slave class
    }

    virtual IRoxieServerContext *createContext(IPropertyTree *xml, IHpccProtocolResponse *protocol, unsigned flags, const ContextLogger &_logctx, PTreeReaderOptions xmlReadFlags, const char *querySetName) const override
    {
        throwUnexpected();   // only implemented in derived server class
    }
    virtual IRoxieServerContext *createContext(IConstWorkUnit *wu, const ContextLogger &_logctx) const override
    {
        throwUnexpected();   // only implemented in derived server class
    }
    virtual void noteQuery(time_t startTime, bool failed, unsigned elapsed, unsigned memused, unsigned slavesReplyLen, unsigned bytesOut) override
    {
        throwUnexpected();   // only implemented in derived server class
    }
    virtual IPropertyTree *getQueryStats(time_t from, time_t to) override
    {
        throwUnexpected();   // only implemented in derived server class
    }
    virtual void getGraphNames(StringArray &ret) const override
    {
        Owned<IConstWUGraphIterator> graphs = &dll->queryWorkUnit()->getGraphs(GraphTypeActivities);
        ForEach(*graphs)
        {
            SCMStringBuffer graphName;
            graphs->query().getName(graphName);
            ret.append(graphName.str());
        }
    }

    virtual bool isDynamic() const override
    {
        return dynamic;
    }

protected:
    IPropertyTree *queryWorkflowTree() const
    {
        assertex(dll->queryWorkUnit());
        return dll->queryWorkUnit()->queryWorkflowTree();
    }

    bool hasOnceSection() const
    {
        IPropertyTree *workflow = queryWorkflowTree();
        if (workflow)
            return workflow->hasProp("Item[@mode='once']");
        else
            return false;
    }

    virtual void checkSuspended() const override
    {
        if (isSuspended)
        {
            StringBuffer err;
            if (errorMessage.length())
                err.appendf(" because %s", errorMessage.str());
            throw MakeStringException(ROXIE_QUERY_SUSPENDED, "Query %s is suspended%s", id.get(), err.str());
        }
    }

    virtual void onTermination(TerminationCallbackInfo *info) const override
    {
        CriticalBlock b(callbacksCrit);
        callbacks.append(*info);
    }
};

CriticalSection CQueryFactory::activeQueriesCrit;
CopyMapXToMyClass<hash64_t, hash64_t, CQueryFactory> CQueryFactory::activeQueries;     // Used to map hashes in packets to query factories

CriticalSection CQueryFactory::queryCacheCrit;
CopyMapXToMyClass<hash64_t, hash64_t, CQueryFactory> CQueryFactory::queryCache;   // Used to ensure a given query is only created once

extern IQueryFactory *getQueryFactory(hash64_t hashvalue, unsigned channel)
{
    return CQueryFactory::getQueryFactory(hashvalue, channel);
}

class CRoxieServerQueryFactory : public CQueryFactory
{
    // Parts of query factory is only interesting on the server - workflow support, and tracking of total query times

protected:
    Owned<IQueryStatsAggregator> queryStats;
public:
    CRoxieServerQueryFactory(const char *_id, const IQueryDll *_dll, const IRoxiePackage &_package, hash64_t _hashValue, ISharedOnceContext *_sharedOnceContext, bool _dynamic)
        : CQueryFactory(_id, _dll, _package, _hashValue, 0, _sharedOnceContext, _dynamic)
    {
        queryStats.setown(createQueryStatsAggregator(id.get(), statsExpiryTime));
    }
    virtual void noteQuery(time_t startTime, bool failed, unsigned elapsed, unsigned memused, unsigned slavesReplyLen, unsigned bytesOut)
    {
        queryStats->noteQuery(startTime, failed, elapsed, memused, slavesReplyLen, bytesOut);
        queryGlobalQueryStatsAggregator()->noteQuery(startTime, failed, elapsed, memused, slavesReplyLen, bytesOut);
    }

    virtual void addDependency(unsigned sourceIdx, unsigned sourceId, unsigned targetId, int controlId, const char *edgeId, ActivityArray * activities) override
    {
        // addDependency is expected to fail occasionally on slave, but never on Roxie server
        if (!doAddDependency(sourceIdx, sourceId, targetId, controlId, edgeId, activities))
            throw MakeStringException(ROXIE_ADDDEPENDENCY_ERROR, "Failed to create dependency from %u on %u", sourceId, targetId);
    }

    virtual ActivityArray *loadGraph(IPropertyTree &graph, const char *graphName)
    {
        bool isLibraryGraph = graph.getPropBool("@library");
        bool isSequential = graph.getPropBool("@sequential");
        unsigned wfid = graph.getPropInt("@wfid");
        ActivityArray *activities = new ActivityArray(isLibraryGraph, false, isLibraryGraph, isSequential, wfid);
        if (isLibraryGraph)
            activities->setLibraryGraphId(graph.getPropInt("node/@id"));
        try
        {
            Owned<IPropertyTreeIterator> subgraphs = graph.getElements("node");
            ForEach(*subgraphs)
            {
                IPropertyTree &node = subgraphs->query();
                loadSubgraph(node, activities);
                loadNode(node, 0, activities);
            }
            addDependencies(graph, activities);
        }
        catch (...)
        {
            ::Release(activities);
            allActivities.kill();
            throw;
        }
        return activities;
    }

    virtual IRoxieServerContext *createContext(IPropertyTree *context, IHpccProtocolResponse *protocol, unsigned flags, const ContextLogger &_logctx, PTreeReaderOptions _xmlReadFlags, const char *_querySetName) const
    {
        checkSuspended();
        return createRoxieServerContext(context, protocol, this, flags, _logctx, _xmlReadFlags, _querySetName);
    }

    virtual IRoxieServerContext *createContext(IConstWorkUnit *wu, const ContextLogger &_logctx) const
    {
        checkSuspended();
        return createWorkUnitServerContext(wu, this, _logctx);
    }

    virtual CRoxieWorkflowMachine *createWorkflowMachine(IConstWorkUnit *wu, bool isOnce, const IRoxieContextLogger &logctx) const override
    {
        IPropertyTree *workflow = queryWorkflowTree();
        if (workflow)
        {
            return ::createRoxieWorkflowMachine(workflow, wu, isOnce, logctx);
        }
        else
            return NULL;
    }

    virtual IPropertyTree *getQueryStats(time_t from, time_t to)
    {
        return queryStats->getStats(from, to);
    }
};

unsigned checkWorkunitVersionConsistency(const IConstWorkUnit *wu)
{
    assertex(wu);
    unsigned wuVersion = wu->getCodeVersion();
    if (wuVersion == 0)
        throw makeStringException(ROXIE_MISMATCH, "Attempting to execute a workunit that hasn't been compiled");
    if (wuVersion > ACTIVITY_INTERFACE_VERSION || wuVersion < MIN_ACTIVITY_INTERFACE_VERSION)
        throw MakeStringException(ROXIE_MISMATCH, "Workunit was compiled for eclhelper interface version %d, this roxie requires version %d..%d", wuVersion, MIN_ACTIVITY_INTERFACE_VERSION, ACTIVITY_INTERFACE_VERSION);
    return wuVersion;
}

static void checkWorkunitVersionConsistency(const IQueryDll *dll)
{
    unsigned wuVersion = checkWorkunitVersionConsistency(dll->queryWorkUnit());

    EclProcessFactory processFactory = (EclProcessFactory) dll->queryDll()->getEntry("createProcess");
    if (processFactory)
    {
        Owned<IEclProcess> process = processFactory();
        assertex(process);
        if (process->getActivityVersion() != wuVersion)
            throw MakeStringException(ROXIE_MISMATCH, "Inconsistent interface versions.  Workunit was created using eclcc for version %u, but the c++ compiler used version %u", wuVersion, process->getActivityVersion());
    }
    else
        throw MakeStringException(ROXIE_MISMATCH, "Workunit did not export createProcess function");
}

extern IQueryFactory *createServerQueryFactory(const char *id, const IQueryDll *dll, const IRoxiePackage &package, const IPropertyTree *stateInfo, bool isDynamic, bool forceRetry)
{
    IArrayOf<IResolvedFile> queryFiles; // Note - these should stay in scope long enough to ensure still cached when (if) query is loaded for real
    hash64_t hashValue = CQueryFactory::getQueryHash(id, dll, package, stateInfo, queryFiles, isDynamic);
    Owned<CQueryFactory> ret;
    {
        CriticalBlock b(CQueryFactory::queryCacheCrit);
        ret.setown(CQueryFactory::getCachedQuery(hashValue, 0));
        if (ret && ret->loadFailed() && (reloadRetriesFailed || forceRetry))  // MORE - is there a race on loadFailed?
        {
            ret.clear();
        }
		if (ret)
		    ::Release(dll);
        else
        {
            if (dll && !selfTestMode)
            {
                checkWorkunitVersionConsistency(dll);
                Owned<ISharedOnceContext> sharedOnceContext;
                IPropertyTree *workflow = dll->queryWorkUnit()->queryWorkflowTree();
                if (workflow && workflow->hasProp("Item[@mode='once']"))
                    sharedOnceContext.setown(new CSharedOnceContext);
                ret.setown(new CRoxieServerQueryFactory(id, dll, package, hashValue, sharedOnceContext, isDynamic));
            }
            else
                ret.setown(new CRoxieServerQueryFactory(id, NULL, package, hashValue, NULL, isDynamic));
        }
    }
    ret->init(stateInfo);
    return ret.getClear();
}

extern IQueryFactory *createServerQueryFactoryFromWu(IConstWorkUnit *wu, const IQueryDll *_dll)
{
    Linked<const IQueryDll> dll = _dll;
    if (!dll)
        dll.setown(createWuQueryDll(wu));
    if (!dll)
        return NULL;
    return createServerQueryFactory(wu->queryWuid(), dll.getClear(), queryRootRoxiePackage(), NULL, true, false); // MORE - if use a constant for id might cache better?
}

//==============================================================================================================================================

class CSlaveQueryFactory : public CQueryFactory
{
    void addActivity(ISlaveActivityFactory *activity, ActivityArray *activities)
    {
        activities->append(*activity);
        unsigned activityId = activity->queryId();
        allActivities.setValue(activityId, activity);
    }

    void loadSlaveNode(IPropertyTree &node, unsigned subgraphId, ActivityArray *activities)
    {
        ThorActivityKind kind = getActivityKind(node);
        switch (kind)
        {
        case TAKcsvread:
        case TAKxmlread:
        case TAKdiskread:
        case TAKjsonread:
            if (node.getPropBool("att[@name='_isSpill']/@value", false) || node.getPropBool("att[@name='_isSpillGlobal']/@value", false))
                return;
            break;
        case TAKkeyedjoin:
        case TAKkeyeddenormalize:
        case TAKkeyeddenormalizegroup:
        case TAKdisknormalize:
        case TAKdiskcount:
        case TAKdiskaggregate:
        case TAKdiskgroupaggregate:
        case TAKindexread:
        case TAKindexnormalize:
        case TAKindexcount:
        case TAKindexaggregate:
        case TAKindexgroupaggregate:
        case TAKindexgroupexists:
        case TAKindexgroupcount:
        case TAKfetch:
        case TAKcsvfetch:
        case TAKxmlfetch:
        case TAKjsonfetch:
        case TAKremotegraph:
            break;
        case TAKsubgraph:
            break;
        default:
            return;
        }
        ISlaveActivityFactory *newAct = NULL;
        if (kind != TAKsubgraph)
        {
            if (isSuspended)
                newAct = createRoxieDummyActivityFactory(node, subgraphId, *this, false); // MORE - is there any point?
            else
            {
                StringBuffer helperName;
                node.getProp("att[@name=\"helper\"]/@value", helperName);
                if (!helperName.length())
                    helperName.append("fAc").append(node.getPropInt("@id", 0));
                HelperFactory *helperFactory = dll->getFactory(helperName.str());
                if (!helperFactory)
                    throw MakeStringException(ROXIE_INTERNAL_ERROR, "Internal error: helper function %s not exported", helperName.str());
                switch (kind)
                {
                case TAKdiskread:
                    newAct = createRoxieDiskReadActivityFactory(node, subgraphId, *this, helperFactory);
                    break;
                case TAKcsvread:
                    newAct = createRoxieCsvReadActivityFactory(node, subgraphId, *this, helperFactory);
                    break;
                case TAKxmlread:
                case TAKjsonread:
                    newAct = createRoxieXmlReadActivityFactory(node, subgraphId, *this, helperFactory);
                    break;
                case TAKdisknormalize:
                    newAct = createRoxieDiskNormalizeActivityFactory(node, subgraphId, *this, helperFactory);
                    break;
                case TAKdiskcount:
                    newAct = createRoxieDiskCountActivityFactory(node, subgraphId, *this, helperFactory);
                    break;
                case TAKdiskaggregate:
                    newAct = createRoxieDiskAggregateActivityFactory(node, subgraphId, *this, helperFactory);
                    break;
                case TAKdiskgroupaggregate:
                    newAct = createRoxieDiskGroupAggregateActivityFactory(node, subgraphId, *this, helperFactory);
                    break;
                case TAKindexread:
                    newAct = createRoxieIndexReadActivityFactory(node, subgraphId, *this, helperFactory);
                    break;
                case TAKindexnormalize:
                    newAct = createRoxieIndexNormalizeActivityFactory(node, subgraphId, *this, helperFactory);
                    break;
                case TAKindexcount:
                    newAct = createRoxieIndexCountActivityFactory(node, subgraphId, *this, helperFactory);
                    break;
                case TAKindexaggregate:
                    newAct = createRoxieIndexAggregateActivityFactory(node, subgraphId, *this, helperFactory);
                    break;
                case TAKindexgroupaggregate:
                case TAKindexgroupexists:
                case TAKindexgroupcount:
                    newAct = createRoxieIndexGroupAggregateActivityFactory(node, subgraphId, *this, helperFactory, kind);
                    break;
                case TAKfetch:
                    newAct = createRoxieFetchActivityFactory(node, subgraphId, *this, helperFactory);
                    break;
                case TAKcsvfetch:
                    newAct = createRoxieCSVFetchActivityFactory(node, subgraphId, *this, helperFactory);
                    break;
                case TAKxmlfetch:
                case TAKjsonfetch:
                    newAct = createRoxieXMLFetchActivityFactory(node, subgraphId, *this, helperFactory);
                    break;
                case TAKkeyedjoin:
                case TAKkeyeddenormalize:
                case TAKkeyeddenormalizegroup:
                    newAct = createRoxieKeyedJoinIndexActivityFactory(node, subgraphId, *this, helperFactory);
                    if (node.getPropBool("att[@name=\"_diskAccessRequired\"]/@value"))
                    {
                        ISlaveActivityFactory *newAct2 = createRoxieKeyedJoinFetchActivityFactory(node, subgraphId, *this, helperFactory);
                        unsigned activityId2 = newAct2->queryId() | ROXIE_ACTIVITY_FETCH;
                        activities->append(*newAct2);
                        allActivities.setValue(activityId2, newAct2);
                    }
                    break;
                case TAKremotegraph:
                    {
                        unsigned graphId = node.getPropInt("att[@name=\"_remoteSubGraph\"]/@value", 0);
                        newAct = createRoxieRemoteActivityFactory(node, subgraphId, *this, helperFactory, graphId);
                        break;
                    }
                default:
                    throwUnexpected();
                }
            }
            if (newAct)
            {
                addActivity(newAct, activities);
            }
        }
        else if (kind == TAKsubgraph)
        {
            // If the subgraph belongs to a remote activity, we need to be able to execute it on the slave...
            IPropertyTree * childGraphNode = node.queryPropTree("att/graph");
            if (!childGraphNode->getPropBool("@child"))
            {
                unsigned parentId = findParentId(node);
                assertex(parentId);
                unsigned parentIndex = activities->findActivityIndex(parentId);
                if (parentIndex != NotFound)
                {
                    ActivityArray *childQuery = loadChildGraph(*childGraphNode);
                    activities->item(parentIndex).addChildQuery(node.getPropInt("@id"), childQuery);
                }
            }
            // Regardless, we need to make sure we create remote activities as required throughout the graph
            Owned<IPropertyTreeIterator> nodes = node.getElements("att/graph/node");
            unsigned subgraphId = node.getPropInt("@id");
            ForEach(*nodes)
            {
                IPropertyTree &node = nodes->query();
                loadSlaveNode(node, subgraphId, activities);
            }
        }
    }

    void loadOuterSubgraph(IPropertyTree &graph, ActivityArray *activities)
    {
        Owned<IPropertyTreeIterator> nodes = graph.getElements("att/graph/node");
        unsigned subgraphId = graph.getPropInt("@id");
        ForEach(*nodes)
        {
            IPropertyTree &node = nodes->query();
            loadSlaveNode(node, subgraphId, activities);
        }
        loadSlaveNode(graph, subgraphId, activities); // MORE - not really sure why this line is here!
    }

public:
    CSlaveQueryFactory(const char *_id, const IQueryDll *_dll, const IRoxiePackage &_package, hash64_t _hashValue, unsigned _channelNo, ISharedOnceContext *_sharedOnceContext, bool _dynamic)
        : CQueryFactory(_id, _dll, _package, _hashValue, _channelNo, _sharedOnceContext, _dynamic)
    {
    }

    virtual IRoxieSlaveContext *createSlaveContext(const SlaveContextLogger &logctx, IRoxieQueryPacket *packet, bool hasChildren) const
    {
        return ::createSlaveContext(this, logctx, packet, hasChildren);
    }

    virtual ActivityArray *loadGraph(IPropertyTree &graph, const char *graphName)
    {
        // MORE: common up with loadGraph for the Roxie server..
        bool isLibraryGraph = graph.getPropBool("@library");
        bool isSequential = graph.getPropBool("@sequential");
        unsigned wfid = graph.getPropInt("@wfid");
        ActivityArray *activities = new ActivityArray(isLibraryGraph, false, isLibraryGraph, isSequential, wfid);
        if (isLibraryGraph)
            activities->setLibraryGraphId(graph.getPropInt("node/@id"));
        try
        {
            if (false && isLibraryGraph)
            {
                //Really only need to do this if the library is called from a remote activity
                //but it's a bit tricky to work out since the library graph will come before the use.
                //Not a major issue since libraries won't be embedded for production queries.
                // this comment makes little sense...
                Owned<IPropertyTreeIterator> subgraphs = graph.getElements("node");
                ForEach(*subgraphs)
                {
                    IPropertyTree &node = subgraphs->query();
                    loadSubgraph(node, activities);
                    loadNode(node, 0, activities);
                }
            }
            Owned<IPropertyTreeIterator> subgraphs = graph.getElements("node");
            ForEach(*subgraphs)
            {
                IPropertyTree &subgraph = subgraphs->query();
                loadOuterSubgraph(subgraph, activities);
            }
            addDependencies(graph, activities);
        }
        catch (...)
        {
            ::Release(activities);
            allActivities.kill();
            throw;
        }
        return activities;
    }
};

IQueryFactory *createSlaveQueryFactory(const char *id, const IQueryDll *dll, const IRoxiePackage &package, unsigned channel, const IPropertyTree *stateInfo, bool isDynamic, bool forceRetry)
{
    IArrayOf<IResolvedFile> queryFiles; // Note - these should stay in scope long enough to ensure still cached when (if) query is loaded for real
    Owned<CQueryFactory> ret;
    hash64_t hashValue = CQueryFactory::getQueryHash(id, dll, package, stateInfo, queryFiles, isDynamic);
    {
        CriticalBlock b(CQueryFactory::queryCacheCrit);
        ret.setown(CQueryFactory::getCachedQuery(hashValue, channel));
        if (ret)
        {
            ::Release(dll);
        }
        else if (dll)
        {
            checkWorkunitVersionConsistency(dll);
            Owned<IQueryFactory> serverFactory = CQueryFactory::getCachedQuery(hashValue, 0);
            assertex(serverFactory);
            ret.setown(new CSlaveQueryFactory(id, dll, package, hashValue, channel, serverFactory->querySharedOnceContext(), isDynamic));
        }
        else
            ret.setown(new CSlaveQueryFactory(id, NULL, package, hashValue, channel, NULL, isDynamic));
    }
    ret->init(stateInfo);
    return ret.getClear();
}

extern IQueryFactory *createSlaveQueryFactoryFromWu(IConstWorkUnit *wu, unsigned channelNo)
{
    Owned<const IQueryDll> dll = createWuQueryDll(wu);
    if (!dll)
        return NULL;
    return createSlaveQueryFactory(wu->queryWuid(), dll.getClear(), queryRootRoxiePackage(), channelNo, NULL, true, false);  // MORE - if use a constant for id might cache better?
}<|MERGE_RESOLUTION|>--- conflicted
+++ resolved
@@ -1139,9 +1139,6 @@
         package.Release();
     }
 
-<<<<<<< HEAD
-    virtual IQueryFactory *lookupLibrary(const char *libraryName, unsigned expectedInterfaceHash, const IRoxieContextLogger &logctx) const override
-=======
 private:
     std::once_flag started;
     Owned<IException> e;
@@ -1170,8 +1167,7 @@
             throw e.getLink();
     }
 
-    virtual IQueryFactory *lookupLibrary(const char *libraryName, unsigned expectedInterfaceHash, const IRoxieContextLogger &logctx) const
->>>>>>> df00c065
+    virtual IQueryFactory *lookupLibrary(const char *libraryName, unsigned expectedInterfaceHash, const IRoxieContextLogger &logctx) const override
     {
         return globalPackageSetManager->lookupLibrary(libraryName, expectedInterfaceHash, logctx);
     }

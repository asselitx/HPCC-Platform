/*##############################################################################

    HPCC SYSTEMS software Copyright (C) 2012 HPCC Systems.

    Licensed under the Apache License, Version 2.0 (the "License");
    you may not use this file except in compliance with the License.
    You may obtain a copy of the License at

       http://www.apache.org/licenses/LICENSE-2.0

    Unless required by applicable law or agreed to in writing, software
    distributed under the License is distributed on an "AS IS" BASIS,
    WITHOUT WARRANTIES OR CONDITIONS OF ANY KIND, either express or implied.
    See the License for the specific language governing permissions and
    limitations under the License.
############################################################################## */

#ifndef _CCDQUERY_INCL
#define _CCDQUERY_INCL

#include "ccdactivities.hpp"
#include "ccdserver.hpp"
#include "ccdkey.hpp"
#include "ccdfile.hpp"
#include "jhtree.hpp"
#include "jisem.hpp"
#include "dllserver.hpp"
#include "layouttrans.hpp"
#include "thorcommon.hpp"
#include "ccddali.hpp"
#include "thorcommon.ipp"
#include "roxierow.hpp"
#include "package.h"

class TranslatorArray : public CInterface, implements IInterface
{
    PointerIArrayOf<IRecordLayoutTranslator> a;
public:
    IMPLEMENT_IINTERFACE;
    inline IRecordLayoutTranslator *item(unsigned idx) const { return a.item(idx); }
    inline void append(IRecordLayoutTranslator * item) { a.append(item); }
    bool needsTranslation() const
    {
        ForEachItemIn(idx, a)
        {
            if (a.item(idx) != NULL)
                return true;
        }
        return false;
    }
};

interface IQueryFactory;

interface IActivityGraph : extends IInterface
{
    virtual void abort() = 0;
    virtual void reset() = 0;
    virtual void execute() = 0;
    virtual void getProbeResponse(IPropertyTree *query) = 0;
    virtual void onCreate(IRoxieSlaveContext *ctx, IHThorArg *colocalArg) = 0;
    virtual void noteException(IException *E) = 0;
    virtual void checkAbort() = 0;
    virtual IThorChildGraph * queryChildGraph() = 0;
    virtual IEclGraphResults * queryLocalGraph() = 0;
    virtual IRoxieServerChildGraph * queryLoopGraph() = 0;
    virtual IRoxieServerChildGraph * createGraphLoopInstance(unsigned loopCounter, unsigned parentExtractSize, const byte * parentExtract, const IRoxieContextLogger &logctx) = 0;
    virtual const char *queryName() const = 0;
};

interface IRoxiePackage;
interface IDeserializedResultStore;
class CRoxieWorkflowMachine;

interface ISharedOnceContext : extends IInterface
{
    virtual IPropertyTree &queryOnceContext(const IQueryFactory *queryFactory, const ContextLogger &_logctx) const = 0;
    virtual IDeserializedResultStore &queryOnceResultStore() const = 0;
    virtual void checkOnceDone(const IQueryFactory *queryFactory, const ContextLogger &_logctx) const = 0;
};

interface IQueryFactory : extends IInterface
{
    virtual IRoxieSlaveContext *createSlaveContext(const SlaveContextLogger &logctx, IRoxieQueryPacket *packet) const = 0;
    virtual IActivityGraph *lookupGraph(const char *name, IProbeManager *probeManager, const IRoxieContextLogger &logctx, IRoxieServerActivity *parentActivity) const = 0;
    virtual ISlaveActivityFactory *getSlaveActivityFactory(unsigned id) const = 0;
    virtual IRoxieServerActivityFactory *getRoxieServerActivityFactory(unsigned id) const = 0;
    virtual hash64_t queryHash() const = 0;
    virtual const char *queryQueryName() const = 0;
    virtual const char *queryErrorMessage() const = 0;
    virtual void suspend(const char *errMsg) = 0;
    virtual bool loadFailed() const = 0;
    virtual bool suspended() const = 0;
    virtual void getStats(StringBuffer &reply, const char *graphName) const = 0;
    virtual void resetQueryTimings() = 0;
    virtual memsize_t getMemoryLimit() const = 0;
    virtual unsigned getTimeLimit() const = 0;
    virtual ActivityArray *lookupGraphActivities(const char *name) const = 0;
    virtual bool isQueryLibrary() const = 0;
    virtual unsigned getQueryLibraryInterfaceHash() const = 0;
    virtual unsigned queryChannel() const = 0;
    virtual ILoadedDllEntry *queryDll() const = 0;
    virtual bool getEnableFieldTranslation() const = 0;
    virtual IConstWorkUnit *queryWorkUnit() const = 0;
    virtual ISharedOnceContext *querySharedOnceContext() const = 0;
    virtual IDeserializedResultStore &queryOnceResultStore() const = 0;
    virtual IPropertyTree &queryOnceContext(const ContextLogger &logctx) const = 0;

    virtual const IRoxiePackage &queryPackage() const = 0;
    virtual void getActivityMetrics(StringBuffer &reply) const = 0;

    virtual IPropertyTree *cloneQueryXGMML() const = 0;
    virtual CRoxieWorkflowMachine *createWorkflowMachine(IConstWorkUnit *wu, bool isOnce, const ContextLogger &logctx) const = 0;
    virtual char *getEnv(const char *name, const char *defaultValue) const = 0;
    virtual unsigned getPriority() const = 0;
    virtual unsigned getWarnTimeLimit() const = 0;
    virtual int getDebugValueInt(const char * propname, int defVal) const = 0;
    virtual bool getDebugValueBool(const char * propname, bool defVal) const = 0;

    virtual IRoxieServerContext *createContext(IPropertyTree *xml, SafeSocket &client, TextMarkupFormat mlFmt, bool isRaw, bool isBlocked, HttpHelper &httpHelper, bool trim, const ContextLogger &_logctx, PTreeReaderOptions xmlReadFlags, const char *querySetName) const = 0;
    virtual IRoxieServerContext *createContext(IConstWorkUnit *wu, const ContextLogger &_logctx) const = 0;
    virtual void noteQuery(time_t startTime, bool failed, unsigned elapsed, unsigned memused, unsigned slavesReplyLen, unsigned bytesOut) = 0;
    virtual IPropertyTree *getQueryStats(time_t from, time_t to) = 0;
    virtual void getGraphNames(StringArray &ret) const = 0;

    virtual IQueryFactory *lookupLibrary(const char *libraryName, unsigned expectedInterfaceHash, const IRoxieContextLogger &logctx) const = 0;
<<<<<<< HEAD
    virtual void getQueryInfo(StringBuffer &result, bool full, const IRoxieContextLogger &logctx) const = 0;
    virtual bool isDynamic() const = 0;
=======
    virtual void getQueryInfo(StringBuffer &result, bool full, IArrayOf<IQueryFactory> *slaveQueries,const IRoxieContextLogger &logctx) const = 0;
>>>>>>> 9ce2112d
};

class ActivityArray : public CInterface
{
    IArrayOf<IActivityFactory> activities; 
    MapIdToActivityIndex hash;
    bool multiInstance;
    bool delayed;
    bool library;
    bool sequential;
    unsigned libraryGraphId;

public:
    ActivityArray(bool _multiInstance, bool _delayed, bool _library, bool _sequential)
     : multiInstance(_multiInstance), delayed(_delayed), library(_library), sequential(_sequential)
    {
        libraryGraphId = 0;
    }

    unsigned findActivityIndex(unsigned id);
    unsigned recursiveFindActivityIndex(unsigned id);
    inline IActivityFactory &item(unsigned idx) const { return activities.item(idx); }
    inline IRoxieServerActivityFactory &serverItem(unsigned idx) const { return (IRoxieServerActivityFactory &) activities.item(idx); }
    void append(IActivityFactory &item);
    void setLibraryGraphId(unsigned value) { libraryGraphId = value; }

    inline unsigned ordinality() const { return activities.ordinality(); }
    inline bool isMultiInstance() const { return multiInstance; }
    inline bool isDelayed() const { return delayed; }
    inline bool isLibrary() const { return library; }
    inline bool isSequential() const { return sequential; }
    inline unsigned getLibraryGraphId() const { return libraryGraphId; }
};
MAKEPointerArray(ActivityArray, ActivityArrayArray);

typedef ActivityArray *ActivityArrayPtr;
typedef MapStringTo<ActivityArrayPtr> MapStringToActivityArray;
typedef IActivityGraph *ActivityGraphPtr;
typedef MapStringTo<ActivityGraphPtr> MapStringToActivityGraph; // Note not linked
typedef IActivityFactory *IActivityFactoryPtr;
typedef MapBetween<unsigned, unsigned, IActivityFactoryPtr, IActivityFactoryPtr> MapIdToActivityFactory;

// Common base class for Roxie server and slave activity code - see IActivityFactory

class CActivityFactory : public CInterface
{
protected:
    IQueryFactory &queryFactory;
    HelperFactory *helperFactory;
    unsigned id;
    unsigned subgraphId;
    ThorActivityKind kind;
    ActivityArrayArray childQueries;
    UnsignedArray childQueryIndexes;
    CachedOutputMetaData meta;
    mutable StatsCollector mystats;

public:
    CActivityFactory(unsigned _id, unsigned _subgraphId, IQueryFactory &_queryFactory, HelperFactory *_helperFactory, ThorActivityKind _kind);
    ~CActivityFactory() 
    { 
        ForEachItemIn(idx, childQueries)
        {
            childQueries.item(idx).Release();
        }
    }
    virtual void addChildQuery(unsigned id, ActivityArray *childQuery);
    virtual ActivityArray *queryChildQuery(unsigned idx, unsigned &id);
    virtual unsigned queryId() const { return id; }
    virtual unsigned querySubgraphId() const { return subgraphId; }
    virtual IQueryFactory &queryQueryFactory() const { return queryFactory; }
    virtual ThorActivityKind getKind() const { return kind; }

    virtual void noteStatistics(const StatsCollector &fromStats)
    {
        // Merge in the stats from this instance
        mystats.merge(fromStats);
    }

    virtual void getEdgeProgressInfo(unsigned idx, IPropertyTree &edge) const
    {
        // No meaningful edge info for remote slave activities...
    }

    virtual void getNodeProgressInfo(IPropertyTree &node) const
    {
        mystats.getNodeProgressInfo(node);
    }

    virtual void resetNodeProgressInfo()
    {
        mystats.reset();
    }

    virtual void getActivityMetrics(StringBuffer &reply) const
    {
        mystats.toXML(reply);
    }
    virtual void getXrefInfo(IPropertyTree &reply, const IRoxieContextLogger &logctx) const
    {
        // Default is no additional information
    }

};

extern void addXrefFileInfo(IPropertyTree &reply, const IResolvedFile *dataFile);
extern void addXrefLibraryInfo(IPropertyTree &reply, const char *libraryName);

interface IQueryDll : public IInterface
{
    virtual HelperFactory *getFactory(const char *name) const = 0;
    virtual ILoadedDllEntry *queryDll() const = 0;
    virtual IConstWorkUnit *queryWorkUnit() const = 0;
};

extern const IQueryDll *createQueryDll(const char *dllName);
extern const IQueryDll *createExeQueryDll(const char *exeName);
extern const IQueryDll *createWuQueryDll(IConstWorkUnit *wu);

extern IRecordLayoutTranslator *createRecordLayoutTranslator(const char *logicalName, IDefRecordMeta const * diskMeta, IDefRecordMeta const * activityMeta);
extern IQueryFactory *createServerQueryFactory(const char *id, const IQueryDll *dll, const IRoxiePackage &package, const IPropertyTree *stateInfo, bool isDynamic, bool forceRetry);
extern IQueryFactory *createSlaveQueryFactory(const char *id, const IQueryDll *dll, const IRoxiePackage &package, unsigned _channelNo, const IPropertyTree *stateInfo, bool isDynamic, bool forceRetry);
extern IQueryFactory *getQueryFactory(hash64_t hashvalue, unsigned channel);
extern IQueryFactory *createServerQueryFactoryFromWu(IConstWorkUnit *wu);
extern IQueryFactory *createSlaveQueryFactoryFromWu(IConstWorkUnit *wu, unsigned channelNo);

inline unsigned findParentId(IPropertyTree &node)
{
    return node.getPropInt("att[@name='_parentActivity']/@value", 0);
}

inline bool isRootAction(IPropertyTree &node)
{
    return !node.getPropBool("att[@name='_internal']/@value", false);
}

inline unsigned usageCount(IPropertyTree &node)
{
    return node.getPropInt("att[@name='_globalUsageCount']/@value", 0);
}

inline bool isGraphIndependent(IPropertyTree &node)
{
    return node.getPropBool("att[@name=\"_graphIndependent\"]/@value", false);
}

inline unsigned getGraphId(IPropertyTree & node)
{
    return node.getPropInt("att[@name=\"_graphId\"]/@value", 0);
}

inline ThorActivityKind getActivityKind(const IPropertyTree & node)
{
    return (ThorActivityKind) node.getPropInt("att[@name=\"_kind\"]/@value", TAKnone);
}

#endif<|MERGE_RESOLUTION|>--- conflicted
+++ resolved
@@ -124,12 +124,8 @@
     virtual void getGraphNames(StringArray &ret) const = 0;
 
     virtual IQueryFactory *lookupLibrary(const char *libraryName, unsigned expectedInterfaceHash, const IRoxieContextLogger &logctx) const = 0;
-<<<<<<< HEAD
-    virtual void getQueryInfo(StringBuffer &result, bool full, const IRoxieContextLogger &logctx) const = 0;
+    virtual void getQueryInfo(StringBuffer &result, bool full, IArrayOf<IQueryFactory> *slaveQueries,const IRoxieContextLogger &logctx) const = 0;
     virtual bool isDynamic() const = 0;
-=======
-    virtual void getQueryInfo(StringBuffer &result, bool full, IArrayOf<IQueryFactory> *slaveQueries,const IRoxieContextLogger &logctx) const = 0;
->>>>>>> 9ce2112d
 };
 
 class ActivityArray : public CInterface

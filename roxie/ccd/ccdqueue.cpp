/*##############################################################################

    HPCC SYSTEMS software Copyright (C) 2012 HPCC Systems®.

    Licensed under the Apache License, Version 2.0 (the "License");
    you may not use this file except in compliance with the License.
    You may obtain a copy of the License at

       http://www.apache.org/licenses/LICENSE-2.0

    Unless required by applicable law or agreed to in writing, software
    distributed under the License is distributed on an "AS IS" BASIS,
    WITHOUT WARRANTIES OR CONDITIONS OF ANY KIND, either express or implied.
    See the License for the specific language governing permissions and
    limitations under the License.
############################################################################## */

#include <platform.h>
#include <jlib.hpp>
#include <jio.hpp>
#include <jqueue.tpp>
#include <jsocket.hpp>
#include <jlog.hpp>
#include "jisem.hpp"
#include "jencrypt.hpp"
#include "jsecrets.hpp"

#include "udplib.hpp"
#include "udptopo.hpp"
#include "udpsha.hpp"
#include "ccd.hpp"
#include "ccddebug.hpp"
#include "ccdquery.hpp"
#include "ccdstate.hpp"
#include "ccdqueue.ipp"
#include "ccdsnmp.hpp"

#ifdef _USE_CPPUNIT
#include <cppunit/extensions/HelperMacros.h>
#endif

using roxiemem::OwnedRoxieRow;
using roxiemem::OwnedConstRoxieRow;
using roxiemem::IRowManager;
using roxiemem::DataBuffer;

//============================================================================================

RoxiePacketHeader::RoxiePacketHeader(const RemoteActivityId &_remoteId, ruid_t _uid, unsigned _channel, unsigned _overflowSequence)
{
    packetlength = sizeof(RoxiePacketHeader);
    init(_remoteId, _uid, _channel, _overflowSequence);
}

RoxiePacketHeader::RoxiePacketHeader(const RoxiePacketHeader &source, unsigned _activityId, unsigned subChannel) : serverId(source.serverId)
{
    // Used to create the header to send a callback to originating server or an IBYTI to a buddy
    activityId = _activityId;
    uid.store(source.uid);
    queryHash = source.queryHash;
    channel = source.channel;
    overflowSequence = source.overflowSequence;
    continueSequence = source.continueSequence;
    if (_activityId >= ROXIE_ACTIVITY_SPECIAL_FIRST && _activityId <= ROXIE_ACTIVITY_SPECIAL_LAST)
        overflowSequence |= OUTOFBAND_SEQUENCE; // Need to make sure it is not treated as dup of actual reply in the udp layer
    retries = getSubChannelMask(subChannel) | (source.retries & ~ROXIE_RETRIES_MASK);
#ifdef SUBCHANNELS_IN_HEADER
    memcpy(subChannels, source.subChannels, sizeof(subChannels));
#endif
    packetlength = sizeof(RoxiePacketHeader);
}

unsigned RoxiePacketHeader::getSubChannelMask(unsigned subChannel)
{
    return SUBCHANNEL_MASK << (SUBCHANNEL_BITS * subChannel);
}

unsigned RoxiePacketHeader::priorityHash() const
{
    // Used to determine which agent to act as primary and which as secondary for a given packet (thus spreading the load)
    // It's important that we do NOT include channel (since that would result in different values for the different agents responding to a broadcast)
    // We also don't include continueSequence since we'd prefer continuations to go the same way as original
    unsigned hash = serverId.hash();
    hash = hashc((const unsigned char *) &uid, sizeof(uid), hash);
    hash += overflowSequence; // MORE - is this better than hashing?
    return hash;
}

void RoxiePacketHeader::copy(const RoxiePacketHeader &oh)
{
    // used for saving away info for later matching by match, without having to lock
    overflowSequence = oh.overflowSequence;
    continueSequence = oh.continueSequence;
    serverId = oh.serverId;
    channel = oh.channel;
    uid.store(oh.uid);
    // MORE - would it be safer, maybe even faster to copy the rest too?
}

void RoxiePacketHeader::clear()
{
    // used for saving away kill packets for later matching by match
    uid = RUID_NONE;  // Will never match a queued packet
}

bool RoxiePacketHeader::matchPacket(const RoxiePacketHeader &oh) const
{
    // used when matching up a kill packet against a pending one...
    // DO NOT compare activityId - they are not supposed to match, since 0 in activityid identifies ibyti!
    return
        oh.uid==uid &&
        (oh.overflowSequence & ~OUTOFBAND_SEQUENCE) == (overflowSequence & ~OUTOFBAND_SEQUENCE) &&
        oh.continueSequence == continueSequence &&
        oh.serverId==serverId &&
        oh.channel==channel;
}

void RoxiePacketHeader::init(const RemoteActivityId &_remoteId, ruid_t _uid, unsigned _channel, unsigned _overflowSequence)
{
    retries = 0;
    activityId = _remoteId.activityId;
    queryHash = _remoteId.queryHash;
    uid = _uid;
    serverId = myNode;
    channel = _channel;
    overflowSequence = _overflowSequence;
    continueSequence = 0;
#ifdef SUBCHANNELS_IN_HEADER
    clearSubChannels();
#endif
    filler = 0; // keeps valgrind happy
}

#ifdef SUBCHANNELS_IN_HEADER
void RoxiePacketHeader::clearSubChannels()
{
    for (unsigned idx = 0; idx < MAX_SUBCHANNEL; idx++)
        subChannels[idx].clear();
}
#endif

StringBuffer &RoxiePacketHeader::toString(StringBuffer &ret) const
{
    const IpAddress serverIP = serverId.getIpAddress();
    ret.append("activityId=");
    switch (activityId & ~ROXIE_PRIORITY_MASK)
    {
    case 0: ret.append("IBYTI"); break;
    case ROXIE_UNLOAD: ret.append("ROXIE_UNLOAD"); break;
    case ROXIE_PING: ret.append("ROXIE_PING"); break;
    case ROXIE_TRACEINFO: ret.append("ROXIE_TRACEINFO"); break;
    case ROXIE_DEBUGREQUEST: ret.append("ROXIE_DEBUGREQUEST"); break;
    case ROXIE_DEBUGCALLBACK: ret.append("ROXIE_DEBUGCALLBACK"); break;
    case ROXIE_FILECALLBACK: ret.append("ROXIE_FILECALLBACK"); break;
    case ROXIE_ALIVE: ret.append("ROXIE_ALIVE"); break;
    case ROXIE_KEYEDLIMIT_EXCEEDED: ret.append("ROXIE_KEYEDLIMIT_EXCEEDED"); break;
    case ROXIE_LIMIT_EXCEEDED: ret.append("ROXIE_LIMIT_EXCEEDED"); break;
    case ROXIE_EXCEPTION: ret.append("ROXIE_EXCEPTION"); break;
    default:
        ret.appendf("%u", (activityId & ~(ROXIE_ACTIVITY_FETCH | ROXIE_PRIORITY_MASK)));
        if (activityId & ROXIE_ACTIVITY_FETCH)
            ret.appendf(" (fetch part)");
        break;
    }
<<<<<<< HEAD
    ret.appendf(" uid=" RUIDF " pri=", uid.load());
    switch(activityId & ROXIE_PRIORITY_MASK)
=======
    ret.appendf(" uid=" RUIDF " pri=", uid);
    switch (activityId & ROXIE_PRIORITY_MASK)
>>>>>>> 0d63399f
    {
        case ROXIE_SLA_PRIORITY: ret.append("SLA"); break;
        case ROXIE_HIGH_PRIORITY: ret.append("HIGH"); break;
        case ROXIE_LOW_PRIORITY: ret.append("LOW"); break;
        case ROXIE_BG_PRIORITY: ret.append("BG"); break;
        default: ret.append("???"); break;
    }
    ret.appendf(" queryHash=%" I64F "x ch=%u seq=%d cont=%d server=", queryHash, channel, overflowSequence, continueSequence);
    serverIP.getHostText(ret);
    if (retries)
    {
        if (retries==QUERY_ABORTED)
            ret.append(" retries=QUERY_ABORTED");
        else
        {
            if (retries & ROXIE_RETRIES_MASK)
                ret.appendf(" retries=%04x", retries);
            if (retries & ROXIE_FASTLANE)
                ret.appendf(" FASTLANE");
            if (retries & ROXIE_BROADCAST)
                ret.appendf(" BROADCAST");
        }
    }
#ifdef SUBCHANNELS_IN_HEADER
    ret.append(" subchannels=");
    for (unsigned idx = 0; idx < MAX_SUBCHANNEL; idx++)
    {
        if (subChannels[idx].isNull())
            break;
        if (idx)
            ret.append(',');
        subChannels[idx].getTraceText(ret);
        if (subChannels[idx].isMe())
        {
            ret.append("(me)");
        }
    }
#endif
    return ret;
}

bool RoxiePacketHeader::allChannelsFailed()
{
    unsigned mask = (1 << (getNumAgents(channel) * SUBCHANNEL_BITS)) - 1;
    return (retries & mask) == mask;
}

bool RoxiePacketHeader::retry()
{
    bool worthRetrying = false;
    unsigned mask = SUBCHANNEL_MASK;
    unsigned numAgents = getNumAgents(channel);
    for (unsigned subChannel = 0; subChannel < numAgents; subChannel++)
    {
        unsigned subRetries = (retries & mask) >> (subChannel * SUBCHANNEL_BITS);
        if (subRetries != SUBCHANNEL_MASK)
            subRetries++;
        if (subRetries != SUBCHANNEL_MASK)
            worthRetrying = true;
        retries = (retries & ~mask) | (subRetries << (subChannel * SUBCHANNEL_BITS));
        mask <<= SUBCHANNEL_BITS;
    }
    return worthRetrying;
}

void RoxiePacketHeader::setException(unsigned subChannel)
{
    retries |= SUBCHANNEL_MASK << (SUBCHANNEL_BITS * subChannel);
}

unsigned RoxiePacketHeader::thisChannelRetries(unsigned subChannel)
{
    unsigned shift = SUBCHANNEL_BITS * subChannel;
    unsigned mask = SUBCHANNEL_MASK << shift;
    return (retries & mask) >> shift;
}

//============================================================================================

unsigned getReplicationLevel(unsigned channel)
{
    if (!channel)
        return 0;
    Owned<const ITopologyServer> topology = getTopology();
    return topology->queryChannelInfo(channel).replicationLevel();
}

//============================================================================================

// This function maps a agent number to the multicast ip used to talk to it.

IpAddress multicastBase("239.1.1.1");           // TBD IPv6 (need IPv6 multicast addresses?
IpAddress multicastLast("239.1.5.254");

const IpAddress &getChannelIp(IpAddress &ip, unsigned _channel)
{
    // need to be careful to avoid the .0's and the .255's (not sure why...)
    ip = multicastBase;
    if (!ip.ipincrement(_channel,1,254,1,0xffff)
        ||(ip.ipcompare(multicastLast)>0))
        throw MakeStringException(ROXIE_MULTICAST_ERROR, "Out-of-range multicast channel %d", _channel);
    return ip;
}

static Owned<ISocket> multicastSocket;

void joinMulticastChannel(unsigned channel)
{
    IpAddress multicastIp;
    getChannelIp(multicastIp, channel);
    SocketEndpoint ep(ccdMulticastPort, multicastIp);
    StringBuffer epStr;
    ep.getEndpointHostText(epStr);
    if (!multicastSocket->join_multicast_group(ep))
        throw MakeStringException(ROXIE_MULTICAST_ERROR, "Failed to join multicast channel %d (%s)", channel, epStr.str());
    if (traceLevel)
        DBGLOG("Joined multicast channel %d (%s)", channel, epStr.str());
}

static SocketEndpointArray multicastEndpoints;  // indexed by channel

void setMulticastEndpoints(unsigned numChannels)
{
    for (unsigned channel = 0; channel <= numChannels; channel++)  // NOTE - channel 0 is special, and numChannels does not include it
    {
        IpAddress multicastIp;
        getChannelIp(multicastIp, channel);
        multicastEndpoints.append(SocketEndpoint(ccdMulticastPort, multicastIp));
    }
}


void openMulticastSocket()
{
    if (!multicastSocket)
    {
        const char *desc = roxieMulticastEnabled ? "multicast" : "UDP";
        multicastSocket.setown(ISocket::udp_create(ccdMulticastPort));
        multicastSocket->set_receive_buffer_size(udpMulticastBufferSize);
        size32_t actualSize = multicastSocket->get_receive_buffer_size();

        if (actualSize < udpMulticastBufferSize)
        {
            DBGLOG("Roxie: %s socket buffer size could not be set (requested=%d actual %d)", desc, udpMulticastBufferSize, actualSize);
            throwUnexpected();
        }
        if (doTrace(TraceFlags::Always))
            DBGLOG("Roxie: %s socket created port=%d sockbuffsize=%d actual %d", desc, ccdMulticastPort, udpMulticastBufferSize, actualSize);
        if (roxieMulticastEnabled && !localAgent)
        {
            if (multicastTTL)
            {
                multicastSocket->set_ttl(multicastTTL);
                DBGLOG("Roxie: %s TTL: %u", desc, multicastTTL);
            }
            else
                DBGLOG("Roxie: %s TTL not set", desc);
            Owned<const ITopologyServer> topology = getTopology();
            for (unsigned channel : topology->queryChannels())
            {
                assertex(channel);
                joinMulticastChannel(channel);
            }
            joinMulticastChannel(0); // all agents also listen on channel 0

        }
    }
}

void closeMulticastSockets()
{
    multicastSocket.clear();
}

static bool channelWrite(RoxiePacketHeader &buf, bool includeSelf)
{
    size32_t minwrote = 0;
    if (roxieMulticastEnabled)
    {
        return multicastSocket->udp_write_to(multicastEndpoints.item(buf.channel), &buf, buf.packetlength) == buf.packetlength;
    }
    else
    {
#ifdef SUBCHANNELS_IN_HEADER
        // In the containerized system, the list of subchannel IPs is captured in the packet header to ensure everyone is using the
        // same snapshot of the topology state.
        // If the subchannel IPs are not set, fill them in now. If they are set, use them.
        if (buf.subChannels[0].isNull())
        {
            Owned<const ITopologyServer> topo = getTopology();
            const SocketEndpointArray &eps = topo->queryAgents(buf.channel);
            if (!eps.ordinality())
                throw makeStringExceptionV(0, "No agents available for channel %d", buf.channel);
            if (buf.channel==0)
            {
                // Note that we expand any writes on channel 0 here, since we need to capture the server's view of what agents are on each channel
                bool allOk = true;
                if (doTrace(traceRoxiePackets))
                {
                    StringBuffer header;
                    DBGLOG("Translating packet sent to channel 0: %s", buf.toString(header).str());
                }
                for (unsigned channel = 0; channel < numChannels; channel++)
                {
                    buf.channel = channel+1;
                    if (!channelWrite(buf, true))
                        allOk = false;
                    buf.clearSubChannels();
                }
                buf.channel = 0;
                return allOk;
            }

            unsigned hdrHashVal = buf.priorityHash();
            unsigned numAgents = eps.ordinality();
            unsigned subChannel = (hdrHashVal % numAgents);

            for (unsigned idx = 0; idx < MAX_SUBCHANNEL; idx++)
            {
                if (idx == numAgents)
                    break;
                buf.subChannels[idx].setIp(eps.item(subChannel));
                subChannel++;
                if (subChannel == numAgents)
                    subChannel = 0;
            }
        }
        else
        {
            assert(buf.channel != 0);
        }
        for (unsigned subChannel = 0; subChannel < MAX_SUBCHANNEL; subChannel++)
        {
            if (buf.subChannels[subChannel].isNull())
                break;
            if (includeSelf || !buf.subChannels[subChannel].isMe())
            {
                if (doTrace(traceRoxiePackets))
                {
                    StringBuffer s, header;
                    DBGLOG("Writing %d bytes to subchannel %d (%s) %s", buf.packetlength, subChannel, buf.subChannels[subChannel].getTraceText(s).str(), buf.toString(header).str());
                }
                SocketEndpoint ep(ccdMulticastPort, buf.subChannels[subChannel].getIpAddress());
                size32_t wrote = multicastSocket->udp_write_to(ep, &buf, buf.packetlength);
                if (!subChannel || wrote < minwrote)
                    minwrote = wrote;
                if (delaySubchannelPackets)
                    MilliSleep(100);
            }
            else if (doTrace(traceRoxiePackets))
            {
                StringBuffer s, header;
                DBGLOG("NOT writing %d bytes to subchannel %d (%s) %s", buf.packetlength, subChannel, buf.subChannels[subChannel].getTraceText(s).str(), buf.toString(header).str());
            }
        }
#else
        Owned<const ITopologyServer> topo = getTopology();
        const SocketEndpointArray &eps = topo->queryAgents(buf.channel);
        if (!eps.ordinality())
            throw makeStringExceptionV(0, "No agents available for channel %d", buf.channel);
        ForEachItemIn(idx, eps)
        {
            size32_t wrote = multicastSocket->udp_write_to(eps.item(idx), &buf, buf.packetlength);
            if (!idx || wrote < minwrote)
                minwrote = wrote;
        }
#endif
    }
    return minwrote==buf.packetlength;
}

//============================================================================================

class CRoxieQueryPacketBase : public CInterface
{
protected:
    RoxiePacketHeader *data;
    const byte *traceInfo;
    unsigned traceLength;

public:
    IMPLEMENT_IINTERFACE;

    CRoxieQueryPacketBase(const void *_data, int lengthRemaining) : data((RoxiePacketHeader *) _data)
    {
        assertex(lengthRemaining >= (int) sizeof(RoxiePacketHeader));
        data->packetlength = lengthRemaining;
        const byte *finger = (const byte *) (data + 1);
        lengthRemaining -= sizeof(RoxiePacketHeader);
        if (data->activityId == ROXIE_FILECALLBACK || data->activityId == ROXIE_DEBUGCALLBACK || data->retries == QUERY_ABORTED)
        {
            traceInfo = NULL;
            traceLength = 0;
        }
        else
        {
            assertex(lengthRemaining > 1);
            traceInfo = finger;
            lengthRemaining--;
            if (*finger++ & LOGGING_DEBUGGERACTIVE)
            {
                assertex(lengthRemaining >= (int) sizeof(unsigned short));
                unsigned short debugLen = *(unsigned short *) finger;
                finger += debugLen + sizeof(unsigned short);
                lengthRemaining -= debugLen + sizeof(unsigned short);
            }
            for (;;)
            {
                assertex(lengthRemaining>0);
                if (!*finger)
                {
                    lengthRemaining--;
                    finger++;
                    break;
                }
                lengthRemaining--;
                finger++;
            }
            traceLength = finger - traceInfo;
        }
    }

    ~CRoxieQueryPacketBase()
    {
        free(data);
    }

};

class CRoxieQueryPacket : public CRoxieQueryPacketBase, implements IRoxieQueryPacket
{
protected:
    const byte *continuationData = nullptr;
    unsigned continuationLength = 0;
    const byte *smartStepInfoData = nullptr;
    unsigned smartStepInfoLength = 0;
    const byte *contextData = nullptr;
    unsigned contextLength = 0;
    std::atomic<unsigned> timeFirstSent = 0;
    std::atomic<bool> acknowledged = false;
    unsigned resends = 0;
    
public:
    IMPLEMENT_IINTERFACE;
    CRoxieQueryPacket(const void *_data, int length) : CRoxieQueryPacketBase(_data, length)
    {
        const byte *finger = (const byte *) (data + 1) + traceLength;
        int lengthRemaining = length - sizeof(RoxiePacketHeader) - traceLength;
        if (data->activityId == ROXIE_FILECALLBACK || data->activityId == ROXIE_DEBUGCALLBACK || data->retries == QUERY_ABORTED)
        {
            continuationData = NULL;
            continuationLength = 0;
            smartStepInfoData = NULL;
            smartStepInfoLength = 0;
        }
        else
        {
            if (data->continueSequence & ~CONTINUE_SEQUENCE_SKIPTO)
            {
                assertex(lengthRemaining >= (int) sizeof(unsigned));
                continuationLength = *(unsigned *) finger;
                continuationData = finger + sizeof(unsigned);
                finger = continuationData + continuationLength;
                lengthRemaining -= continuationLength + sizeof(unsigned);
            }
            if (data->continueSequence & CONTINUE_SEQUENCE_SKIPTO)
            {
                assertex(lengthRemaining >= (int) sizeof(unsigned));
                smartStepInfoLength = *(unsigned *) finger;
                smartStepInfoData = finger + sizeof(unsigned);
                finger = smartStepInfoData + smartStepInfoLength;
                lengthRemaining -= smartStepInfoLength + sizeof(unsigned);
            }
        }
        assertex(lengthRemaining >= 0);
        contextData = finger;
        contextLength = lengthRemaining;
        noteTimeSent();
    }

    virtual RoxiePacketHeader &queryHeader() const
    {
        return  *data;
    }

    virtual const byte *queryTraceInfo() const
    {
        return traceInfo;
    }

    virtual unsigned getTraceLength() const
    {
        return traceLength;
    }

    virtual const void *queryContinuationData() const
    {
        return continuationData;
    }

    virtual unsigned getContinuationLength() const
    {
        return continuationLength;
    }

    virtual const byte *querySmartStepInfoData() const
    {
        return smartStepInfoData;
    }

    virtual unsigned getSmartStepInfoLength() const
    {
        return smartStepInfoLength;
    }

    virtual const void *queryContextData() const
    {
        return contextData;
    }

    virtual unsigned getContextLength() const
    {
        return contextLength;
    }

    virtual IRoxieQueryPacket *clonePacket(unsigned channel) const
    {
        unsigned length = data->packetlength;
        RoxiePacketHeader *newdata = (RoxiePacketHeader *) malloc(length);
        memcpy(newdata, data, length);
        newdata->channel = channel;
        newdata->retries |= ROXIE_BROADCAST;
        return createRoxiePacket(newdata, length);
    }

    virtual IRoxieQueryPacket *insertSkipData(size32_t skipDataLen, const void *skipData) const
    {
        assertex((data->continueSequence & CONTINUE_SEQUENCE_SKIPTO) == 0); // Should not already be any skipto info in the source packet

        unsigned newDataSize = data->packetlength + sizeof(unsigned) + skipDataLen;
        char *newdata = (char *) malloc(newDataSize);
        unsigned headSize = sizeof(RoxiePacketHeader);
        if (traceLength)
            headSize += traceLength;
        if (data->continueSequence & ~CONTINUE_SEQUENCE_SKIPTO)
            headSize += sizeof(unsigned) + continuationLength;
        memcpy(newdata, data, headSize); // copy in leading part of old data
        ((RoxiePacketHeader *) newdata)->continueSequence |= CONTINUE_SEQUENCE_SKIPTO; // set flag indicating new data is present
        *(unsigned *) (newdata + headSize) = skipDataLen; // add length field for new data
        memcpy(newdata + headSize + sizeof(unsigned), skipData, skipDataLen); // copy in new data
        memcpy(newdata + headSize + sizeof(unsigned) + skipDataLen, ((char *) data) + headSize, data->packetlength - headSize); // copy in remaining old data
        return createRoxiePacket(newdata, newDataSize);
    }

    virtual ISerializedRoxieQueryPacket *serialize() const override
    {
        unsigned length = data->packetlength;
        MemoryBuffer mb;
        if (encryptInTransit)
        {
            const byte *plainData = (const byte *) (data+1);
            plainData += traceLength;
            unsigned plainLen = length - sizeof(RoxiePacketHeader) - traceLength;
            mb.append(sizeof(RoxiePacketHeader)+traceLength, data);  // Header and traceInfo are unencrypted
            const MemoryAttr &udpkey = getSecretUdpKey(true);
            aesEncrypt(udpkey.get(), udpkey.length(), plainData, plainLen, mb);   // Encrypt everything else
            RoxiePacketHeader *newHeader = (RoxiePacketHeader *) mb.toByteArray();
            newHeader->packetlength = mb.length();
        }
        else
        {
            mb.append(length, data);
        }
        return createSerializedRoxiePacket(mb);
    }

    virtual void noteTimeSent() override
    {
        acknowledged = false;
        timeFirstSent = msTick();
        if (!timeFirstSent)
            timeFirstSent = 1;
    }

    virtual void setAcknowledged() override
    {
        acknowledged = true;
    }

    virtual void clearAcknowledged() override
    {
        acknowledged = false;
    }

    virtual bool isAcknowledged() const override
    {
        return acknowledged;
    }

    virtual bool resendNeeded(unsigned now) override
    {
        bool ret = timeFirstSent && !acknowledged && now-timeFirstSent > packetAcknowledgeTimeout*(resends+1);
        if (ret)
            resends++;
        return ret;
    }
};

// CNocryptRoxieQueryPacket implements both serialized and deserialized packet interfaces, to avoid additional copy operations when
// using localAgent mode.

class CNocryptRoxieQueryPacket: public CRoxieQueryPacket, implements ISerializedRoxieQueryPacket
{
    unsigned __int64 enqueuedTime = 0;
public:
    IMPLEMENT_IINTERFACE;
    CNocryptRoxieQueryPacket(const void *_data, int length) : CRoxieQueryPacket(_data, length)
    {
    }

    virtual RoxiePacketHeader &queryHeader() const
    {
        return CRoxieQueryPacket::queryHeader();
    }

    virtual const byte *queryTraceInfo() const
    {
        return traceInfo;
    }

    virtual unsigned getTraceLength() const
    {
        return traceLength;
    }

    virtual ISerializedRoxieQueryPacket *cloneSerializedPacket(unsigned channel) const
    {
        unsigned length = data->packetlength;
        RoxiePacketHeader *newdata = (RoxiePacketHeader *) malloc(length);
        memcpy(newdata, data, length);
        newdata->channel = channel;
        newdata->retries |= ROXIE_BROADCAST;
        return new CNocryptRoxieQueryPacket(newdata, length);
    }

    virtual ISerializedRoxieQueryPacket *serialize() const override
    {
        return const_cast<CNocryptRoxieQueryPacket *>(LINK(this));
    }

    virtual IRoxieQueryPacket *deserialize() const override
    {
        return const_cast<CNocryptRoxieQueryPacket *>(LINK(this));
    }

    virtual unsigned __int64 queryIBYTIDelayTime() const override { return 0; }
    virtual unsigned __int64 queryEnqueuedTimeStamp() const override { return enqueuedTime; }
    virtual void noteQueued(unsigned __int64 _IBYTIdelay) override
    {
        enqueuedTime = nsTick();
    }
};

class CSerializedRoxieQueryPacket : public CRoxieQueryPacketBase, implements ISerializedRoxieQueryPacket
{
    unsigned __int64 IBYTIdelay = 0;
    unsigned __int64 enqueuedTime = 0;
public:
    IMPLEMENT_IINTERFACE;
    CSerializedRoxieQueryPacket(const void *_data, int length) : CRoxieQueryPacketBase(_data, length)
    {
    }

    virtual RoxiePacketHeader &queryHeader() const
    {
        return  *data;
    }

    virtual const byte *queryTraceInfo() const
    {
        return traceInfo;
    }

    virtual unsigned getTraceLength() const
    {
        return traceLength;
    }

    virtual ISerializedRoxieQueryPacket *cloneSerializedPacket(unsigned channel) const
    {
        unsigned length = data->packetlength;
        RoxiePacketHeader *newdata = (RoxiePacketHeader *) malloc(length);
        memcpy(newdata, data, length);
        newdata->channel = channel;
        newdata->retries |= ROXIE_BROADCAST;
        return new CSerializedRoxieQueryPacket(newdata, length);
    }

    virtual IRoxieQueryPacket *deserialize() const override
    {
        unsigned length = data->packetlength;
        MemoryBuffer mb;
        if (encryptInTransit)
        {
            const byte *encryptedData = (const byte *) (data+1);
            encryptedData += traceLength;
            unsigned encryptedLen = length - sizeof(RoxiePacketHeader) - traceLength;
            mb.append(sizeof(RoxiePacketHeader)+traceLength, data);         // Header and traceInfo are unencrypted
            const MemoryAttr &udpkey = getSecretUdpKey(true);
            aesDecrypt(udpkey.get(), udpkey.length(), encryptedData, encryptedLen, mb);  // Decrypt everything else
            RoxiePacketHeader *newHeader = (RoxiePacketHeader *) mb.toByteArray();
            newHeader->packetlength = mb.length();
        }
        else
        {
            mb.append(length, data);
        }
        return createRoxiePacket(mb);
    }
    virtual unsigned __int64 queryIBYTIDelayTime() const override { return IBYTIdelay; }
    virtual unsigned __int64 queryEnqueuedTimeStamp() const override { return enqueuedTime; }
    virtual void noteQueued(unsigned __int64 _IBYTIdelay) override
    {
        IBYTIdelay = _IBYTIdelay;
        enqueuedTime = nsTick();
    }

};

extern IRoxieQueryPacket *createRoxiePacket(void *_data, unsigned _len)
{
    if (!encryptInTransit)
        return new CNocryptRoxieQueryPacket(_data, _len);
    if ((unsigned short)_len != _len)
    {
        StringBuffer s;
        RoxiePacketHeader *header = (RoxiePacketHeader *) _data;
        header->toString(s);
        free(_data);
        throw MakeStringException(ROXIE_PACKET_ERROR, "Packet length %d exceeded maximum sending packet %s", _len, s.str());
    }
    return new CRoxieQueryPacket(_data, _len);
}

extern IRoxieQueryPacket *createRoxiePacket(MemoryBuffer &m)
{
    unsigned length = m.length(); // don't make assumptions about evaluation order of parameters...
    return createRoxiePacket(m.detachOwn(), length);
}

extern IRoxieQueryPacket *deserializeCallbackPacket(MemoryBuffer &m)
{
    // Direct decryption of special packets - others are only decrypted after being dequeued
    if (encryptInTransit)
    {
        RoxiePacketHeader *header = (RoxiePacketHeader *) m.toByteArray();
        assertex(header != nullptr);
        assertex(header->activityId == ROXIE_FILECALLBACK || header->activityId == ROXIE_DEBUGCALLBACK);
        assertex(m.length() >= header->packetlength);
        unsigned encryptedLen = header->packetlength - sizeof(RoxiePacketHeader);
        const void *encryptedData = (const void *)(header+1);
        MemoryBuffer decrypted;
        decrypted.append(sizeof(RoxiePacketHeader), header);
        decrypted.ensureCapacity(encryptedLen);  // May be up to 16 bytes smaller...
        const MemoryAttr &udpkey = getSecretUdpKey(true);
        aesDecrypt(udpkey.get(), udpkey.length(), encryptedData, encryptedLen, decrypted);
        unsigned length = decrypted.length();
        RoxiePacketHeader *newHeader = (RoxiePacketHeader *) decrypted.detachOwn();
        newHeader->packetlength = length;
        return createRoxiePacket(newHeader, length);
    }
    else
    {
        unsigned length = m.length(); // don't make assumptions about evaluation order of parameters...
        return createRoxiePacket(m.detachOwn(), length);
    }
}

extern ISerializedRoxieQueryPacket *createSerializedRoxiePacket(MemoryBuffer &m)
{
    unsigned length = m.length(); // don't make assumptions about evaluation order of parameters...
    if (encryptInTransit)
        return new CSerializedRoxieQueryPacket(m.detachOwn(), length);
    else
        return new CNocryptRoxieQueryPacket(m.detachOwn(), length); 
}

//=================================================================================

AgentContextLogger::AgentContextLogger()
{
    GetHostIp(ip);
    set(NULL);
}

AgentContextLogger::AgentContextLogger(ISerializedRoxieQueryPacket *packet)
{
    GetHostIp(ip);
    set(packet);
}

void AgentContextLogger::set(ISerializedRoxieQueryPacket *packet)
{
    anyOutput = false;
    intercept = false;
    debuggerActive = false;
    checkingHeap = false;
    aborted = false;
    stats.reset();
    start = msTick();
    if (packet)
    {
        CriticalBlock b(crit); // Why?
        RoxiePacketHeader &header = packet->queryHeader();
        const byte *traceInfo = packet->queryTraceInfo();
        StringBuffer s;
        if (traceInfo)
        {
            unsigned traceLength = packet->getTraceLength();
            unsigned char loggingFlags = *traceInfo;
            if (loggingFlags & LOGGING_FLAGSPRESENT) // should always be true.... but this flag is handy to avoid flags byte ever being NULL
            {
                traceInfo++;
                traceLength--;
                if (loggingFlags & LOGGING_INTERCEPTED)
                    intercept = true;
                if (loggingFlags & LOGGING_TRACELEVELSET)
                {
                    ctxTraceLevel = (*traceInfo++ - 1); // avoid null byte here in case anyone still thinks there's just a null-terminated string
                    traceLength--;
                }
                if (loggingFlags & LOGGING_BLIND)
                    blind = true;
                if (loggingFlags & LOGGING_CHECKINGHEAP)
                    checkingHeap = true;
                if (loggingFlags & LOGGING_DEBUGGERACTIVE)
                {
                    assertex(traceLength > sizeof(unsigned short));
                    debuggerActive = true;
                    unsigned short debugLen = *(unsigned short *) traceInfo;
                    traceInfo += debugLen + sizeof(unsigned short);
                    traceLength -= debugLen + sizeof(unsigned short);
                }
                // Passing the wuid via the logging context prefix is a lot of a hack...
                if (loggingFlags & LOGGING_WUID)
                {
                    unsigned wuidLen = 0;
                    while (wuidLen < traceLength)
                    {
                        if (traceInfo[wuidLen]=='@'||traceInfo[wuidLen]==':')
                            break;
                        wuidLen++;
                    }
                    wuid.set((const char *) traceInfo, wuidLen);
                }
            }
            s.append(traceLength, (const char *) traceInfo);
            s.append("|");
        }
        channel = header.channel;
        ip.getHostText(s);
        s.append(':').append(channel);
        StringContextLogger::set(s.str());
        if (intercept || mergeAgentStatistics)
        {
            RoxiePacketHeader newHeader(header, ROXIE_TRACEINFO, 0);  // subchannel not relevant
            output.setown(ROQ->createOutputStream(newHeader, false, *this));
        }
    }
    else
    {
        StringContextLogger::set("");
        channel = 0;
    }
}


void AgentContextLogger::putStatProcessed(unsigned subGraphId, unsigned actId, unsigned idx, unsigned processed, unsigned strands) const
{
    if (output && mergeAgentStatistics)
    {
        MemoryBuffer buf;
        buf.append((char) LOG_CHILDCOUNT); // A special log entry for the stats
        buf.append(subGraphId);
        buf.append(actId);
        buf.append(idx);
        buf.append(processed);
        buf.append(strands);
    }
}

void AgentContextLogger::putStats(unsigned subGraphId, unsigned actId, const CRuntimeStatisticCollection &stats) const
{
    if (output && mergeAgentStatistics)
    {
        MemoryBuffer buf;
        buf.append((char) LOG_CHILDSTATS); // A special log entry for the stats
        buf.append(subGraphId);
        buf.append(actId);
        if (stats.serialize(buf))
        {
            unsigned len = buf.length();
            void *ret = output->getBuffer(len, true);
            memcpy(ret, buf.toByteArray(), len);
            output->putBuffer(ret, len, true);
            anyOutput = true;
        }
    }
}

void AgentContextLogger::flush()
{
    if (output)
    {
        CriticalBlock b(crit);
        if (mergeAgentStatistics)
        {
            MemoryBuffer buf;
            buf.append((char) LOG_STATVALUES); // A special log entry for the stats
            if (stats.serialize(buf))
            {
                unsigned len = buf.length();
                void *ret = output->getBuffer(len, true);
                memcpy(ret, buf.toByteArray(), len);
                output->putBuffer(ret, len, true);
                anyOutput = true;
            }
        }
        ForEachItemIn(idx, log)
        {
            MemoryBuffer buf;
            LogItem &logItem = log.item(idx);
            logItem.serialize(buf);
            unsigned len = buf.length();
            void *ret = output->getBuffer(len, true);
            memcpy(ret, buf.toByteArray(), len);
            output->putBuffer(ret, len, true);
            anyOutput = true;
        }
        log.kill();
        if (anyOutput)
            output->flush();
         output.clear();
    }
}


//=================================================================================

static SpinLock onDemandQueriesCrit;
static MapXToMyClass<hash64_t, hash64_t, IQueryFactory> onDemandQueryCache;

void sendUnloadMessage(hash64_t hash, const char *id, const IRoxieContextLogger &logctx)
{
    RemoteActivityId unloadId(ROXIE_UNLOAD, hash);
    RoxiePacketHeader header(unloadId, RUID_DISCARD, 0, 0);

    MemoryBuffer mb;
    mb.append(sizeof(RoxiePacketHeader), &header);
    mb.append((char) LOGGING_FLAGSPRESENT);
    mb.append(id);
    if (doTrace(traceRoxiePackets))
        DBGLOG("UNLOAD sent for query %s", id);
    Owned<IRoxieQueryPacket> packet = createRoxiePacket(mb);
    ROQ->sendPacket(packet, logctx);
}

void doUnload(IRoxieQueryPacket *packet, const IRoxieContextLogger &logctx)
{
    const RoxiePacketHeader &header = packet->queryHeader();
    unsigned channelNo = header.channel;
    if (logctx.queryTraceLevel())
        logctx.CTXLOG("Unload received for channel %d", channelNo);
    hash64_t hashValue = header.queryHash;
    hashValue = rtlHash64Data(sizeof(channelNo), &channelNo, hashValue);
    SpinBlock b(onDemandQueriesCrit);
    onDemandQueryCache.remove(hashValue);
}

void cacheOnDemandQuery(hash64_t hashValue, unsigned channelNo, IQueryFactory *query)
{
    hashValue = rtlHash64Data(sizeof(channelNo), &channelNo, hashValue);
    SpinBlock b(onDemandQueriesCrit);
    onDemandQueryCache.setValue(hashValue, query);
}

//=================================================================================

struct PingRecord
{
    unsigned tick;
    IpAddress senderIP;
    unsigned __int64 currentTopoHash;
    unsigned __int64 originalTopoHash;
};

void doPing(IRoxieQueryPacket *packet, const IRoxieContextLogger &logctx)
{
    const RoxiePacketHeader &header = packet->queryHeader();
    const IpAddress serverIP = header.serverId.getIpAddress();
    unsigned contextLength = packet->getContextLength();
    if (contextLength != sizeof(PingRecord))
    {
        StringBuffer s;
        throw MakeStringException(ROXIE_UNKNOWN_SERVER, "Unexpected data size %d (expected %d) in PING: %s", contextLength, (unsigned) sizeof(PingRecord), header.toString(s).str());
    }
    const PingRecord *data = (const PingRecord *) packet->queryContextData();
    if (!serverIP.ipequals(data->senderIP))
    {
        StringBuffer s;
        throw MakeStringException(ROXIE_UNKNOWN_SERVER, "Message received from unknown Roxie server %s", header.toString(s).str());
    }
    if (originalTopologyHash != data->originalTopoHash)
    {
        StringBuffer s;
        EXCLOG(MCoperatorError,"ERROR: Configuration file mismatch detected with Roxie server %s", header.toString(s).str());
    }
    if (currentTopologyHash != data->currentTopoHash)
    {
        StringBuffer s;
        DBGLOG("WARNING: Temporary configuration mismatch detected with Roxie server %s", header.toString(s).str());
    }
    RoxiePacketHeader newHeader(header, ROXIE_PING, 0);  // subchannel not relevant
    Owned<IMessagePacker> output = ROQ->createOutputStream(newHeader, true, logctx);
    void *ret = output->getBuffer(contextLength, false);
    memcpy(ret, data, contextLength);
    output->putBuffer(ret, contextLength, false);
    output->flush();
}

//=================================================================================

static ThreadId roxiePacketReaderThread = 0;

class IBYTIbuffer
{
    // This class is used to track a finite set of recently-received IBYTI messages, that may have arrived before the messages they refer to
    // It is accessed ONLY from the main reader thread and as such does not need to be threadsafe (but does need to be fast).
    // We use a circular buffer, and don't bother removing anything (just treat old items as expired). If the buffer overflows we will end up
    // discarding the oldest tracked orphaned IBYTI - but that's ok, no worse than if we hadn't tracked them at all.
public:
    IBYTIbuffer(unsigned _numOrphans) : numOrphans(_numOrphans)
    {
        assertex(numOrphans);
        orphans = new RoxiePacketHeader[numOrphans];
        tail = 0;
    }
    ~IBYTIbuffer()
    {
        delete [] orphans;
    }
    void noteOrphan(const RoxiePacketHeader &hdr)
    {
        assert(GetCurrentThreadId()==roxiePacketReaderThread);
        unsigned now = msTick();
        // We could trace that the buffer may be too small, if (orphans[tail].activityId >= now)
        orphans[tail].copy(hdr);
        orphans[tail].activityId = now + IBYTIbufferLifetime;
        tail++;
        if (tail == numOrphans)
            tail = 0;
    }
    bool lookup(const RoxiePacketHeader &hdr) const
    {
        assert(GetCurrentThreadId()==roxiePacketReaderThread);
        unsigned now = msTick();
        unsigned lookat = tail;
        do
        {
            if (!lookat)
                lookat = numOrphans;
            lookat--;
            if ((int) (orphans[lookat].activityId - now) < 0)   // Watch out for wrapping
                break;    // expired;
            if (orphans[lookat].matchPacket(hdr))
                return true;
        } while (lookat != tail);
        return false;
    }
private:
    RoxiePacketHeader *orphans = nullptr;
    unsigned tail = 0;
    unsigned numOrphans = 0;
};

//=================================================================================
//
// RoxieQueue - holds pending transactions on a roxie agent

class RoxieQueue : public CInterface, implements IThreadFactory
{
    Owned <IThreadPool> workers;
    QueueOf<ISerializedRoxieQueryPacket, true> waiting;
    Semaphore available;
    CriticalSection availCrit;    // Semaphore post may be slow with a lot of waiters - this crit may be used to limit to a single waiter
    CriticalSection qcrit;
    unsigned numWorkers;
    RelaxedAtomic<unsigned> started;
    std::atomic<unsigned> idle;
    IBYTIbuffer *myIBYTIbuffer = nullptr;

    void noteQueued()
    {
        // NOTE - there is a small race condition here - if idle is 1 but two enqueue's happen
        // close enough together that the signal has not yet caused idle to come back down to zero, then the
        // desired new thread may not be created. It's unlikely, and it's benign in that the query is still
        // processed and the thread will be created next time the HWM is reached.
        if (started < numWorkers && idle==0)
        {
            workers->start(this);
            started++;
        }
    }

public:
    IMPLEMENT_IINTERFACE;

<<<<<<< HEAD
    RoxieQueue(unsigned _numWorkers)
=======
    RoxieQueue(unsigned _headRegionSize, unsigned _numWorkers, const char *qname=nullptr)
>>>>>>> 0d63399f
    {
        numWorkers = _numWorkers;
        StringBuffer tname("RoxieWorkers");
        if (qname && *qname)
            tname.appendf(" (%s)", qname);
        workers.setown(createThreadPool(tname.str(), this, false, nullptr, numWorkers));
        started = 0;
        idle = 0;
        if (IBYTIbufferSize)
            myIBYTIbuffer = new IBYTIbuffer(IBYTIbufferSize);
    }

    ~RoxieQueue()
    {
        delete myIBYTIbuffer;
    }


    virtual IPooledThread *createNew();

    void start()
    {
        if (prestartAgentThreads)
        {
            while (started < numWorkers)
            {
                workers->start(this);
                started++;
            }
        }
    }

    IPooledThreadIterator *running()
    {
        return workers->running();
    }

    void stopAll()
    {
        workers->stopAll(true);
        signal(workers->runningCount());
    }

    void join()
    {
        workers->joinAll(true);
        workers.clear();  // Breaks a cyclic reference count that would stop us from releasing RoxieReceiverThread otherwise
    }

    void enqueue(ISerializedRoxieQueryPacket *x, unsigned __int64 IBYTIdelay)
    {
        {
            CriticalBlock qc(qcrit);
            x->noteQueued(IBYTIdelay);
            waiting.enqueue(x);
        }
        noteQueued();
        available.signal();
    }

    void enqueueUnique(ISerializedRoxieQueryPacket *x, unsigned subChannel, unsigned __int64 IBYTIdelay)
    {
        RoxiePacketHeader &header = x->queryHeader();
        bool found = false;
        {
            CriticalBlock qc(qcrit);
            unsigned len = waiting.ordinality();
            unsigned i;
            for (i = 0; i < len; i++)
            {
                ISerializedRoxieQueryPacket *queued = waiting.item(i);
                if (queued && queued->queryHeader().matchPacket(header))
                {
                    found = true;
                    break;
                }
            }
            if (!found)
            {
                x->noteQueued(IBYTIdelay);
                waiting.enqueue(x);
            }
        }
        if (found)
        {
            if (traceLevel)
            {
                StringBuffer xx;
                AgentContextLogger l(x);
                l.CTXLOG("Ignored retry on subchannel %u for queued activity %s", subChannel, header.toString(xx).str());
            }
            x->Release();
        }
        else
        {
            available.signal();
            noteQueued();
            if (doTrace(traceIBYTI, TraceFlags::Max))
            {
                AgentContextLogger l(x);
                StringBuffer xx; 
                l.CTXLOG("enqueued %s", header.toString(xx).str());
            }
        }
    }

    bool remove(RoxiePacketHeader &x)
    {
        ISerializedRoxieQueryPacket *found = nullptr;
        {
            CriticalBlock qc(qcrit);
            unsigned len = waiting.ordinality();
            unsigned i;
            for (i = 0; i < len; i++)
            {
                ISerializedRoxieQueryPacket *queued = waiting.item(i);
                if (queued)
                {
                    if (queued->queryHeader().matchPacket(x))
                    {
                        waiting.set(i, NULL);
                        found = queued;
                        break;
                    }
                }
            }
        }
        if (found)
        {
#ifdef _DEBUG
            RoxiePacketHeader &header = found->queryHeader();
            AgentContextLogger l(found);
            StringBuffer xx;
            l.CTXLOG("discarded %s", header.toString(xx).str());
#endif
            found->Release();
            return true;
        }
        else
            return false;
    }

    void wait()
    {
        idle++;
        {
            CLeavableCriticalBlock b(availCrit, limitWaitingWorkers);
            available.wait();
        }
        idle--;
    }

    void signal(unsigned num)
    {
        available.signal(num);
    }

    ISerializedRoxieQueryPacket *dequeue()
    {
        CriticalBlock qc(qcrit);
        return waiting.dequeue();
    }

    void noteOrphanIBYTI(const RoxiePacketHeader &hdr)
    {
        if (myIBYTIbuffer)
            myIBYTIbuffer->noteOrphan(hdr);
    }

    bool lookupOrphanIBYTI(const RoxiePacketHeader &hdr) const
    {
        if (myIBYTIbuffer)
            return myIBYTIbuffer->lookup(hdr);
        else
            return false;
    }
};

class CRoxieWorker : public CInterface, implements IPooledThread
{
    RoxieQueue *queue;
    CriticalSection actCrit;
#ifndef NEW_IBYTI
    Semaphore ibytiSem;
#endif
    std::atomic<bool> stopped;
    std::atomic<bool> abortLaunch;
    std::atomic<bool> workerThreadBusy;
    Owned<IRoxieAgentActivity> activity;
    Owned<IRoxieQueryPacket> packet;
#ifndef SUBCHANNELS_IN_HEADER
    Owned<const ITopologyServer> topology;
#endif
    AgentContextLogger logctx;
    RoxiePacketHeader packetHeader;

public:
    IMPLEMENT_IINTERFACE;
    CRoxieWorker()
    {
        queue = NULL;
        stopped = false;
        workerThreadBusy = false;
        abortLaunch = false;
    }
    virtual void init(void *_r) override
    {
        queue = (RoxieQueue *) _r;
        stopped = false;
        workerThreadBusy = false;
        abortLaunch = false;
    }
    virtual bool canReuse() const override
    {
        return true;
    }
    virtual bool stop() override
    {
        stopped = true;
        return true; 
    }
    inline void setActivity(IRoxieAgentActivity *act)
    {
        Owned<IRoxieAgentActivity> temp(act);
        {
            CriticalBlock b(actCrit);
            activity.swap(temp);
        }
    }
    inline void setPacket(IRoxieQueryPacket *p)
    {
        Owned<IRoxieQueryPacket> temp(p);
        CriticalBlock b(actCrit);
        if (p)
        {
            packet.swap(temp);
            packetHeader.copy(p->queryHeader());
        }
        else
        {
            packetHeader.clear();
            packet.swap(temp);
        }
    }
    inline bool match(RoxiePacketHeader &h)
    {
        // There is a window between getting packet from queue and being able to match it. 
        // This could cause some deduping to fail, but it does not matter if it does (so long as it is rare!)
        return packetHeader.matchPacket(h);
    }

    bool checkAbort(RoxiePacketHeader &h, bool checkRank, bool &queryFound, bool &preActivity)
    {
        if (packetHeader.matchPacket(h))
        {
            CriticalBlock b(actCrit);
            if (!packetHeader.matchPacket(h))
                return false;
            queryFound = true;
            abortLaunch = true;
#ifndef NEW_IBYTI
            if (doIbytiDelay)
                ibytiSem.signal();
#endif
            if (activity) 
            {
                // Try to stop/abort a job after it starts only if IBYTI comes from a higher priority agent 
                // (more primary in the rank). The agents with higher rank will hold the lower bits of the retries field in IBYTI packet).
#ifdef SUBCHANNELS_IN_HEADER
                if (doTrace(traceRoxiePackets))
                {
                    StringBuffer x;
                    DBGLOG("Deciding whether to abort: checkRank=%um respondingSub=%u, mySub=%u", checkRank, h.getRespondingSubChannel(), h.mySubChannel());
                }
                if (!checkRank || h.getRespondingSubChannel() < h.mySubChannel())
#else
                if (!checkRank || topology->queryChannelInfo(h.channel).otherAgentHasPriority(h.priorityHash(), h.getRespondingSubChannel()))
#endif
                {
                    if (doTrace(traceRoxiePackets))
                        DBGLOG("Decided to abort running activity based on ranks");
                    activity->abort();
                    return true;
                }
                else 
                {
                    return false;
                }
            }
            else if (workerThreadBusy)  // packet set and workerThreadBusy false should never happen...
            {
                if (doTrace(traceRoxiePackets))
                {
                    StringBuffer x;
                    DBGLOG("Decided to abort: preactivity");
                }
                preActivity = true;
                // NOTE - it's possible for this to happen after the activity is actually committed to starting even though the activity is not set
                // In such cases we can and should let it continue (because in such cases I have already sent an IBYTI by this point, I may have caused buddy to abort)
                // We will count (and trace) this as a successful IBYTI even if it is actually potentially too late, but that does not really matter.
                return true;
            }
        }
        return false;
    }

    void throwRemoteException(IException *E, IRoxieAgentActivity *activity, IRoxieQueryPacket *packet, bool isUser)
    {
        try 
        {
            if (activity && (doTrace(traceRoxiePackets)))
            {
                StringBuffer act;
                activity->toString(act);
                logctx.CTXLOG("throwRemoteException, activity %s, isUser=%d", act.str(), (int) isUser);
                if (!isUser)
                    EXCLOG(E, "throwRemoteException");
            }
            
            RoxiePacketHeader &header = packet->queryHeader();
#ifdef SUBCHANNELS_IN_HEADER
            unsigned mySubChannel = header.mySubChannel();
#else
            unsigned mySubChannel = topology->queryChannelInfo(header.channel).subChannel();
#endif
            // I failed to do the query, but already sent out IBYTI - resend it so someone else can try
            if (!isUser)
            {
                StringBuffer s;
                s.append("Exception in agent for packet ");
                header.toString(s);
                logctx.logOperatorException(E, NULL, 0, "%s", s.str());
                header.setException(mySubChannel);
                if (!header.allChannelsFailed() && !localAgent)
                {
                    if (doTrace(traceRoxiePackets)) 
                        logctx.CTXLOG("resending packet from agent in case others want to try it");
                    ROQ->sendPacket(packet, logctx);
                }
            }
            RoxiePacketHeader newHeader(header, ROXIE_EXCEPTION, mySubChannel);
            if (isUser)
                newHeader.retries = (unsigned short) -1;
            Owned<IMessagePacker> output = ROQ->createOutputStream(newHeader, true, logctx);
            StringBuffer message("<Exception>");
            message.appendf("<Code>%d</Code><Message>", E->errorCode());
            StringBuffer err;
            E->errorMessage(err);
            encodeXML(err.str(), message);
            message.append("</Message></Exception>");
            unsigned len = message.length();
            void *ret = output->getBuffer(len+1, true);
            memcpy(ret, message.str(), len+1);
            output->putBuffer(ret, len+1, true);
            output->flush();
            E->Release();
        }   
        catch (IException *EInE)
        {
            EXCLOG(EInE, "Exception during throwRemoteException");
            E->Release();
            EInE->Release();
        }
        catch (...)
        {
            logctx.CTXLOG("Unknown Exception during throwRemoteException");
            E->Release();
        }
    }

    void doActivity()
    {
        RoxiePacketHeader &header = packet->queryHeader();
        unsigned channel = header.channel;
#ifdef SUBCHANNELS_IN_HEADER
        unsigned mySubChannel = header.mySubChannel();
#else
        unsigned numAgents = topology->queryAgents(channel).ordinality();
        unsigned mySubChannel = topology->queryChannelInfo(channel).subChannel();
#endif

        try
        {   
            bool debugging = logctx.queryDebuggerActive();
            if (debugging)
            {
                if (mySubChannel)
                    abortLaunch = true;  // when debugging, we always run on primary only...
            }
#ifndef NEW_IBYTI
#ifdef SUBCHANNELS_IN_HEADER
            else if (doIbytiDelay && mySubChannel)
            {
                unsigned delay = 0;
                for (unsigned subChannel = 0; subChannel < mySubChannel; subChannel++)
                    delay += getIbytiDelay(header.subChannels[subChannel].getIpAddress());
                unsigned __int64 actualDelay = 0;
                if (doTrace(traceRoxiePackets))
                {
                    StringBuffer x;
                    DBGLOG("YES myTurnToDelay subchannel=%u delay=%u %s", mySubChannel, delay, header.toString(x).str());
                }
                if (delay)
                {
                    unsigned __int64 start = nsTick();
                    ibytiSem.wait(delay);
                    actualDelay = nsTick()-start;
                }
                if (doTrace(traceRoxiePackets) || (delay && !abortLaunch && doTrace(traceIBYTIfails)))
                {
                    StringBuffer x;
                    DBGLOG("Delay %u done, abortLaunch=%d, elapsed=%" I64F "d", delay, (int) abortLaunch, actualDelay);
                }
                if (!abortJob)
                {
                    for (unsigned subChannel = 0; subChannel < mySubChannel; subChannel++)
                        noteNodeSick(header.subChannels[subChannel]);
                    logctx.setStatistic(StTimeIBYTIDelay, actualDelay);
                }
            }
#else
            else if (doIbytiDelay && (numAgents > 1))
            {
                unsigned hdrHashVal = header.priorityHash();
                unsigned primarySubChannel = (hdrHashVal % numAgents);
                if (primarySubChannel != mySubChannel)
                {
                    unsigned delay = topology->queryChannelInfo(channel).getIbytiDelay(primarySubChannel);
                    if (doTrace(traceIBYTI))
                    {
                        StringBuffer x;
                        logctx.CTXLOG("YES myTurnToDelayIBYTI subchannel=%u delay=%u hash=%u %s", mySubChannel, delay, hdrHashVal, header.toString(x).str());
                    }
                    
                    // MORE: if we are dealing with a query that was on channel 0, we may want a longer delay 
                    // (since the theory about duplicated work not mattering when cluster is idle does not hold up)

                    if (delay)
                    {
                        unsigned __int64 start = nsTick();
                        ibytiSem.wait(delay);
                        if (!abortLaunch)
                        {
                            topology->queryChannelInfo(channel).noteChannelsSick(primarySubChannel);
                            if (doTrace(traceRoxiePackets) || doTrace(traceIBYTIfails))
                            {
                                StringBuffer x;
                                DBGLOG("Delay %u done, abortLaunch=%d", delay, (int) abortLaunch);
                            }
                            logctx.setStatistic(StTimeIBYTIDelay, nsTick()-start);
                        }
                        if (doTrace(traceIBYTIfails))
                        {
                            StringBuffer x;
                            logctx.CTXLOG("Buddy did%s send IBYTI, updated delay : %s",
                                abortLaunch ? "" : " NOT", header.toString(x).str());
                        }
                    }
                }
                else
                {
                    if (doTrace(traceIBYTI))
                    {
                        StringBuffer x;
                        logctx.CTXLOG("NOT myTurnToDelayIBYTI subchannel=%u hash=%u %s", mySubChannel, hdrHashVal, header.toString(x).str());
                    }
                }
            }
#endif
#endif

            if (abortLaunch)
            {
                workerThreadBusy = false;  // Keep order - before setActivity below
                if (doTrace(traceRoxiePackets))
                {
                    StringBuffer x;
                    logctx.CTXLOG("Stop before processing - activity aborted %s", header.toString(x).str());
                }
                return;
            }

            CCycleTimer workerTimer;
            hash64_t queryHash = header.queryHash;
            Owned<IQueryFactory> queryFactory = getQueryFactory(queryHash, channel);
            if (!queryFactory && (logctx.queryWuid() || topology->hasProp("@workunit")))
            {
                Owned <IRoxieDaliHelper> daliHelper = connectToDali();
                const char * wuid = logctx.queryWuid();
                if (!wuid)
                    wuid = topology->queryProp("@workunit");
                Owned<IConstWorkUnit> wu = daliHelper->attachWorkunit(wuid);
                queryFactory.setown(createAgentQueryFactoryFromWu(wu, channel));
                if (queryFactory)
                    cacheOnDemandQuery(queryHash, channel, queryFactory);
            }
            if (!queryFactory)
            {
                StringBuffer hdr;
                IException *E = MakeStringException(MSGAUD_operator, ROXIE_UNKNOWN_QUERY, "Roxie agent received request for unregistered query: %s", header.toString(hdr).str());
                EXCLOG(E, "doActivity");
                throwRemoteException(E, activity, packet, false);
                return;
            }

            unsigned activityId = header.activityId & ~ROXIE_PRIORITY_MASK;
            Owned <IAgentActivityFactory> factory = queryFactory->getAgentActivityFactory(activityId);
            assertex(factory);
            setActivity(factory->createActivity(logctx, packet));
            if (!debugging)
                ROQ->sendIbyti(header, logctx, mySubChannel);
            Owned<IMessagePacker> output = activity->process();
            stat_type elapsedNs = workerTimer.elapsedNs();
            logctx.setStatistic(StTimeAgentProcess, elapsedNs);
            if (doTrace(traceRoxiePackets))
            {
                StringBuffer x;
                logctx.CTXLOG("done processing %s", header.toString(x).str());
            }
            if (output)
            {
                if (doTrace(traceRoxiePackets))
                    DBGLOG("Activity completed successfully");

                workerThreadBusy = false; // Keep order - before setActivity below
                setActivity(NULL);  // Ensures all stats are merged from child queries etc
                logctx.flush();
                output->flush();
            }
        }
        catch (IUserException *E)
        {
            throwRemoteException(E, activity, packet, true);
        }
        catch (IException *E)
        {
            if (E->errorCode()!=ROXIE_ABORT_ERROR)
                throwRemoteException(E, activity, packet, false);
            else
                E->Release();
        }
        catch (...)
        {
            throwRemoteException(MakeStringException(ROXIE_MULTICAST_ERROR, "Unknown exception"), activity, packet, false);
        }
        workerThreadBusy = false; // Keep order - before setActivity below
        setActivity(NULL);
    }

    virtual void threadmain() override
    {
        while (!stopped)
        {
            try
            {
                for (;;)
                {
                    queue->wait();
                    if (stopped)
                        break;
                    abortLaunch = false;
                    workerThreadBusy = true;
#ifndef NEW_IBYTI
                    if (doIbytiDelay) 
                        ibytiSem.reinit(0U); // Make sure sem is is in no-signaled state
#endif
                    Owned<ISerializedRoxieQueryPacket> next = queue->dequeue();
                    if (next)
                    {
                        JobNameScope jobName;
                        logctx.set(next);
                        const char * wuid = logctx.queryWuid();
                        if (wuid)
                            jobName.set(wuid);
                        logctx.setStatistic(StTimeAgentQueue, nsTick()-next->queryEnqueuedTimeStamp());
#ifdef NEW_IBYTI
                        logctx.setStatistic(StTimeIBYTIDelay, next->queryIBYTIDelayTime());
#endif
                        setPacket(next->deserialize());
                        next.clear();
                        RoxiePacketHeader &header = packet->queryHeader();
#ifndef SUBCHANNELS_IN_HEADER
                        topology.setown(getTopology());
#endif
                        if (doTrace(traceRoxiePackets, TraceFlags::Max))
                        {
                            StringBuffer x;
                            logctx.CTXLOG("dequeued %s", header.toString(x).str());
                        }
                        if ((header.activityId & ~ROXIE_PRIORITY_MASK) == ROXIE_UNLOAD)
                        {
                            doUnload(packet, logctx);
                        }
                        else if ((header.activityId & ~ROXIE_PRIORITY_MASK) == ROXIE_PING)
                        {
                            doPing(packet, logctx);
                        }
                        else if ((header.activityId & ~ROXIE_PRIORITY_MASK) == ROXIE_DEBUGREQUEST)
                        {
                            // MORE - we need to make sure only executed on primary, and that the proxyId (== pointer to DebugGraphManager) is still valid.
                            // It may be that there is not a lot of point using the pointer - may as well use an non-reused ID and look it up in a global hash table of active ones
                            doDebugRequest(packet, logctx);
                        }
                        else if (header.channel)
                            doActivity();
                        else
                            throwUnexpected(); // channel 0 requests translated earlier now
                    }
                    workerThreadBusy = false;
                    {
                        setPacket(nullptr);
#ifndef SUBCHANNELS_IN_HEADER
                        topology.clear();
#endif
                        logctx.set(NULL);
                    }
                }
            }
            catch(IException *E)
            {
                EXCLOG(E);
                if (packet)
                {
                    throwRemoteException(E, NULL, packet, false);
                    setPacket(nullptr);
                }
                else
                    E->Release();
#ifndef SUBCHANNELS_IN_HEADER
                topology.clear();
#endif
            }
            catch(...)
            {
                Owned<IException> E = MakeStringException(ROXIE_INTERNAL_ERROR, "Unexpected exception in Roxie worker thread");
                EXCLOG(E);
                if (packet)
                {
                    throwRemoteException(E.getClear(), NULL, packet, false);
                    setPacket(nullptr);
                }
#ifndef SUBCHANNELS_IN_HEADER
                topology.clear();
#endif
            }
        }
    }
};

IPooledThread *RoxieQueue::createNew()
{
    return new CRoxieWorker;
}

//=================================================================================

class CallbackEntry : implements IPendingCallback, public CInterface
{
    const RoxiePacketHeader &header;
    StringAttr lfn;
    InterruptableSemaphore ready;
    MemoryBuffer data;
    bool gotData;
public:
    IMPLEMENT_IINTERFACE;
    CallbackEntry(const RoxiePacketHeader &_header, const char *_lfn) : header(_header), lfn(_lfn) 
    {
        gotData = false;
    }

    virtual bool wait(unsigned msecs)
    {
        return ready.wait(msecs);
    }

    virtual MemoryBuffer &queryData()
    {
        return data;
    }

    bool matches(RoxiePacketHeader &cand, const char *_lfn)
    {
        return (cand.matchPacket(header) && (!_lfn|| stricmp(_lfn, lfn)==0));
    }

    void doFileCallback(unsigned _len, const void *_data, bool aborted)
    {
        // MORE - make sure we call this for whole query abort as well as for callback abort
        if (aborted)
            ready.interrupt(MakeStringException(0, "Interrupted"));
        else if (!gotData)
        {
            gotData = true;
            data.append(_len, _data);
            ready.signal();
        }
    }
};

class RoxieReceiverBase : implements IRoxieOutputQueueManager, public CInterface
{
protected:
    RoxieQueue slaQueue;
    RoxieQueue hiQueue;
    RoxieQueue loQueue;
    RoxieQueue bgQueue;
    unsigned numWorkers;

public:
    IMPLEMENT_IINTERFACE;

<<<<<<< HEAD
    RoxieReceiverBase(unsigned _numWorkers) : slaQueue(_numWorkers), hiQueue(_numWorkers), loQueue(_numWorkers), numWorkers(_numWorkers)
    {
    }

=======
    RoxieReceiverBase(unsigned _numWorkers) : slaQueue(headRegionSize, _numWorkers, "SLA"), hiQueue(headRegionSize, _numWorkers, "HIGH"), loQueue(headRegionSize, _numWorkers, "LOW"), bgQueue(headRegionSize, _numWorkers/2 + 1, "BG"), numWorkers(_numWorkers)
    {
    }

    virtual unsigned getHeadRegionSize() const
    {
        return loQueue.getHeadRegionSize();
    }

    virtual void setHeadRegionSize(unsigned newSize)
    {
        slaQueue.setHeadRegionSize(newSize);
        hiQueue.setHeadRegionSize(newSize);
        loQueue.setHeadRegionSize(newSize);
        bgQueue.setHeadRegionSize(newSize);
    }

>>>>>>> 0d63399f
    virtual void start() 
    {
        loQueue.start();
        hiQueue.start();
        slaQueue.start();
        bgQueue.start(); // consider nice(+3) BG threads
    }

    virtual void stop() 
    {
        loQueue.stopAll();
        hiQueue.stopAll();
        slaQueue.stopAll();
        bgQueue.stopAll();
    }

    virtual void join()  
    { 
        loQueue.join();
        hiQueue.join();
        slaQueue.join();
        bgQueue.join();
    }

    IArrayOf<CallbackEntry> callbacks;
    CriticalSection callbacksCrit;

    virtual IPendingCallback *notePendingCallback(const RoxiePacketHeader &header, const char *lfn)
    {
        CriticalBlock b(callbacksCrit);
        CallbackEntry *callback = new CallbackEntry(header, lfn);
        callbacks.append(*callback);
        return callback;
    }

    virtual void removePendingCallback(IPendingCallback *goer)
    {
        if (goer)
        {
            CriticalBlock b(callbacksCrit);
            callbacks.zap(static_cast<CallbackEntry &>(*goer));
        }
    }

protected:
    void doFileCallback(IRoxieQueryPacket *packet)
    {
        // This is called on the main agent reader thread so needs to be as fast as possible to avoid lost packets
        const char *lfn;
        const char *data;
        unsigned len;
        RoxiePacketHeader &header = packet->queryHeader();
        if (header.activityId == ROXIE_FILECALLBACK || header.activityId == ROXIE_DEBUGCALLBACK)
        {
            lfn = (const char *) packet->queryContextData();
            unsigned namelen = strlen(lfn) + 1;
            data = lfn + namelen;
            len = packet->getContextLength() - namelen;
        }
        else
        {
            lfn = data = NULL; // used when query aborted
            len = 0;
        }
        CriticalBlock b(callbacksCrit);
        ForEachItemIn(idx, callbacks)
        {
            CallbackEntry &c = callbacks.item(idx);
            if (c.matches(header, lfn))
            {
                if (doTrace(traceRoxieFiles, TraceFlags::Max))
                    DBGLOG("File callback return matched a waiting query"); 
                c.doFileCallback(len, data, header.retries==QUERY_ABORTED);
            }
        }
    }
};

#ifdef _MSC_VER
#pragma warning ( push )
#pragma warning ( disable: 4355 )
#endif

static void throwPacketTooLarge(IRoxieQueryPacket *x, unsigned maxPacketSize)
{
    StringBuffer t;
    unsigned traceLength = x->getTraceLength();
    if (traceLength)
    {
        const byte *traceInfo = x->queryTraceInfo();
        unsigned char loggingFlags = *traceInfo;
        if (loggingFlags & LOGGING_FLAGSPRESENT) // should always be true.... but this flag is handy to avoid flags byte ever being NULL
        {
            traceInfo++;
            traceLength--;
            if (loggingFlags & LOGGING_TRACELEVELSET)
            {
                traceInfo++;
                traceLength--;
            }
            t.append(traceLength, (const char *) traceInfo);
        }
    }
    throw MakeStringException(ROXIE_PACKET_ERROR, "Maximum packet length %d exceeded sending packet %s (context length %u, continuation length %u, smart step length %u, trace length %u, total length %u",
                            maxPacketSize, t.str(),
                            x->getContextLength(), x->getContinuationLength(), x->getSmartStepInfoLength(), x->getTraceLength(), x->queryHeader().packetlength);
}

class RoxieThrottledPacketSender : public Thread
{
    TokenBucket &bucket;
    InterruptableSemaphore queued;
    Semaphore started;
    unsigned maxPacketSize;
    SafeQueueOf<IRoxieQueryPacket, false> queue;

    class DECL_EXCEPTION StoppedException: public IException, public CInterface
    {
    public:
        IMPLEMENT_IINTERFACE;
        int             errorCode() const { return 0; }
        StringBuffer &  errorMessage(StringBuffer &str) const { return str.append("Stopped"); }     
        MessageAudience errorAudience() const { return MSGAUD_user; }
    };

    void enqueue(IRoxieQueryPacket *packet)
    {
        packet->Link();
        queue.enqueue(packet);
        queued.signal();
    }

    IRoxieQueryPacket *dequeue()
    {
        queued.wait();
        return queue.dequeue();
    }

public:
    RoxieThrottledPacketSender(TokenBucket &_bucket, unsigned _maxPacketSize)
        : Thread("RoxieThrottledPacketSender"), bucket(_bucket), maxPacketSize(_maxPacketSize)
    {
        start(false);
        started.wait();
    }

    ~RoxieThrottledPacketSender()
    {
        stop();
        join();
    }

    virtual int run()
    {
        started.signal();
        for (;;)
        {
            try
            {
                Owned<IRoxieQueryPacket> packet = dequeue();
                unsigned length = packet->queryHeader().packetlength;
                {
                    MTIME_SECTION(queryActiveTimer(), "bucket_wait");
                    bucket.wait((length / 1024) + 1);
                }
                Owned<ISerializedRoxieQueryPacket> serialized = packet->serialize();
                if (!channelWrite(serialized->queryHeader(), true))
                    DBGLOG("Roxie packet write wrote too little");
                packet->noteTimeSent();
            }
            catch (StoppedException *E)
            {
                E->Release();
                break;
            }
            catch (IException *E)
            {
                EXCLOG(E);
                E->Release();
            }
            catch (...)
            {
            }
        }
        return 0;
    }

    void sendPacket(IRoxieQueryPacket *x, const IRoxieContextLogger &logctx)
    {
        RoxiePacketHeader &header = x->queryHeader();

        unsigned length = x->queryHeader().packetlength;
        assertex (header.activityId & ~ROXIE_PRIORITY_MASK);
        switch (header.retries & ROXIE_RETRIES_MASK)
        {
        case (QUERY_ABORTED & ROXIE_RETRIES_MASK):
            if (doTrace(traceRoxiePackets))
            {
                StringBuffer s;
                logctx.CTXLOG("Aborting packet size=%d: %s", length, header.toString(s).str());
            }
            break;
        default:
            if (doTrace(traceRoxiePackets))
            {
                StringBuffer s;
                logctx.CTXLOG("Resending packet size=%d: %s", length, header.toString(s).str());
            }
            break; 
        case 0:
            if (doTrace(traceRoxiePackets, TraceFlags::Max))
            {
                StringBuffer s;
                logctx.CTXLOG("Sending packet size=%d: %s", length, header.toString(s).str());
            }
            break;
        }
        if (length > maxPacketSize)
            throwPacketTooLarge(x, maxPacketSize);
        enqueue(x);
    }

    void stop()
    {
//      bucket.stop();
        queued.interrupt(new StoppedException);
    }
};

//------------------------------------------------------------------------------------------------------------
#ifdef NEW_IBYTI

class DelayedPacketQueue
{
    // Used to keep a list of all recently-received packets where we are not primary subchannel. There is one queue per subchannel level
    // It is accessed ONLY from the main reader thread and does not need to be threadsafe (but does need to be fast)
    // We use a doubly-linked list (not std::list as not quite flexible enough).

    class DelayedPacketEntry
    {
        DelayedPacketEntry() = delete;
        DelayedPacketEntry(const DelayedPacketEntry&) = delete;
    public:
        DelayedPacketEntry(ISerializedRoxieQueryPacket *_packet, unsigned _waitExpires)
        : packet(_packet), waitExpires(_waitExpires)
        {
        }
        ~DelayedPacketEntry()
        {
            if (prev)
                prev->next = next;
            if (next)
                next->prev = prev;
        }
        bool matches(const RoxiePacketHeader &ibyti) const
        {
            return packet->queryHeader().matchPacket(ibyti);
        }
        ISerializedRoxieQueryPacket *getClear()
        {
            return packet.getClear();
        }
        StringBuffer & describe(StringBuffer &ret) const
        {
            return packet->queryHeader().toString(ret);
        }

        Owned<ISerializedRoxieQueryPacket> packet;
        DelayedPacketEntry *next = nullptr;
        DelayedPacketEntry *prev = nullptr;

        unsigned waitExpires = 0;
    };

public:
    DelayedPacketQueue() = default;
    DelayedPacketQueue(const DelayedPacketQueue&) = delete;
    ~DelayedPacketQueue()
    {
        while (head)
            removeEntry(head);
    }
    bool doIBYTI(const RoxiePacketHeader &ibyti)
    {
        assert(GetCurrentThreadId()==roxiePacketReaderThread);
        DelayedPacketEntry *finger = head;
        while (finger)
        {
            if (finger->matches(ibyti))
            {
                if (doTrace(traceRoxiePackets))
                {
                    StringBuffer s;
                    DBGLOG("IBYTI removing delayed packet %s", finger->describe(s).str());
                }
                removeEntry(finger);
                return true;
            }
            finger = finger->next;
        }
        return false;
    }

    void append(ISerializedRoxieQueryPacket *packet, unsigned expires)
    {
        // Goes on the end. But percolate the expiry time backwards
        assert(GetCurrentThreadId()==roxiePacketReaderThread);
        packet->noteQueued(0);
        DelayedPacketEntry *newEntry = new DelayedPacketEntry(packet, expires);
        if (doTrace(traceRoxiePackets))
        {
            StringBuffer s;
            DBGLOG("Adding delayed packet %s expires in %u ms", packet->queryHeader().toString(s).str(), expires - msTick());
        }
        newEntry->prev = tail;
        if (tail)
        {
            tail->next = newEntry;
            for (DelayedPacketEntry *finger = tail; finger != nullptr;)
            {
                if ((int) (finger->waitExpires - expires) <= 0)
                    break;
                finger->waitExpires = expires;
                finger = finger->prev;
            }
        }
        else
            head = newEntry;
        tail = newEntry;
    }

    // Move any that we are done waiting for our buddy onto the active queue
    void checkExpired(unsigned now, RoxieQueue &slaQueue, RoxieQueue &hiQueue, RoxieQueue &loQueue, RoxieQueue &bgQueue)
    {
        assert(GetCurrentThreadId()==roxiePacketReaderThread);
        DelayedPacketEntry *finger = head;
        while (finger)
        {
            if (((int) (finger->waitExpires - now)) <= 0)   // Oddly coded to handle wrapping
            {
                ISerializedRoxieQueryPacket *packet = finger->getClear();
                const RoxiePacketHeader &header = packet->queryHeader();
                if (doTrace(traceRoxiePackets))
                {
                    StringBuffer s;
                    DBGLOG("No IBYTI received in time for delayed packet %s - enqueuing", header.toString(s).str());
                }
                unsigned __int64 IBYTIdelay = nsTick()-packet->queryEnqueuedTimeStamp();
                switch (header.activityId & ROXIE_PRIORITY_MASK)
                {
                    case ROXIE_SLA_PRIORITY: slaQueue.enqueue(packet, IBYTIdelay); break;
                    case ROXIE_HIGH_PRIORITY: hiQueue.enqueue(packet, IBYTIdelay); break;
                    case ROXIE_LOW_PRIORITY: loQueue.enqueue(packet, IBYTIdelay); break;
                    default: bgQueue.enqueue(packet, IBYTIdelay); break;
                }
                for (unsigned subChannel = 0; subChannel < MAX_SUBCHANNEL; subChannel++)
                {
                    if (header.subChannels[subChannel].isMe() || header.subChannels[subChannel].isNull())
                        break;
                    noteNodeSick(header.subChannels[subChannel]);
                }

                DelayedPacketEntry *goer = finger;
                finger = finger->next;
                removeEntry(goer);
            }
            else
                break;
        }
    }

    // How long until the next time we want to call checkExpires() ?
    unsigned timeout(unsigned now) const
    {
        assert(GetCurrentThreadId()==roxiePacketReaderThread);
        if (head)
        {
            int delay = (int) (head->waitExpires - now);
            if (delay <= 0)
                return 0;
            else
                return (unsigned) delay;
        }
        else
            return (unsigned) -1;
    }

private:
    void removeEntry(DelayedPacketEntry *goer)
    {
        if (goer==head)
            head = goer->next;
        if (goer==tail)
            tail = goer->prev;
        delete goer;
    }

    DelayedPacketEntry *head = nullptr;
    DelayedPacketEntry *tail = nullptr;

};

//------------------------------------------------------------------------------------------------------------

class DelayedPacketQueueChannel : public CInterface
{
    // Manages a set of DelayedPacketQueues, one for each supported subchannel level.
    DelayedPacketQueueChannel() = delete;
    DelayedPacketQueueChannel(const DelayedPacketQueueChannel&) = delete;
public:
    DelayedPacketQueueChannel(unsigned _channel) : channel(_channel)
    {
    }
    inline unsigned queryChannel() const { return channel; }
    inline DelayedPacketQueue &queryQueue(unsigned subchannel)
    {
        assertex(subchannel);  // Subchannel 0 means primary and is never delayed
        subchannel -= 1;
        if (subchannel > maxSeen)
            maxSeen = subchannel;
        return queues[subchannel];
    }
    unsigned timeout(unsigned now) const
    {
        unsigned min = (unsigned) -1;
        for (unsigned queue = 0; queue <= maxSeen; queue++)
        {
            unsigned t = queues[queue].timeout(now);
            if (t < min)
                min = t;
        }
        return min;
    }
    void checkExpired(unsigned now, RoxieQueue &slaQueue, RoxieQueue &hiQueue, RoxieQueue &loQueue, RoxieQueue &bgQueue)
    {
        for (unsigned queue = 0; queue <= maxSeen; queue++)
        {
            queues[queue].checkExpired(now, slaQueue, hiQueue, loQueue, bgQueue);
        }
    }
private:
    DelayedPacketQueue queues[MAX_SUBCHANNEL-1];   // Note - primary subchannel is not included
    unsigned channel = 0;
    unsigned maxSeen = 0;
};

class DelayedPacketQueueManager
{

public:
    DelayedPacketQueueManager() = default;
    DelayedPacketQueueManager(const DelayedPacketQueueManager&) = delete;
    inline DelayedPacketQueue &queryQueue(unsigned channel, unsigned subchannel)
    {
        // Note - there are normally no more than a couple of channels on a single agent.
        // If that were to change we could make this a fixed size array
        assert(GetCurrentThreadId()==roxiePacketReaderThread);
        ForEachItemIn(idx, channels)
        {
            DelayedPacketQueueChannel &i = channels.item(idx);
            if (i.queryChannel() == channel)
                return i.queryQueue(subchannel);
        }
        channels.append(*new DelayedPacketQueueChannel(channel));
        return channels.tos().queryQueue(subchannel);
    }
    unsigned timeout(unsigned now) const
    {
        unsigned ret = (unsigned) -1;
        ForEachItemIn(idx, channels)
        {
            unsigned t = channels.item(idx).timeout(now);
            if (t < ret)
                ret = t;
        }
        return ret;
    }
    void checkExpired(unsigned now, RoxieQueue &slaQueue, RoxieQueue &hiQueue, RoxieQueue &loQueue, RoxieQueue &bgQueue)
    {
        ForEachItemIn(idx, channels)
        {
            channels.item(idx).checkExpired(now, slaQueue, hiQueue, loQueue, bgQueue);
        }
    }
private:
    CIArrayOf<DelayedPacketQueueChannel> channels;
};
#endif

//------------------------------------------------------------------------------------------------------------

class RoxieSocketQueueManager : public RoxieReceiverBase
{
protected:
    Linked<ISendManager> sendManager;
    Linked<IReceiveManager> receiveManager;
    Owned<RoxieThrottledPacketSender> throttledPacketSendManager;
    Owned<TokenBucket> bucket;
    unsigned maxPacketSize = 0;
    std::atomic<bool> running = { false };
    StringContextLogger logctx;
#ifdef NEW_IBYTI
    DelayedPacketQueueManager delayed;
#endif

    class WorkerUdpTracker : public TimeDivisionTracker<6, false>
    {
    public:
        enum
        {
            other,
            waiting,
            allocating,
            processing,
            pushing,
            checkingRunning
        };

        WorkerUdpTracker(const char *name, unsigned reportIntervalSeconds) : TimeDivisionTracker<6, false>(name, reportIntervalSeconds)
        {
            stateNames[other] = "other";
            stateNames[waiting] = "waiting";
            stateNames[allocating] = "allocating";
            stateNames[processing] = "processing";
            stateNames[pushing] = "pushing";
            stateNames[checkingRunning] = "checking running";
        }

    } timeTracker;

    class ReceiverThread : public Thread
    {
        RoxieSocketQueueManager &parent;
    public:
        ReceiverThread(RoxieSocketQueueManager &_parent) : Thread("RoxieSocketQueueManager"), parent(_parent) {}
        int run()
        {
            // Raise the priority so ibyti's get through in a timely fashion
#if defined( __linux__) || defined(__APPLE__)
            setLinuxThreadPriority(3);
#else
            adjustPriority(1);
#endif
            roxiePacketReaderThread = GetCurrentThreadId();
            return parent.run();
        }
    } readThread;

public:
    RoxieSocketQueueManager(unsigned _numWorkers) : RoxieReceiverBase(_numWorkers), logctx("RoxieSocketQueueManager"), timeTracker("WorkerUdpReader", 60), readThread(*this)
    {
        maxPacketSize = multicastSocket->get_max_send_size();
        if ((maxPacketSize==0)||(maxPacketSize>65535))
            maxPacketSize = 65535;
    }

    virtual void sendPacket(IRoxieQueryPacket *x, const IRoxieContextLogger &logctx)
    {
        if (throttledPacketSendManager)
            throttledPacketSendManager->sendPacket(x, logctx);
        else
        {
            MTIME_SECTION(queryActiveTimer(), "RoxieSocketQueueManager::sendPacket");
            RoxiePacketHeader &header = x->queryHeader();

            unsigned length = x->queryHeader().packetlength;
            assertex (header.activityId & ~ROXIE_PRIORITY_MASK);
            if (doTrace(traceRoxiePackets))
            {
                StringBuffer s;
                switch (header.retries & ROXIE_RETRIES_MASK)
                {
                case (QUERY_ABORTED & ROXIE_RETRIES_MASK):
                    logctx.CTXLOG("Aborting packet size=%d: %s", length, header.toString(s).str());
                    break;
                default:
                    logctx.CTXLOG("Resending packet size=%d: %s", length, header.toString(s).str());
                    break; 
                case 0:
                    if (doTrace(traceRoxiePackets, TraceFlags::Max))
                        logctx.CTXLOG("Sending packet size=%d: %s", length, header.toString(s).str());
                    break;
                }
            }
            if (length > maxPacketSize)
                throwPacketTooLarge(x, maxPacketSize);
            x->noteTimeSent();
            Owned <ISerializedRoxieQueryPacket> serialized = x->serialize();
            if (!channelWrite(serialized->queryHeader(), true))
                logctx.CTXLOG("Roxie packet write wrote too little");
        }
    }

    virtual void sendIbyti(RoxiePacketHeader &header, const IRoxieContextLogger &logctx, unsigned subChannel) override
    {
#ifdef SUBCHANNELS_IN_HEADER
        if (!header.hasBuddies())
            return;
#endif
        MTIME_SECTION(queryActiveTimer(), "RoxieSocketQueueManager::sendIbyti");
        RoxiePacketHeader ibytiHeader(header, header.activityId & ROXIE_PRIORITY_MASK, subChannel);
    
        if (doTrace(traceIBYTI))
        {
            StringBuffer s; logctx.CTXLOG("Sending IBYTI packet %s", ibytiHeader.toString(s).str());
        }
        channelWrite(ibytiHeader, false);  // don't send to self
    }

    virtual void sendAbort(RoxiePacketHeader &header, const IRoxieContextLogger &logctx) override
    {
        MTIME_SECTION(queryActiveTimer(), "RoxieSocketQueueManager::sendAbort");
        RoxiePacketHeader abortHeader(header, header.activityId & ROXIE_PRIORITY_MASK, 0);  // subChannel irrelevant - we are about to overwrite retries anyway
        abortHeader.retries = QUERY_ABORTED;
        if (doTrace(traceRoxiePackets))
        {
            StringBuffer s; logctx.CTXLOG("Sending ABORT packet %s", abortHeader.toString(s).str());
        }
        try
        {
            if (!channelWrite(abortHeader, true))
                logctx.CTXLOG("sendAbort wrote too little");
        }
        catch (IException *E)
        {
            EXCLOG(E);
            E->Release();
        }
    }

    virtual void sendAbortCallback(const RoxiePacketHeader &header, const char *lfn, const IRoxieContextLogger &logctx) override
    {
        MTIME_SECTION(queryActiveTimer(), "RoxieSocketQueueManager::sendAbortCallback");
        RoxiePacketHeader abortHeader(header, ROXIE_FILECALLBACK, 0); // subChannel irrelevant - we are about to overwrite retries anyway
        abortHeader.retries = QUERY_ABORTED;
        abortHeader.packetlength += strlen(lfn)+1;
        MemoryBuffer data;
        data.append(sizeof(abortHeader), &abortHeader).append(lfn);
        if (doTrace(traceRoxieFiles))
        {
            StringBuffer s; logctx.CTXLOG("Sending ABORT FILECALLBACK packet %s for file %s", abortHeader.toString(s).str(), lfn);
        }
        Owned<IRoxieQueryPacket> packet = createRoxiePacket(data);
        Owned<ISerializedRoxieQueryPacket> serialized = packet->serialize();
        if (!channelWrite(serialized->queryHeader(), true))
            logctx.CTXLOG("sendAbortCallback wrote too little");
    }

    virtual IMessagePacker *createOutputStream(RoxiePacketHeader &header, bool outOfBand, const IRoxieContextLogger &logctx)
    {
        unsigned qnum = outOfBand ? 0 : ((header.retries & ROXIE_FASTLANE) || !fastLaneQueue) ? 1 : 2;
        if (doTrace(traceRoxiePackets, TraceFlags::Max))
        {
            StringBuffer s; logctx.CTXLOG("Creating Output Stream for reply packet on Q=%d - %s", qnum, header.toString(s).str());
        }
        return sendManager->createMessagePacker(header.uid, header.getSequenceId(), &header, sizeof(RoxiePacketHeader), header.serverId, qnum);
    }

    virtual bool replyPending(RoxiePacketHeader &header)
    {
        return sendManager->dataQueued(header.uid, header.getSequenceId(), header.serverId);
    }

    virtual bool abortCompleted(RoxiePacketHeader &header)
    {
        return sendManager->abortData(header.uid, header.getSequenceId(), header.serverId);
    }

    bool abortRunning(RoxiePacketHeader &header, RoxieQueue &queue, bool checkRank, bool &preActivity)
    {
        bool queryFound = false;
        bool ret = false;
        Owned<IPooledThreadIterator> wi = queue.running();
        ForEach(*wi)
        {
            CRoxieWorker &w = (CRoxieWorker &) wi->query();
            if (w.checkAbort(header, checkRank, queryFound, preActivity))
            {
                ret = true;
                break;
            }
            else if (queryFound)
            {
                return false;
            }
        }
        if (!checkRank)
        {
            if (doTrace(traceRoxiePackets))
                DBGLOG("discarding data for aborted query");
            ROQ->abortCompleted(header);
        }
        return ret;
    }

    void doIbyti(RoxiePacketHeader &header, RoxieQueue &queue)
    {
        assert(!localAgent);
        bool preActivity = false;
#ifdef SUBCHANNELS_IN_HEADER
        unsigned mySubChannel = header.mySubChannel();
#else
        Owned<const ITopologyServer> topology = getTopology();
        const ChannelInfo &channelInfo = topology->queryChannelInfo(header.channel);
        unsigned mySubChannel = channelInfo.subChannel();
#endif

        if (header.retries == QUERY_ABORTED)
        {
            bool foundInQ = false;
#ifdef NEW_IBYTI
            foundInQ = mySubChannel != 0 && delayed.queryQueue(header.channel, mySubChannel).doIBYTI(header);
#endif
            if (!foundInQ)
                foundInQ = queue.remove(header);
            if (!foundInQ)
                abortRunning(header, queue, false, preActivity);

            if (doTrace(traceRoxiePackets))
            {
                StringBuffer s; 
                DBGLOG("Abort activity %s", header.toString(s).str());
            }
        }
        else
        {
            unsigned subChannel = header.getRespondingSubChannel();
            if (subChannel == mySubChannel)
            {
                if (doTrace(traceRoxiePackets))
                    DBGLOG("doIBYTI packet was from self");
            }
            else
            {
#ifndef SUBCHANNELS_IN_HEADER
                channelInfo.noteChannelHealthy(subChannel);
#else
                noteNodeHealthy(header.subChannels[subChannel]);
#endif
                bool foundInQ = false;
#ifdef NEW_IBYTI
                foundInQ = mySubChannel != 0 && delayed.queryQueue(header.channel, mySubChannel).doIBYTI(header);
#endif
                if (!foundInQ)
                    foundInQ = queue.remove(header);  // Check on list waiting for a free worker
                if (foundInQ)
                {
                    if (doTrace(traceRoxiePackets))
                    {
                        StringBuffer s; 
                        DBGLOG("Removed activity from Q : %s", header.toString(s).str());
                    }
                    return;
                }
                if (abortRunning(header, queue, true, preActivity))
                {
                    if (doTrace(traceRoxiePackets))
                    {
                        StringBuffer s;
                        DBGLOG("Aborted running activity : %s", header.toString(s).str());
                    }
                    return;
                }               
                if (doTrace(traceRoxiePackets))
                {
                    StringBuffer s;
                    DBGLOG("doIBYTI packet was too late (or too early, or too low priority) : %s", header.toString(s).str());
                }
                if (IBYTIbufferSize)
                    queue.noteOrphanIBYTI(header);
            }
        }
    }

    void processMessage(MemoryBuffer &mb, RoxiePacketHeader &header, RoxieQueue &queue)
    {
        // NOTE - this thread needs to do as little as possible - just read packets and queue them up - otherwise we can get packet loss due to buffer overflow
        // DO NOT put tracing on this thread except at very high tracelevels!
        if ((header.activityId & ~ROXIE_PRIORITY_MASK) == 0)
            doIbyti(header, queue);
        else
        {
            if (!header.channel)
            {
                // Turn broadcast packet (channel 0), as early as possible, into non-0 channel packets.
                // So retries and other communication with Roxie server (which uses non-0 channel numbers) will not cause double work or confusion.
                // Unfortunately this is bad news for dropping packets
                // In SUBCHANNELS_IN_HEADER mode this translation has been done on server before sending, except for some control messages like UNLOAD?

                Owned<const ITopologyServer> topology = getTopology();
                const std::vector<unsigned> channels = topology->queryChannels();
                Owned<ISerializedRoxieQueryPacket> packet = createSerializedRoxiePacket(mb);
                for (unsigned i = 1; i < channels.size(); i++)
                    queue.enqueue(packet->cloneSerializedPacket(channels[i]), 0);
                header.retries |= ROXIE_BROADCAST;
                header.channel = channels[0];
                queue.enqueue(packet.getClear(), 0);   // NOTE - This would be wrong in NEW_IBYTI mode - should add to delayed instead if we are not primary... 
                return;
            }

            if (header.activityId == ROXIE_FILECALLBACK || header.activityId == ROXIE_DEBUGCALLBACK )
            {
                Owned<IRoxieQueryPacket> packet = deserializeCallbackPacket(mb);
                if (doTrace(traceRoxiePackets))
                {
                    StringBuffer s;
                    DBGLOG("ROXIE_CALLBACK %s", header.toString(s).str());
                }
                doFileCallback(packet);
            }
            else if (IBYTIbufferSize && queue.lookupOrphanIBYTI(header))
            {
                if (doTrace(traceRoxiePackets))
                {
                    StringBuffer s;
                    DBGLOG("doIBYTI packet was too early : %s", header.toString(s).str());
                }
            }
            else
            {
#ifdef SUBCHANNELS_IN_HEADER
                unsigned mySubchannel = header.mySubChannel();
#else
                Owned<const ITopologyServer> topology = getTopology();
                unsigned mySubchannel = topology->queryChannelInfo(header.channel).subChannel();
#endif
                Owned<ISerializedRoxieQueryPacket> packet = createSerializedRoxiePacket(mb);
                unsigned retries = header.thisChannelRetries(mySubchannel);
                if (retries >= SUBCHANNEL_MASK)
                    return; // I already failed unrecoverably on this request - ignore it
                if (acknowledgeAllRequests && (header.activityId & ~ROXIE_PRIORITY_MASK) < ROXIE_ACTIVITY_SPECIAL_FIRST)
                {
#ifdef DEBUG
                    if (testAgentFailure & 0x1 && !retries)
                        return;
#endif
                    if (doTrace(traceRoxiePackets))
                    {
                        StringBuffer buf;
                        DBGLOG("Sending ROXIE_ALIVE to acknowledge request %s", header.toString(buf).str());
                    }
                    RoxiePacketHeader newHeader(header, ROXIE_ALIVE, mySubchannel);
                    Owned<IMessagePacker> output = ROQ->createOutputStream(newHeader, true, logctx);
                    output->flush();
                }
                if (retries)
                {
                    // MORE - is this fast enough? By the time I am seeing retries I may already be under load. Could move onto a separate thread
                    assertex(header.channel); // should never see a retry on channel 0
                    // Send back an out-of-band immediately, to let Roxie server know that channel is still active
                    if (!(testAgentFailure & 0x800) && !acknowledgeAllRequests)
                    {
                        RoxiePacketHeader newHeader(header, ROXIE_ALIVE, mySubchannel);
                        Owned<IMessagePacker> output = ROQ->createOutputStream(newHeader, true, logctx);
                        output->flush();
                    }

                    // If it's a retry, look it up against already running, or output stream, or input queue
                    // if found, send an IBYTI and discard retry request

                    bool alreadyRunning = false;
                    {
                        WorkerUdpTracker::TimeDivision division(timeTracker, WorkerUdpTracker::checkingRunning);

                        Owned<IPooledThreadIterator> wi = queue.running();
                        ForEach(*wi)
                        {
                            CRoxieWorker &w = (CRoxieWorker &) wi->query();
                            if (w.match(header))
                            {
                                alreadyRunning = true;
                                ROQ->sendIbyti(header, logctx, mySubchannel);
                                if (doTrace(traceRoxiePackets, TraceFlags::Max))
                                {
                                    StringBuffer xx; logctx.CTXLOG("Ignored retry on subchannel %u for running activity %s", mySubchannel, header.toString(xx).str());
                                }
                                break;
                            }
                        }
                    }

                    if (!alreadyRunning && checkCompleted && ROQ->replyPending(header))
                    {
                        alreadyRunning = true;
                        ROQ->sendIbyti(header, logctx, mySubchannel);
                        if (doTrace(traceRoxiePackets, TraceFlags::Max))
                        {
                            StringBuffer xx; logctx.CTXLOG("Ignored retry on subchannel %u for completed activity %s", mySubchannel, header.toString(xx).str());
                        }
                    }
                    if (!alreadyRunning)
                    {
                        if (doTrace(traceRoxiePackets, TraceFlags::Max))
                        {
                            StringBuffer xx; logctx.CTXLOG("Retry %d received on subchannel %u for %s", retries+1, mySubchannel, header.toString(xx).str());
                        }
                        WorkerUdpTracker::TimeDivision division(timeTracker, WorkerUdpTracker::pushing);
#ifdef NEW_IBYTI
                        // It's debatable whether we should delay for the primary here - they had one chance already...
                        // But then again, so did we, assuming the timeout is longer than the IBYTIdelay
                        unsigned delay = 0;
                        if (mySubchannel != 0)  // i.e. I am not the primary here
                        {
                            for (unsigned subChannel = 0; subChannel < mySubchannel; subChannel++)
                                delay += getIbytiDelay(header.subChannels[subChannel]);
                        }
                        if (delay)
                            delayed.queryQueue(header.channel, mySubchannel).append(packet.getClear(), msTick()+delay);
                        else
#endif
                            queue.enqueueUnique(packet.getClear(), mySubchannel, 0);
                    }
                }
                else // first time (not a retry).
                {
                    WorkerUdpTracker::TimeDivision division(timeTracker, WorkerUdpTracker::pushing);
#ifdef NEW_IBYTI
                    unsigned delay = 0;
                    if (mySubchannel != 0 && (header.activityId & ~ROXIE_PRIORITY_MASK) < ROXIE_ACTIVITY_SPECIAL_FIRST)  // i.e. I am not the primary here, and never delay special
                    {
                        for (unsigned subChannel = 0; subChannel < mySubchannel; subChannel++)
                            delay += getIbytiDelay(header.subChannels[subChannel]);
                    }
                    if (delay)
                        delayed.queryQueue(header.channel, mySubchannel).append(packet.getClear(), msTick()+delay);
                    else
#endif
                        queue.enqueue(packet.getClear(), 0);
                }
            }
        }
    }

    int run()
    {
        if (traceLevel) 
            DBGLOG("RoxieSocketQueueManager::run() starting: doIbytiDelay=%s minIbytiDelay=%u initIbytiDelay=%u",
                    doIbytiDelay?"YES":"NO", minIbytiDelay, initIbytiDelay);

        MemoryBuffer mb;
        WorkerUdpTracker::TimeDivision division(timeTracker, WorkerUdpTracker::other);
        for (;;)
        {
            mb.clear();
            try
            {
                // NOTE - this thread needs to do as little as possible - just read packets and queue them up - otherwise we can get packet loss due to buffer overflow
                // DO NOT put tracing on this thread except at very high tracelevels!
#ifdef NEW_IBYTI
                unsigned timeout = delayed.timeout(msTick());
                if (timeout>5000)
                    timeout = 5000;
#else
                unsigned timeout = 5000;
#endif
                division.switchState(WorkerUdpTracker::allocating);
                void * buffer = mb.reserve(maxPacketSize);

                division.switchState(WorkerUdpTracker::waiting);
                unsigned l;
                multicastSocket->readtms(buffer, sizeof(RoxiePacketHeader), maxPacketSize, l, timeout);
                division.switchState(WorkerUdpTracker::processing);

                mb.setLength(l);
                RoxiePacketHeader &header = *(RoxiePacketHeader *) mb.toByteArray();
                if (l != header.packetlength)
                    DBGLOG("sock->read returned %d but packetlength was %d", l, header.packetlength);
                if (doTrace(traceRoxiePackets))
                {
                    StringBuffer s;
                    DBGLOG("Read roxie packet: %s", header.toString(s).str());
                }
                switch (header.activityId & ROXIE_PRIORITY_MASK)
                {
                    case ROXIE_SLA_PRIORITY: processMessage(mb, header, slaQueue); break;
                    case ROXIE_HIGH_PRIORITY: processMessage(mb, header, hiQueue); break;
                    case ROXIE_LOW_PRIORITY: processMessage(mb, header, loQueue); break;
                    default: processMessage(mb, header, bgQueue); break;
                }
            }
            catch (IException *E)
            {
                if (running)
                {
                    // MORE: Maybe we should utilize IException::errorCode - not just text ??
                    if (E->errorCode()==JSOCKERR_timeout_expired)
                        E->Release();
                    else if (roxiemem::memPoolExhausted()) 
                    {
                        //MORE: I think this should probably be based on the error code instead.

                        EXCLOG(E, "Exception reading or processing roxie packet");
                        E->Release();
                        MilliSleep(1000); // Give a chance for mem free
                    }
                    else 
                    {
                        EXCLOG(E, "Exception reading or processing roxie packet");
                        E->Release();
                        // MORE: Protect with try logic, in case udp_create throws exception ?
                        //       What to do if create fails (ie exception is caught) ?
                        if (multicastSocket)
                        {
                            multicastSocket->close();
                            multicastSocket.clear();
                            openMulticastSocket();
                        }
                    }
                
                }
                else
                {
                    E->Release();
                    break;
                }
            }
#ifdef NEW_IBYTI
            delayed.checkExpired(msTick(), slaQueue, hiQueue, loQueue, bgQueue);
#endif
        }
        return 0;
    }

    void start() 
    {
        RoxieReceiverBase::start();
        running = true;
        readThread.start(false);
    }

    void stop() 
    {
        if (running)
        {
            running = false;
            shutdownAndCloseNoThrow(multicastSocket);
        }
        RoxieReceiverBase::stop();
    }

    void join()  
    { 
        readThread.join();
        RoxieReceiverBase::join();
    }

    virtual IReceiveManager *queryReceiveManager()
    {
        return receiveManager;
    }
};

class RoxieUdpSocketQueueManager : public RoxieSocketQueueManager
{
public:
    RoxieUdpSocketQueueManager(unsigned _numWorkers, bool encryptionInTransit) : RoxieSocketQueueManager(_numWorkers)
    {
        unsigned udpQueueSize = topology->getPropInt("@udpQueueSize", UDP_QUEUE_SIZE);
        unsigned udpSendQueueSize = topology->getPropInt("@udpSendQueueSize", UDP_SEND_QUEUE_SIZE);

        if (topology->getPropInt("@sendMaxRate", 0))
        {
            unsigned sendMaxRate = topology->getPropInt("@sendMaxRate");
            unsigned sendMaxRatePeriod = topology->getPropInt("@sendMaxRatePeriod", 1);
            bucket.setown(new TokenBucket(sendMaxRate, sendMaxRatePeriod, sendMaxRate));
            throttledPacketSendManager.setown(new RoxieThrottledPacketSender(*bucket, maxPacketSize));
        }

        unsigned serverFlowPort = topology->getPropInt("@serverFlowPort", CCD_SERVER_FLOW_PORT);
        bool udpSendFlowOnDataPort = topology->getPropBool("@udpSendFlowOnDataPort", true);
        unsigned dataPort = topology->getPropInt("@dataPort", CCD_DATA_PORT);
        unsigned clientFlowPort = topology->getPropInt("@clientFlowPort", CCD_CLIENT_FLOW_PORT);
        receiveManager.setown(createReceiveManager(serverFlowPort, dataPort, clientFlowPort, udpQueueSize, encryptionInTransit));
        sendManager.setown(createSendManager(udpSendFlowOnDataPort ? dataPort : serverFlowPort, dataPort, clientFlowPort, udpSendQueueSize, fastLaneQueue ? 3 : 2, myNode.getIpAddress(), bucket, encryptionInTransit));
    }

    virtual void abortPendingData(const SocketEndpoint &ep) override
    {
        sendManager->abortAll(ep);
    }

};

#ifdef _MSC_VER
#pragma warning( pop )
#endif


//==================================================================================================

void * CDummyMessagePacker::getBuffer(unsigned len, bool variable)
{
    if (variable)
    {
        char *ret = (char *) data.ensureCapacity(len + sizeof(RecordLengthType));
        return ret + sizeof(RecordLengthType);
    }
    else
    {
        return data.ensureCapacity(len);
    }
}

void CDummyMessagePacker::putBuffer(const void *buf, unsigned len, bool variable)
{
    if (variable)
    {
        buf = ((char *) buf) - sizeof(RecordLengthType);
        *(RecordLengthType *) buf = len;
        len += sizeof(RecordLengthType);
    }
    data.setWritePos(lastput + len);
    lastput += len;
}

void CDummyMessagePacker::flush()
{
}

void CDummyMessagePacker::sendMetaInfo(const void *buf, unsigned len)
{
    throwUnexpected();
}

unsigned CDummyMessagePacker::size() const
{
    return lastput;
}

interface ILocalMessageCollator : extends IMessageCollator
{
    virtual bool attachDataBuffers(const ArrayOf<roxiemem::OwnedDataBuffer> &buffers) = 0;
    virtual void enqueueMessage(bool outOfBand, unsigned totalSize, IMessageResult *result) = 0;
};

interface ILocalReceiveManager : extends IReceiveManager
{
    virtual ILocalMessageCollator *lookupCollator(ruid_t id) = 0;
};

class LocalMessagePacker : public CInterfaceOf<IMessagePacker>
{
protected:
    unsigned lastput = 0;
    MemoryBuffer data;
    MemoryBuffer meta;
    MemoryBuffer header;
    Linked<ILocalReceiveManager> rm;
    ruid_t id;
    bool outOfBand;

public:
    LocalMessagePacker(RoxiePacketHeader &_header, bool _outOfBand, ILocalReceiveManager *_rm) : rm(_rm), outOfBand(_outOfBand)
    {
        id = _header.uid;
        header.append(sizeof(RoxiePacketHeader), &_header);
    }

    void * getBuffer(unsigned len, bool variable) override
    {
        if (variable)
        {
            char *ret = (char *) data.ensureCapacity(len + sizeof(RecordLengthType));
            return ret + sizeof(RecordLengthType);
        }
        else
        {
            return data.ensureCapacity(len);
        }
    }

    void putBuffer(const void *buf, unsigned len, bool variable) override
    {
        if (variable)
        {
            buf = ((char *) buf) - sizeof(RecordLengthType);
            *(RecordLengthType *) buf = len;
            len += sizeof(RecordLengthType);
        }
        data.setWritePos(lastput + len);
        lastput += len;
    }

    unsigned size() const
    {
        return lastput;
    }

    virtual void flush() override;

    virtual void sendMetaInfo(const void *buf, unsigned len) override
    {
        meta.append(len, buf);
    }

};

class LocalBlockedMessagePacker : public CInterfaceOf<IMessagePacker>
{
protected:
    unsigned lastput = 0;
    MemoryBuffer meta;
    MemoryBuffer header;
    Linked<ILocalReceiveManager> rm;
    ruid_t id;
    bool outOfBand;
    const unsigned dataBufferSize = DATA_PAYLOAD - sizeof(unsigned short);
    bool packed = false;
    unsigned tempBufferSize = 0;  // MORE - use a MemoryBuffer?
    void *tempBuffer = nullptr;
    unsigned dataPos = 0;
    unsigned bufferRemaining = 0;
    DataBuffer *currentBuffer = nullptr;
    ArrayOf<roxiemem::OwnedDataBuffer> buffers;
    unsigned totalDataLen = 0;
public:
    LocalBlockedMessagePacker(RoxiePacketHeader &_header, bool _outOfBand, ILocalReceiveManager *_rm) : rm(_rm), outOfBand(_outOfBand)
    {
        id = _header.uid;
        header.append(sizeof(RoxiePacketHeader), &_header);
    }
    ~LocalBlockedMessagePacker()
    {
        free(tempBuffer);
    }

    void * getBuffer(unsigned len, bool variable) override
    {
        if (variable)
            len += sizeof(RecordLengthType);
        if (dataBufferSize < len)
        {
            // Won't fit in one, so allocate temp location
            // This code stolen from UDP layer - we could redo using a MemoryBuffer...
            packed = false;
            if (tempBufferSize < len)
            {
                free(tempBuffer);
                tempBuffer = checked_malloc(len, ROXIE_MEMORY_ERROR);
                tempBufferSize = len;
            }
            if (variable)
                return ((char *) tempBuffer) + sizeof(RecordLengthType);
            else
                return tempBuffer;
        }
        else
        {
            // Will fit in one, though not necessarily the current one...
            packed = true;
            if (currentBuffer && (bufferRemaining < len))
            {
                // Note that we never span records that are small enough to fit in one buffer - this can result in significant wastage if record just over DATA_PAYLOAD/2                
                *(unsigned short *) &currentBuffer->data = dataPos - sizeof(unsigned short);
                buffers.append(currentBuffer);
                currentBuffer = nullptr;
            }
            if (!currentBuffer)
            {
                currentBuffer = bufferManager->allocate();
                dataPos = sizeof (unsigned short);
                bufferRemaining = dataBufferSize;
            }
            if (variable)
                return &currentBuffer->data[dataPos + sizeof(RecordLengthType)];
            else
                return &currentBuffer->data[dataPos];
        }
    }

    void putBuffer(const void *buf, unsigned len, bool variable) override
    {
        if (variable)
        {
            assertex(len < MAX_RECORD_LENGTH);
            buf = ((char *) buf) - sizeof(RecordLengthType);
            *(RecordLengthType *) buf = len;
            len += sizeof(RecordLengthType);
        }
        totalDataLen += len;
        if (packed)
        {
            assert(len <= bufferRemaining);
            dataPos += len;
            bufferRemaining -= len;
        }
        else
        {
            while (len)
            {
                if (!currentBuffer)
                {
                    currentBuffer = bufferManager->allocate();
                    dataPos = sizeof (unsigned short);
                    bufferRemaining = dataBufferSize;
                }
                unsigned chunkLen = bufferRemaining;
                if (chunkLen > len)
                    chunkLen = len;
                memcpy(&currentBuffer->data[dataPos], buf, chunkLen);
                dataPos += chunkLen;
                len -= chunkLen;
                buf = &(((char*)buf)[chunkLen]);
                bufferRemaining -= chunkLen;
                if (len)
                {
                    *(unsigned short *) &currentBuffer->data = dataPos - sizeof(unsigned short);
                    buffers.append(currentBuffer);
                    currentBuffer = nullptr;
                }
            }
        }
    }

    unsigned size() const
    {
        return lastput;
    }

    virtual void flush() override;

    virtual void sendMetaInfo(const void *buf, unsigned len) override
    {
        meta.append(len, buf);
    }

};

class CLocalMessageUnpackCursor : implements IMessageUnpackCursor, public CInterface
{
    // Note that the data is owned by the CLocalMessageCursor that created me,
    // and will be released by it when it dies
    void *data;
    unsigned datalen;
    unsigned pos;
    Linked<IRowManager> rowManager;
public:
    IMPLEMENT_IINTERFACE;
    CLocalMessageUnpackCursor(IRowManager *_rowManager, void *_data, unsigned _datalen)
        : rowManager(_rowManager)
    {
        datalen = _datalen;
        data = _data;
        pos = 0;
    }

    ~CLocalMessageUnpackCursor()
    {
    }

    virtual bool atEOF() const
    {
        return datalen==pos;
    }

    virtual bool isSerialized() const
    {
        // NOTE: tempting to think that we could avoid serializing in localAgent case, but have to be careful about the lifespan of the rowManager...
        return true;
    }

    virtual RecordLengthType *getNextLength() override
    {
        if (pos==datalen)
            return NULL;
        assertex(pos + sizeof(RecordLengthType) <= datalen);
        void * cur = ((char *) data) + pos;
        pos += sizeof(RecordLengthType);
        return (RecordLengthType *) cur;
    }

    virtual const void * getNext(int length)
    {
        if (pos==datalen)
            return NULL;
        assertex(pos + length <= datalen);
        void * cur = ((char *) data) + pos;
        pos += length;
        void * ret = rowManager->allocate(length, 0);
        memcpy(ret, cur, length);
        //No need for finalize since only contains plain data.
        return ret;
    }
};

class CLocalBlockedMessageUnpackCursor : implements IMessageUnpackCursor, public CInterface
{
    Linked<IRowManager> rowManager;
    const ArrayOf<roxiemem::OwnedDataBuffer> &buffers; // Owned by the CLocalBlockedMessageCursor that created me
    const byte *currentBuffer = nullptr;
    unsigned currentBufferRemaining = 0;
    unsigned bufferIdx = 0;
public:
    IMPLEMENT_IINTERFACE;
    CLocalBlockedMessageUnpackCursor(IRowManager *_rowManager, const ArrayOf<roxiemem::OwnedDataBuffer> &_buffers) 
        : rowManager(_rowManager), buffers(_buffers)
    {
        if (buffers.length())
        {
            currentBuffer = (const byte *) buffers.item(0).get()->data;
            currentBufferRemaining = *(unsigned short *) currentBuffer;
            currentBuffer += sizeof(unsigned short);
        }
    }

    ~CLocalBlockedMessageUnpackCursor()
    {
    }

    virtual bool atEOF() const
    {
        return currentBuffer != nullptr;
    }

    virtual bool isSerialized() const
    {
        // NOTE: tempting to think that we could avoid serializing in localAgent case, but have to be careful about the lifespan of the rowManager...
        return true;
    }

    virtual const void * getNext(int length)
    {
        if (!currentBuffer) 
            return nullptr;
        if ((currentBufferRemaining) >= (unsigned) length)
        {
            // Simple case - no need to copy
            const void *res = currentBuffer;
            currentBuffer += length;
            currentBufferRemaining -= length;
            checkNext();
            LinkRoxieRow(res);
            return res;
        }   
        char *currResLoc = (char*)rowManager->allocate(length, 0);
        const void *res = currResLoc;
        while (length && currentBuffer) 
        {
            // Spans more than one block - allocate and copy
            unsigned cpyLen = currentBufferRemaining;
            if (cpyLen > (unsigned) length) cpyLen = length;
            memcpy(currResLoc, currentBuffer, cpyLen);
            length -= cpyLen;
            currResLoc += cpyLen;
            currentBuffer += cpyLen;
            currentBufferRemaining -= cpyLen;
            checkNext();
        }
        assertex(!length);  // fail if not enough data available
        return res;
    }

    virtual RecordLengthType *getNextLength() override
    {
        if (!currentBuffer) 
            return nullptr;
        assertex (currentBufferRemaining >= sizeof(RecordLengthType));
        RecordLengthType *res = (RecordLengthType *) currentBuffer;
        currentBuffer += sizeof(RecordLengthType);
        currentBufferRemaining -= sizeof(RecordLengthType);
        checkNext(); // Note that length is never separated from data... but length can be zero so still need to do this...
        return res;
    }

    void checkNext()
    {
        if (!currentBufferRemaining)
        {
            if (buffers.isItem(bufferIdx+1))
            {
                bufferIdx++;
                currentBuffer = (const byte *) &buffers.item(bufferIdx).get()->data;
                currentBufferRemaining = *(unsigned short *) currentBuffer;
                currentBuffer += sizeof(unsigned short);
            }
            else
            {
                currentBuffer = nullptr;
            }
        }
    }
};

class CLocalMessageResult : implements IMessageResult, public CInterface
{
    void *data;
    void *meta;
    RoxiePacketHeader *header;
    unsigned datalen, metalen, headerlen;
public:
    IMPLEMENT_IINTERFACE;
    CLocalMessageResult(void *_data, unsigned _datalen, void *_meta, unsigned _metalen, RoxiePacketHeader *_header, unsigned _headerlen)
    {
        datalen = _datalen;
        metalen = _metalen;
        headerlen = _headerlen;
        data = _data;
        meta = _meta;
        header = _header;
    }

    ~CLocalMessageResult()
    {
        free(data);
        free(meta);
        free(header);
    }

    virtual IMessageUnpackCursor *getCursor(IRowManager *rowMgr) const
    {
        return new CLocalMessageUnpackCursor(rowMgr, data, datalen);
    }

    virtual const RoxiePacketHeader *getMessageHeader(unsigned &length) const
    {
        length = headerlen;
        return header;
    }

    virtual const void *getMessageMetadata(unsigned &length) const
    {
        length = metalen;
        return meta;
    }

    virtual void discard() const
    {
    }

};

class CLocalBlockedMessageResult : implements IMessageResult, public CInterface
{
    ArrayOf<roxiemem::OwnedDataBuffer> buffers;
    void *meta;
    RoxiePacketHeader *header;
    unsigned metalen, headerlen;
public:
    IMPLEMENT_IINTERFACE;
    CLocalBlockedMessageResult(ArrayOf<roxiemem::OwnedDataBuffer> &_buffers, void *_meta, unsigned _metalen, RoxiePacketHeader *_header, unsigned _headerlen)
    {
        buffers.swapWith(_buffers);
        metalen = _metalen;
        headerlen = _headerlen;
        meta = _meta;
        header = _header;
    }

    ~CLocalBlockedMessageResult()
    {
        free(meta);
        free(header);
    }

    virtual IMessageUnpackCursor *getCursor(IRowManager *rowMgr) const
    {
        return new CLocalBlockedMessageUnpackCursor(rowMgr, buffers);
    }

    virtual const RoxiePacketHeader *getMessageHeader(unsigned &length) const
    {
        length = headerlen;
        return header;
    }

    virtual const void *getMessageMetadata(unsigned &length) const
    {
        length = metalen;
        return meta;
    }

    virtual void discard() const
    {
    }

};

class CLocalMessageCollator : implements ILocalMessageCollator, public CInterface
{
    InterruptableSemaphore sem;
    QueueOf<IMessageResult, false> pending;
    CriticalSection crit;
    Linked<IRowManager> rowManager; // Linked to ensure it lives longer than me
    Linked<ILocalReceiveManager> receiveManager;
    ruid_t id;
    unsigned totalBytesReceived;
    bool memLimitExceeded = false;

public:
    IMPLEMENT_IINTERFACE;
    CLocalMessageCollator(IRowManager *_rowManager, ruid_t _ruid);
    ~CLocalMessageCollator();

    virtual ruid_t queryRUID() const 
    {
        return id;
    }

    virtual IMessageResult* getNextResult(unsigned time_out, bool &anyActivity)
    {
        if (memLimitExceeded)
        {
            DBGLOG("LocalCollator: CLocalMessageCollator::getNextResult() throwing memory limit exceeded exception");
            throw MakeStringException(0, "memory limit exceeded");
        }
        anyActivity = false;
        if (!sem.wait(time_out))
            return NULL;
        anyActivity = true;
        CriticalBlock c(crit);
        return pending.dequeue();
    }

    virtual void interrupt(IException *E)
    {
        sem.interrupt(E);
    }

    virtual void enqueueMessage(bool outOfBand, unsigned totalSize, IMessageResult *result) override
    {
        CriticalBlock c(crit);
        if (outOfBand)
            pending.enqueueHead(result);
        else
            pending.enqueue(result);
        sem.signal();
        totalBytesReceived += totalSize;
    }

    virtual bool attachDataBuffers(const ArrayOf<roxiemem::OwnedDataBuffer> &buffers) override
    {
        if (memLimitExceeded)
            return false;
        ForEachItemIn(idx, buffers)
        {
            roxiemem::OwnedDataBuffer dataBuffer = buffers.item(idx);
            if (!dataBuffer.get()->attachToRowMgr(rowManager))
            {
                memLimitExceeded = true;
                interrupt(MakeStringException(0, "memory limit exceeded"));
                return(false);
            }
        }
        return true;
    }

    virtual unsigned queryBytesReceived() const
    {
        return totalBytesReceived;
    }
    virtual unsigned queryDuplicates() const
    {
        return 0;
    }
    virtual unsigned queryResends() const
    {
        return 0;
    }
};

class RoxieLocalReceiveManager : implements ILocalReceiveManager, public CInterface
{
    MapXToMyClass<ruid_t, ruid_t, ILocalMessageCollator> collators;
    CriticalSection crit;

public:
    IMPLEMENT_IINTERFACE;
    RoxieLocalReceiveManager()
    {
    }

    virtual IMessageCollator *createMessageCollator(IRowManager *manager, ruid_t ruid)
    {
        ILocalMessageCollator *collator = new CLocalMessageCollator(manager, ruid);
        CriticalBlock b(crit);
        collators.setValue(ruid, collator);
        return collator;
    }

    virtual void detachCollator(const IMessageCollator *collator)
    {
        ruid_t id = collator->queryRUID();
        CriticalBlock b(crit);
        collators.setValue(id, NULL);
    }

    virtual ILocalMessageCollator *lookupCollator(ruid_t id)
    {
        CriticalBlock b(crit);
        ILocalMessageCollator *ret = collators.getValue(id);
        if (!ret)
            ret = collators.getValue(RUID_DISCARD);
        return LINK(ret);
    }

};

void LocalMessagePacker::flush()
{
    // MORE - I think this means we don't send anything until whole message available in localAgent mode, which
    // may not be optimal.
    data.setLength(lastput);
    Owned<ILocalMessageCollator> collator = rm->lookupCollator(id);
    if (collator)
    {
        unsigned datalen = data.length();
        unsigned metalen = meta.length();
        unsigned headerlen = header.length();
        collator->enqueueMessage(outOfBand, datalen+metalen+headerlen, new CLocalMessageResult(data.detach(), datalen, meta.detach(), metalen, (RoxiePacketHeader *) header.detach(), headerlen));
    }
    // otherwise Roxie server is no longer interested and we can simply discard
}

void LocalBlockedMessagePacker::flush()
{
    if (currentBuffer && (dataPos > sizeof(unsigned short)))
    {
        *(unsigned short *) &currentBuffer->data = dataPos - sizeof(unsigned short);
        buffers.append(currentBuffer);
        currentBuffer = nullptr;
    }
    Owned<ILocalMessageCollator> collator = rm->lookupCollator(id);
    if (collator)
    {
        unsigned metalen = meta.length();
        unsigned headerlen = header.length();
        // NOTE - takes ownership of buffers and leaves it empty
        if (collator->attachDataBuffers(buffers))
            collator->enqueueMessage(outOfBand, totalDataLen+metalen+headerlen, new CLocalBlockedMessageResult(buffers, meta.detach(), metalen, (RoxiePacketHeader *) header.detach(), headerlen));
    }
    // otherwise Roxie server is no longer interested and we can simply discard
}

CLocalMessageCollator::CLocalMessageCollator(IRowManager *_rowManager, ruid_t _ruid) 
    : rowManager(_rowManager), id(_ruid)
{
    totalBytesReceived = 0;
}

CLocalMessageCollator::~CLocalMessageCollator()
{
    IMessageResult *goer;
    for (;;)
    {
        goer = pending.dequeue();
        if (!goer)
            break;
        goer->Release();
    }
}


class RoxieLocalQueueManager : public RoxieReceiverBase
{
    Linked<RoxieLocalReceiveManager> receiveManager;

public:
    RoxieLocalQueueManager(unsigned _numWorkers) : RoxieReceiverBase(_numWorkers)
    {
        receiveManager.setown(new RoxieLocalReceiveManager);
    }
        
    virtual void sendPacket(IRoxieQueryPacket *packet, const IRoxieContextLogger &logctx) override
    {
        RoxiePacketHeader &header = packet->queryHeader();
        unsigned retries = header.thisChannelRetries(0);
        if (header.activityId == ROXIE_FILECALLBACK || header.activityId == ROXIE_DEBUGCALLBACK )
        {
            if (doTrace(traceRoxiePackets))
            {
                StringBuffer s; 
                DBGLOG("ROXIE_CALLBACK %s", header.toString(s).str());
            }
            // MORE - do we need to encrypt these?
            doFileCallback(packet);
        }
        else if (retries < SUBCHANNEL_MASK)
        {
            if (retries)
            {
                // Send back an out-of-band immediately, to let Roxie server know that channel is still active
                RoxiePacketHeader newHeader(header, ROXIE_ALIVE, 0);
                Owned<IMessagePacker> output = createOutputStream(newHeader, true, logctx);
                output->flush();
                return; // No point sending the retry in localAgent mode
            }
            RoxieQueue *targetQueue;
            switch (header.activityId & ROXIE_PRIORITY_MASK)
            {
                case ROXIE_SLA_PRIORITY: targetQueue = &slaQueue; break;
                case ROXIE_HIGH_PRIORITY: targetQueue = &hiQueue; break;
                case ROXIE_LOW_PRIORITY: targetQueue = &loQueue; break;
                default: targetQueue = &bgQueue; break;
            }
            Owned<ISerializedRoxieQueryPacket> serialized = packet->serialize();
            if (header.channel)
            {
                targetQueue->enqueue(serialized.getClear(), 0);
            }
            else
            {
                // Turn broadcast packet (channel 0), as early as possible, into non-0 channel packets.
                // So retries and other communication with Roxie server (which uses non-0 channel numbers) will not cause double work or confusion.
                for (unsigned i = 1; i < numChannels; i++)
                    targetQueue->enqueue(serialized->cloneSerializedPacket(i+1), 0);
                header.retries |= ROXIE_BROADCAST;
                header.channel = 1;
                targetQueue->enqueue(serialized.getClear(), 0);
            }
        }
    }

    virtual void sendIbyti(RoxiePacketHeader &header, const IRoxieContextLogger &logctx, unsigned subChannel) override
    {
        // Don't do IBYTI's when local agent - no buddy to talk to anyway
    }

    virtual void sendAbort(RoxiePacketHeader &header, const IRoxieContextLogger &logctx) override
    {
        MTIME_SECTION(queryActiveTimer(), "RoxieLocalQueueManager::sendAbort");
        RoxiePacketHeader abortHeader(header, header.activityId & ROXIE_PRIORITY_MASK, 0);
        abortHeader.retries = QUERY_ABORTED;
        if (doTrace(traceRoxiePackets, TraceFlags::Max))
        {
            StringBuffer s; logctx.CTXLOG("Sending ABORT packet %s", abortHeader.toString(s).str());
        }
        MemoryBuffer data;
        data.append(sizeof(abortHeader), &abortHeader);
        Owned<IRoxieQueryPacket> packet = createRoxiePacket(data);
        sendPacket(packet, logctx);
    }

    virtual void sendAbortCallback(const RoxiePacketHeader &header, const char *lfn, const IRoxieContextLogger &logctx) override
    {
        MTIME_SECTION(queryActiveTimer(), "RoxieLocalQueueManager::sendAbortCallback");
        RoxiePacketHeader abortHeader(header, ROXIE_FILECALLBACK, 0);
        abortHeader.retries = QUERY_ABORTED;
        MemoryBuffer data;
        data.append(sizeof(abortHeader), &abortHeader).append(lfn);
        if (doTrace(traceRoxieFiles))
        {
            StringBuffer s; logctx.CTXLOG("Sending ABORT FILECALLBACK packet %s for file %s", abortHeader.toString(s).str(), lfn);
        }
        Owned<IRoxieQueryPacket> packet = createRoxiePacket(data);
        sendPacket(packet, logctx);
    }

    virtual IMessagePacker *createOutputStream(RoxiePacketHeader &header, bool outOfBand, const IRoxieContextLogger &logctx) override
    {
        if (blockedLocalAgent)
            return new LocalBlockedMessagePacker(header, outOfBand, receiveManager);
        else
            return new LocalMessagePacker(header, outOfBand, receiveManager);
    }

    virtual IReceiveManager *queryReceiveManager() override
    {
        return receiveManager;
    }

    virtual bool replyPending(RoxiePacketHeader &header) override
    {
        // MORE - should really have some code here! But returning true is a reasonable approximation.
        return true;
    }

    virtual bool abortCompleted(RoxiePacketHeader &header) override
    {
        // MORE - should really have some code here!
        return false;
    }

    virtual void abortPendingData(const SocketEndpoint &ep) override
    {
        // Shouldn't ever happen, I think
    }

};


extern IRoxieOutputQueueManager *createOutputQueueManager(unsigned numWorkers, bool encrypted)
{
    if (localAgent)
        return new RoxieLocalQueueManager(numWorkers);
    else
        return new RoxieUdpSocketQueueManager(numWorkers, encrypted);

}

//================================================================================================================================

class PacketDiscarder : public Thread, implements IPacketDiscarder
{
    bool aborted;
    Owned<IRowManager> rowManager;
    Owned<IMessageCollator> mc;

public:
    IMPLEMENT_IINTERFACE_USING(Thread);

    PacketDiscarder()
    {
        aborted = false;
    };

    ~PacketDiscarder()
    {
        if (mc)
            ROQ->queryReceiveManager()->detachCollator(mc);
        mc.clear();
    }

    virtual int run()
    {
        Owned<StringContextLogger> logctx = new StringContextLogger("PacketDiscarder");
        rowManager.setown(roxiemem::createRowManager(0, NULL, *logctx, NULL, false));
        mc.setown(ROQ->queryReceiveManager()->createMessageCollator(rowManager, RUID_DISCARD));
        try
        {
            while (!aborted)
            {
                bool anyActivity = false;
                Owned<IMessageResult> mr = mc->getNextResult(5000, anyActivity);
                if (mr)
                {
                    if (doTrace(traceRoxiePackets))
                        DBGLOG("Discarding unwanted message");
                    unsigned headerLen;
                    const RoxiePacketHeader &header = *(const RoxiePacketHeader *) mr->getMessageHeader(headerLen);
                    if (headerLen)
                    {
                        switch (header.activityId)
                        {
                            case ROXIE_FILECALLBACK:
                            {
                                Owned<IMessageUnpackCursor> callbackData = mr->getCursor(rowManager);
                                RecordLengthType *rowlen = callbackData->getNextLength();
                                if (rowlen)
                                {
                                    OwnedConstRoxieRow row = callbackData->getNext(*rowlen);
                                    const char *rowdata = (const char *) row.get();
                                    // bool isOpt = * (bool *) rowdata;
                                    // bool isLocal = * (bool *) (rowdata+1);
                                    ROQ->sendAbortCallback(header, rowdata+2, *logctx);
                                }
                                else
                                    DBGLOG("Unrecognized format in discarded file callback");
                                break;
                            }
                            // MORE - ROXIE_ALIVE perhaps should go here too? debug callbacks? Actually any standard query results should too (though by the time I see them here it's too late (that may change once start streaming)
                        }
                    }
                    else
                        DBGLOG("Unwanted message had no header?!");
                }
            }
        }
        catch (IException * E)
        {
            if (!aborted || QUERYINTERFACE(E, InterruptedSemaphoreException) == NULL)
                EXCLOG(E);
            ::Release(E);
        }
        return 0;
    }

    virtual void start() override
    {
        Thread::start(false);
    }

    virtual void stop()
    {
        if (mc)
            mc->interrupt();
        aborted = true;
        join();
    }

};

IPacketDiscarder *createPacketDiscarder()
{
    IPacketDiscarder *packetDiscarder = new PacketDiscarder;
    packetDiscarder->start();
    return packetDiscarder;
}


//================================================================================================================================

// There are various possibly interesting ways to reply to a ping:
// Reply as soon as receive, or put it on the queue like other messages?
// Reply for every channel, or just once for every agent?
// Should I send on channel 0 or round-robin the channels?
// My gut feeling is that knowing what channels and agents are responding is useful so should reply on every unsuspended channel
// Don't use IBYTI mechanism or ack/retry mechanism.


class PingTimer : public Thread
{
    bool aborted;
    Owned<IRowManager> rowManager;
    Owned<IMessageCollator> mc;
    StringContextLogger logctx;

    void sendPing(unsigned priorityMask)
    {
        try
        {
            RemoteActivityId pingId(ROXIE_PING | priorityMask, 0);
            RoxiePacketHeader header(pingId, RUID_PING, 0, 0);

            MemoryBuffer mb;
            mb.append(sizeof(RoxiePacketHeader), &header);
            mb.append((char) LOGGING_FLAGSPRESENT);
            mb.append("PING");

            PingRecord data;
            data.senderIP.ipset(myNode.getIpAddress());
            data.tick = usTick();
            data.originalTopoHash = originalTopologyHash;
            data.currentTopoHash = currentTopologyHash;
            mb.append(sizeof(PingRecord), &data);
            if (doTrace(traceRoxiePings))
                DBGLOG("PING sent");
            Owned<IRoxieQueryPacket> packet = createRoxiePacket(mb);
            ROQ->sendPacket(packet, logctx);
        }
        catch (IException *E)
        {
            EXCLOG(E);
            E->Release();
        }
    }

public:
    PingTimer() : logctx("PingTimer")
    {
        aborted = false;
    };

    ~PingTimer()
    {
        if (mc)
            ROQ->queryReceiveManager()->detachCollator(mc);
        mc.clear();
    }

    virtual int run()
    {
        rowManager.setown(roxiemem::createRowManager(1, NULL, queryDummyContextLogger(), NULL, false));
        mc.setown(ROQ->queryReceiveManager()->createMessageCollator(rowManager, RUID_PING));
        unsigned pingsReceived = 0;
        unsigned pingsElapsed = 0;
        sendPing(ROXIE_HIGH_PRIORITY);
        while (!aborted)
        {
            bool anyActivity = false;
            Owned<IMessageResult> mr = mc->getNextResult(pingInterval*1000, anyActivity);
            if (mr)
            {
                unsigned headerLen;
                const RoxiePacketHeader *header = mr->getMessageHeader(headerLen);
                Owned<IMessageUnpackCursor> mu = mr->getCursor(rowManager);
                if (header->activityId == ROXIE_PING)
                {
                    PingRecord *answer = (PingRecord *) mu->getNext(sizeof(PingRecord));
                    if (answer && mu->atEOF() && headerLen==sizeof(RoxiePacketHeader))
                    {
                        unsigned elapsed = usTick() - answer->tick;
                        pingsReceived++;
                        pingsElapsed += elapsed;
                        if (doTrace(traceRoxiePings, TraceFlags::Max))
                            DBGLOG("PING reply channel=%d, time %d", header->channel, elapsed); // DBGLOG is slower than the pings so be careful!
                    }
                    else
                    {
                        StringBuffer s;
                        DBGLOG("PING reply, garbled result %s", header->toString(s).str());
                    }
                    ReleaseRoxieRow(answer);
                }
                else
                {
                    StringBuffer s;
                    DBGLOG("PING reply, unexpected result %s", header->toString(s).str());
                }
            }
            else if (!anyActivity)
            {
                if (!pingsReceived && roxieMulticastEnabled)
                    DBGLOG("PING: NO replies received! Please check multicast settings, and that your network supports multicast.");
                else if (doTrace(traceRoxiePings))
                    DBGLOG("PING: %d replies received, average delay %uus", pingsReceived, pingsReceived ? pingsElapsed / pingsReceived : 0);
                pingsReceived = 0;
                pingsElapsed = 0;
                sendPing(ROXIE_HIGH_PRIORITY);  // MORE - we could think about alternating the priority or sending pings on high and low at the same time...
            }
        }
        return 0;
    }

    void stop()
    {
        if (mc)
            mc->interrupt();
        aborted = true;
    }

    static CriticalSection crit;
} *pingTimer;

CriticalSection PingTimer::crit;

extern void startPingTimer()
{
    CriticalBlock b(PingTimer::crit);
    if (!pingTimer)
    {
        pingTimer = new PingTimer();
        pingTimer->start(false);
    }
}

extern void stopPingTimer()
{
    CriticalBlock b(PingTimer::crit);
    if (pingTimer)
    {
        pingTimer->stop();
        pingTimer->join();
        delete pingTimer;
        pingTimer = NULL;
    }
}
<|MERGE_RESOLUTION|>--- conflicted
+++ resolved
@@ -162,13 +162,8 @@
             ret.appendf(" (fetch part)");
         break;
     }
-<<<<<<< HEAD
     ret.appendf(" uid=" RUIDF " pri=", uid.load());
-    switch(activityId & ROXIE_PRIORITY_MASK)
-=======
-    ret.appendf(" uid=" RUIDF " pri=", uid);
     switch (activityId & ROXIE_PRIORITY_MASK)
->>>>>>> 0d63399f
     {
         case ROXIE_SLA_PRIORITY: ret.append("SLA"); break;
         case ROXIE_HIGH_PRIORITY: ret.append("HIGH"); break;
@@ -1186,11 +1181,7 @@
 public:
     IMPLEMENT_IINTERFACE;
 
-<<<<<<< HEAD
-    RoxieQueue(unsigned _numWorkers)
-=======
-    RoxieQueue(unsigned _headRegionSize, unsigned _numWorkers, const char *qname=nullptr)
->>>>>>> 0d63399f
+    RoxieQueue(unsigned _numWorkers, const char *qname=nullptr)
     {
         numWorkers = _numWorkers;
         StringBuffer tname("RoxieWorkers");
@@ -1902,30 +1893,10 @@
 public:
     IMPLEMENT_IINTERFACE;
 
-<<<<<<< HEAD
-    RoxieReceiverBase(unsigned _numWorkers) : slaQueue(_numWorkers), hiQueue(_numWorkers), loQueue(_numWorkers), numWorkers(_numWorkers)
-    {
-    }
-
-=======
-    RoxieReceiverBase(unsigned _numWorkers) : slaQueue(headRegionSize, _numWorkers, "SLA"), hiQueue(headRegionSize, _numWorkers, "HIGH"), loQueue(headRegionSize, _numWorkers, "LOW"), bgQueue(headRegionSize, _numWorkers/2 + 1, "BG"), numWorkers(_numWorkers)
-    {
-    }
-
-    virtual unsigned getHeadRegionSize() const
-    {
-        return loQueue.getHeadRegionSize();
-    }
-
-    virtual void setHeadRegionSize(unsigned newSize)
-    {
-        slaQueue.setHeadRegionSize(newSize);
-        hiQueue.setHeadRegionSize(newSize);
-        loQueue.setHeadRegionSize(newSize);
-        bgQueue.setHeadRegionSize(newSize);
-    }
-
->>>>>>> 0d63399f
+    RoxieReceiverBase(unsigned _numWorkers) : slaQueue(_numWorkers, "SLA"), hiQueue(_numWorkers, "HIGH"), loQueue(_numWorkers, "LOW"), bgQueue(_numWorkers/2 + 1, "BG"), numWorkers(_numWorkers)
+    {
+    }
+
     virtual void start() 
     {
         loQueue.start();

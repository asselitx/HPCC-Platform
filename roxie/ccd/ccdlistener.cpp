/*##############################################################################

    HPCC SYSTEMS software Copyright (C) 2013 HPCC Systems.

    Licensed under the Apache License, Version 2.0 (the "License");
    you may not use this file except in compliance with the License.
    You may obtain a copy of the License at

       http://www.apache.org/licenses/LICENSE-2.0

    Unless required by applicable law or agreed to in writing, software
    distributed under the License is distributed on an "AS IS" BASIS,
    WITHOUT WARRANTIES OR CONDITIONS OF ANY KIND, either express or implied.
    See the License for the specific language governing permissions and
    limitations under the License.
############################################################################## */

#include "platform.h"
#include "jlib.hpp"
#include "jthread.hpp"
#include "jregexp.hpp"

#include "wujobq.hpp"

#include "ccd.hpp"
#include "ccdcontext.hpp"
#include "ccdlistener.hpp"
#include "ccddali.hpp"
#include "ccdquery.hpp"
#include "ccdqueue.ipp"
#include "ccdsnmp.hpp"
#include "ccdstate.hpp"

//======================================================================================================================

static void controlException(StringBuffer &response, IException *E, const IRoxieContextLogger &logctx)
{
    try
    {
        if (traceLevel)
            logctx.logOperatorException(E, __FILE__, __LINE__, "controlException");
        response.appendf("<Exception><Source>Roxie</Source><Code>%d</Code><Message>", E->errorCode());
        StringBuffer s;
        E->errorMessage(s);
        encodeXML(s.str(), response);
        response.append("</Message></Exception>");
        E->Release();
    }
    catch(IException *EE)
    {
        logctx.logOperatorException(EE, __FILE__, __LINE__, "controlException - While reporting exception");
        EE->Release();
    }
#ifndef _DEBUG
    catch(...) {}
#endif
}

//================================================================================================================

static void sendSoapException(SafeSocket &client, IException *E, const char *queryName)
{
    try
    {
        if (!queryName)
            queryName = "Unknown"; // Exceptions when parsing query XML can leave queryName unset/unknowable....

        StringBuffer response;
        response.append("<").append(queryName).append("Response");
        response.append(" xmlns=\"urn:hpccsystems:ecl:").appendLower(strlen(queryName), queryName).append("\">");
        response.appendf("<Results><Result><Exception><Source>Roxie</Source><Code>%d</Code>", E->errorCode());
        response.append("<Message>");
        StringBuffer s;
        E->errorMessage(s);
        encodeXML(s.str(), response);
        response.append("</Message></Exception></Result></Results>");
        response.append("</").append(queryName).append("Response>");
        client.write(response.str(), response.length());
    }
    catch(IException *EE)
    {
        StringBuffer error("While reporting exception: ");
        EE->errorMessage(error);
        DBGLOG("%s", error.str());
        EE->Release();
    }
#ifndef _DEBUG
    catch(...) {}
#endif
}

static void sendJsonException(SafeSocket &client, IException *E, const char *queryName)
{
    try
    {
        if (!queryName)
            queryName = "Unknown"; // Exceptions when parsing query XML can leave queryName unset/unknowable....

        StringBuffer response("{");
        appendfJSONName(response, "%sResponse", queryName).append(" {");
        appendJSONName(response, "Results").append(" {");
        appendJSONName(response, "Exception").append(" [{");
        appendJSONValue(response, "Source", "Roxie");
        appendJSONValue(response, "Code", E->errorCode());
        StringBuffer s;
        appendJSONValue(response, "Message", E->errorMessage(s).str());
        response.append("}]}}}");
        client.write(response.str(), response.length());
    }
    catch(IException *EE)
    {
        StringBuffer error("While reporting exception: ");
        DBGLOG("%s", EE->errorMessage(error).str());
        EE->Release();
    }
#ifndef _DEBUG
    catch(...) {}
#endif
}

static void sendHttpException(SafeSocket &client, TextMarkupFormat fmt, IException *E, const char *queryName)
{
    if (fmt==MarkupFmt_JSON)
        sendJsonException(client, E, queryName);
    else
        sendSoapException(client, E, queryName);
}

//================================================================================================================

class CHttpRequestAsyncFor : public CInterface, public CAsyncFor
{
private:
    const char *queryName, *queryText, *querySetName;
    const ContextLogger &logctx;
    IArrayOf<IPropertyTree> &requestArray;
    Linked<IQueryFactory> f;
    SafeSocket &client;
    HttpHelper &httpHelper;
    PTreeReaderOptions xmlReadFlags;
    unsigned &memused;
    unsigned &slaveReplyLen;
    CriticalSection crit;

public:
    CHttpRequestAsyncFor(const char *_queryName, IQueryFactory *_f, IArrayOf<IPropertyTree> &_requestArray, SafeSocket &_client, HttpHelper &_httpHelper, unsigned &_memused,
                            unsigned &_slaveReplyLen, const char *_queryText, const ContextLogger &_logctx, PTreeReaderOptions _xmlReadFlags, const char *_querySetName)
    : f(_f), requestArray(_requestArray), client(_client), httpHelper(_httpHelper), memused(_memused),
      slaveReplyLen(_slaveReplyLen), logctx(_logctx), xmlReadFlags(_xmlReadFlags), querySetName(_querySetName)
    {
        queryName = _queryName;
        queryText = _queryText;
    }

    IMPLEMENT_IINTERFACE;

    void onException(IException *E)
    {
        if (!logctx.isBlind())
            logctx.CTXLOG("FAILED: %s", queryText);
        StringBuffer error("EXCEPTION: ");
        E->errorMessage(error);
        DBGLOG("%s", error.str());
        sendHttpException(client, httpHelper.queryContentFormat(), E, queryName);
        E->Release();
    }

    void Do(unsigned idx)
    {
        try
        {
            IPropertyTree &request = requestArray.item(idx);
            Owned<IRoxieServerContext> ctx = f->createContext(&request, client, httpHelper.queryContentFormat(), false, false, httpHelper, true, logctx, xmlReadFlags, querySetName);
            ctx->process();
            ctx->flush(idx);
            CriticalBlock b(crit);
            memused += ctx->getMemoryUsage();
            slaveReplyLen += ctx->getSlavesReplyLen();
        }
        catch (WorkflowException * E)
        {
            onException(E);
        }
        catch (IException * E)
        {
            onException(E);
        }
        catch (...)
        {
            onException(MakeStringException(ROXIE_INTERNAL_ERROR, "Unknown exception"));
        }
    }
};

//================================================================================================================

class CascadeManager : public CInterface
{
    static Semaphore globalLock;
    StringBuffer errors;

    IArrayOf<ISocket> activeChildren;
    UnsignedArray activeIdxes;
    bool entered;
    bool connected;
    bool isMaster;
    CriticalSection revisionCrit;
    int myEndpoint;
    const IRoxieContextLogger &logctx;

    void unlockChildren()
    {
        try
        {
            class casyncfor: public CAsyncFor
            {
            public:
                casyncfor(CascadeManager *_parent) : parent(_parent) { }
                void Do(unsigned i)
                {
                    parent->unlockChild(i);
                }
            private:
                CascadeManager *parent;
            } afor(this);
            afor.For(activeChildren.length(), activeChildren.length());
        }
        catch (IException *E)
        {
            if (traceLevel)
                logctx.logOperatorException(E, __FILE__, __LINE__, "In unlockChildren");
            E->Release();
        }
    }

    void unlockAll()
    {
        if (entered)
        {
            unlockChildren();
            entered = false;
            if (traceLevel > 5)
                DBGLOG("globalLock released");
            globalLock.signal();
            atomic_inc(&globalSignals);
        }
    }

    void connectChild(unsigned idx)
    {
        if (idx < getNumNodes())
        {
            SocketEndpoint ep(roxiePort, getNodeAddress(idx));
            try
            {
                if (traceLevel)
                {
                    StringBuffer epStr;
                    ep.getUrlStr(epStr);
                    DBGLOG("connectChild connecting to %s", epStr.str());
                }
                ISocket *sock = ISocket::connect_timeout(ep, 2000);
                assertex(sock);
                activeChildren.append(*sock);
                activeIdxes.append(idx);
                if (traceLevel)
                {
                    StringBuffer epStr;
                    ep.getUrlStr(epStr);
                    DBGLOG("connectChild connected to %s", epStr.str());
                }
            }
            catch(IException *E)
            {
                logctx.logOperatorException(E, __FILE__, __LINE__, "CascadeManager connection failed");
                connectChild((idx+1) * 2 - 1);
                connectChild((idx+1) * 2);
                errors.append("<Endpoint ep='");
                ep.getUrlStr(errors);
                errors.append("'><Exception><Code>").append(E->errorCode()).append("</Code><Message>");
                E->errorMessage(errors).append("</Message></Exception></Endpoint>");
                logctx.CTXLOG("Connection failed - %s", errors.str());
                E->Release();
            }
        }
    }

public:
    void doChildQuery(unsigned idx, const char *queryText, StringBuffer &reply)
    {
        ISocket &sock = activeChildren.item(idx);
        CSafeSocket ss(LINK(&sock));
        unsigned txtlen = queryText ? strlen(queryText) : 0;
        unsigned revlen = txtlen;
        _WINREV(revlen);
        ss.write(&revlen, sizeof(revlen));
        if (txtlen)
        {
            ss.write(queryText, txtlen);
            bool dummy;
            while (ss.readBlock(reply, WAIT_FOREVER, NULL, dummy, dummy, maxBlockSize)) {}
        }
    }

    int lockChild(unsigned idx)
    {
        StringBuffer lockReply;
        StringBuffer lockQuery;
        lockQuery.appendf("<control:childlock thisEndpoint='%d' parent='%d'/>", activeIdxes.item(idx), myEndpoint);
        doChildQuery(idx, lockQuery.str(), lockReply);
        Owned<IPropertyTree> lockResult = createPTreeFromXMLString(lockReply.str(), ipt_caseInsensitive);
        int lockCount = lockResult->getPropInt("Lock", 0);
        if (lockCount)
        {
            return lockCount;
        }
        else
            throw MakeStringException(ROXIE_LOCK_ERROR, "Did not get lock for child %d (%s)", idx, lockReply.str());
    }

    void unlockChild(unsigned idx)
    {
        try
        {
            StringBuffer dummy;
            doChildQuery(idx, "<control:childlock unlock='1'/>", dummy);
            if (traceLevel)
                DBGLOG("UnlockChild %d returned %s", idx, dummy.str());
        }
        catch (IException *E)
        {
            if (traceLevel)
                logctx.logOperatorException(E, __FILE__, __LINE__, "In unlockChild");
            E->Release();
        }
    }

private:
    unsigned lockChildren()
    {
        loop
        {
            int got = 1;
            CriticalSection cs;
            try
            {
                class casyncfor: public CAsyncFor
                {
                public:
                    casyncfor(CascadeManager *_parent, int &_got, CriticalSection &_cs)
                        : parent(_parent), got(_got), cs(_cs){ }
                    void Do(unsigned i)
                    {
                        int childLocks = parent->lockChild(i);
                        CriticalBlock b(cs);
                        if (childLocks <= 0)
                            got = childLocks;
                        else if (got > 0)
                            got += childLocks;
                    }
                private:
                    CascadeManager *parent;
                    int &got;
                    CriticalSection &cs;
                } afor(this, got, cs);
                afor.For(activeChildren.length(), activeChildren.length());
            }
            catch (IException *E)
            {
                if (traceLevel)
                    logctx.logOperatorException(E, __FILE__, __LINE__, "In lockChildren");
                E->Release();
                got = 0;  // Something went wrong - abandon this attempt
            }
            if (got <= 0)
            {
                unlockChildren();
                if (!got)
                    throw MakeStringException(ROXIE_LOCK_ERROR, "lock failed");
                if (traceLevel)
                    DBGLOG("Lock succeeded but revision updated - go around again");
            }
            else
                return got-1;
        }
    }

    void getGlobalLock()
    {
        if (traceLevel > 5)
            DBGLOG("in getGlobalLock");
        if (!globalLock.wait(2000))  // since all lock in the same order it's ok to block for a bit here
            throw MakeStringException(ROXIE_LOCK_ERROR, "lock failed");
        atomic_inc(&globalLocks);
        entered = true;
        if (traceLevel > 5)
            DBGLOG("globalLock locked");
    }

    unsigned lockAll()
    {
        try
        {
            return lockChildren() + 1;
        }
        catch(...)
        {
            if (traceLevel>5)
                DBGLOG("Failed to get child locks - unlocking");
            assertex(entered);
            entered = false;
            globalLock.signal();
            atomic_inc(&globalSignals);
            if (traceLevel > 5)
                DBGLOG("globalLock released");
            throw;
        }
    }


public:
    IMPLEMENT_IINTERFACE;
    CascadeManager(const IRoxieContextLogger &_logctx) : logctx(_logctx)
    {
        entered = false;
        connected = false;
        isMaster = false;
        myEndpoint = -1;
        logctx.Link();
    }

    ~CascadeManager()
    {
        unlockAll();
        logctx.Release();
    }

    void doLockChild(const char *queryText, StringBuffer &reply)
    {
        if (traceLevel > 5)
            DBGLOG("doLockChild: %s", queryText);
        isMaster = false;
        Owned<IPropertyTree> xml = createPTreeFromXMLString(queryText);
        bool unlock = xml->getPropBool("@unlock", false);
        if (unlock)
        {
            unlockAll();
            reply.append("<Lock>0</Lock>");
        }
        else
        {
            assertex(!entered);
            myEndpoint = xml->getPropInt("@thisEndpoint", 0);
            if (!connected)
            {
                connectChild((myEndpoint+1) * 2 - 1);
                connectChild((myEndpoint+1) * 2);
                connected = true;
            }

            try
            {
                getGlobalLock();
                unsigned locksGot = lockAll();
                reply.append("<Lock>").append(locksGot).append("</Lock>");
                assertex(entered);
            }
            catch (IException *E)
            {
                if (traceLevel > 5)
                    logctx.logOperatorException(E, __FILE__, __LINE__, "Trying to get global lock");
                E->Release();
                reply.append("<Lock>0</Lock>");
            }
        }
    }

    bool doLockGlobal(StringBuffer &reply, bool lockAll)
    {
        assertex(!entered);
        assertex(!connected);
        isMaster = true;
        myEndpoint = -1;
        unsigned attemptsLeft = maxLockAttempts;
        connectChild(0);
        connected = true;

        unsigned lockDelay = 0;
        unsigned locksGot = 0;
        Owned<IRandomNumberGenerator> randomizer;
        loop
        {
            try
            {
                locksGot = lockChildren();
                break;
            }
            catch (IException *E)
            {
                unsigned errCode = E->errorCode();
                if (traceLevel > 5)
                    logctx.logOperatorException(E, __FILE__, __LINE__, "In doLockGlobal()");
                E->Release();

                if ( (!--attemptsLeft) || (errCode == ROXIE_CLUSTER_SYNC_ERROR))
                {
                    reply.append("<Lock>0</Lock>");
                    return false;
                }
                if (!randomizer) randomizer.setown(createRandomNumberGenerator());
                lockDelay += 1000 + randomizer->next() % 1000;
                Sleep(lockDelay);
            }
        }
        if (traceLevel > 5)
            DBGLOG("doLockGlobal got %d locks", locksGot);
        reply.append("<Lock>").append(locksGot).append("</Lock>");
        reply.append("<NumServers>").append(getNumNodes()).append("</NumServers>");
        if (lockAll)
            return locksGot == getNumNodes();
        else
            return locksGot > getNumNodes()/2;
    }

    enum CascadeMergeType { CascadeMergeNone, CascadeMergeStats, CascadeMergeQueries };

    void doControlQuery(SocketEndpoint &ep, const char *queryText, StringBuffer &reply)
    {
        if (logctx.queryTraceLevel() > 5)
            logctx.CTXLOG("doControlQuery (%d): %.80s", isMaster, queryText);
        // By this point we should have cascade-connected thanks to a prior <control:lock>
        // So do the query ourselves and in all child threads;
        CascadeMergeType mergeType=CascadeMergeNone;
        if (strstr(queryText, "querystats"))
            mergeType=CascadeMergeStats;
        else if (strstr(queryText, ":queries"))
            mergeType=CascadeMergeQueries;
        Owned<IPropertyTree> mergedReply;
        if (mergeType!=CascadeMergeNone)
            mergedReply.setown(createPTree("Endpoint"));

        class casyncfor: public CAsyncFor
        {
            const char *queryText;
            CascadeManager *parent;
            IPropertyTree *mergedReply;
            CascadeMergeType mergeType;
            StringBuffer &reply;
            CriticalSection crit;
            SocketEndpoint &ep;
            unsigned numChildren;
            const IRoxieContextLogger &logctx;

        public:
            casyncfor(const char *_queryText, CascadeManager *_parent, IPropertyTree *_mergedReply, CascadeMergeType _mergeType,
                      StringBuffer &_reply, SocketEndpoint &_ep, unsigned _numChildren, const IRoxieContextLogger &_logctx)
                : queryText(_queryText), parent(_parent), mergedReply(_mergedReply), mergeType(_mergeType), reply(_reply), ep(_ep), numChildren(_numChildren), logctx(_logctx)
            {
            }
            void Do(unsigned i)
            {
                if (logctx.queryTraceLevel() > 5)
                    logctx.CTXLOG("doControlQuery::do (%d of %d): %.80s", i, numChildren, queryText);
                if (i == numChildren)
                    doMe();
                else
                {
                    StringBuffer childReply;
                    parent->doChildQuery(i, queryText, childReply);
                    Owned<IPropertyTree> xml = createPTreeFromXMLString(childReply);
                    if (!xml)
                    {
                        StringBuffer err;
                        err.appendf("doControlQuery::do (%d of %d): %.80s received invalid response %s", i, numChildren, queryText, childReply.str());
                        logctx.CTXLOG("%s", err.str());
                        throw MakeStringException(ROXIE_INTERNAL_ERROR, "%s", err.str());
                    }
                    Owned<IPropertyTreeIterator> meat = xml->getElements("Endpoint");
                    ForEach(*meat)
                    {
                        CriticalBlock cb(crit);
                        if (mergedReply)
                        {
                            if (mergeType == CascadeMergeStats)
                                mergeStats(mergedReply, &meat->query());
                            else if (mergeType == CascadeMergeQueries)
                                mergeQueries(mergedReply, &meat->query());
                        }
                        else
                            toXML(&meat->query(), reply);
                    }
                }
            }
            void doMe()
            {
                StringBuffer myReply;
                myReply.append("<Endpoint ep='");
                ep.getUrlStr(myReply);
                myReply.append("'>\n");
                try
                {
                    Owned<IPropertyTree> xml = createPTreeFromXMLString(queryText); // control queries are case sensitive
                    globalPackageSetManager->doControlMessage(xml, myReply, logctx);
                }
                catch(IException *E)
                {
                    controlException(myReply, E, logctx);
                }
                catch(...)
                {
                    controlException(myReply, MakeStringException(ROXIE_INTERNAL_ERROR, "Unknown exception"), logctx);
                }
                myReply.append("</Endpoint>\n");
                CriticalBlock cb(crit);
                if (mergedReply)
                {
                    Owned<IPropertyTree> xml = createPTreeFromXMLString(myReply);
                    if (mergeType == CascadeMergeStats)
                        mergeStats(mergedReply, xml);
                    else if (mergeType == CascadeMergeQueries)
                        mergeQueries(mergedReply, xml);
                }
                else
                    reply.append(myReply);
            }
        } afor(queryText, this, mergedReply, mergeType, reply, ep, activeChildren.ordinality(), logctx);
        afor.For(activeChildren.ordinality()+(isMaster ? 0 : 1), 10);
        activeChildren.kill();
        if (mergedReply)
            toXML(mergedReply, reply);
        if (logctx.queryTraceLevel() > 5)
            logctx.CTXLOG("doControlQuery (%d) finished: %.80s", isMaster, queryText);
    }

};

Semaphore CascadeManager::globalLock(1);

//================================================================================================================

class AccessTableEntry : public CInterface
{
    bool allow[2];
    IpSubNet subnet;
    RegExpr queries;
    StringBuffer errorMsg;
    int errorCode;
    StringBuffer queryText;
    SpinLock crappyUnsafeRegexLock;

public:
    AccessTableEntry(bool _allow, bool _allowBlind, const char *_base, const char *_mask, const char *_queries, const char *_errorMsg, int _errorCode)
    {

        // TBD IPv6 (not sure exactly what needs doing here)
        allow[false] = _allow;
        allow[true] = _allowBlind;
        errorMsg.append(_errorMsg);
        errorCode = _errorCode;

        if (!_base)
        {
            if (_mask)
                throw MakeStringException(ROXIE_ACL_ERROR, "ip not specified");
            _base = _mask = "0.0.0.0";
        }
        else if (!_mask)
            _mask = "255.255.255.255";
        if (!subnet.set(_base,_mask))
            throw MakeStringException(ROXIE_ACL_ERROR, "Invalid mask");

        if (!_queries)
            _queries=".*";
        queries.init(_queries, true);
        queryText.append(_queries);
    }

    bool match(IpAddress &peer, const char *query, bool isBlind, bool &access, StringBuffer &errMsg, int &errCode)
    {
        {
            SpinBlock b(crappyUnsafeRegexLock);
            if (!queries.find(query))
                return false;
        }
        if (!subnet.test(peer))
            return false;
        access = allow[isBlind];
        errMsg.clear().append(errorMsg.str());
        errCode = errorCode;
        return true;
    }

    const char * queryAccessTableEntryInfo(StringBuffer &info)
    {
        info.append("<AccessInfo ");
        info.appendf(" allow='%d'", allow[false]);
        info.appendf(" allowBlind='%d'", allow[true]);

        info.append(" base='");
        subnet.getNetText(info);
        info.append("' mask='");
        subnet.getMaskText(info);
        info.appendf("' filter='%s'", queryText.str());

        info.appendf(" errorMsg='%s'", errorMsg.str());

        info.appendf(" errorCode='%d'", errorCode);

        info.append("/>\n");

        return info.str();
    }
};

//================================================================================================================================

class RoxieListener : public Thread, implements IRoxieListener, implements IThreadFactory
{
public:
    IMPLEMENT_IINTERFACE;
    RoxieListener(unsigned _poolSize, bool _suspended) : Thread("RoxieListener")
    {
        running = false;
        suspended = _suspended;
        poolSize = _poolSize;
        threadsActive = 0;
        maxThreadsActive = 0;
    }

    virtual void start()
    {
        // Note we allow a few additional threads than requested - these are the threads that return "Too many active queries" responses
        pool.setown(createThreadPool("RoxieSocketWorkerPool", this, NULL, poolSize+5, INFINITE));
        assertex(!running);
        Thread::start();
        started.wait();
    }

    virtual bool stop(unsigned timeout)
    {
        if (running)
        {
            running = false;
            join();
            Release();
        }
        return pool->joinAll(false, timeout);
    }

    void reportBadQuery(const char *name, const IRoxieContextLogger &logctx)
    {
        // MORE - may want to put in a mechanism to avoid swamping SNMP with bad query reports if someone kicks off a thor job with a typo....
        logctx.logOperatorException(NULL, NULL, 0, "Unknown query %s", name);
    }

    void checkWuAccess(bool isBlind)
    {
        // Could do some LDAP access checking here (via Dali?)
    }

    void checkAccess(IpAddress &peer, const char *queryName, const char *queryText, bool isBlind)
    {
        bool allowed = true;
        StringBuffer errorMsg;
        int errorCode = -1;
        ForEachItemIn(idx, accessTable)
        {
            AccessTableEntry &item = accessTable.item(idx);
            item.match(peer, queryName, isBlind, allowed, errorMsg, errorCode);
            item.match(peer, queryText, isBlind, allowed, errorMsg, errorCode);
        }
        if (!allowed)
        {
            StringBuffer peerStr;
            peer.getIpText(peerStr);
            StringBuffer qText;
            if (queryText && *queryText)
                decodeXML(queryText, qText);

            StringBuffer errText;
            if (errorCode != -1)
                errText.appendf("errorCode = %d : ", errorCode);
            else
                errorCode = ROXIE_ACCESS_ERROR;

            if (errorMsg.length())
                throw MakeStringException(errorCode, "Cannot run %s : %s from host %s because %s %s", queryName, qText.str(), peerStr.str(), errText.str(), errorMsg.str());
            else
                throw MakeStringException(errorCode, "Access to %s : %s from host %s is not allowed %s", queryName, qText.str(), peerStr.str(), errText.str());
        }
    }

    virtual bool suspend(bool suspendIt)
    {
        CriticalBlock b(activeCrit);
        bool ret = suspended;
        suspended = suspendIt;
        return ret;
    }

    virtual void addAccess(bool allow, bool allowBlind, const char *ip, const char *mask, const char *query, const char *errorMsg, int errorCode)
    {
        accessTable.append(*new AccessTableEntry(allow, allowBlind, ip, mask, query, errorMsg, errorCode));
    }

    void queryAccessInfo(StringBuffer &info)
    {
        info.append("<ACCESSINFO>\n");
        ForEachItemIn(idx, accessTable)
        {
            AccessTableEntry &item = accessTable.item(idx);
            item.queryAccessTableEntryInfo(info);
        }
        info.append("</ACCESSINFO>\n");
    }

protected:
    unsigned poolSize;
    bool running;
    bool suspended;
    Semaphore started;
    Owned<IThreadPool> pool;

    unsigned threadsActive;
    unsigned maxThreadsActive;
    CriticalSection activeCrit;
    friend class ActiveQueryLimiter;

private:
    CIArrayOf<AccessTableEntry> accessTable;
};

class RoxieWorkUnitListener : public RoxieListener
{
    Owned<IJobQueue> queue;
public:
    RoxieWorkUnitListener(unsigned _poolSize, bool _suspended)
      : RoxieListener(_poolSize, _suspended)
    {
    }

    virtual const SocketEndpoint& queryEndpoint() const
    {
        throwUnexpected(); // MORE get rid of this function altogether?
    }

    virtual unsigned int queryPort() const
    {
        return 0;
    }

    virtual void runOnce(const char*)
    {
        UNIMPLEMENTED;
    }

    virtual bool stop(unsigned timeout)
    {
        if (queue)
        {
            DBGLOG("RoxieWorkUnitListener::stop");
            queue->cancelAcceptConversation();
        }
        return RoxieListener::stop(timeout);
    }

    virtual void stopListening()
    {
        if (queue)
        {
            DBGLOG("RoxieWorkUnitListener::stopListening");
            queue->cancelAcceptConversation();
        }
    }

    virtual void disconnectQueue()
    {
        if (queue)
        {
            DBGLOG("RoxieWorkUnitListener::disconnectQueue");
            queue->cancelAcceptConversation();
        }
    }

    virtual int run()
    {
        running = true;
        started.signal();
        Owned<IRoxieDaliHelper> daliHelper = connectToDali();
        while (running)
        {
            if (daliHelper->connected())
            {
                SCMStringBuffer queueNames;
                getRoxieQueueNames(queueNames, topology->queryProp("@name"));
                if (queueNames.length())
                {
                    if (traceLevel)
                        DBGLOG("roxie: Waiting on queue(s) '%s'", queueNames.str());
                    try
                    {
                        queue.setown(createJobQueue(queueNames.str()));
                        queue->connect();
                        daliHelper->noteQueuesRunning(queueNames.str());
                        while (running && daliHelper->connected())
                        {
                            Owned<IJobQueueItem> item = queue->dequeue();
                            if (item.get())
                            {
                                if (traceLevel)
                                    PROGLOG("roxie: Dequeued workunit request '%s'", item->queryWUID());
                                pool->start((void *) item->queryWUID());
                            }
                        }
                        queue.clear();
                    }
                    catch (IException *E)
                    {
                        if (traceLevel)
                            EXCLOG(E, "roxie: Dali connection lost");
                        E->Release();
                        daliHelper->disconnect();
                        queue.clear();
                    }
                }
            }
            else
            {
                if (traceLevel)
                    DBGLOG("roxie: Waiting for dali connection before waiting for queue");
                while (running && !daliHelper->connected())
                    Sleep(ROXIE_DALI_CONNECT_TIMEOUT);
            }
        }
        return 0;
    }

    virtual IPooledThread* createNew();
};

class RoxieSocketListener : public RoxieListener
{
    unsigned port;
    unsigned listenQueue;
    Owned<ISocket> socket;
    SocketEndpoint ep;

public:
    RoxieSocketListener(unsigned _port, unsigned _poolSize, unsigned _listenQueue, bool _suspended)
      : RoxieListener(_poolSize, _suspended)
    {
        port = _port;
        listenQueue = _listenQueue;
        ep.set(port, queryHostIP());
    }

    virtual bool stop(unsigned timeout)
    {
        if (socket)
            socket->cancel_accept();
        return RoxieListener::stop(timeout);
    }

    virtual void disconnectQueue()
    {
        // This is for dali queues only
    }

    virtual void stopListening()
    {
        // Not threadsafe, but we only call this when generating a core file... what's the worst that can happen?
        try
        {
            DBGLOG("Closing listening socket %d", port);
            socket.clear();
            DBGLOG("Closed listening socket %d", port);
        }
        catch(...)
        {
        }
    }

    virtual void runOnce(const char *query);

    virtual int run()
    {
        DBGLOG("RoxieSocketListener (%d threads) listening to socket on port %d", poolSize, port);
        socket.setown(ISocket::create(port, listenQueue));
        running = true;
        started.signal();
        while (running)
        {
            ISocket *client = socket->accept(true);
            if (client)
            {
                client->set_linger(-1);
                pool->start(client);
            }
        }
        DBGLOG("RoxieSocketListener closed query socket");
        return 0;
    }

    virtual IPooledThread *createNew();

    virtual const SocketEndpoint &queryEndpoint() const
    {
        return ep;
    }

    virtual unsigned queryPort() const
    {
        return port;
    }
};

class ActiveQueryLimiter
{
    RoxieListener *parent;
public:
    bool accepted;
    ActiveQueryLimiter(RoxieListener *_parent) : parent(_parent)
    {
        CriticalBlock b(parent->activeCrit);
        if (parent->suspended)
        {
            accepted = false;
            if (traceLevel > 1)
                DBGLOG("Rejecting query since Roxie server pool %d is suspended ", parent->queryPort());
        }
        else
        {
            accepted = (parent->threadsActive < parent->poolSize);
            if (accepted && parent->threadsActive > parent->maxThreadsActive)
            {
                parent->maxThreadsActive = parent->threadsActive;
                if (traceLevel > 1)
                    DBGLOG("Maximum queries active %d of %d for pool %d", parent->threadsActive, parent->poolSize, parent->queryPort());
            }
            if (!accepted && traceLevel > 5)
                DBGLOG("Too many active queries (%d >= %d)", parent->threadsActive, parent->poolSize);
        }
        parent->threadsActive++;
    }

    ~ActiveQueryLimiter()
    {
        CriticalBlock b(parent->activeCrit);
        parent->threadsActive--;
    }
};

class RoxieQueryWorker : public CInterface, implements IPooledThread
{
public:
    IMPLEMENT_IINTERFACE;

    RoxieQueryWorker(RoxieListener *_pool)
    {
        pool = _pool;
        qstart = msTick();
        time(&startTime);
    }

    //  interface IPooledThread
    virtual void init(void *)
    {
        qstart = msTick();
        time(&startTime);
    }

    virtual bool canReuse()
    {
        return true;
    }

    virtual bool stop()
    {
        ERRLOG("RoxieQueryWorker stopped with queries active");
        return true;
    }

protected:
    RoxieListener *pool;
    unsigned qstart;
    time_t startTime;

    void noteQuery(bool failed, unsigned elapsedTime, unsigned priority)
    {
        Owned <IJlibDateTime> now = createDateTimeNow();
        unsigned y,mo,d,h,m,s,n;
        now->getLocalTime(h, m, s, n);
        now->getLocalDate(y, mo, d);
        lastQueryTime = h*10000 + m * 100 + s;
        lastQueryDate = y*10000 + mo * 100 + d;

        switch(priority)
        {
        case 0: loQueryStats.noteQuery(failed, elapsedTime); break;
        case 1: hiQueryStats.noteQuery(failed, elapsedTime); break;
        case 2: slaQueryStats.noteQuery(failed, elapsedTime); break;
        default: unknownQueryStats.noteQuery(failed, elapsedTime); return; // Don't include unknown in the combined stats
        }
        combinedQueryStats.noteQuery(failed, elapsedTime);
    }
};

/**
 * RoxieWorkUnitWorker is the threadpool member that runs a query submitted as a
 * workunit via a job queue. A temporary IQueryFactory object is created for the
 * workunit and then executed.
 *
 * Any slaves that need to load the query do so using a lazy load mechanism, checking
 * whether the wuid named in the logging prefix info can be loaded any time a query
 * is received for which no factory exists. Any query that a slave loads as a
 * result is added to a cache to ensure that it stays around until the server's query
 * terminates - a ROXIE_UNLOAD message is broadcast at that time to allow the slaves
 * to release any cached IQueryFactory objects.
 *
 **/

class RoxieWorkUnitWorker : public RoxieQueryWorker
{
public:
    RoxieWorkUnitWorker(RoxieListener *_pool)
        : RoxieQueryWorker(_pool)
    {
    }

    virtual void init(void *_r)
    {
        wuid.set((const char *) _r);
        RoxieQueryWorker::init(_r);
    }

    virtual void main()
    {
        Owned <IRoxieDaliHelper> daliHelper = connectToDali();
        Owned<IConstWorkUnit> wu = daliHelper->attachWorkunit(wuid.get(), NULL);
        daliHelper->noteWorkunitRunning(wuid.get(), true);
        if (!wu)
            throw MakeStringException(ROXIE_DALI_ERROR, "Failed to open workunit %s", wuid.get());
        SCMStringBuffer target;
        wu->getClusterName(target);
        Owned<StringContextLogger> logctx = new StringContextLogger(wuid.get());
        Owned<IQueryFactory> queryFactory;
        try
        {
            queryFactory.setown(createServerQueryFactoryFromWu(wu));
        }
        catch (IException *E)
        {
            reportException(wu, E, *logctx);
            throw E;
        }
#ifndef _DEBUG
        catch(...)
        {
            reportUnknownException(wu, *logctx);
            throw;
        }
#endif

        doMain(wu, queryFactory, *logctx);
        sendUnloadMessage(queryFactory->queryHash(), wuid.get(), *logctx);
        queryFactory.clear();
        daliHelper->noteWorkunitRunning(wuid.get(), false);
        clearKeyStoreCache(false);   // Bit of a kludge - cache should really be smarter
    }

    void doMain(IConstWorkUnit *wu, IQueryFactory *queryFactory, StringContextLogger &logctx)
    {
        bool failed = true; // many paths to failure, only one to success...
        unsigned memused = 0;
        unsigned slavesReplyLen = 0;
        unsigned priority = (unsigned) -2;
        try
        {
            atomic_inc(&queryCount);

            bool isBlind = wu->getDebugValueBool("blindLogging", false);
            if (pool)
            {
                pool->checkWuAccess(isBlind);
                ActiveQueryLimiter l(pool);
                if (!l.accepted)
                {
                    IException *e = MakeStringException(ROXIE_TOO_MANY_QUERIES, "Too many active queries");
                    if (trapTooManyActiveQueries)
                        logctx.logOperatorException(e, __FILE__, __LINE__, NULL);
                    throw e;
                }
            }
            isBlind = isBlind || blindLogging;
            logctx.setBlind(isBlind);
            priority = queryFactory->getPriority();
            switch (priority)
            {
            case 0: loQueryStats.noteActive(); break;
            case 1: hiQueryStats.noteActive(); break;
            case 2: slaQueryStats.noteActive(); break;
            }
            combinedQueryStats.noteActive();
            Owned<IRoxieServerContext> ctx = queryFactory->createContext(wu, logctx);
            try
            {
                {
                    MTIME_SECTION(logctx.queryTimer(), "Process");
                    ctx->process();
                }
                memused = ctx->getMemoryUsage();
                slavesReplyLen = ctx->getSlavesReplyLen();
                ctx->done(false);
                failed = false;
            }
            catch(...)
            {
                memused = ctx->getMemoryUsage();
                slavesReplyLen = ctx->getSlavesReplyLen();
                ctx->done(true);
                throw;
            }
        }
        catch (WorkflowException *E)
        {
            reportException(wu, E, logctx);
            E->Release();
        }
        catch (IException *E)
        {
            reportException(wu, E, logctx);
            E->Release();
        }
#ifndef _DEBUG
        catch(...)
        {
            reportUnknownException(wu, logctx);
        }
#endif
        unsigned elapsed = msTick() - qstart;
        noteQuery(failed, elapsed, priority);
        queryFactory->noteQuery(startTime, failed, elapsed, memused, slavesReplyLen, 0);
        if (logctx.queryTraceLevel() > 2)
            logctx.dumpStats();
        if (logctx.queryTraceLevel() && (logctx.queryTraceLevel() > 2 || logFullQueries || logctx.intercept))
            logctx.CTXLOG("COMPLETE: %s complete in %d msecs memory %d Mb priority %d slavesreply %d", wuid.get(), elapsed, memused, priority, slavesReplyLen);
        logctx.flush(true, false);
    }

private:
#ifndef _DEBUG
    void reportUnknownException(IConstWorkUnit *wu, const IRoxieContextLogger &logctx)
    {
        Owned<IException> E = MakeStringException(ROXIE_INTERNAL_ERROR, "Unknown exception");
        reportException(wu, E, logctx);
    }
#endif
    void reportException(IConstWorkUnit *wu, IException *E, const IRoxieContextLogger &logctx)
    {
        logctx.CTXLOG("FAILED: %s", wuid.get());
        StringBuffer error;
        E->errorMessage(error);
        logctx.CTXLOG("EXCEPTION: %s", error.str());
        addWuException(wu, E);
        WorkunitUpdate w(&wu->lock());
        w->setState(WUStateFailed);
    }

    StringAttr wuid;
};

class RoxieSocketWorker : public RoxieQueryWorker
{
    Owned<SafeSocket> client;
    Owned<CDebugCommandHandler> debugCmdHandler;
    SocketEndpoint ep;

public:
    RoxieSocketWorker(RoxieListener *_pool, SocketEndpoint &_ep)
        : RoxieQueryWorker(_pool), ep(_ep)
    {
    }

    //  interface IPooledThread
    virtual void init(void *_r)
    {
        client.setown(new CSafeSocket((ISocket *) _r));
        RoxieQueryWorker::init(_r);
    }

    virtual void main()
    {
        doMain("");
    }

    virtual void runOnce(const char *query)
    {
        doMain(query);
    }

private:
    static void sendHttpServerTooBusy(SafeSocket &client, const IRoxieContextLogger &logctx)
    {
        StringBuffer message;

        message.append("HTTP/1.0 503 Server Too Busy\r\n\r\n");
        message.append("Server too busy, please try again later");

        StringBuffer err("Too many active queries");  // write out Too many active queries - make searching for this error consistent
        if (!trapTooManyActiveQueries)
        {
            err.appendf("  %s", message.str());
            logctx.CTXLOG("%s", err.str());
        }
        else
        {
            IException *E = MakeStringException(ROXIE_TOO_MANY_QUERIES, "%s", err.str());
            logctx.logOperatorException(E, __FILE__, __LINE__, "%s", message.str());
            E->Release();
        }

        try
        {
            client.write(message.str(), message.length());
        }
        catch (IException *E)
        {
            logctx.logOperatorException(E, __FILE__, __LINE__, "Exception caught in sendHttpServerTooBusy");
            E->Release();
        }
        catch (...)
        {
            logctx.logOperatorException(NULL, __FILE__, __LINE__, "sendHttpServerTooBusy write failed (Unknown exception)");
        }
    }

    void sanitizeQuery(Owned<IPropertyTree> &queryXML, StringAttr &queryName, StringBuffer &saniText, HttpHelper &httpHelper, const char *&uid, bool &isRequest, bool &isRequestArray, bool &isBlind, bool &isDebug)
    {
        if (queryXML)
        {
            queryName.set(queryXML->queryName());
            isRequest = false;
            isRequestArray = false;
            if (httpHelper.isHttp())
            {
                if (httpHelper.queryContentFormat()==MarkupFmt_JSON)
                {
                    if (strieq(queryName, "__object__"))
                    {
                        queryXML.setown(queryXML->getPropTree("*[1]"));
                        queryName.set(queryXML->queryName());
                        isRequest = true;
                        if (!queryXML)
                            throw MakeStringException(ROXIE_DATA_ERROR, "Malformed JSON request (missing Body)");
                    }
                    else if (strieq(queryName, "__array__"))
                        throw MakeStringException(ROXIE_DATA_ERROR, "JSON request array not implemented");
                    else
                        throw MakeStringException(ROXIE_DATA_ERROR, "Malformed JSON request");
                }
                else if (strieq(queryName, "envelope"))
                {
                    queryXML.setown(queryXML->getPropTree("Body/*"));
                    if (!queryXML)
                        throw MakeStringException(ROXIE_DATA_ERROR, "Malformed SOAP request (missing Body)");
                    String reqName(queryXML->queryName());
                    queryXML->removeProp("@xmlns:m");

                    // following code is moved from main() - should be no performance hit
                    String requestString("Request");
                    String requestArrayString("RequestArray");

                    if (reqName.endsWith(requestArrayString))
                    {
                        isRequestArray = true;
                        queryName.set(reqName.toCharArray(), reqName.length() - requestArrayString.length());
                    }
                    else if (reqName.endsWith(requestString))
                    {
                        isRequest = true;
                        queryName.set(reqName.toCharArray(), reqName.length() - requestString.length());
                    }
                    else
                        queryName.set(reqName.toCharArray());

                    queryXML->renameProp("/", queryName.get());  // reset the name of the tree
                }
                else
                    throw MakeStringException(ROXIE_DATA_ERROR, "Malformed SOAP request");
            }

            // convert to XML with attribute values in single quotes - makes replaying queries easier
            uid = queryXML->queryProp("@uid");
            if (!uid)
                uid = "-";
            isBlind = queryXML->getPropBool("@blind", false) || queryXML->getPropBool("_blind", false);
            isDebug = queryXML->getPropBool("@debug") || queryXML->getPropBool("_Probe", false);
            toXML(queryXML, saniText, 0, isBlind ? (XML_SingleQuoteAttributeValues | XML_Sanitize) : XML_SingleQuoteAttributeValues);
        }
        else
            throw MakeStringException(ROXIE_DATA_ERROR, "Malformed request");
    }
    void parseQueryPTFromString(Owned<IPropertyTree> &queryPT, HttpHelper &httpHelper, const char *text, PTreeReaderOptions options)
    {
        if (strieq(httpHelper.queryContentType(), "application/json"))
            queryPT.setown(createPTreeFromJSONString(text, ipt_caseInsensitive, options));
        else
            queryPT.setown(createPTreeFromXMLString(text, ipt_caseInsensitive, options));
    }
    void doMain(const char *runQuery)
    {
        StringBuffer rawText(runQuery);
        unsigned priority = (unsigned) -2;
        unsigned memused = 0;
        Owned<CascadeManager> cascade;
        IpAddress peer;
        bool continuationNeeded = false;
        bool isStatus = false;
readAnother:
        Owned<IDebuggerContext> debuggerContext;
        unsigned slavesReplyLen = 0;
        HttpHelper httpHelper;
        try
        {
            if (client)
            {
                client->querySocket()->getPeerAddress(peer);
                if (!client->readBlock(rawText, WAIT_FOREVER, &httpHelper, continuationNeeded, isStatus, maxBlockSize))
                {
                    if (traceLevel > 8)
                    {
                        StringBuffer b;
                        DBGLOG("No data reading query from socket");
                    }
                    client.clear();
                    return;
                }
            }
            if (continuationNeeded)
            {
                qstart = msTick();
                time(&startTime);
            }
            unknownQueryStats.noteActive();
            atomic_inc(&queryCount);
        }
        catch (IException * E)
        {
            if (traceLevel > 0)
            {
                StringBuffer b;
                DBGLOG("Error reading query from socket: %s", E->errorMessage(b).str());
            }
            E->Release();
            client.clear();
            return;
        }

        TextMarkupFormat mlFmt = MarkupFmt_XML;
        bool isRaw = false;
        bool isHTTP = httpHelper.isHttp();
        bool isBlocked = false;
        bool trim = false;
        bool failed = false;
        Owned<IPropertyTree> queryXml;
        Owned<IQueryFactory> queryFactory;
        StringBuffer sanitizedText;
        StringAttr queryName;
        StringBuffer peerStr;
        peer.getIpText(peerStr);
        const char *uid = "-";
        unsigned instanceId = getNextInstanceId();
        StringBuffer ctxstr;
        Owned<StringContextLogger> _logctx = new StringContextLogger(ep.getIpText(ctxstr).appendf(":%u{%u}", ep.port, instanceId).str());
        StringContextLogger &logctx = *_logctx.get();
        try
        {
            // Note - control queries have to be formatted without spaces..
            if (strnicmp(rawText.str(), "<control:lock", 13)==0 && !isalpha(rawText.charAt(13)))
            {
                if (logctx.queryTraceLevel() > 8)
                    logctx.CTXLOG("Got lock request %s", rawText.str());
                FlushingStringBuffer response(client, false, MarkupFmt_XML, false, false, logctx);
                response.startDataset("Control", NULL, (unsigned) -1);
                if (!cascade)
                    cascade.setown(new CascadeManager(logctx));
                StringBuffer s;
                cascade->doLockGlobal(s, false);
                response.append(s);
                if (logctx.queryTraceLevel() > 8)
                    logctx.CTXLOG("lock reply %s", s.str());
                response.flush(true);
                unsigned replyLen = 0;
                client->write(&replyLen, sizeof(replyLen));
                rawText.clear();
                unknownQueryStats.noteComplete();
                goto readAnother;
            }
            else if (strnicmp(rawText.str(), "<control:childlock", 18)==0 && !isalpha(rawText.charAt(18)))
            {
                if (logctx.queryTraceLevel() > 8)
                    logctx.CTXLOG("Got childlock request %s", rawText.str());
                FlushingStringBuffer response(client, false, MarkupFmt_XML, false, false, logctx);
                response.startDataset("Control", NULL, (unsigned) -1);
                if (!cascade)
                    cascade.setown(new CascadeManager(logctx));
                StringBuffer s;
                cascade->doLockChild(rawText.str(), s);
                response.append(s);
                if (logctx.queryTraceLevel() > 8)
                    logctx.CTXLOG("childlock reply %s", s.str());
                response.flush(true);
                unsigned replyLen = 0;
                client->write(&replyLen, sizeof(replyLen));
                rawText.clear();
                unknownQueryStats.noteComplete();
                goto readAnother;
            }
            else if (strnicmp(rawText.str(), "<control:", 9)==0)
            {
                Owned<IPropertyTree> queryXML = createPTreeFromXMLString(rawText.str()); // This is just done to check it is valid XML and make error reporting better...
                queryXML.clear();
                bool doControlQuery = true;

                FlushingStringBuffer response(client, false, MarkupFmt_XML, false, isHTTP, logctx);
                response.startDataset("Control", NULL, (unsigned) -1);

                if (strnicmp(rawText.str(), "<control:aclupdate", 18)==0 && !isalpha(rawText.charAt(18)))
                {
                    queryXml.setown(createPTreeFromXMLString(rawText.str(), ipt_caseInsensitive, (PTreeReaderOptions)(ptr_ignoreWhiteSpace|ptr_ignoreNameSpaces)));
                    IPropertyTree *aclTree = queryXml->queryPropTree("ACL");
                    if (aclTree)
                    {
                        Owned<IPropertyTreeIterator> accesses = aclTree->getElements("Access");
                        ForEach(*accesses)
                        {
                            IPropertyTree &access = accesses->query();
                            try
                            {
                                pool->addAccess(access.getPropBool("@allow", true), access.getPropBool("@allowBlind", true), access.queryProp("@ip"), access.queryProp("@mask"), access.queryProp("@query"), access.queryProp("@error"), access.getPropInt("@errorCode", -1));
                            }
                            catch (IException *E)
                            {
                                StringBuffer s, x;
                                E->errorMessage(s);
                                E->Release();
                                toXML(&access, x, 0, 0);
                                throw MakeStringException(ROXIE_ACL_ERROR, "Error in access statement %s: %s", x.str(), s.str());
                            }
                        }

                    }
                }
                else if (strnicmp(rawText.str(), "<control:queryaclinfo", 21)==0 && !isalpha(rawText.charAt(21)))
                {
                    StringBuffer info;
                    info.append("<Endpoint ep='");
                    ep.getUrlStr(info);
                    info.append("'>\n");

                    pool->queryAccessInfo(info);
                    info.append("</Endpoint>\n");
                    response.append(info.str());
                    doControlQuery = false;
                }

                if (doControlQuery)
                {
                    if(!cascade)
                        cascade.setown(new CascadeManager(logctx));
                    StringBuffer s;
                    cascade->doControlQuery(ep, rawText, s);
                    response.append(s);
                }
            }
            else if (isStatus)
            {
                client->write("OK", 2);
            }
            else
            {
                try
                {
                    parseQueryPTFromString(queryXml, httpHelper, rawText.str(), (PTreeReaderOptions)(defaultXmlReadFlags | ptr_ignoreNameSpaces));
                }
                catch (IException *E)
                {
                    logctx.logOperatorException(E, __FILE__, __LINE__, "Invalid XML received from %s:%d - %s", peerStr.str(), pool->queryPort(), rawText.str());
                    logctx.CTXLOG("ERROR: Invalid XML received from %s:%d - %s", peerStr.str(), pool->queryPort(), rawText.str());
                    throw;
                }
                bool isRequest = false;
                bool isRequestArray = false;
                bool isBlind = false;
                bool isDebug = false;

                sanitizeQuery(queryXml, queryName, sanitizedText, httpHelper, uid, isRequest, isRequestArray, isBlind, isDebug);
                pool->checkAccess(peer, queryName, sanitizedText, isBlind);
                if (isDebug)
                {
                    if (!debugPermitted || !ownEP.port)
                        throw MakeStringException(ROXIE_ACCESS_ERROR, "Debug queries are not permitted on this system");
                }
                isBlind = isBlind || blindLogging;
                logctx.setBlind(isBlind);
                if (logFullQueries)
                {
                    StringBuffer soapStr;
                    (isRequest) ? soapStr.append("SoapRequest") : (isRequestArray) ? soapStr.append("SoapRequest") : soapStr.clear();
                    logctx.CTXLOG("%s %s:%d %s %s %s", isBlind ? "BLIND:" : "QUERY:", peerStr.str(), pool->queryPort(), uid, soapStr.str(), sanitizedText.str());
                }
                if (strnicmp(rawText.str(), "<debug:", 7)==0)
                {
                    if (!debugPermitted || !ownEP.port)
                        throw MakeStringException(ROXIE_ACCESS_ERROR, "Debug queries are not permitted on this system");
                    if (!debuggerContext)
                    {
                        if (!uid)
#ifdef _DEBUG
                            uid="*";
#else
                            throw MakeStringException(ROXIE_DEBUG_ERROR, "Debug id not specified");
#endif
                        debuggerContext.setown(queryRoxieDebugSessionManager().lookupDebuggerContext(uid));
                        if (!debuggerContext)
                            throw MakeStringException(ROXIE_DEBUG_ERROR, "No active query matching context %s found", uid);
                        if (!debugCmdHandler.get())
                            debugCmdHandler.setown(new CDebugCommandHandler);
                    }
                    FlushingStringBuffer response(client, false, MarkupFmt_XML, false, isHTTP, logctx);
                    response.startDataset("Debug", NULL, (unsigned) -1);
                    debugCmdHandler->doDebugCommand(queryXml, debuggerContext, response);
                }
                else
                {
                    ActiveQueryLimiter l(pool);
                    if (!l.accepted)
                    {
                        if (isHTTP)
                        {
                            sendHttpServerTooBusy(*client, logctx);
                            logctx.CTXLOG("FAILED: %s", sanitizedText.str());
                            logctx.CTXLOG("EXCEPTION: Too many active queries");
                        }
                        else
                        {
                            IException *e = MakeStringException(ROXIE_TOO_MANY_QUERIES, "Too many active queries");
                            if (trapTooManyActiveQueries)
                                logctx.logOperatorException(e, __FILE__, __LINE__, NULL);
                            throw e;
                        }
                    }
                    else
                    {
<<<<<<< HEAD
                        StringBuffer querySetName;
                        queryFactory.setown(globalPackageSetManager->getQuery(queryName, &querySetName, logctx));
=======
                        queryFactory.setown(globalPackageSetManager->getQuery(queryName, NULL, logctx));
>>>>>>> 9ce2112d
                        if (isHTTP)
                            client->setHttpMode(queryName, isRequestArray, httpHelper.queryContentFormat());
                        if (queryFactory)
                        {
                            bool stripWhitespace = queryFactory->getDebugValueBool("stripWhitespaceFromStoredDataset", 0 != (ptr_ignoreWhiteSpace & defaultXmlReadFlags));
                            stripWhitespace = queryXml->getPropBool("_stripWhitespaceFromStoredDataset", stripWhitespace);
                            PTreeReaderOptions xmlReadFlags = (PTreeReaderOptions)((defaultXmlReadFlags & ~ptr_ignoreWhiteSpace) |
                                                                               (stripWhitespace ? ptr_ignoreWhiteSpace : ptr_none));
                            if (xmlReadFlags != defaultXmlReadFlags)
                            {
                                // we need to reparse input xml, as global whitespace setting has been overridden
                                parseQueryPTFromString(queryXml, httpHelper, rawText.str(), (PTreeReaderOptions)(xmlReadFlags | ptr_ignoreNameSpaces));
                                sanitizeQuery(queryXml, queryName, sanitizedText, httpHelper, uid, isRequest, isRequestArray, isBlind, isDebug);
                            }
                            IArrayOf<IPropertyTree> requestArray;
                            if (isHTTP)
                            {
                                if (isRequestArray)
                                {
                                    StringBuffer reqIterString;
                                    reqIterString.append(queryName).append("Request");

                                    Owned<IPropertyTreeIterator> reqIter = queryXml->getElements(reqIterString.str());
                                    ForEach(*reqIter)
                                    {
                                        IPropertyTree *fixedreq = createPTree(queryName, ipt_caseInsensitive);
                                        Owned<IPropertyTreeIterator> iter = reqIter->query().getElements("*");
                                        ForEach(*iter)
                                        {
                                            fixedreq->addPropTree(iter->query().queryName(), LINK(&iter->query()));
                                        }
                                        requestArray.append(*fixedreq);
                                    }
                                }
                                else
                                {
                                    IPropertyTree *fixedreq = createPTree(queryName, ipt_caseInsensitive);
                                    Owned<IPropertyTreeIterator> iter = queryXml->getElements("*");
                                    ForEach(*iter)
                                    {
                                        fixedreq->addPropTree(iter->query().queryName(), LINK(&iter->query()));
                                    }
                                    requestArray.append(*fixedreq);
                                }
                                trim = true;
                            }
                            else
                            {
                                const char *format = queryXml->queryProp("@format");
                                if (format)
                                {
                                    if (stricmp(format, "raw") == 0)
                                    {
                                        isRaw = true;
                                        mlFmt = MarkupFmt_Unknown;
                                        isBlocked = (client != NULL);
                                    }
                                    else if (stricmp(format, "bxml") == 0)
                                    {
                                        isBlocked = true;
                                    }
                                    else if (stricmp(format, "ascii") == 0)
                                    {
                                        isRaw = false;
                                        mlFmt = MarkupFmt_Unknown;
                                    }
                                    else if (stricmp(format, "xml") != 0) // xml is the default
                                        throw MakeStringException(ROXIE_INVALID_INPUT, "Unsupported format specified: %s", format);
                                }
                                trim = queryXml->getPropBool("@trim", false);;
                                logctx.setIntercept(queryXml->getPropBool("@log", false));
                                logctx.setTraceLevel(queryXml->getPropInt("@traceLevel", traceLevel));
                            }

                            priority = queryFactory->getPriority();
                            switch (priority)
                            {
                            case 0: loQueryStats.noteActive(); break;
                            case 1: hiQueryStats.noteActive(); break;
                            case 2: slaQueryStats.noteActive(); break;
                            }
                            unknownQueryStats.noteComplete();
                            combinedQueryStats.noteActive();
                            if (isHTTP)
                            {
                                CHttpRequestAsyncFor af(queryName, queryFactory, requestArray, *client, httpHelper, memused, slavesReplyLen, sanitizedText, logctx, xmlReadFlags, querySetName);
                                af.For(requestArray.length(), numRequestArrayThreads);
                            }
                            else
                            {
                                Owned<IRoxieServerContext> ctx = queryFactory->createContext(queryXml, *client, mlFmt, isRaw, isBlocked, httpHelper, trim, logctx, xmlReadFlags, querySetName);
                                if (client && !ctx->outputResultsToSocket())
                                {
                                    unsigned replyLen = 0;
                                    client->write(&replyLen, sizeof(replyLen));
                                    client.clear();
                                }
                                try
                                {
                                    ctx->process();
                                    memused = ctx->getMemoryUsage();
                                    slavesReplyLen = ctx->getSlavesReplyLen();
                                    ctx->done(false);
                                }
                                catch(...)
                                {
                                    memused = ctx->getMemoryUsage();
                                    slavesReplyLen = ctx->getSlavesReplyLen();
                                    ctx->done(true);
                                    throw;
                                }
                            }
                        }
                        else
                        {
                            pool->reportBadQuery(queryName.get(), logctx);
                            if (globalPackageSetManager->getActivePackageCount())
                                throw MakeStringException(ROXIE_UNKNOWN_QUERY, "Unknown query %s", queryName.get());
                            else
                                throw MakeStringException(ROXIE_NO_PACKAGES_ACTIVE, "Unknown query %s (no packages active)", queryName.get());
                        }
                    }
                }
            }
        }
        catch (WorkflowException * E)
        {
            failed = true;
            logctx.CTXLOG("FAILED: %s", sanitizedText.str());
            StringBuffer error;
            E->errorMessage(error);
            logctx.CTXLOG("EXCEPTION: %s", error.str());
            unsigned code = E->errorCode();
            if (QUERYINTERFACE(E, ISEH_Exception))
                code = ROXIE_INTERNAL_ERROR;
            else if (QUERYINTERFACE(E, IOutOfMemException))
                code = ROXIE_MEMORY_ERROR;
            if (client)
            {
                if (isHTTP)
                    sendSoapException(*client, E, queryName);
                else
                    client->sendException("Roxie", code, error.str(), isBlocked, logctx);
            }
            else
            {
                fprintf(stderr, "EXCEPTION: %s", error.str());
            }
            E->Release();
        }
        catch (IException * E)
        {
            failed = true;
            logctx.CTXLOG("FAILED: %s", sanitizedText.str());
            StringBuffer error;
            E->errorMessage(error);
            logctx.CTXLOG("EXCEPTION: %s", error.str());
            unsigned code = E->errorCode();
            if (QUERYINTERFACE(E, ISEH_Exception))
                code = ROXIE_INTERNAL_ERROR;
            else if (QUERYINTERFACE(E, IOutOfMemException))
                code = ROXIE_MEMORY_ERROR;
            if (client)
            {
                if (isHTTP)
                    sendHttpException(*client, mlFmt, E, queryName);
                else
                    client->sendException("Roxie", code, error.str(), isBlocked, logctx);
            }
            else
            {
                fprintf(stderr, "EXCEPTION: %s", error.str());
            }
            E->Release();
        }
#ifndef _DEBUG
        catch(...)
        {
            failed = true;
            logctx.CTXLOG("FAILED: %s", sanitizedText.str());
            logctx.CTXLOG("EXCEPTION: Unknown exception");
            {
                if (isHTTP)
                {
                    Owned<IException> E = MakeStringException(ROXIE_INTERNAL_ERROR, "Unknown exception");
                    sendSoapException(*client, E, queryName);
                }
                else
                    client->sendException("Roxie", ROXIE_INTERNAL_ERROR, "Unknown exception", isBlocked, logctx);
            }
        }
#endif
        if (isHTTP)
        {
            try
            {
                client->flush();
            }
            catch (IException * E)
            {
                StringBuffer error("RoxieSocketWorker failed to write to socket ");
                E->errorMessage(error);
                logctx.CTXLOG("%s", error.str());
                E->Release();

            }
//#ifndef _DEBUG
            catch(...)
            {
                logctx.CTXLOG("RoxieSocketWorker failed to write to socket (Unknown exception)");
            }
//#endif
        }
        unsigned bytesOut = client? client->bytesOut() : 0;
        unsigned elapsed = msTick() - qstart;
        noteQuery(failed, elapsed, priority);
        if (queryFactory)
        {
            queryFactory->noteQuery(startTime, failed, elapsed, memused, slavesReplyLen, bytesOut);
            queryFactory.clear();
        }
        if (logctx.queryTraceLevel() > 2)
            logctx.dumpStats();
        if (logctx.queryTraceLevel() && (logctx.queryTraceLevel() > 2 || logFullQueries || logctx.intercept))
            if (queryName.get())
                logctx.CTXLOG("COMPLETE: %s %s from %s complete in %d msecs memory %d Mb priority %d slavesreply %d resultsize %d continue %d", queryName.get(), uid, peerStr.str(), elapsed, memused, priority, slavesReplyLen, bytesOut, continuationNeeded);

        if (continuationNeeded)
        {
            rawText.clear();
            goto readAnother;
        }
        else
        {
            logctx.flush(true, false);
            try
            {
                if (client && !isHTTP && !isStatus)
                {
                    if (logctx.intercept)
                    {
                        FlushingStringBuffer response(client, isBlocked, mlFmt, isRaw, false, logctx);
                        response.startDataset("Tracing", NULL, (unsigned) -1);
                        logctx.outputXML(response);
                    }
                    unsigned replyLen = 0;
                    client->write(&replyLen, sizeof(replyLen));
                }
                client.clear();
            }
            catch (IException * E)
            {
                StringBuffer error("RoxieSocketWorker failed to close socket ");
                E->errorMessage(error);
                logctx.CTXLOG("%s", error.str()); // MORE - audience?
                E->Release();

            }
//#ifndef _DEBUG
            catch(...)
            {
                logctx.CTXLOG("RoxieSocketWorker failed to close socket (Unknown exception)"); // MORE - audience?
            }
//#endif
        }
    }
};

//=================================================================================

IArrayOf<IRoxieListener> socketListeners;

extern void disconnectRoxieQueues()
{
    ForEachItemIn(idx, socketListeners)
    {
        socketListeners.item(idx).disconnectQueue();
    }
}

IPooledThread *RoxieWorkUnitListener::createNew()
{
    return new RoxieWorkUnitWorker(this);
}

IPooledThread *RoxieSocketListener::createNew()
{
    return new RoxieSocketWorker(this, ep);
}

void RoxieSocketListener::runOnce(const char *query)
{
    Owned<RoxieSocketWorker> p = new RoxieSocketWorker(this, ep);
    p->runOnce(query);
}

IRoxieListener *createRoxieSocketListener(unsigned port, unsigned poolSize, unsigned listenQueue, bool suspended)
{
    if (traceLevel)
        DBGLOG("Creating Roxie socket listener, pool size %d, listen queue %d%s", poolSize, listenQueue, suspended?" SUSPENDED":"");
    return new RoxieSocketListener(port, poolSize, listenQueue, suspended);
}

IRoxieListener *createRoxieWorkUnitListener(unsigned poolSize, bool suspended)
{
    if (traceLevel)
        DBGLOG("Creating Roxie workunit listener, pool size %d%s", poolSize, suspended?" SUSPENDED":"");
    return new RoxieWorkUnitListener(poolSize, suspended);
}

bool suspendRoxieListener(unsigned port, bool suspended)
{
    ForEachItemIn(idx, socketListeners)
    {
        IRoxieListener &listener = socketListeners.item(idx);
        if (listener.queryPort()==port)
            return listener.suspend(suspended);
    }
    throw MakeStringException(ROXIE_INTERNAL_ERROR, "Unknown port %u specified in suspendRoxieListener", port);
}

//================================================================================================================================<|MERGE_RESOLUTION|>--- conflicted
+++ resolved
@@ -1652,12 +1652,8 @@
                     }
                     else
                     {
-<<<<<<< HEAD
                         StringBuffer querySetName;
-                        queryFactory.setown(globalPackageSetManager->getQuery(queryName, &querySetName, logctx));
-=======
-                        queryFactory.setown(globalPackageSetManager->getQuery(queryName, NULL, logctx));
->>>>>>> 9ce2112d
+                        queryFactory.setown(globalPackageSetManager->getQuery(queryName, &querySetName, NULL, logctx));
                         if (isHTTP)
                             client->setHttpMode(queryName, isRequestArray, httpHelper.queryContentFormat());
                         if (queryFactory)

/*##############################################################################

    HPCC SYSTEMS software Copyright (C) 2012 HPCC Systems.

    Licensed under the Apache License, Version 2.0 (the "License");
    you may not use this file except in compliance with the License.
    You may obtain a copy of the License at

       http://www.apache.org/licenses/LICENSE-2.0

    Unless required by applicable law or agreed to in writing, software
    distributed under the License is distributed on an "AS IS" BASIS,
    WITHOUT WARRANTIES OR CONDITIONS OF ANY KIND, either express or implied.
    See the License for the specific language governing permissions and
    limitations under the License.
############################################################################## */

#include "jlib.hpp"
#include "jmisc.hpp"
#include "jmd5.hpp"
#include "jfile.hpp"
#include "jdebug.hpp"
#include "jhtree.hpp"
#include "jisem.hpp"
#include "jqueue.tpp"
#include "dautils.hpp"

#include "keydiff.hpp"

#include "ccd.hpp"
#include "ccdfile.hpp"
#include "ccdquery.hpp"
#include "ccdstate.hpp"
#include "ccdsnmp.hpp"
#include "rmtfile.hpp"
#include "ccdqueue.ipp"
#ifdef __linux__
#include <sys/mman.h>
#endif

atomic_t numFilesOpen[2];

#define MAX_READ_RETRIES 2

#ifdef _DEBUG
//#define FAIL_20_READ
//#define FAIL_20_OPEN
#endif

// We point unopened files at a FailingIO object, which avoids having to test for NULL on every access

class NotYetOpenException : public CInterface, implements IException
{
public: 
    IMPLEMENT_IINTERFACE;
    virtual int             errorCode() const { return 0; }
    virtual StringBuffer &  errorMessage(StringBuffer &msg) const { return msg.append("not yet open"); }
    virtual MessageAudience errorAudience() const { return MSGAUD_internal; }
};

class CFailingFileIO : public CInterface, implements IFileIO
{
#define THROWNOTOPEN throw new NotYetOpenException()

public:
    IMPLEMENT_IINTERFACE;
    virtual size32_t read(offset_t pos, size32_t len, void * data) { THROWNOTOPEN; }
    virtual offset_t size() { THROWNOTOPEN; }
    virtual void flush() { THROWNOTOPEN; }
    virtual size32_t write(offset_t pos, size32_t len, const void * data) { THROWNOTOPEN; }
    virtual void setSize(offset_t size) { UNIMPLEMENTED; }
    virtual offset_t appendFile(IFile *file,offset_t pos,offset_t len) { UNIMPLEMENTED; return 0; }
    virtual void close() { }
} failure;

class CLazyFileIO : public CInterface, implements ILazyFileIO, implements IDelayedFile
{
protected:
    IArrayOf<IFile> sources;
    Owned<IFile> logical;
    unsigned currentIdx;
    Owned<IFileIO> current;
    Owned<IMemoryMappedFile> mmapped;
    mutable CriticalSection crit;
    bool remote;
    offset_t fileSize;
    CDateTime fileDate;
    unsigned crc;
    unsigned lastAccess;
    bool copying;
    bool isCompressed;
    const IRoxieFileCache *cached;

#ifdef FAIL_20_READ
    unsigned readCount;
#endif

public:
    IMPLEMENT_IINTERFACE;

    CLazyFileIO(IFile *_logical, offset_t size, const CDateTime &_date, unsigned _crc, bool _isCompressed)
        : logical(_logical), fileSize(size), crc(_crc), isCompressed(_isCompressed)
    {
        fileDate.set(_date);
        currentIdx = 0;
        current.set(&failure);
        remote = false;
#ifdef FAIL_20_READ
        readCount = 0;
#endif
        lastAccess = msTick();
        copying = false;
        cached = NULL;
    }
    
    ~CLazyFileIO()
    {
        setFailure(); // ensures the open file count properly maintained
    }

    virtual void beforeDispose()
    {
        if (cached)
            cached->removeCache(this);
    }

    void setCache(const IRoxieFileCache *cache)
    {
        assertex(!cached);
        cached = cache;
    }

    void removeCache(const IRoxieFileCache *cache)
    {
        assertex(cached==cache);
        cached = NULL;
    }

    inline void setRemote(bool _remote) { remote = _remote; }

    virtual void setCopying(bool _copying)
    {
        CriticalBlock b(crit);
        if (remote && currentIdx)
        {
            // The current location is not our preferred location. Recheck whether we can now access our preferred location
            setFailure();
            currentIdx = 0;
            _checkOpen();
        }
        copying = _copying; 
    }

    virtual bool isCopying() const
    {
        CriticalBlock b(crit);
        return copying; 
    }

    virtual bool isOpen() const 
    {
        CriticalBlock b(crit);
        return current.get() != &failure; 
    }

    virtual unsigned getLastAccessed() const
    {
        CriticalBlock b(crit);
        return lastAccess;
    }

    virtual void close()
    {
        CriticalBlock b(crit);
        setFailure();
    }

    virtual bool isRemote()
    {
        CriticalBlock b(crit);
        return remote;
    }

    void setFailure()
    {
        try
        {
            if (current.get()!=&failure)
                atomic_dec(&numFilesOpen[remote]);
            current.set(&failure); 
        }
        catch (IException *E) 
        {
            if (traceLevel > 5)
            {
                StringBuffer s;
                DBGLOG("setFailure ignoring exception %s from IFileIO close", E->errorMessage(s).str());
            }
            E->Release(); 
        }
    }

    void checkOpen()
    {
        CriticalBlock b(crit);
        _checkOpen();
    }

    void _checkOpen()
    {
        if (current.get() == &failure)
        {
            StringBuffer filesTried;
            unsigned tries = 0;
            bool firstTime = true; // first time try the "fast / cache" way - if that fails - try original away - if that still fails, error
            RoxieFileStatus fileStatus = FileNotFound;

            loop
            {
                if (currentIdx >= sources.length())
                    currentIdx = 0;
                if (tries==sources.length())
                {
                    if (firstTime)  // if first time - reset and try again - non cache way
                    {
                        firstTime = false;
                        tries = 0;
                    }
                    else
                        throw MakeStringException(ROXIE_FILE_OPEN_FAIL, "Failed to open file %s at any of the following remote locations %s", logical->queryFilename(), filesTried.str()); // operations doesn't want a trap
                }
                const char *sourceName = sources.item(currentIdx).queryFilename();
                if (traceLevel > 10)
                    DBGLOG("Trying to open %s", sourceName);
                try
                {
#ifdef FAIL_20_OPEN
                    openCount++;
                    if ((openCount % 5) == 0)
                        throw MakeStringException(ROXIE_FILE_OPEN_FAIL, "Pretending to fail on an open");
#endif
                    IFile *f = &sources.item(currentIdx);
                    if (firstTime)
                        cacheFileConnect(f, dafilesrvLookupTimeout);  // set timeout to 10 seconds
                    else
                    {
                        if (traceLevel > 10)
                            DBGLOG("Looking for file using non-cached file open");
                    }

                    fileStatus = queryFileCache().fileUpToDate(f, fileSize, fileDate, crc, isCompressed);
                    if (fileStatus == FileIsValid)
                    {
                        if (isCompressed)
                            current.setown(createCompressedFileReader(f));
                        else
                            current.setown(f->open(IFOread));
                        if (current)
                        {
                            if (traceLevel > 5)
                                DBGLOG("Opening %s", sourceName);
                            disconnectRemoteIoOnExit(current);
                            break;
                        }
    //                  throwUnexpected();  - try another location if this one has the wrong version of the file
                    }
                    disconnectRemoteFile(f);
                }
                catch (IException *E)
                {
                    E->Release();
                }
                currentIdx++;
                tries++;
                if (!firstTime)  // log error on last attempt for each file name - it will have the "best" error condition
                {
                    filesTried.appendf(" %s", sourceName);  // only need to build this list once

                    switch (fileStatus)
                    {
                        case FileNotFound:
                            filesTried.append(": FileNotFound");
                            break;

                        case FileSizeMismatch:
                            filesTried.append(": FileSizeMismatch");
                            break;

                        case FileCRCMismatch:
                            filesTried.append(": FileCRCMismatch");
                            break;

                        case FileDateMismatch:
                            filesTried.append(": FileDateMismatch");
                            break;
                    }
                }
            }
            lastAccess = msTick();
            atomic_inc(&numFilesOpen[remote]);
            if ((unsigned) atomic_read(&numFilesOpen[remote]) > maxFilesOpen[remote])
                queryFileCache().closeExpired(remote); // NOTE - this does not actually do the closing of expired files (which could deadlock, or could close the just opened file if we unlocked crit)
        }
    }

    virtual void addSource(IFile *newSource)
    {
        if (newSource)
        {
            if (traceLevel > 10)
                DBGLOG("Adding information for location %s for %s", newSource->queryFilename(), logical->queryFilename());
            CriticalBlock b(crit);
            sources.append(*newSource);
        }
    }

    virtual size32_t read(offset_t pos, size32_t len, void * data) 
    {
        CriticalBlock b(crit);
        unsigned tries = 0;
        loop
        {
            try
            {
                size32_t ret = current->read(pos, len, data);
                lastAccess = msTick();
                return ret;

            }
            catch (NotYetOpenException *E)
            {
                E->Release();
            }
            catch (IException *E)
            {
                EXCLOG(MCoperatorError, E, "Read error");
                E->Release();
                DBGLOG("Failed to read length %d offset %" I64F "x file %s", len, pos, sources.item(currentIdx).queryFilename());
                currentIdx++;
                setFailure();
            }
            _checkOpen();
            tries++;
            if (tries == MAX_READ_RETRIES)
                throw MakeStringException(ROXIE_FILE_ERROR, "Failed to read length %d offset %" I64F "x file %s after %d attempts", len, pos, sources.item(currentIdx).queryFilename(), tries);
        }
    }

    virtual void flush()
    {
        CriticalBlock b(crit);
        if (current.get() != &failure)
            current->flush();
    }

    virtual offset_t size() 
    { 
        CriticalBlock b(crit);
        _checkOpen();
        lastAccess = msTick();
        return current->size();
    }

    virtual size32_t write(offset_t pos, size32_t len, const void * data) { throwUnexpected(); }
    virtual void setSize(offset_t size) { throwUnexpected(); }
    virtual offset_t appendFile(IFile *file,offset_t pos,offset_t len) { throwUnexpected(); return 0; }

    virtual const char *queryFilename() { return logical->queryFilename(); }
    virtual bool isAlive() const { return CInterface::isAlive(); }
    virtual int getLinkCount() const { return CInterface::getLinkCount(); }

    virtual IMemoryMappedFile *queryMappedFile()
    {
        CriticalBlock b(crit);
        if (mmapped)
            return mmapped;
        if (!remote)
        {
            mmapped.setown(logical->openMemoryMapped());
            return mmapped;
        }
        return NULL;
    }

    virtual IFileIO *queryFileIO()
    {
        return this;
    }


    virtual bool createHardFileLink()
    {
        unsigned tries = 0;
        loop
        {
            StringBuffer filesTried;
            if (currentIdx >= sources.length())
                currentIdx = 0;
            if (tries==sources.length())
                return false;
            const char *sourceName = sources.item(currentIdx).queryFilename();
            filesTried.appendf(" %s", sourceName);
            try
            {
                if (queryFileCache().fileUpToDate(&sources.item(currentIdx), fileSize, fileDate, crc, isCompressed) == FileIsValid)
                {
                    StringBuffer source_drive;
                    splitFilename(sourceName, &source_drive, NULL, NULL, NULL);

                    StringBuffer query_drive;
                    splitFilename(logical->queryFilename(), &query_drive, NULL, NULL, NULL);

                    // only try to create link if on the same drive
                    if ( (stricmp(query_drive.str(), source_drive.str()) == 0))
                    {
                        try
                        {
                            DBGLOG("Trying to create Hard Link for %s", sourceName);
                            createHardLink(logical->queryFilename(), sourceName);
                            current.setown(sources.item(currentIdx).open(IFOread));
                            return true;
                        }
                        catch(IException *E)
                        {
                            StringBuffer err;
                            DBGLOG("HARD LINK ERROR %s", E->errorMessage(err).str());
                            E->Release();
                        }
                    }
                }
            }
            catch (IException *E)
            {
                E->Release();
            }
            currentIdx++;
            tries++;
        }

        DBGLOG("Could not create any hard links for %s", logical->queryFilename());
        return false;  // if we get here - no hardlink
    }

    void copyComplete()
    {
        {
            CriticalBlock b(crit);
            setFailure(); // lazyOpen will then reopen it...
            currentIdx = 0;
            remote = false;
            copying = false;
            sources.kill();
            sources.add(*logical.getLink(), 0);
            if (!lazyOpen)
                _checkOpen();
        }
    }

    virtual IFile *querySource() 
    {
        CriticalBlock b(crit);
        _checkOpen();
        return &sources.item(currentIdx); 
    };
    virtual IFile *queryTarget() { return logical; }

    virtual offset_t getSize() { return fileSize; }
    virtual CDateTime *queryDateTime() { return &fileDate; }

    static int compareAccess(IInterface * const *L, IInterface * const *R)
    {
        ILazyFileIO *LL = (ILazyFileIO *) *L;
        ILazyFileIO *RR = (ILazyFileIO *) *R;
        return LL->getLastAccessed() - RR->getLastAccessed();
    }
};

//----------------------------------------------------------------------------------------------

static IPartDescriptor *queryMatchingRemotePart(IPartDescriptor *pdesc, IFileDescriptor *remoteFDesc, unsigned int partNum)
{
    if (!remoteFDesc)
        return NULL;
    IPartDescriptor *remotePDesc = remoteFDesc->queryPart(partNum);
    if (!remotePDesc)
        return NULL;
    unsigned int crc, remoteCrc;
    if (!pdesc || !pdesc->getCrc(crc)) //local crc not available, never DFS copied?
        return remotePDesc;
    if (remotePDesc->getCrc(remoteCrc) && remoteCrc==crc)
        return remotePDesc;
    return NULL;
}

static int getClusterPriority(const char *clusterName)
{
    assertex(preferredClusters);
    int *priority = preferredClusters->getValue(clusterName);
    return priority ? *priority : 100;
}

static void appendRemoteLocations(IPartDescriptor *pdesc, StringArray &locations, const char *localFileName, const char *fromCluster, bool includeFromCluster)
{
    IFileDescriptor &fdesc = pdesc->queryOwner();
    unsigned numCopies = pdesc->numCopies();
    unsigned lastClusterNo = (unsigned) -1;
    unsigned numThisCluster = 0;
    unsigned initialSize = locations.length();
    int priority = 0;
    IntArray priorities;
    for (unsigned copy = 0; copy < numCopies; copy++)
    {
        unsigned clusterNo = pdesc->copyClusterNum(copy);
        StringBuffer clusterName;
        fdesc.getClusterGroupName(clusterNo, clusterName);
        if (fromCluster && *fromCluster)
        {
            bool matches = strieq(clusterName.str(), fromCluster);
            if (matches!=includeFromCluster)
                continue;
        }
        RemoteFilename r;
        pdesc->getFilename(copy,r);
        StringBuffer path;
        r.getRemotePath(path);
        if (localFileName && r.isLocal())
        {
            StringBuffer l;
            r.getLocalPath(l);
            if (streq(l, localFileName))
                continue; // don't add ourself
        }
        if (clusterNo == lastClusterNo)
        {
            numThisCluster++;
            if (numThisCluster > 2)  // Don't add more than 2 from one cluster
                continue;
        }
        else
        {
            numThisCluster = 1;
            lastClusterNo = clusterNo;
            if (preferredClusters)
            {
                priority = getClusterPriority(clusterName);
            }
            else
                priority = copy;
        }
        if (priority >= 0)
        {
            ForEachItemIn(idx, priorities)
            {
                if (priorities.item(idx) < priority)
                    break;
            }
            priorities.add(priority, idx);
            locations.add(path.str(), idx+initialSize);
        }
    }
}

//----------------------------------------------------------------------------------------------

typedef StringArray *StringArrayPtr;

class CRoxieFileCache : public CInterface, implements ICopyFileProgress, implements IRoxieFileCache
{
    friend class CcdFileTest;
    mutable ICopyArrayOf<ILazyFileIO> todo; // Might prefer a queue but probably doesn't really matter.
    InterruptableSemaphore toCopy;
    InterruptableSemaphore toClose;
    mutable CopyMapStringToMyClass<ILazyFileIO> files;
    mutable CriticalSection crit;
    CriticalSection cpcrit;
    bool started;
    bool aborting;
    bool closing;
    bool testMode;
    bool closePending[2];
    StringAttrMapping fileErrorList;
    Semaphore bctStarted;
    Semaphore hctStarted;

    RoxieFileStatus fileUpToDate(IFile *f, offset_t size, const CDateTime &modified, unsigned crc, bool isCompressed)
    {
        // Ensure that SockFile does not keep these sockets open (or we will run out)
        class AutoDisconnector
        {
        public:
            AutoDisconnector(IFile *_f) : f(_f) {}
            ~AutoDisconnector() { disconnectRemoteFile(f); }
        private:
            IFile *f;
        } autoDisconnector(f);

        cacheFileConnect(f, dafilesrvLookupTimeout);  // set timeout to 10 seconds
        if (f->exists())
        {
            // only check size if specified
            if ( (size != -1) && !isCompressed && f->size()!=size) // MORE - should be able to do better on compressed you'da thunk
                return FileSizeMismatch;

            if (crc > 0)
            {
                // if a crc is specified let's check it
                unsigned file_crc = f->getCRC();
                if (file_crc && crc != file_crc)  // for remote files crc_file can fail, even if the file is valid
                {
                    DBGLOG("FAILED CRC Check");
                    return FileCRCMismatch;
                }
            }
            CDateTime mt;
            return (modified.isNull() || (f->getTime(NULL, &mt, NULL) &&  mt.equals(modified, false))) ? FileIsValid : FileDateMismatch;
        }
        else
            return FileNotFound;
    }

    ILazyFileIO *openFile(const char *lfn, unsigned partNo, const char *localLocation,
                           IPartDescriptor *pdesc,
                           const StringArray &remoteLocationInfo,
                           offset_t size, const CDateTime &modified, unsigned crc)
    {
        Owned<IFile> local = createIFile(localLocation);
        bool isCompressed = testMode ? false : pdesc->queryOwner().isCompressed();
        Owned<CLazyFileIO> ret = new CLazyFileIO(local.getLink(), size, modified, crc, isCompressed);
        RoxieFileStatus fileStatus = fileUpToDate(local, size, modified, crc, isCompressed);
        if (fileStatus == FileIsValid)
        {
            ret->addSource(local.getLink());
            ret->setRemote(false);
        }
        else if (local->exists() && !ignoreOrphans)  // Implies local dali and local file out of sync
            throw MakeStringException(ROXIE_FILE_ERROR, "Local file %s does not match DFS information", localLocation);
        else
        {
            bool addedOne = false;

            // put the peerRoxieLocations next in the list
            StringArray localLocations;
            if (testMode)
                localLocations.append("test.buddy");
            else
                appendRemoteLocations(pdesc, localLocations, localLocation, roxieName, true);  // Adds all locations on the same cluster
            ForEachItemIn(roxie_idx, localLocations)
            {
                try
                {
                    const char *remoteName = localLocations.item(roxie_idx);
                    Owned<IFile> remote = createIFile(remoteName);
                    RoxieFileStatus status = fileUpToDate(remote, size, modified, crc, isCompressed);
                    if (status==FileIsValid)
                    {
                        if (miscDebugTraceLevel > 5)
                            DBGLOG("adding peer location %s", remoteName);
                        ret->addSource(remote.getClear());
                        addedOne = true;
                    }
                    else if (status==FileNotFound)
                    {
                        // Even though it's not on the buddy (yet), add it to the locations since it may well be there
                        // by the time we come to copy (and if it is, we want to copy from there)
                        if (miscDebugTraceLevel > 5)
                            DBGLOG("adding missing peer location %s", remoteName);
                        ret->addSource(remote.getClear());
                        // Don't set addedOne - we need to go to remote too
                    }
                    else if (miscDebugTraceLevel > 10)
                        DBGLOG("Checked peer roxie location %s, status=%d", remoteName, (int) status);
                }
                catch (IException *E)
                {
                    EXCLOG(MCoperatorError, E, "While creating remote file reference");
                    E->Release();
                }
            }

            if (!addedOne && (copyResources || useRemoteResources || testMode))  // If no peer locations available, go to remote
            {
                ForEachItemIn(idx, remoteLocationInfo)
                {
                    try
                    {
                        const char *remoteName = remoteLocationInfo.item(idx);
                        Owned<IFile> remote = createIFile(remoteName);
                        if (traceLevel > 5)
                            DBGLOG("checking remote location %s", remoteName);
                        RoxieFileStatus status = fileUpToDate(remote, size, modified, crc, isCompressed);
                        if (status==FileIsValid)
                        {
                            if (miscDebugTraceLevel > 5)
                                DBGLOG("adding remote location %s", remoteName);
                            ret->addSource(remote.getClear());
                            addedOne = true;
                        }
                        else if (miscDebugTraceLevel > 10)
                            DBGLOG("Checked remote file location %s, status=%d", remoteName, (int) status);
                    }
                    catch (IException *E)
                    {
                        EXCLOG(MCoperatorError, E, "While creating remote file reference");
                        E->Release();
                    }
                }
            }

            if (!addedOne)
            {
                if (local->exists())  // Implies local dali and local file out of sync
                    throw MakeStringException(ROXIE_FILE_ERROR, "Local file %s does not match DFS information", localLocation);
                else
                {
                    if (traceLevel >= 2)
                    {
                        DBGLOG("Failed to open file at any of the following %d local locations:", localLocations.length());
                        ForEachItemIn(local_idx, localLocations)
                        {
                            DBGLOG("%d: %s", local_idx+1, localLocations.item(local_idx));
                        }
                        DBGLOG("Or at any of the following %d remote locations:", remoteLocationInfo.length());
                        ForEachItemIn(remote_idx, remoteLocationInfo)
                        {
                            DBGLOG("%d: %s", remote_idx+1, remoteLocationInfo.item(remote_idx));
                        }
                    }
                    throw MakeStringException(ROXIE_FILE_OPEN_FAIL, "Could not open file %s", localLocation);
                }
            }
            ret->setRemote(true);
        }
        ret->setCache(this);
        files.setValue(localLocation, (ILazyFileIO *)ret);
        return ret.getClear();
    }

    void deleteTempFiles(const char *targetFilename)
    {
        try
        {
            StringBuffer destPath;
            StringBuffer prevTempFile;
            splitFilename(targetFilename, &destPath, &destPath, &prevTempFile, &prevTempFile);

            if (useTreeCopy)
                prevTempFile.append("*.tmp");
            else
                prevTempFile.append("*.$$$");

            Owned<IFile> dirf = createIFile(destPath.str());
            Owned<IDirectoryIterator> iter = dirf->directoryFiles(prevTempFile.str(),false,false);
            ForEach(*iter)
            {
                OwnedIFile thisFile = createIFile(iter->query().queryFilename());
                if (thisFile->isFile() == foundYes)
                    thisFile->remove();
            }
        }
        catch(IException *E)
        {
            StringBuffer err;
            DBGLOG("Could not remove tmp file %s", E->errorMessage(err).str());
            E->Release();
        }
        catch(...)
        {
        }
    }

    bool doCopyFile(ILazyFileIO *f, const char *tempFile, const char *targetFilename, const char *destPath, const char *msg, CFflags copyFlags=CFnone)
    {
        bool fileCopied = false;
        IFile *sourceFile;
        try
        {
            f->setCopying(true);
            sourceFile = f->querySource();
        }
        catch (IException *E)
        {
            f->setCopying(false);
            EXCLOG(MCoperatorError, E, "While trying to start copying file");
            throw;
        }

        unsigned __int64 freeDiskSpace = getFreeSpace(destPath);
        deleteTempFiles(targetFilename);
        offset_t fileSize = sourceFile->size();
        if ( (fileSize + minFreeDiskSpace) > freeDiskSpace)
        {
            StringBuffer err;
            err.appendf("Insufficient disk space.  File %s needs %" I64F "d bytes, but only %" I64F "d remains, and %" I64F "d is needed as a reserve", targetFilename, sourceFile->size(), freeDiskSpace, minFreeDiskSpace);
            IException *E = MakeStringException(ROXIE_DISKSPACE_ERROR, "%s", err.str());
            EXCLOG(MCoperatorError, E);
            E->Release();
        }
        else
        {
            IpSubNet subnet; // preferred set but not required
            IpAddress fromip; // returned
            Owned<IFile> destFile = createIFile(useTreeCopy?targetFilename:tempFile);

            bool hardLinkCreated = false;
            unsigned start = msTick();
            try
            {
                if (useHardLink)
                    hardLinkCreated = f->createHardFileLink();

                if (hardLinkCreated)
                    msg = "Hard Link";
                else
                {
                    DBGLOG("%sing %s to %s", msg, sourceFile->queryFilename(), targetFilename);
                    if (traceLevel > 5)
                    {
                        StringBuffer str;
                        str.appendf("doCopyFile %s", sourceFile->queryFilename());
                        TimeSection timing(str.str());
                        if (useTreeCopy)
                            sourceFile->treeCopyTo(destFile, subnet, fromip, true, copyFlags);
                        else
                            sourceFile->copyTo(destFile,DEFAULT_COPY_BLKSIZE,NULL,false,copyFlags);
                    }
                    else
                    {
                        if (useTreeCopy)
                            sourceFile->treeCopyTo(destFile, subnet, fromip, true, copyFlags);
                        else
                            sourceFile->copyTo(destFile,DEFAULT_COPY_BLKSIZE,NULL,false,copyFlags);
                    }
                }
                f->setCopying(false);
                fileCopied = true;
            }
            catch(IException *E)
            {
                f->setCopying(false);
                if (!useTreeCopy)
                { // done by tree copy
                    EXCLOG(E, "Copy exception - remove templocal");
                    destFile->remove(); 
                }
                deleteTempFiles(targetFilename);
                throw;
            }
            catch(...)
            {
                f->setCopying(false);
                if (!useTreeCopy)
                { // done by tree copy
                    DBGLOG("%s exception - remove templocal", msg);
                    destFile->remove(); 
                }
                deleteTempFiles(targetFilename);
                throw;
            }
            if (!hardLinkCreated && !useTreeCopy)  // for hardlinks / treeCopy - no rename needed
            {
                try
                {
                    destFile->rename(targetFilename);
                }
                catch(IException *)
                {
                    f->setCopying(false);
                    deleteTempFiles(targetFilename);
                    throw;
                }
                unsigned elapsed = msTick() - start;
                double sizeMB = ((double) fileSize) / (1024*1024);
                double MBperSec = elapsed ? (sizeMB / elapsed) * 1000 : 0;
                DBGLOG("%s to %s complete in %d ms (%.1f MB/sec)", msg, targetFilename, elapsed, MBperSec);
            }

            f->copyComplete();
        }
        deleteTempFiles(targetFilename);
        return fileCopied;
    }

    bool doCopy(ILazyFileIO *f, bool background, bool displayFirstFileMessage, CFflags copyFlags=CFnone)
    {
        if (!f->isRemote())
            f->copyComplete();
        else
        {
            if (displayFirstFileMessage)
                DBGLOG("Received files to copy");

            const char *targetFilename = f->queryTarget()->queryFilename();
            StringBuffer tempFile(targetFilename);
            StringBuffer destPath;
            splitFilename(tempFile.str(), &destPath, &destPath, NULL, NULL);
            if (destPath.length())
                recursiveCreateDirectory(destPath.str());
            else
                destPath.append('.');
            if (!checkDirExists(destPath.str())) {
                ERRLOG("Dest directory %s does not exist", destPath.str());
                return false;
            }
            
            tempFile.append(".$$$");
            const char *msg = background ? "Background copy" : "Copy";
            return doCopyFile(f, tempFile.str(), targetFilename, destPath.str(), msg, copyFlags);
        }
        return false;  // if we get here there was no file copied
    }

public:
    IMPLEMENT_IINTERFACE;

    CRoxieFileCache(bool _testMode = false) : bct(*this), hct(*this), testMode(_testMode)
    {
        aborting = false;
        closing = false;
        closePending[false] = false;
        closePending[true] = false;
        started = false;
    }

    ~CRoxieFileCache()
    {
        // NOTE - I assume that by the time I am being destroyed, system is single threaded.
        // Removing any possible race between destroying of the cache and destroying of the files in it would be complex otherwise
        HashIterator h(files);
        ForEach(h)
        {
            ILazyFileIO *f = files.mapToValue(&h.query());
            f->removeCache(this);
        }
    }

    virtual void start()
    {
        if (!started)
        {
            bct.start();
            hct.start();
            bctStarted.wait();
            hctStarted.wait();
            started = true;
        }
    }

    class BackgroundCopyThread : public Thread
    {
        CRoxieFileCache &owner;
    public:
        BackgroundCopyThread(CRoxieFileCache &_owner) : owner(_owner), Thread("CRoxieFileCacheBackgroundCopyThread") {}

        virtual int run()
        {
            return owner.runBackgroundCopy();
        }
    } bct;

    class HandleCloserThread : public Thread
    {
        CRoxieFileCache &owner;
    public:
        HandleCloserThread(CRoxieFileCache &_owner) : owner(_owner), Thread("CRoxieFileCacheHandleCloserThread") {}
        virtual int run()
        {
            return owner.runHandleCloser();
        }
    } hct;

    int runBackgroundCopy()
    {
        bctStarted.signal();
        if (traceLevel)
            DBGLOG("Background copy thread %p starting", this);
        try
        {
            int fileCopiedCount = 0;
            bool fileCopied = false;

            loop
            {
                fileCopied = false;
                Linked<ILazyFileIO> next;
                toCopy.wait();
                {
                    CriticalBlock b(crit);
                    if (closing)
                        break;
                    if (todo.ordinality())
                    {
                        ILazyFileIO *popped = &todo.popGet();
                        if (popped->isAlive())
                        {
                            next.set(popped);
                        }
                        atomic_dec(&numFilesToProcess);    // must decrement counter for SNMP accuracy
                    }
                }
                if (next)
                {
                    try
                    {
                        fileCopied = doCopy(next, true, (fileCopiedCount==0) ? true : false, CFflush_rdwr);
                        CriticalBlock b(crit);
                        if (fileCopied)
                            fileCopiedCount++;
                    }
                    catch (IException *E)
                    {
                        if (aborting)
                            throw;
                        EXCLOG(MCoperatorError, E, "Roxie background copy: ");
                        E->Release();
                    }
                    catch (...) 
                    {
                        EXCLOG(MCoperatorError, "Unknown exception in Roxie background copy");
                    }
                }

                CriticalBlock b(crit);
                if ( (todo.ordinality()== 0) && (fileCopiedCount)) // finished last copy
                {
                    DBGLOG("No more data files to copy");
                    fileCopiedCount = 0;
                }
            }
        }
        catch (IException *E)
        {
            if (!aborting)
                EXCLOG(MCoperatorError, E, "Roxie background copy: ");
            E->Release();
        }
        catch (...) 
        {
            DBGLOG("Unknown exception in background copy thread");
        }
        if (traceLevel)
            DBGLOG("Background copy thread %p exiting", this);
        return 0;
    }

    int runHandleCloser()
    {
        hctStarted.signal();
        if (traceLevel)
            DBGLOG("HandleCloser thread %p starting", this);
        try
        {
            loop
            {
                toClose.wait(10 * 60 * 1000);  // check expired file handles every 10 minutes 
                if (closing)
                    break;
                doCloseExpired(true);
                doCloseExpired(false);
            }
        }
        catch (IException *E)
        {
            if (!aborting)
                EXCLOG(MCoperatorError, E, "Roxie handle closer: ");
            E->Release();
        }
        catch (...) 
        {
            DBGLOG("Unknown exception in handle closer thread");
        }
        if (traceLevel)
            DBGLOG("Handle closer thread %p exiting", this);
        return 0;
    }

    virtual void join(unsigned timeout=INFINITE)
    {
        aborting = true;
        if (started)
        {
            toCopy.interrupt();
            toClose.interrupt();
            bct.join(timeout);
            hct.join(timeout);
        }
    }

    virtual void wait()
    {
        closing = true;
        if (started)
        {
            toCopy.signal();
            toClose.signal();
            bct.join();
            hct.join();
        }
    }

    virtual CFPmode onProgress(unsigned __int64 sizeDone, unsigned __int64 totalSize)
    {
        return aborting ? CFPcancel : CFPcontinue;
    }

    virtual void removeCache(ILazyFileIO *file) const
    {
        CriticalBlock b(crit);
        // NOTE: it's theoretically possible for the final release to happen after a replacement has been inserted into hash table.
        // So only remove from hash table if what we find there matches the item that is being deleted.
        const char *filename = file->queryFilename();
        ILazyFileIO *goer = files.getValue(filename);
        if (goer == file)
            files.remove(filename);
        ForEachItemInRev(idx, todo)
        {
            if (file == &todo.item(idx))
            {
                todo.remove(idx);
                atomic_dec(&numFilesToProcess);    // must decrement counter for SNMP accuracy
            }
        }
    }

    virtual ILazyFileIO *lookupFile(const char *lfn, RoxieFileType fileType,
                                     IPartDescriptor *pdesc, unsigned numParts, unsigned replicationLevel,
                                     const StringArray &deployedLocationInfo, bool startFileCopy)
    {
        IPropertyTree &partProps = pdesc->queryProperties();
        offset_t dfsSize = partProps.getPropInt64("@size", -1);
        bool local = partProps.getPropBool("@local");
        unsigned crc;
        if (!crcResources || !pdesc->getCrc(crc))
            crc = 0;
        CDateTime dfsDate;
        if (checkFileDate)
        {
            const char *dateStr = partProps.queryProp("@modified");
            dfsDate.setString(dateStr);
        }

        unsigned partNo = pdesc->queryPartIndex() + 1;
        StringBuffer localLocation;

        if (local)
        {
            assertex(partNo==1 && numParts==1);
            localLocation.append(lfn);  // any resolution done earlier
        }
        else
        {
            // MORE - not at all sure about this. Foreign files should stay foreign ?
            CDfsLogicalFileName dlfn;
            dlfn.set(lfn);
            if (dlfn.isForeign())
                dlfn.clearForeign();
            makePhysicalPartName(dlfn.get(), partNo, numParts, localLocation, replicationLevel, DFD_OSdefault);
        }
        Owned<ILazyFileIO> ret;
        try
        {
            CriticalBlock b(crit);
            Linked<ILazyFileIO> f = files.getValue(localLocation);
            if (f && f->isAlive())
            {
                if ((dfsSize != (offset_t) -1 && dfsSize != f->getSize()) ||
                    (!dfsDate.isNull() && !dfsDate.equals(*f->queryDateTime(), false)))
                {
                    StringBuffer modifiedDt;
                    if (!dfsDate.isNull())
                        dfsDate.getString(modifiedDt);
                    StringBuffer fileDt;
                    f->queryDateTime()->getString(fileDt);
                    if (fileErrorList.find(lfn) == 0)
                    {
                        switch (fileType)
                        {
                            case ROXIE_KEY:
                                fileErrorList.setValue(lfn, "Key");
                                break;

                            case ROXIE_FILE:
                                fileErrorList.setValue(lfn, "File");
                                break;
                        }
                    }
                    throw MakeStringException(ROXIE_MISMATCH, "Different version of %s already loaded: sizes = %" I64F "d %" I64F "d  Date = %s  %s", lfn, dfsSize, f->getSize(), modifiedDt.str(), fileDt.str());
                }
                else
                    return f.getClear();
            }

            ret.setown(openFile(lfn, partNo, localLocation, pdesc, deployedLocationInfo, dfsSize, dfsDate, crc));

            if (startFileCopy)
            {
                if (ret->isRemote())
                {
                    if (copyResources) // MORE - should always copy peer files
                    {
                        if (numParts==1 || (partNo==numParts && fileType==ROXIE_KEY))
                        {
                            ret->checkOpen();
                            doCopy(ret, false, false, CFflush_rdwr);
                            return ret.getLink();
                        }

                        // Copies are popped from end of the todo list
                        // By putting the replicates on the front we ensure they are done after the primaries
                        // and are therefore likely to result in local rather than remote copies.
                        if (replicationLevel)
                            todo.add(*ret, 0);
                        else
                            todo.append(*ret);
                        atomic_inc(&numFilesToProcess);  // must increment counter for SNMP accuracy
                        toCopy.signal();

                    }
                }
            }

            if (!lazyOpen)
                ret->checkOpen();
        }
        catch(IException *e)
        {
            if (e->errorCode() == ROXIE_FILE_OPEN_FAIL)
            {
                if (fileErrorList.find(lfn) == 0)
                {
                    switch (fileType)
                    {
                        case ROXIE_KEY:
                            fileErrorList.setValue(lfn, "Key");
                            break;
                        
                        case ROXIE_FILE:
                            fileErrorList.setValue(lfn, "File");
                            break;
                    }
                }
            }
            throw;
        }
        return ret.getLink();
    }

    virtual void closeExpired(bool remote)
    {
        // This schedules a close at the next available opportunity
        CriticalBlock b(cpcrit); // paranoid...
        if (!closePending[remote])
        {
            closePending[remote] = true;
            DBGLOG("closeExpired %s scheduled - %d files open", remote ? "remote" : "local", (int) atomic_read(&numFilesOpen[remote]));
            toClose.signal();
        }
    }

    void doCloseExpired(bool remote)
    {
        {
            CriticalBlock b(cpcrit); // paranoid...
            closePending[remote] = false;
        }
        CriticalBlock b(crit);
        ICopyArrayOf<ILazyFileIO> goers;
        HashIterator h(files);
        ForEach(h)
        {
            ILazyFileIO *f = files.mapToValue(&h.query());
            if (f->isAlive() && f->isOpen() && f->isRemote()==remote && !f->isCopying())
            {
                unsigned age = msTick() - f->getLastAccessed();
                if (age > maxFileAge[remote])
                {
                    if (traceLevel > 5)
                    {
                        // NOTE - querySource will cause the file to be opened if not already open
                        // That's OK here, since we know the file is open and remote.
                        // But don't be tempted to move this line outside these if's (eg. to trace the idle case)
                        const char *fname = remote ? f->querySource()->queryFilename() : f->queryFilename();
                        DBGLOG("Closing inactive %s file %s (last accessed %u ms ago)", remote ? "remote" : "local",  fname, age);
                    }
                    f->close();
                }
                else
                    goers.append(*f);
            }
        }
        unsigned numFilesLeft = goers.ordinality(); 
        if (numFilesLeft > maxFilesOpen[remote])
        {
            goers.sort(CLazyFileIO::compareAccess);
            DBGLOG("Closing LRU %s files, %d files are open", remote ? "remote" : "local",  numFilesLeft);
            unsigned idx = minFilesOpen[remote];
            while (idx < numFilesLeft)
            {
                ILazyFileIO &f = goers.item(idx++);
                if (!f.isCopying())
                {
                    if (traceLevel > 5)
                    {
                        unsigned age = msTick() - f.getLastAccessed();
                        DBGLOG("Closing %s (last accessed %u ms ago)", f.queryFilename(), age);
                    }
                    f.close();
                }
            }
        }
    }

    virtual void flushUnusedDirectories(const char *origBaseDir, const char *directory, StringBuffer &xml)
    {
        Owned<IFile> dirf = createIFile(directory);
        if (dirf->exists() && dirf->isDirectory())
        {
            try
            {
                Owned<IDirectoryIterator> iter = dirf->directoryFiles(NULL,false,true);
                ForEach(*iter)
                {
                    const char *thisName = iter->query().queryFilename();
                    flushUnusedDirectories(origBaseDir, thisName, xml);
                }
                
                if (stricmp(origBaseDir, directory) != 0)
                {
                    try
                    {
                        dirf->remove();
                        xml.appendf("<Directory>%s</Directory>\n", directory);
                        DBGLOG("Deleted directory %s", directory);
                    }
                    catch (IException *e)
                    {
                        // don't care if we can't delete the directory
                        e->Release();
                    }
                    catch(...)
                    {
                        // don't care if we can't delete the directory
                    }
                }
            }
            catch (IException *e)
            {
                // don't care if we can't delete the directory
                e->Release();
            }
            catch(...)
            {
                // don't care if we can't delete the directory
            }
        }
    }

    int numFilesToCopy()
    {
        CriticalBlock b(crit);
        return todo.ordinality();
    }

    virtual StringAttrMapping *queryFileErrorList() { return &fileErrorList; }  // returns list of files that could not be open

    static inline bool validFNameChar(char c)
    {
        static const char *invalids = "*\"/:<>?\\|";
        return (c>=32 && c<127 && !strchr(invalids, c));
    }
};

ILazyFileIO *createPhysicalFile(const char *id, IPartDescriptor *pdesc, IPartDescriptor *remotePDesc, RoxieFileType fileType, int numParts, bool startCopy, unsigned channel)
{
    StringArray remoteLocations;
    const char *peerCluster = pdesc->queryOwner().queryProperties().queryProp("@cloneFromPeerCluster");
    if (peerCluster)
    {
        if (*peerCluster!='-') // a remote cluster was specified explicitly
            appendRemoteLocations(pdesc, remoteLocations, NULL, peerCluster, true);  // Add only from specified cluster
    }
    else
        appendRemoteLocations(pdesc, remoteLocations, NULL, roxieName, false);      // Add from any cluster on same dali, other than mine
    if (remotePDesc)
        appendRemoteLocations(remotePDesc, remoteLocations, NULL, NULL, false);    // Then any remote on remote dali

    return queryFileCache().lookupFile(id, fileType, pdesc, numParts, replicationLevel[channel], remoteLocations, startCopy);
}

//====================================================================================================

class CFilePartMap : public CInterface, implements IFilePartMap
{
    class FilePartMapElement
    {
    public:
        offset_t base;
        offset_t top;

        inline int compare(offset_t offset)
        {
            if (offset < base)
                return -1;
            else if (offset >= top)
                return 1;
            else
                return 0;
        }
    } *map;

    static int compareParts(const void *l, const void *r)
    {
        offset_t lp = * (offset_t *) l;
        FilePartMapElement *thisPart = (FilePartMapElement *) r;
        return thisPart->compare(lp);
    }

    unsigned numParts;
    offset_t recordCount;
    offset_t totalSize;
    StringAttr fileName;

public:
    IMPLEMENT_IINTERFACE;
    CFilePartMap(IPropertyTree &resource)
    {
        fileName.set(resource.queryProp("@id"));
        numParts = resource.getPropInt("@numparts");
        recordCount = resource.getPropInt64("@recordCount");
        totalSize = resource.getPropInt64("@size");
        assertex(numParts);
        map = new FilePartMapElement[numParts];
        for (unsigned i = 0; i < numParts; i++)
        {
            StringBuffer partPath;
            partPath.appendf("Part[@num='%d']", i+1);
            IPropertyTree *part = resource.queryPropTree(partPath.str());
            if (!part)
            {
                partPath.clear().appendf("Part_%d", i+1);   // legacy format support
                part = resource.queryPropTree(partPath.str());
            }
            assertex(part);
            offset_t size = part->getPropInt64("@size", (unsigned __int64) -1);
            assertex(size != (unsigned __int64) -1);
            map[i].base = i ? map[i-1].top : 0;
            map[i].top = map[i].base + size;
        }
        if (totalSize == (offset_t)-1)
            totalSize = map[numParts-1].top;
        else if (totalSize != map[numParts-1].top)
            throw MakeStringException(ROXIE_DATA_ERROR, "CFilePartMap: file part sizes do not add up to expected total size (%" I64F "d vs %" I64F "d", map[numParts-1].top, totalSize);
    }

    CFilePartMap(const char *_fileName, IFileDescriptor &fdesc)
        : fileName(_fileName)
    {
        numParts = fdesc.numParts();
        IPropertyTree &props = fdesc.queryProperties();
        recordCount = props.getPropInt64("@recordCount", -1);
        totalSize = props.getPropInt64("@size", -1);
        assertex(numParts);
        map = new FilePartMapElement[numParts];
        for (unsigned i = 0; i < numParts; i++)
        {
            IPartDescriptor &part = *fdesc.queryPart(i);
            IPropertyTree &partProps = part.queryProperties();
            offset_t size = partProps.getPropInt64("@size", (unsigned __int64) -1);
            map[i].base = i ? map[i-1].top : 0;
            if (size==(unsigned __int64) -1)
            {
                if (i==numParts-1)
                    map[i].top = (unsigned __int64) -1;
                else
                    throw MakeStringException(ROXIE_DATA_ERROR, "CFilePartMap: file sizes not known for file %s", fileName.get());
            }
            else
                map[i].top = map[i].base + size;
        }
        if (totalSize == (offset_t)-1)
            totalSize = map[numParts-1].top;
        else if (totalSize != map[numParts-1].top)
            throw MakeStringException(ROXIE_DATA_ERROR, "CFilePartMap: file part sizes do not add up to expected total size (%" I64F "d vs %" I64F "d", map[numParts-1].top, totalSize);
    }

    ~CFilePartMap()
    {
        delete [] map;
    }
    virtual bool IsShared() const { return CInterface::IsShared(); };
    virtual unsigned mapOffset(offset_t pos) const
    {
        FilePartMapElement *part = (FilePartMapElement *) bsearch(&pos, map, numParts, sizeof(map[0]), compareParts);
        if (!part)
<<<<<<< HEAD
            throw MakeStringException(ROXIE_DATA_ERROR, "CFilePartMap: file position %"I64F"d in file %s out of range (max offset permitted is %"I64F"d)", pos, fileName.str(), totalSize);
=======
            throw MakeStringException(ROXIE_DATA_ERROR, "CFilePartMap: file position %" I64F "d in file %s out of range (max offset permitted is %" I64F "d)", pos, fileName.sget(), totalSize);
>>>>>>> c948063f
        return (part-map)+1;
    }
    virtual unsigned getNumParts() const
    {
        return numParts;
    }
    virtual offset_t getTotalSize() const
    {
        return totalSize;
    }
    virtual offset_t getRecordCount() const
    {
        return recordCount;
    }
    virtual offset_t getBase(unsigned part) const
    {
        if (part > numParts || part == 0)
        {
            throw MakeStringException(ROXIE_FILE_ERROR, "Internal error - requesting base for non-existant file part %d (valid are 1-%d)", part, numParts);
        }
        return map[part-1].base;
    }
    virtual offset_t getFileSize() const
    {
        return map[numParts-1].top;
    }
};

extern IFilePartMap *createFilePartMap(const char *fileName, IFileDescriptor &fdesc)
{
    return new CFilePartMap(fileName, fdesc);
}

//====================================================================================================

class CFileIOArray : public CInterface, implements IFileIOArray
{
    unsigned __int64 totalSize;
    mutable CriticalSection crit;
    mutable StringAttr id;

    void _getId() const
    {
        md5_state_t md5;
        md5_byte_t digest[16];
        md5_init(&md5);

        ForEachItemIn(idx, files)
        {
            IFileIO *file = files.item(idx);
            if (file)
            {
                md5_append(&md5, (const md5_byte_t *) &file, sizeof(file));
            }
        }
        md5_finish(&md5, digest);
        char digestStr[33];
        for (int i = 0; i < 16; i++)
        {
            sprintf(&digestStr[i*2],"%02x", digest[i]);
        }
        id.set(digestStr, 32);
    }

public:
    IMPLEMENT_IINTERFACE;
    CFileIOArray()
    {
        valid = 0;
        totalSize = (unsigned __int64) -1;
    }

    virtual bool IsShared() const { return CInterface::IsShared(); };
    IPointerArrayOf<IFileIO> files;
    StringArray filenames;
    Int64Array bases;
    unsigned valid;

    virtual IFileIO *getFilePart(unsigned partNo, offset_t &base)
    {
        if (!files.isItem(partNo))
        {
            DBGLOG("getFilePart requested invalid part %d", partNo);
            throw MakeStringException(ROXIE_FILE_ERROR, "getFilePart requested invalid part %d", partNo);
        }
        IFileIO *file = files.item(partNo);
        if (!file)
        {
//          DBGLOG("getFilePart requested nonBonded part %d", partNo);
//          throw MakeStringException(ROXIE_FILE_FAIL, "getFilePart requested nonBonded part %d", partNo);
            base = 0;
            return NULL;
        }
        base = bases.item(partNo);
        return LINK(file);
    }

    virtual const char *queryLogicalFilename(unsigned partNo)
    {
        if (!filenames.isItem(partNo))
        {
            DBGLOG("queryLogicalFilename requested invalid part %d", partNo);
            throw MakeStringException(ROXIE_FILE_ERROR, "queryLogicalFilename requested invalid part %d", partNo);
        }
        return filenames.item(partNo);
    }

    void addFile(IFileIO *f, offset_t base, const char *filename)
    {
        if (f)
            valid++;
        files.append(f);
        bases.append(base);
        filenames.append(filename ? filename : "");  // Hack!
    }

    virtual unsigned length()
    {
        return files.length();
    }

    virtual unsigned numValid()
    {
        return valid;
    }

    virtual bool isValid(unsigned partNo)
    {
        if (!files.isItem(partNo))
            return false;
        IFileIO *file = files.item(partNo);
        if (!file)
            return false;
        return true;
    }

    virtual unsigned __int64 size()
    {
        CriticalBlock b(crit);
        if (totalSize == (unsigned __int64) -1)
        {
            totalSize = 0;
            ForEachItemIn(idx, files)
            {
                IFileIO *file = files.item(idx);
                if (file)
                    totalSize += file->size();
            }
        }
        return totalSize;
    }

    virtual StringBuffer &getId(StringBuffer &ret) const
    {
        CriticalBlock b(crit);
        if (!id)
            _getId();
        return ret.append(id);
    }
};

template <class X> class PerChannelCacheOf
{
    IPointerArrayOf<X> cache;
    IntArray channels;
public:
    void set(X *value, unsigned channel)
    {
        cache.append(value);
        channels.append(channel);
    }

    X *get(unsigned channel) const
    {
        ForEachItemIn(idx, channels)
        {
            if (channels.item(idx)==channel)
                return cache.item(idx);
        }
        return NULL;
    }
};

CRoxieFileCache * fileCache;

class CResolvedFile : public CInterface, implements IResolvedFileCreator, implements ISDSSubscription
{
protected:
    IResolvedFileCache *cached;
    StringAttr lfn;
    StringAttr physicalName;
    Owned<IDistributedFile> dFile; // NULL on copies serialized to slaves. Note that this implies we keep a lock on dali file for the lifetime of this object.
    CDateTime fileTimeStamp;
    offset_t fileSize;
    unsigned fileCheckSum;
    RoxieFileType fileType;
    bool isSuper;

    StringArray subNames;
    IPointerArrayOf<IFileDescriptor> subFiles; // note - on slaves, the file descriptors may have incomplete info. On originating server is always complete
    IPointerArrayOf<IFileDescriptor> remoteSubFiles; // note - on slaves, the file descriptors may have incomplete info. On originating server is always complete
    IPointerArrayOf<IDefRecordMeta> diskMeta;
    IArrayOf<IDistributedFile> subDFiles;  // To make sure subfiles get locked too
    IArrayOf<IResolvedFile> subRFiles;  // To make sure subfiles get locked too

    Owned <IPropertyTree> properties;
    Linked<IRoxieDaliHelper> daliHelper;
    Owned<IDaliPackageWatcher> notifier;

    void addFile(const char *subName, IFileDescriptor *fdesc, IFileDescriptor *remoteFDesc)
    {
        subNames.append(subName);
        subFiles.append(fdesc);
        remoteSubFiles.append(remoteFDesc);
        IPropertyTree const & props = fdesc->queryProperties();
        if(props.hasProp("_record_layout"))
        {
            MemoryBuffer mb;
            props.getPropBin("_record_layout", mb);
            diskMeta.append(deserializeRecordMeta(mb, true));
        }
        else
            diskMeta.append(NULL);

        unsigned numParts = fdesc->numParts();
        offset_t base = 0;
        for (unsigned i = 0; i < numParts; i++)
        {
            IPartDescriptor *pdesc = fdesc->queryPart(i);
            IPropertyTree &partProps = pdesc->queryProperties();
            offset_t dfsSize = partProps.getPropInt64("@size");
            partProps.setPropInt64("@offset", base);
            base += dfsSize;
        }
        fileSize += base;
    }

    virtual void notify(SubscriptionId id, const char *xpath, SDSNotifyFlags flags, unsigned valueLen, const void *valueData)
    {
        if (traceLevel > 2)
            DBGLOG("Superfile %s change detected", lfn.get());

        {
            CriticalBlock b(lock);
            if (cached)
            {
                cached->removeCache(this);
                cached = NULL;
            }
        }
        globalPackageSetManager->requestReload(false, false);
    }

    // We cache all the file maps/arrays etc here. 
    mutable CriticalSection lock;
    mutable Owned<IFilePartMap> fileMap;
    mutable PerChannelCacheOf<IInMemoryIndexManager> indexMap;
    mutable PerChannelCacheOf<IFileIOArray> ioArrayMap;
    mutable PerChannelCacheOf<IKeyArray> keyArrayMap;

public:
    IMPLEMENT_IINTERFACE;
    CResolvedFile(const char *_lfn, const char *_physicalName, IDistributedFile *_dFile, RoxieFileType _fileType, IRoxieDaliHelper* _daliHelper, bool isDynamic, bool cacheIt, bool writeAccess, bool _isSuperFile)
    : daliHelper(_daliHelper), lfn(_lfn), physicalName(_physicalName), dFile(_dFile), fileType(_fileType), isSuper(_isSuperFile)
    {
        cached = NULL;
        fileSize = 0;
        fileCheckSum = 0;
        if (dFile)
        {
            if (traceLevel > 5)
                DBGLOG("Roxie server adding information for file %s", lfn.get());
            bool tsSet = dFile->getModificationTime(fileTimeStamp);
            bool csSet = dFile->getFileCheckSum(fileCheckSum);
            assertex(tsSet); // per Nigel, is always set
            IDistributedSuperFile *superFile = dFile->querySuperFile();
            if (superFile)
            {
                isSuper = true;
                Owned<IDistributedFileIterator> subs = superFile->getSubFileIterator(true);
                ForEach(*subs)
                {
                    IDistributedFile &sub = subs->query();
                    Owned<IFileDescriptor> fDesc = sub.getFileDescriptor();
                    Owned<IFileDescriptor> remoteFDesc;
                    if (daliHelper)
                        remoteFDesc.setown(daliHelper->checkClonedFromRemote(sub.queryLogicalName(), fDesc, cacheIt));
                    subDFiles.append(OLINK(sub));
                    addFile(sub.queryLogicalName(), fDesc.getClear(), remoteFDesc.getClear());
                }
                // We have to clone the properties since we don't want to keep the superfile locked
                properties.setown(createPTreeFromIPT(&dFile->queryAttributes()));
                if (!isDynamic && !lockSuperFiles)
                {
                    notifier.setown(daliHelper->getSuperFileSubscription(lfn, this));
                    dFile.clear();  // We don't lock superfiles, except dynamic ones
                }
            }
            else // normal file, not superkey
            {
                isSuper = false;
                properties.set(&dFile->queryAttributes());
                Owned<IFileDescriptor> fDesc = dFile->getFileDescriptor();
                Owned<IFileDescriptor> remoteFDesc;
                if (daliHelper)
                    remoteFDesc.setown(daliHelper->checkClonedFromRemote(_lfn, fDesc, cacheIt));
                addFile(dFile->queryLogicalName(), fDesc.getClear(), remoteFDesc.getClear());
            }
        }
    }
    virtual void beforeDispose()
    {
        if (notifier)
            daliHelper->releaseSubscription(notifier);
        notifier.clear();
        if (cached)
        {
            cached->removeCache(this);
        }
    }
    virtual unsigned numSubFiles() const
    {
        return subNames.length();
    }
    virtual bool getSubFileName(unsigned num, StringBuffer &name) const
    {
        if (subNames.isItem(num))
        {
            name.append(subNames.item(num));
            return true;
        }
        else
        {
            return false;
        }
    }
    virtual unsigned findSubName(const char *subname) const
    {
        ForEachItemIn(idx, subNames)
        {
            if (stricmp(subNames.item(idx), subname))
                return idx;
        }
        return NotFound;
    }
    virtual unsigned getContents(StringArray &contents) const
    {
        ForEachItemIn(idx, subNames)
        {
            contents.append(subNames.item(idx));
        }
        return subNames.length();
    }
    virtual bool isSuperFile() const
    {
        return isSuper;
    }
    virtual bool isKey() const
    {
        return fileType==ROXIE_KEY;
    }
    virtual IFilePartMap *getFileMap() const
    {
        CriticalBlock b(lock);
        if (!fileMap)
        {
            if (subFiles.length())
            {
                if (subFiles.length()!=1)
                    throw MakeStringException(0, "Roxie does not support FETCH or KEYED JOIN to superkey with multiple parts");
                fileMap.setown(createFilePartMap(lfn, *subFiles.item(0)));
            }
        }
        return fileMap.getLink();
    }
    virtual unsigned getNumParts() const
    {
        CriticalBlock b(lock);
        unsigned numParts = 0;
        ForEachItemIn(idx, subFiles)
        {
            unsigned thisNumParts = subFiles.item(idx)->numParts();
            if (thisNumParts > numParts)
                numParts = thisNumParts;
        }
        return numParts;
    }
    virtual void serializeFDesc(MemoryBuffer &mb, IFileDescriptor *fdesc, unsigned channel, bool isLocal) const
    {
        // Find all the partno's that go to this channel
        unsigned numParts = fdesc->numParts();
        if (numParts > 1 && fileType==ROXIE_KEY && isLocal)
            numParts--; // don't want to send TLK
        UnsignedArray partNos;
        for (unsigned i = 1; i <= numParts; i++)
        {
            IPartDescriptor *pdesc = fdesc->queryPart(i-1);
            if (getBondedChannel(i)==channel || !isLocal)
            {
                partNos.append(i-1);
            }
        }
        fdesc->serializeParts(mb, partNos);
    }
    virtual void serializePartial(MemoryBuffer &mb, unsigned channel, bool isLocal) const
    {
        if (traceLevel > 6)
            DBGLOG("Serializing file information for dynamic file %s, channel %d, local %d", lfn.get(), channel, isLocal);
        byte type = (byte) fileType;
        mb.append(type);
        fileTimeStamp.serialize(mb);
        mb.append(fileCheckSum);
        mb.append(fileSize);
        unsigned numSubFiles = subFiles.length();
        mb.append(numSubFiles);
        ForEachItemIn(idx, subFiles)
        {
            mb.append(subNames.item(idx));
            IFileDescriptor *fdesc = subFiles.item(idx);
            serializeFDesc(mb, fdesc, channel, isLocal);
            IFileDescriptor *remoteFDesc = remoteSubFiles.item(idx);
            if (remoteFDesc)
            {
                mb.append(true);
                serializeFDesc(mb, remoteFDesc, channel, isLocal);
            }
            else
                mb.append(false);
            if (fileType == ROXIE_KEY) // for now we only support translation on index files
            {
                IDefRecordMeta *meta = diskMeta.item(idx);
                if (meta)
                {
                    mb.append(true);
                    serializeRecordMeta(mb, meta, true);
                }
                else
                    mb.append(false);
            }
        }
        if (properties)
        {
            mb.append(true);
            properties->serialize(mb);
        }
        else
            mb.append(false);
    }
    virtual IFileIOArray *getIFileIOArray(bool isOpt, unsigned channel) const
    {
        CriticalBlock b(lock);
        IFileIOArray *ret = ioArrayMap.get(channel);
        if (!ret)
        {
            ret = createIFileIOArray(isOpt, channel);
            ioArrayMap.set(ret, channel);
        }
        return LINK(ret);
    }
    IFileIOArray *createIFileIOArray(bool isOpt, unsigned channel) const
    {
        Owned<CFileIOArray> f = new CFileIOArray();
        f->addFile(NULL, 0, NULL);
        ForEachItemIn(idx, subFiles)
        {
            IFileDescriptor *fdesc = subFiles.item(idx);
            IFileDescriptor *remoteFDesc = remoteSubFiles.item(idx);
            const char *subname = subNames.item(idx);
            if (fdesc)
            {
                unsigned numParts = fdesc->numParts();
                for (unsigned i = 1; i <= numParts; i++)
                {
                    if (!channel || getBondedChannel(i)==channel)
                    {
                        try
                        {
                            IPartDescriptor *pdesc = fdesc->queryPart(i-1);
                            assertex(pdesc);
                            IPartDescriptor *remotePDesc = queryMatchingRemotePart(pdesc, remoteFDesc, i-1);
                            Owned<ILazyFileIO> file = createPhysicalFile(subNames.item(idx), pdesc, remotePDesc, ROXIE_FILE, numParts, cached != NULL, channel);
                            IPropertyTree &partProps = pdesc->queryProperties();
                            f->addFile(file.getClear(), partProps.getPropInt64("@offset"), subname);
                        }
                        catch (IException *E)
                        {
                            StringBuffer err;
                            err.append("Could not load file ");
                            fdesc->getTraceName(err);
                            DBGLOG(E, err.str());
                            if (!isOpt)
                                throw;
                            E->Release();
                            f->addFile(NULL, 0, NULL);
                        }
                    }
                    else
                        f->addFile(NULL, 0, NULL);
                }
            }
        }
        return f.getClear();
    }
    virtual IKeyArray *getKeyArray(IDefRecordMeta *activityMeta, TranslatorArray *translators, bool isOpt, unsigned channel, bool allowFieldTranslation) const
    {
        unsigned maxParts = 0;
        ForEachItemIn(subFile, subFiles)
        {
            IFileDescriptor *fdesc = subFiles.item(subFile);
            if (fdesc)
            {
                unsigned numParts = fdesc->numParts();
                if (numParts > 1)
                    numParts--; // Don't include TLK
                if (numParts > maxParts)
                    maxParts = numParts;
            }

            IDefRecordMeta *thisDiskMeta = diskMeta.item(subFile);
            if (translators)
            {
                if (fdesc && thisDiskMeta && activityMeta && !thisDiskMeta->equals(activityMeta))
                    if (allowFieldTranslation)
                        translators->append(createRecordLayoutTranslator(lfn, thisDiskMeta, activityMeta));
                    else
                    {
                        DBGLOG("Key layout mismatch: %s", lfn.get());
                        StringBuffer q, d;
                        getRecordMetaAsString(q, activityMeta);
                        getRecordMetaAsString(d, thisDiskMeta);
                        DBGLOG("Activity: %s", q.str());
                        DBGLOG("Disk: %s", d.str());
                        throw MakeStringException(ROXIE_MISMATCH, "Key layout mismatch detected for index %s", lfn.get());
                    }
                else
                    translators->append(NULL);
            }
        }
        CriticalBlock b(lock);
        IKeyArray *ret = keyArrayMap.get(channel);
        if (!ret)
        {
            ret = createKeyArray(isOpt, channel, maxParts);
            keyArrayMap.set(ret, channel);
        }
        return LINK(ret);
    }
    IKeyArray *createKeyArray(bool isOpt, unsigned channel, unsigned maxParts) const
    {
        Owned<IKeyArray> ret = ::createKeyArray();
        if (channel)
        {
            ret->addKey(NULL);
            for (unsigned partNo = 1; partNo <= maxParts; partNo++)
            {
                if (channel == getBondedChannel(partNo))
                {
                    Owned<IKeyIndexSet> keyset = createKeyIndexSet();
                    ForEachItemIn(idx, subFiles)
                    {
                        IFileDescriptor *fdesc = subFiles.item(idx);
                        IFileDescriptor *remoteFDesc = remoteSubFiles.item(idx);

                        Owned <ILazyFileIO> part;
                        unsigned crc = 0;
                        if (fdesc) // NB there may be no parts for this channel 
                        {
                            IPartDescriptor *pdesc = fdesc->queryPart(partNo-1);
                            if (pdesc)
                            {
                                IPartDescriptor *remotePDesc = queryMatchingRemotePart(pdesc, remoteFDesc, partNo-1);
                                part.setown(createPhysicalFile(subNames.item(idx), pdesc, remotePDesc, ROXIE_KEY, fdesc->numParts(), cached != NULL, channel));
                                pdesc->getCrc(crc);
                            }
                        }
                        if (part)
                        {
                            if (lazyOpen)
                            {
                                // We pass the IDelayedFile interface to createKeyIndex, so that it does not open the file immediately
                                keyset->addIndex(createKeyIndex(part->queryFilename(), crc, *QUERYINTERFACE(part.get(), IDelayedFile), false, false));
                            }
                            else
                                keyset->addIndex(createKeyIndex(part->queryFilename(), crc, *part.get(), false, false));
                        }
                        else
                            keyset->addIndex(NULL);
                    }
                    ret->addKey(keyset.getClear());
                }
                else
                    ret->addKey(NULL);
            }
        }
        else
        {
            // Channel 0 means return the TLK
            IArrayOf<IKeyIndexBase> subkeys;
            Owned<IKeyIndexSet> keyset = createKeyIndexSet();
            ForEachItemIn(idx, subFiles)
            {
                IFileDescriptor *fdesc = subFiles.item(idx);
                IFileDescriptor *remoteFDesc = remoteSubFiles.item(idx);
                Owned<IKeyIndexBase> key;
                if (fdesc)
                {
                    unsigned numParts = fdesc->numParts();
                    assertex(numParts > 0);
                    IPartDescriptor *pdesc = fdesc->queryPart(numParts - 1);
                    IPartDescriptor *remotePDesc = queryMatchingRemotePart(pdesc, remoteFDesc, numParts - 1);
                    Owned<ILazyFileIO> keyFile = createPhysicalFile(subNames.item(idx), pdesc, remotePDesc, ROXIE_KEY, numParts, cached != NULL, channel);
                    unsigned crc = 0;
                    pdesc->getCrc(crc);
                    StringBuffer pname;
                    pdesc->getPath(pname);
                    if (lazyOpen)
                    {
                        // We pass the IDelayedFile interface to createKeyIndex, so that it does not open the file immediately
                        key.setown(createKeyIndex(pname.str(), crc, *QUERYINTERFACE(keyFile.get(), IDelayedFile), numParts>1, false));
                    }
                    else
                        key.setown(createKeyIndex(pname.str(), crc, *keyFile.get(), numParts>1, false));
                    keyset->addIndex(LINK(key->queryPart(0)));
                }
                else
                    keyset->addIndex(NULL);
            }
            if (keyset->numParts())
                ret->addKey(keyset.getClear());
            else if (!isOpt)
                throw MakeStringException(ROXIE_FILE_ERROR, "Key %s has no key parts", lfn.get());
            else if (traceLevel > 4)
                DBGLOG(ROXIE_OPT_REPORTING, "Key %s has no key parts", lfn.get());
        }
        return ret.getClear();
    }

    virtual IInMemoryIndexManager *getIndexManager(bool isOpt, unsigned channel, IFileIOArray *files, IRecordSize *recs, bool preload, int numKeys) const 
    {
        // MORE - I don't know that it makes sense to pass isOpt in to these calls
        // Failures to resolve will not be cached, only successes.
        // MORE - preload and numkeys are all messed up - can't be specified per query have to be per file

        CriticalBlock b(lock);
        IInMemoryIndexManager *ret = indexMap.get(channel);
        if (!ret)
        {
            ret = createInMemoryIndexManager(isOpt, lfn);
            ret->load(files, recs, preload, numKeys);   // note - files (passed in) are channel specific
            indexMap.set(ret, channel);
        }
        return LINK(ret);

    }

    virtual const CDateTime &queryTimeStamp() const
    {
        return fileTimeStamp;
    }

    virtual unsigned queryCheckSum() const
    {
        return fileCheckSum;
    }

    virtual offset_t getFileSize() const
    {
        return fileSize;
    }

    virtual hash64_t addHash64(hash64_t hashValue) const
    {
        hashValue = fileTimeStamp.getHash(hashValue);
        if (fileCheckSum)
            hashValue = rtlHash64Data(sizeof(fileCheckSum), &fileCheckSum, hashValue);
        return hashValue;
    }

    virtual void addSubFile(const IResolvedFile *_sub)
    {
        const CResolvedFile *sub = static_cast<const CResolvedFile *>(_sub);
        if (subFiles.length())
            assertex(sub->fileType==fileType);
        else
            fileType = sub->fileType;
        subRFiles.append((IResolvedFile &) *LINK(_sub));
        ForEachItemIn(idx, sub->subFiles)
        {
            addFile(sub->subNames.item(idx), LINK(sub->subFiles.item(idx)), LINK(sub->remoteSubFiles.item(idx)));
        }
    }
    virtual void addSubFile(IFileDescriptor *_sub, IFileDescriptor *_remoteSub)
    {
        addFile(lfn, _sub, _remoteSub);
    }
    virtual void addSubFile(const char *localFileName)
    {
        Owned<IFile> file = createIFile(localFileName);
        assertex(file->exists());
        offset_t size = file->size();
        Owned<IFileDescriptor> fdesc = createFileDescriptor();
        Owned<IPropertyTree> pp = createPTree("Part");
        pp->setPropInt64("@size",size);
        pp->setPropBool("@local", true);
        fdesc->setPart(0, queryMyNode(), localFileName, pp);
        addSubFile(fdesc.getClear(), NULL);
    }

    virtual void setCache(IResolvedFileCache *cache)
    {
        if (cached)
        {
            if (traceLevel > 9)
                DBGLOG("setCache removing from prior cache %s", queryFileName());
            if (cache==NULL)
                cached->removeCache(this);
            else
                throwUnexpected();
        }
        cached = cache;
    }

    virtual bool isAlive() const
    {
        return CInterface::isAlive();
    }

    virtual const char *queryFileName() const
    {
        return lfn.get();
    }
    virtual const char *queryPhysicalName() const
    {
        return physicalName.get();
    }
    virtual const IPropertyTree *queryProperties() const
    {
        return properties;
    }
    virtual void remove()
    {
        subFiles.kill();
        subDFiles.kill();
        subRFiles.kill();
        subNames.kill();
        remoteSubFiles.kill();
        diskMeta.kill();
        properties.clear();
        notifier.clear();
        if (isSuper)
        {
            // Because we don't lock superfiles, we need to behave differently
            UNIMPLEMENTED;
        }
        else if (dFile)
        {
            dFile->detach();
        }
        else if (!physicalName.isEmpty())
        {
            try
            {
                Owned<IFile> file = createIFile(physicalName.get());
                file->remove();
            }
            catch (IException *e)
            {
                ERRLOG(-1, "Error removing file %s (%s)", lfn.get(), physicalName.get());
                e->Release();
            }
        }
    }
    virtual bool exists() const
    {
        // MORE - this is a little bizarre. We sometimes create a resolvedFile for a file that we are intending to create.
        // This will make more sense if/when we start to lock earlier.
        if (dFile || isSuper)
            return true; // MORE - may need some thought - especially the isSuper case
        else if (!physicalName.isEmpty())
            return checkFileExists(physicalName.get());
        else
            return false;
    }
};


/*----------------------------------------------------------------------------------------------------------
MORE
    - on remote() calls we can't pass the expected file date but we will pass it back with the file info.
------------------------------------------------------------------------------------------------------------*/

class CSlaveDynamicFile : public CResolvedFile
{
public:
    bool isOpt; // MORE - this is not very good. Needs some thought unless you cache opt / nonOpt separately which seems wasteful
    bool isLocal;
    unsigned channel;
    unsigned serverIdx;

public:
    CSlaveDynamicFile(const IRoxieContextLogger &logctx, const char *_lfn, RoxiePacketHeader *header, bool _isOpt, bool _isLocal)
        : CResolvedFile(_lfn, NULL, NULL, ROXIE_FILE, NULL, true, false, false, false), channel(header->channel), serverIdx(header->serverIdx), isOpt(_isOpt), isLocal(_isLocal)
    {
        // call back to the server to get the info
        IPendingCallback *callback = ROQ->notePendingCallback(*header, lfn); // note that we register before the send to avoid a race.
        try
        {
            RoxiePacketHeader newHeader(*header, ROXIE_FILECALLBACK);
            bool ok = false;
            for (unsigned i = 0; i < callbackRetries; i++)
            {
                Owned<IMessagePacker> output = ROQ->createOutputStream(newHeader, true, logctx);
                unsigned len = strlen(lfn)+3; // 1 for isOpt, 1 for isLocal, 1 for null terminator
                char *buf = (char *) output->getBuffer(len, true);
                buf[0] = isOpt;
                buf[1] = isLocal;
                strcpy(buf+2, lfn.get());
                output->putBuffer(buf, len, true);
                output->flush(true);
                output.clear();
                if (callback->wait(callbackTimeout))
                {
                    ok = true;
                    break;
                }
                else
                {
                    DBGLOG("timed out waiting for server callback - retrying");
                }
            }
            if (ok)
            {
                if (traceLevel > 6)
                    { StringBuffer s; DBGLOG("Processing information from server in response to %s", newHeader.toString(s).str()); }

                MemoryBuffer &serverData = callback->queryData();
                byte type;
                serverData.read(type);
                fileType = (RoxieFileType) type;
                fileTimeStamp.deserialize(serverData);
                serverData.read(fileCheckSum);
                serverData.read(fileSize);
                unsigned numSubFiles;
                serverData.read(numSubFiles);
                for (unsigned fileNo = 0; fileNo < numSubFiles; fileNo++)
                {
                    StringBuffer subName;
                    serverData.read(subName);
                    subNames.append(subName.str());
                    deserializeFilePart(serverData, subFiles, fileNo, false);
                    bool remotePresent;
                    serverData.read(remotePresent);
                    if (remotePresent)
                        deserializeFilePart(serverData, remoteSubFiles, fileNo, true);
                    else
                        remoteSubFiles.append(NULL);
                    if (fileType==ROXIE_KEY)
                    {
                        bool diskMetaPresent;
                        serverData.read(diskMetaPresent);
                        if (diskMetaPresent)
                            diskMeta.append(deserializeRecordMeta(serverData, true));
                        else
                            diskMeta.append(NULL);
                    }
                }
                bool propertiesPresent;
                serverData.read(propertiesPresent);
                if (propertiesPresent)
                    properties.setown(createPTree(serverData));
            }
            else
                throw MakeStringException(ROXIE_CALLBACK_ERROR, "Failed to get response from server for dynamic file callback");
        }
        catch (...)
        {
            ROQ->removePendingCallback(callback);
            throw;
        }
        ROQ->removePendingCallback(callback);
    }
private:
    void deserializeFilePart(MemoryBuffer &serverData, IPointerArrayOf<IFileDescriptor> &files, unsigned fileNo, bool remote)
    {
        IArrayOf<IPartDescriptor> parts;
        deserializePartFileDescriptors(serverData, parts);
        if (parts.length())
        {
            files.append(LINK(&parts.item(0).queryOwner()));
        }
        else
        {
            if (traceLevel > 6)
                DBGLOG("No information for %s subFile %d of file %s", remote ? "remote" : "", fileNo, lfn.get());
            files.append(NULL);
        }
    }
};

extern IResolvedFileCreator *createResolvedFile(const char *lfn, const char *physical, bool isSuperFile)
{
    return new CResolvedFile(lfn, physical, NULL, ROXIE_FILE, NULL, true, false, false, isSuperFile);
}

extern IResolvedFile *createResolvedFile(const char *lfn, const char *physical, IDistributedFile *dFile, IRoxieDaliHelper *daliHelper, bool isDynamic, bool cacheIt, bool writeAccess)
{
    const char *kind = dFile ? dFile->queryAttributes().queryProp("@kind") : NULL;
    return new CResolvedFile(lfn, physical, dFile, kind && stricmp(kind, "key")==0 ? ROXIE_KEY : ROXIE_FILE, daliHelper, isDynamic, cacheIt, writeAccess, false);
}

class CSlaveDynamicFileCache : public CInterface, implements ISlaveDynamicFileCache
{
    mutable CriticalSection crit;
    CIArrayOf<CSlaveDynamicFile> files; // expect numbers to be small - probably not worth hashing
    unsigned tableSize;

public:
    IMPLEMENT_IINTERFACE;
    CSlaveDynamicFileCache(unsigned _limit) : tableSize(_limit) {}

    virtual IResolvedFile *lookupDynamicFile(const IRoxieContextLogger &logctx, const char *lfn, CDateTime &cacheDate, unsigned checksum, RoxiePacketHeader *header, bool isOpt, bool isLocal)
    {
        if (logctx.queryTraceLevel() > 5)
        {
            StringBuffer s;
            logctx.CTXLOG("lookupDynamicFile %s for packet %s", lfn, header->toString(s).str());
        }
        // we use a fixed-size array with linear lookup for ease of initial coding - but unless we start making heavy use of the feature this may be adequate.
        CriticalBlock b(crit);
        if (!cacheDate.isNull())
        {
            unsigned idx = 0;
            while (files.isItem(idx))
            {
                CSlaveDynamicFile &f = files.item(idx);
                if (f.channel==header->channel && f.serverIdx==header->serverIdx && stricmp(f.queryFileName(), lfn)==0)
                {
                    if (!cacheDate.equals(f.queryTimeStamp()) || checksum != f.queryCheckSum())
                    {
                        if (f.isKey())
                            clearKeyStoreCacheEntry(f.queryFileName());
                        files.remove(idx);
                        idx--;
                    }
                    else if ((!f.isLocal || isLocal) && f.isOpt==isOpt)
                    {
                        files.swap(idx, 0);
                        return LINK(&f);
                    }
                }
                idx++;
            }
        }
        Owned<CSlaveDynamicFile> ret;
        {
            // Don't prevent access to the cache while waiting for server to reply. Can deadlock if you do, apart from being inefficient
            CriticalUnblock b1(crit);
            ret.setown(new CSlaveDynamicFile(logctx, lfn, header, isOpt, isLocal));
        }
        while (files.length() > tableSize)
            files.remove(files.length()-1);
        files.add(*ret.getLink(), 0);
        return ret.getClear();
    }
};

static CriticalSection slaveDynamicFileCacheCrit;
static Owned<ISlaveDynamicFileCache> slaveDynamicFileCache;

extern ISlaveDynamicFileCache *querySlaveDynamicFileCache()
{
    if (!slaveDynamicFileCache)
    {
        CriticalBlock b(slaveDynamicFileCacheCrit);
        if (!slaveDynamicFileCache)
            slaveDynamicFileCache.setown(new CSlaveDynamicFileCache(20));
    }
    return slaveDynamicFileCache;
}

extern void releaseSlaveDynamicFileCache()
{
    CriticalBlock b(slaveDynamicFileCacheCrit);
    slaveDynamicFileCache.clear();
}


// Initialization/termination
MODULE_INIT(INIT_PRIORITY_STANDARD)
{
    fileCache = new CRoxieFileCache;
    return true;
}

MODULE_EXIT()
{ 
    fileCache->join();
    fileCache->Release();
}

extern IRoxieFileCache &queryFileCache()
{
    return *fileCache;
}

class CRoxieWriteHandler : public CInterface, implements IRoxieWriteHandler
{
public:
    IMPLEMENT_IINTERFACE;
    CRoxieWriteHandler(IRoxieDaliHelper *_daliHelper, ILocalOrDistributedFile *_dFile, const StringArray &_clusters)
    : daliHelper(_daliHelper), dFile(_dFile)
    {
        ForEachItemIn(idx, _clusters)
        {
            addCluster(_clusters.item(idx));
        }
        if (dFile->queryDistributedFile())
        {
            isTemporary = (localCluster.get() == NULL); // if only writing to remote clusters, write to a temporary first, then copy
            if (isTemporary)
            {
                UNIMPLEMENTED;
            }
            else
                localFile.setown(dFile->getPartFile(0, 0));
        }
        else
        {
            isTemporary = false;
            localFile.setown(dFile->getPartFile(0, 0));
        }
        if (!recursiveCreateDirectoryForFile(localFile->queryFilename()))
            throw MakeStringException(ROXIE_FILE_ERROR, "Cannot create directory for file %s", localFile->queryFilename());
    }
    virtual IFile *queryFile() const
    {
        return localFile;
    }
    void getClusters(StringArray &clusters) const
    {
        ForEachItemIn(idx, allClusters)
        {
            clusters.append(allClusters.item(idx));
        }
    }

    virtual void finish(bool success, const IRoxiePublishCallback *activity)
    {
        if (success)
        {
            copyPhysical();
            if (daliHelper && daliHelper->connected())
                publish(activity);
        }
        if (isTemporary || !success)
        {
            localFile->remove();
        }
    }
private:
    bool isTemporary;
    Linked<IRoxieDaliHelper> daliHelper;
    Owned<ILocalOrDistributedFile> dFile;
    Owned<IFile> localFile;
    Owned<IGroup> localCluster;
    StringAttr localClusterName;
    IArrayOf<IGroup> remoteNodes;
    StringArray allClusters;

    void copyPhysical() const
    {
        if (remoteNodes.length())
        {
            RemoteFilename rfn, rdn;
            dFile->getPartFilename(rfn, 0, 0);
            StringBuffer physicalName, physicalDir, physicalBase;
            rfn.getLocalPath(physicalName);
            splitFilename(physicalName, &physicalDir, &physicalDir, &physicalBase, &physicalBase);
            rdn.setLocalPath(physicalDir.str());
            ForEachItemIn(idx, remoteNodes)
            {
                rdn.setEp(remoteNodes.item(idx).queryNode(0).endpoint());
                rfn.setEp(remoteNodes.item(idx).queryNode(0).endpoint());
                Owned<IFile> targetdir = createIFile(rdn);
                Owned<IFile> target = createIFile(rfn);
                targetdir->createDirectory();
                copyFile(target, localFile);
            }
        }
    }

    void publish(const IRoxiePublishCallback *activity)
    {
        if (!dFile->isExternal())
        {
            Owned<IFileDescriptor> desc = createFileDescriptor();
            desc->setNumParts(1);

            RemoteFilename rfn;
            dFile->getPartFilename(rfn, 0, 0);
            StringBuffer physicalName, physicalDir, physicalBase;
            rfn.getLocalPath(physicalName);
            splitFilename(physicalName, &physicalDir, &physicalDir, &physicalBase, &physicalBase);
            desc->setDefaultDir(physicalDir.str());
            desc->setPartMask(physicalBase.str());

            IPropertyTree &partProps = desc->queryPart(0)->queryProperties(); //properties of the first file part.
            IPropertyTree &fileProps = desc->queryProperties(); // properties of the logical file
            offset_t fileSize = localFile->size();
            fileProps.setPropInt64("@size", fileSize);
            partProps.setPropInt64("@size", fileSize);

            CDateTime createTime, modifiedTime, accessedTime;
            localFile->getTime(&createTime, &modifiedTime, &accessedTime);
            // round file time down to nearest sec. Nanosec accurancy is not preserved elsewhere and can lead to mismatch later.
            unsigned hour, min, sec, nanosec;
            modifiedTime.getTime(hour, min, sec, nanosec);
            modifiedTime.setTime(hour, min, sec, 0);
            StringBuffer timestr;
            modifiedTime.getString(timestr);
            if(timestr.length())
                partProps.setProp("@modified", timestr.str());

            ClusterPartDiskMapSpec partmap;
            if (localCluster)
            {
                desc->addCluster(localCluster, partmap);
                desc->setClusterGroupName(0, localClusterName.get());
            }
            ForEachItemIn(idx, remoteNodes)
                desc->addCluster(&remoteNodes.item(idx), partmap);

            if (activity)
                activity->setFileProperties(desc);

            Owned<IDistributedFile> publishFile = queryDistributedFileDirectory().createNew(desc); // MORE - we'll create this earlier if we change the locking paradigm
            publishFile->setAccessedTime(modifiedTime);
            publishFile->attach(dFile->queryLogicalName(), activity ? activity->queryUserDescriptor() : UNKNOWN_USER);
            // MORE should probably write to the roxielocalstate too in case Dali is down next time I look...
        }
    }

    void addCluster(char const * cluster)
    {
        Owned<IGroup> group = queryNamedGroupStore().lookup(cluster);
        if (!group)
            throw MakeStringException(0, "Unknown cluster %s while writing file %s",
                    cluster, dFile->queryLogicalName());
        if (group->isMember())
        {
            if (localCluster)
                throw MakeStringException(0, "Cluster %s occupies node already specified while writing file %s",
                        cluster, dFile->queryLogicalName());
            localCluster.setown(group.getClear());
            localClusterName.set(cluster);
        }
        else
        {
            ForEachItemIn(idx, remoteNodes)
            {
                Owned<INode> other = remoteNodes.item(idx).getNode(0);
                if (group->isMember(other))
                    throw MakeStringException(0, "Cluster %s occupies node already specified while writing file %s",
                            cluster, dFile->queryLogicalName());
            }
            remoteNodes.append(*group.getClear());
        }
        allClusters.append(cluster);
    }
};

extern IRoxieWriteHandler *createRoxieWriteHandler(IRoxieDaliHelper *_daliHelper, ILocalOrDistributedFile *_dFile, const StringArray &_clusters)
{
    return new CRoxieWriteHandler(_daliHelper, _dFile, _clusters);
}

//================================================================================================================

#ifdef _USE_CPPUNIT
#include "unittests.hpp"

class CcdFileTest : public CppUnit::TestFixture
{
    CPPUNIT_TEST_SUITE(CcdFileTest);
        CPPUNIT_TEST(testCopy);
    CPPUNIT_TEST_SUITE_END();
protected:

    class DummyPartDescriptor : public CInterfaceOf<IPartDescriptor>
    {
        virtual unsigned queryPartIndex() { UNIMPLEMENTED; }

        virtual unsigned numCopies() { UNIMPLEMENTED; }
        virtual INode *getNode(unsigned copy=0) { UNIMPLEMENTED; }
        virtual INode *queryNode(unsigned copy=0) { UNIMPLEMENTED; }

        virtual IPropertyTree &queryProperties() { UNIMPLEMENTED; }
        virtual IPropertyTree *getProperties() { UNIMPLEMENTED; }

        virtual RemoteFilename &getFilename(unsigned copy, RemoteFilename &rfn) { UNIMPLEMENTED; }
        virtual StringBuffer &getTail(StringBuffer &name) { UNIMPLEMENTED; }
        virtual StringBuffer &getDirectory(StringBuffer &name,unsigned copy = 0) { UNIMPLEMENTED; }
        virtual StringBuffer &getPath(StringBuffer &name,unsigned copy = 0) { UNIMPLEMENTED; }

        virtual void serialize(MemoryBuffer &tgt) { UNIMPLEMENTED; }

        virtual bool isMulti() { UNIMPLEMENTED; }
        virtual RemoteMultiFilename &getMultiFilename(unsigned copy, RemoteMultiFilename &rfn) { UNIMPLEMENTED; }

        virtual bool getCrc(unsigned &crc) { UNIMPLEMENTED; }
        virtual IFileDescriptor &queryOwner() { UNIMPLEMENTED; }
        virtual const char *queryOverrideName() { UNIMPLEMENTED; }
        virtual unsigned copyClusterNum(unsigned copy,unsigned *replicate=NULL) { UNIMPLEMENTED; }
        virtual IReplicatedFile *getReplicatedFile() { UNIMPLEMENTED; }
    };

    void testCopy()
    {
        CRoxieFileCache cache(true);
        StringArray remotes;
        DummyPartDescriptor pdesc;
        CDateTime dummy;
        remotes.append("test.remote");

        int f = open("test.remote", _O_WRONLY | _O_CREAT | _O_TRUNC, _S_IREAD | _S_IWRITE);
        int val = 1;
        int wrote = write(f, &val, sizeof(int));
        CPPUNIT_ASSERT(wrote==sizeof(int));
        close(f);

        Owned<ILazyFileIO> io = cache.openFile("test.local", 0, "test.local", NULL, remotes, sizeof(int), dummy, 0);
        CPPUNIT_ASSERT(io != NULL);

        // Reading it should read 1
        val = 0;
        io->read(0, sizeof(int), &val);
        CPPUNIT_ASSERT(val==1);

        // Now create the buddy

        f = open("test.buddy", _O_WRONLY | _O_CREAT | _O_TRUNC, _S_IREAD | _S_IWRITE);
        val = 2;
        write(f, &val, sizeof(int));
        close(f);

        // Reading it should still read 1...
        val = 0;
        io->read(0, sizeof(int), &val);
        CPPUNIT_ASSERT(val==1);

        // Now copy it - should copy the buddy
        cache.doCopy(io, false, false);

        // Reading it should read 2...
        val = 0;
        io->read(0, sizeof(int), &val);
        CPPUNIT_ASSERT(val==2);

        // And the data in the file should be 2
        f = open("test.local", _O_RDONLY);
        val = 0;
        read(f, &val, sizeof(int));
        close(f);
        CPPUNIT_ASSERT(val==2);

        io.clear();
        remove("test.local");
        remove("test.remote");
        remove("test.buddy");
    }

};

CPPUNIT_TEST_SUITE_REGISTRATION( CcdFileTest );
CPPUNIT_TEST_SUITE_NAMED_REGISTRATION( CcdFileTest, "CcdFileTest" );

#endif<|MERGE_RESOLUTION|>--- conflicted
+++ resolved
@@ -1491,11 +1491,7 @@
     {
         FilePartMapElement *part = (FilePartMapElement *) bsearch(&pos, map, numParts, sizeof(map[0]), compareParts);
         if (!part)
-<<<<<<< HEAD
-            throw MakeStringException(ROXIE_DATA_ERROR, "CFilePartMap: file position %"I64F"d in file %s out of range (max offset permitted is %"I64F"d)", pos, fileName.str(), totalSize);
-=======
-            throw MakeStringException(ROXIE_DATA_ERROR, "CFilePartMap: file position %" I64F "d in file %s out of range (max offset permitted is %" I64F "d)", pos, fileName.sget(), totalSize);
->>>>>>> c948063f
+            throw MakeStringException(ROXIE_DATA_ERROR, "CFilePartMap: file position %" I64F "d in file %s out of range (max offset permitted is %" I64F "d)", pos, fileName.str(), totalSize);
         return (part-map)+1;
     }
     virtual unsigned getNumParts() const

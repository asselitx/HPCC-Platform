--- conflicted
+++ resolved
@@ -204,10 +204,6 @@
 
 interface IConstWUGraphMeta : extends IInterface
 {
-<<<<<<< HEAD
-    virtual IStringVal & getXGMML(IStringVal & ret, bool mergeProgress) const = 0;
-=======
->>>>>>> da11d946
     virtual IStringVal & getName(IStringVal & ret) const = 0;
     virtual IStringVal & getLabel(IStringVal & ret) const = 0;
     virtual IStringVal & getTypeName(IStringVal & ret) const = 0;
@@ -218,7 +214,6 @@
 interface IConstWUGraph : extends IConstWUGraphMeta
 {
     virtual IStringVal & getXGMML(IStringVal & ret, bool mergeProgress) const = 0;
-    virtual IStringVal & getDOT(IStringVal & ret) const = 0;
     virtual IPropertyTree * getXGMMLTree(bool mergeProgress) const = 0;
     virtual IPropertyTree * getXGMMLTreeRaw() const = 0;
 };
@@ -736,21 +731,8 @@
 
 
 
-<<<<<<< HEAD
-enum WUGraphState
-{
-    WUGraphUnknown = 0,
-    WUGraphComplete = 1,
-    WUGraphRunning = 2,
-    WUGraphFailed = 3,
-    WUGraphPaused = 4
-};
-
-
-=======
 interface IWUGraphProgress;
 interface IPropertyTree;
->>>>>>> da11d946
 
 enum WUFileKind
 {

/*##############################################################################

    HPCC SYSTEMS software Copyright (C) 2012 HPCC Systems.

    Licensed under the Apache License, Version 2.0 (the "License");
    you may not use this file except in compliance with the License.
    You may obtain a copy of the License at

       http://www.apache.org/licenses/LICENSE-2.0

    Unless required by applicable law or agreed to in writing, software
    distributed under the License is distributed on an "AS IS" BASIS,
    WITHOUT WARRANTIES OR CONDITIONS OF ANY KIND, either express or implied.
    See the License for the specific language governing permissions and
    limitations under the License.
############################################################################## */

#ifndef WORKUNIT_INCL
#define WORKUNIT_INCL

#ifdef _WIN32
    #ifdef WORKUNIT_EXPORTS
        #define WORKUNIT_API __declspec(dllexport)
    #else
        #define WORKUNIT_API __declspec(dllimport)
    #endif
#else
    #define WORKUNIT_API
#endif

#define MINIMUM_SCHEDULE_PRIORITY 0
#define DEFAULT_SCHEDULE_PRIORITY 50
#define MAXIMUM_SCHEDULE_PRIORITY 100

#include "jiface.hpp"
#include "errorlist.h"
#include "jtime.hpp"
#include "jsocket.hpp"
#include "jstats.h"
#include "jprop.hpp"

#define GLOBAL_SCOPE "workunit"

#define CHEAP_UCHAR_DEF
#ifdef _WIN32
typedef wchar_t UChar;
#else //__WIN32
typedef unsigned short UChar;
#endif //__WIN32


// error codes
#define QUERRREG_ADD_NAMEDQUERY     QUERYREGISTRY_ERROR_START
#define QUERRREG_REMOVE_NAMEDQUERY  QUERYREGISTRY_ERROR_START+1
#define QUERRREG_WUID               QUERYREGISTRY_ERROR_START+2
#define QUERRREG_DLL                QUERYREGISTRY_ERROR_START+3
#define QUERRREG_SETALIAS           QUERYREGISTRY_ERROR_START+4
#define QUERRREG_RESOLVEALIAS       QUERYREGISTRY_ERROR_START+5
#define QUERRREG_REMOVEALIAS        QUERYREGISTRY_ERROR_START+6
#define QUERRREG_QUERY_REGISTRY     QUERYREGISTRY_ERROR_START+7
#define QUERRREG_SUSPEND            QUERYREGISTRY_ERROR_START+8
#define QUERRREG_UNSUSPEND          QUERYREGISTRY_ERROR_START+9
#define QUERRREG_COMMENT            QUERYREGISTRY_ERROR_START+10

class CDateTime;
interface ISetToXmlTransformer;
interface ISecManager;
interface ISecUser;
class StringArray;
class StringBuffer;

typedef unsigned __int64 __uint64;

interface IScmIterator : extends IInterface
{
    virtual bool first() = 0;
    virtual bool next() = 0;
    virtual bool isValid() = 0;
};

interface IQueueSwitcher : extends IInterface
{
    virtual void * getQ(const char * qname, const char * wuid) = 0;
    virtual void putQ(const char * qname, const char * wuid, void * qitem) = 0;
    virtual bool isAuto() = 0;
};


//!  PriorityClass
//! Not sure what the real current class values are -- TBD

enum WUPriorityClass
{
    PriorityClassUnknown = 0,
    PriorityClassLow = 1,
    PriorityClassNormal = 2,
    PriorityClassHigh = 3,
    PriorityClassSize = 4
};



enum WUQueryType
{
    QueryTypeUnknown = 0,
    QueryTypeEcl = 1,
    QueryTypeSql = 2,
    QueryTypeXml = 3,
    QueryTypeAttribute = 4,
    QueryTypeSize = 5
};



enum WUState
{
    WUStateUnknown = 0,
    WUStateCompiled = 1,
    WUStateRunning = 2,
    WUStateCompleted = 3,
    WUStateFailed = 4,
    WUStateArchived = 5,
    WUStateAborting = 6,
    WUStateAborted = 7,
    WUStateBlocked = 8,
    WUStateSubmitted = 9,
    WUStateScheduled = 10,
    WUStateCompiling = 11,
    WUStateWait = 12,
    WUStateUploadingFiles = 13,
    WUStateDebugPaused = 14,
    WUStateDebugRunning = 15,
    WUStatePaused = 16,
    WUStateSize = 17
};



enum WUAction
{
    WUActionUnknown = 0,
    WUActionCompile = 1,
    WUActionCheck = 2,
    WUActionRun = 3,
    WUActionExecuteExisting = 4,
    WUActionPause = 5, 
    WUActionPauseNow = 6, 
    WUActionResume = 7, 
    WUActionSize = 8
};


enum WUResultStatus
{
    ResultStatusUndefined = 0,
    ResultStatusCalculated = 1,
    ResultStatusSupplied = 2,
    ResultStatusFailed = 3,
    ResultStatusPartial = 4,
    ResultStatusSize = 5
};



//! IConstWUGraph

enum WUGraphType
{
    GraphTypeAny = 0,
    GraphTypeProgress = 1,
    GraphTypeEcl = 2,
    GraphTypeActivities = 3,
    GraphTypeSubProgress = 4,
    GraphTypeSize = 5
};


interface IConstWUGraphIterator;
interface ICsvToRawTransformer;
interface IXmlToRawTransformer;
interface IPropertyTree;
interface IPropertyTreeIterator;


enum WUGraphState
{
    WUGraphUnknown = 0,
    WUGraphComplete = 1,
    WUGraphRunning = 2,
    WUGraphFailed = 3,
    WUGraphPaused = 4
};

interface IConstWUGraphMeta : extends IInterface
{
    virtual IStringVal & getName(IStringVal & ret) const = 0;
    virtual IStringVal & getLabel(IStringVal & ret) const = 0;
    virtual IStringVal & getTypeName(IStringVal & ret) const = 0;
    virtual WUGraphType getType() const = 0;
    virtual WUGraphState getState() const = 0;
};

interface IConstWUGraph : extends IConstWUGraphMeta
{
    virtual IStringVal & getXGMML(IStringVal & ret, bool mergeProgress) const = 0;
    virtual IPropertyTree * getXGMMLTree(bool mergeProgress) const = 0;
    virtual IPropertyTree * getXGMMLTreeRaw() const = 0;
};

interface IWUGraph : extends IConstWUGraph
{
    virtual void setXGMML(const char * text) = 0;
    virtual void setXGMMLTree(IPropertyTree * tree, bool compress=true) = 0;
    virtual void setName(const char * name) = 0;
    virtual void setLabel(const char * name) = 0;
    virtual void setType(WUGraphType type) = 0;
};


interface IConstWUGraphIterator : extends IScmIterator
{
    virtual IConstWUGraph & query() = 0;
};

interface IConstWUTimer : extends IInterface
{
    virtual IStringVal & getName(IStringVal & ret) const = 0;
    virtual unsigned getCount() const = 0;
    virtual unsigned getDuration() const = 0;
};

interface IWUTimer : extends IConstWUTimer
{
    virtual void setName(const char * str) = 0;
    virtual void setCount(unsigned c) = 0;
    virtual void setDuration(unsigned d) = 0;
};

interface IConstWUTimerIterator : extends IScmIterator
{
    virtual IConstWUTimer & query() = 0;
};

interface IConstWUGraphMetaIterator : extends IScmIterator
{
    virtual IConstWUGraphMeta & query() = 0;
};


//! IWUResult
enum
{
    ResultSequenceStored = -1,
    ResultSequencePersist = -2,
    ResultSequenceInternal = -3,
    ResultSequenceOnce = -4,
};

extern WORKUNIT_API bool isSpecialResultSequence(unsigned sequence);

enum WUResultFormat
{
    ResultFormatRaw = 0,
    ResultFormatXml = 1,
    ResultFormatXmlSet = 2,
    ResultFormatCsv = 3,
    ResultFormatSize = 4
};



interface IConstWUResult : extends IInterface
{
    virtual WUResultStatus getResultStatus() const = 0;
    virtual IStringVal & getResultName(IStringVal & str) const = 0;
    virtual int getResultSequence() const = 0;
    virtual bool isResultScalar() const = 0;
    virtual IStringVal & getResultXml(IStringVal & str) const = 0;
    virtual unsigned getResultFetchSize() const = 0;
    virtual __int64 getResultTotalRowCount() const = 0;
    virtual __int64 getResultRowCount() const = 0;
    virtual void getResultDataset(IStringVal & ecl, IStringVal & defs) const = 0;
    virtual IStringVal & getResultLogicalName(IStringVal & ecl) const = 0;
    virtual IStringVal & getResultKeyField(IStringVal & ecl) const = 0;
    virtual unsigned getResultRequestedRows() const = 0;
    virtual __int64 getResultInt() const = 0;
    virtual bool getResultBool() const = 0;
    virtual double getResultReal() const = 0;
    virtual IStringVal & getResultString(IStringVal & str) const = 0;
    virtual IDataVal & getResultRaw(IDataVal & data, IXmlToRawTransformer * xmlTransformer, ICsvToRawTransformer * csvTransformer) const = 0;
    virtual IDataVal & getResultUnicode(IDataVal & data) const = 0;
    virtual IStringVal & getResultEclSchema(IStringVal & str) const = 0;
    virtual __int64 getResultRawSize(IXmlToRawTransformer * xmlTransformer, ICsvToRawTransformer * csvTransformer) const = 0;
    virtual IDataVal & getResultRaw(IDataVal & data, __int64 from, __int64 length, IXmlToRawTransformer * xmlTransformer, ICsvToRawTransformer * csvTransformer) const = 0;
    virtual IStringVal & getResultRecordSizeEntry(IStringVal & str) const = 0;
    virtual IStringVal & getResultTransformerEntry(IStringVal & str) const = 0;
    virtual __int64 getResultRowLimit() const = 0;
    virtual IStringVal & getResultFilename(IStringVal & str) const = 0;
    virtual WUResultFormat getResultFormat() const = 0;
    virtual unsigned getResultHash() const = 0;
    virtual void getResultDecimal(void * val, unsigned length, unsigned precision, bool isSigned) const = 0;
    virtual bool getResultIsAll() const = 0;
    virtual const IProperties *queryResultXmlns() = 0;
    virtual IStringVal &getResultFieldOpt(const char *name, IStringVal &str) const = 0;
};


interface IWUResult : extends IConstWUResult
{
    virtual void setResultStatus(WUResultStatus status) = 0;
    virtual void setResultName(const char * name) = 0;
    virtual void setResultSequence(unsigned seq) = 0;
    virtual void setResultSchemaRaw(unsigned len, const void * schema) = 0;
    virtual void setResultScalar(bool isScalar) = 0;
    virtual void setResultRaw(unsigned len, const void * data, WUResultFormat format) = 0;
    virtual void setResultFetchSize(unsigned rows) = 0;
    virtual void setResultTotalRowCount(__int64 rows) = 0;
    virtual void setResultRowCount(__int64 rows) = 0;
    virtual void setResultDataset(const char * ecl, const char * defs) = 0;
    virtual void setResultLogicalName(const char * logicalName) = 0;
    virtual void setResultKeyField(const char * name) = 0;
    virtual void setResultRequestedRows(unsigned rowcount) = 0;
    virtual void setResultInt(__int64 val) = 0;
    virtual void setResultBool(bool val) = 0;
    virtual void setResultReal(double val) = 0;
    virtual void setResultString(const char * val, unsigned length) = 0;
    virtual void setResultData(const void * val, unsigned length) = 0;
    virtual void setResultDecimal(const void * val, unsigned length) = 0;
    virtual void addResultRaw(unsigned len, const void * data, WUResultFormat format) = 0;
    virtual void setResultRecordSizeEntry(const char * val) = 0;
    virtual void setResultTransformerEntry(const char * val) = 0;
    virtual void setResultRowLimit(__int64 value) = 0;
    virtual void setResultFilename(const char * name) = 0;
    virtual void setResultUnicode(const void * val, unsigned length) = 0;
    virtual void setResultUInt(__uint64 val) = 0;
    virtual void setResultIsAll(bool value) = 0;
    virtual void setResultFormat(WUResultFormat format) = 0;
    virtual void setResultXML(const char * xml) = 0;
    virtual void setResultRow(unsigned len, const void * data) = 0;
    virtual void setResultXmlns(const char *prefix, const char *uri) = 0;
    virtual void setResultFieldOpt(const char *name, const char *value)=0;
};


interface IConstWUResultIterator : extends IScmIterator
{
    virtual IConstWUResult & query() = 0;
};


//! IWUQuery

enum WUFileType
{
    FileTypeCpp = 0,
    FileTypeDll = 1,
    FileTypeResText = 2,
    FileTypeHintXml = 3,
    FileTypeXml = 4,
    FileTypeSize = 5
};




interface IConstWUAssociatedFile : extends IInterface
{
    virtual WUFileType getType() const = 0;
    virtual IStringVal & getDescription(IStringVal & ret) const = 0;
    virtual IStringVal & getIp(IStringVal & ret) const = 0;
    virtual IStringVal & getName(IStringVal & ret) const = 0;
    virtual IStringVal & getNameTail(IStringVal & ret) const = 0;
    virtual unsigned getCrc() const = 0;
};



interface IConstWUAssociatedFileIterator : extends IScmIterator
{
    virtual IConstWUAssociatedFile & query() = 0;
};




interface IConstWUQuery : extends IInterface
{
    virtual WUQueryType getQueryType() const = 0;
    virtual IStringVal & getQueryText(IStringVal & str) const = 0;
    virtual IStringVal & getQueryName(IStringVal & str) const = 0;
    virtual IStringVal & getQueryDllName(IStringVal & str) const = 0;
    virtual unsigned getQueryDllCrc() const = 0;
    virtual IStringVal & getQueryCppName(IStringVal & str) const = 0;
    virtual IStringVal & getQueryResTxtName(IStringVal & str) const = 0;
    virtual IConstWUAssociatedFile * getAssociatedFile(WUFileType type, unsigned index) const = 0;
    virtual IConstWUAssociatedFileIterator & getAssociatedFiles() const = 0;
    virtual IStringVal & getQueryShortText(IStringVal & str) const = 0;
    virtual IStringVal & getQueryMainDefinition(IStringVal & str) const = 0;
};


interface IWUQuery : extends IConstWUQuery
{
    virtual void setQueryType(WUQueryType qt) = 0;
    virtual void setQueryText(const char * pstr) = 0;
    virtual void setQueryName(const char * pstr) = 0;
    virtual void addAssociatedFile(WUFileType type, const char * name, const char * ip, const char * desc, unsigned crc) = 0;
    virtual void removeAssociatedFiles() = 0;
    virtual void setQueryMainDefinition(const char * str) = 0;
};


interface IConstWUWebServicesInfo : extends IInterface
{
    virtual IStringVal & getModuleName(IStringVal & str) const = 0;
    virtual IStringVal & getAttributeName(IStringVal & str) const = 0;
    virtual IStringVal & getDefaultName(IStringVal & str) const = 0;
    virtual IStringVal & getInfo(const char * name, IStringVal & str) const = 0;
    virtual unsigned getWebServicesCRC() const = 0;
    virtual IStringVal & getText(const char * name, IStringVal & str) const = 0;
};


interface IWUWebServicesInfo : extends IConstWUWebServicesInfo
{
    virtual void setModuleName(const char * pstr) = 0;
    virtual void setAttributeName(const char * pstr) = 0;
    virtual void setDefaultName(const char * pstr) = 0;
    virtual void setInfo(const char * name, const char * info) = 0;
    virtual void setWebServicesCRC(unsigned crc) = 0;
    virtual void setText(const char * name, const char * text) = 0;
};


interface IConstWURoxieQueryInfo : extends IInterface
{
    virtual IStringVal & getQueryInfo(IStringVal & str) const = 0;
    virtual IStringVal & getDefaultPackageInfo(IStringVal & str) const = 0;
    virtual IStringVal & getRoxieClusterName(IStringVal & str) const = 0;
    virtual IStringVal & getWuid(IStringVal & str) const = 0;
};


interface IWURoxieQueryInfo : extends IConstWURoxieQueryInfo
{
    virtual void setQueryInfo(const char * info) = 0;
    virtual void setDefaultPackageInfo(const char * pstr, int len) = 0;
    virtual void setRoxieClusterName(const char * name) = 0;
    virtual void setWuid(const char * wuid) = 0;
};



//! IWUPlugin

interface IConstWUPlugin : extends IInterface
{
    virtual IStringVal & getPluginName(IStringVal & str) const = 0;
    virtual IStringVal & getPluginVersion(IStringVal & str) const = 0;
};


interface IWUPlugin : extends IConstWUPlugin
{
    virtual void setPluginName(const char * str) = 0;
    virtual void setPluginVersion(const char * str) = 0;
};


interface IConstWUPluginIterator : extends IScmIterator
{
    virtual IConstWUPlugin & query() = 0;
};

interface IConstWULibrary : extends IInterface
{
    virtual IStringVal & getName(IStringVal & str) const = 0;
};


interface IWULibrary : extends IConstWULibrary
{
    virtual void setName(const char * str) = 0;
};


interface IConstWULibraryIterator : extends IScmIterator
{
    virtual IConstWULibrary & query() = 0;
};


//! IWUException

interface IConstWUException : extends IInterface
{
    virtual IStringVal & getExceptionSource(IStringVal & str) const = 0;
    virtual IStringVal & getExceptionMessage(IStringVal & str) const = 0;
    virtual unsigned getExceptionCode() const = 0;
    virtual ErrorSeverity getSeverity() const = 0;
    virtual IStringVal & getTimeStamp(IStringVal & dt) const = 0;
    virtual IStringVal & getExceptionFileName(IStringVal & str) const = 0;
    virtual unsigned getExceptionLineNo() const = 0;
    virtual unsigned getExceptionColumn() const = 0;
};


interface IWUException : extends IConstWUException
{
    virtual void setExceptionSource(const char * str) = 0;
    virtual void setExceptionMessage(const char * str) = 0;
    virtual void setExceptionCode(unsigned code) = 0;
    virtual void setSeverity(ErrorSeverity level) = 0;
    virtual void setTimeStamp(const char * dt) = 0;
    virtual void setExceptionFileName(const char * str) = 0;
    virtual void setExceptionLineNo(unsigned r) = 0;
    virtual void setExceptionColumn(unsigned c) = 0;
};


interface IConstWUExceptionIterator : extends IScmIterator
{
    virtual IConstWUException & query() = 0;
};

enum ClusterType { NoCluster, HThorCluster, RoxieCluster, ThorLCRCluster };

extern WORKUNIT_API ClusterType getClusterType(const char * platform, ClusterType dft = NoCluster);
extern WORKUNIT_API const char *clusterTypeString(ClusterType clusterType, bool lcrSensitive);
inline bool isThorCluster(ClusterType type) { return (type == ThorLCRCluster); }

//! IClusterInfo
interface IConstWUClusterInfo : extends IInterface
{
    virtual IStringVal & getName(IStringVal & str) const = 0;
    virtual IStringVal & getScope(IStringVal & str) const = 0;
    virtual IStringVal & getThorQueue(IStringVal & str) const = 0;
    virtual unsigned getSize() const = 0;
    virtual ClusterType getPlatform() const = 0;
    virtual IStringVal & getAgentQueue(IStringVal & str) const = 0;
    virtual IStringVal & getServerQueue(IStringVal & str) const = 0;
    virtual IStringVal & getRoxieProcess(IStringVal & str) const = 0;
    virtual const StringArray & getThorProcesses() const = 0;
    virtual const StringArray & getPrimaryThorProcesses() const = 0;
    virtual const SocketEndpointArray & getRoxieServers() const = 0;
    virtual const char *getLdapUser() const = 0;
    virtual const char *getLdapPassword() const = 0;
};

//! IWorkflowItem
enum WFType
{
    WFTypeNormal = 0,
    WFTypeSuccess = 1,
    WFTypeFailure = 2,
    WFTypeRecovery = 3,
    WFTypeWait = 4,
    WFTypeSize = 5
};

enum WFMode
{
    WFModeNormal = 0,
    WFModeCondition = 1,
    WFModeSequential = 2,
    WFModeParallel = 3,
    WFModePersist = 4,
    WFModeBeginWait = 5,
    WFModeWait = 6,
    WFModeOnce = 7,
    WFModeSize = 8
};

enum WFState
{
    WFStateNull = 0,
    WFStateReqd = 1,
    WFStateDone = 2,
    WFStateFail = 3,
    WFStateSkip = 4,
    WFStateWait = 5,
    WFStateBlocked = 6,
    WFStateSize = 7
};



interface IWorkflowDependencyIterator : extends IScmIterator
{
    virtual unsigned query() const = 0;
};


interface IWorkflowEvent : extends IInterface
{
    virtual const char * queryName() const = 0;
    virtual const char * queryText() const = 0;
    virtual bool matches(const char * name, const char * text) const = 0;
};


interface IConstWorkflowItem : extends IInterface
{
    virtual unsigned queryWfid() const = 0;
    virtual bool isScheduled() const = 0;
    virtual bool isScheduledNow() const = 0;
    virtual IWorkflowEvent * getScheduleEvent() const = 0;
    virtual unsigned querySchedulePriority() const = 0;
    virtual bool hasScheduleCount() const = 0;
    virtual unsigned queryScheduleCount() const = 0;
    virtual IWorkflowDependencyIterator * getDependencies() const = 0;
    virtual WFType queryType() const = 0;
    virtual WFMode queryMode() const = 0;
    virtual unsigned querySuccess() const = 0;
    virtual unsigned queryFailure() const = 0;
    virtual unsigned queryRecovery() const = 0;
    virtual unsigned queryRetriesAllowed() const = 0;
    virtual unsigned queryContingencyFor() const = 0;
    virtual IStringVal & getPersistName(IStringVal & val) const = 0;
    virtual unsigned queryPersistWfid() const = 0;
    virtual int queryPersistCopies() const = 0;  // 0 - unmangled name,  < 0 - use default, > 0 - max number
    virtual unsigned queryScheduleCountRemaining() const = 0;
    virtual WFState queryState() const = 0;
    virtual unsigned queryRetriesRemaining() const = 0;
    virtual int queryFailCode() const = 0;
    virtual const char * queryFailMessage() const = 0;
    virtual const char * queryEventName() const = 0;
    virtual const char * queryEventExtra() const = 0;
    virtual unsigned queryScheduledWfid() const = 0;
    virtual IStringVal & queryCluster(IStringVal & val) const = 0;
};
inline bool isPersist(const IConstWorkflowItem & item) { return item.queryMode() == WFModePersist; }

interface IRuntimeWorkflowItem : extends IConstWorkflowItem
{
    virtual void setState(WFState state) = 0;
    virtual bool testAndDecRetries() = 0;
    virtual bool decAndTestScheduleCountRemaining() = 0;
    virtual void setFailInfo(int code, const char * message) = 0;
    virtual void reset() = 0;
    virtual void setEvent(const char * name, const char * extra) = 0;
    virtual void incScheduleCount() = 0;
};


interface IWorkflowItem : extends IRuntimeWorkflowItem
{
    virtual void setScheduledNow() = 0;
    virtual void setScheduledOn(const char * name, const char * text) = 0;
    virtual void setSchedulePriority(unsigned priority) = 0;
    virtual void setScheduleCount(unsigned count) = 0;
    virtual void addDependency(unsigned wfid) = 0;
    virtual void setPersistInfo(const char * name, unsigned wfid, int maxCopies) = 0;
    virtual void syncRuntimeData(const IConstWorkflowItem & other) = 0;
    virtual void setScheduledWfid(unsigned wfid) = 0;
    virtual void setCluster(const char * cluster) = 0;
};


interface IConstWorkflowItemIterator : extends IScmIterator
{
    virtual IConstWorkflowItem * query() const = 0;
};


interface IRuntimeWorkflowItemIterator : extends IConstWorkflowItemIterator
{
    virtual IRuntimeWorkflowItem * get() const = 0;
};


interface IWorkflowItemIterator : extends IConstWorkflowItemIterator
{
    virtual IWorkflowItem * get() const = 0;
};


interface IWorkflowItemArray : extends IInterface
{
    virtual IRuntimeWorkflowItem & queryWfid(unsigned wfid) = 0;
    virtual unsigned count() const = 0;
    virtual IRuntimeWorkflowItemIterator * getSequenceIterator() = 0;
    virtual void addClone(const IConstWorkflowItem * other) = 0;
    virtual bool hasScheduling() const = 0;
};


enum LocalFileUploadType
{
    UploadTypeFileSpray = 0,
    UploadTypeWUResult = 1,
    UploadTypeWUResultCsv = 2,
    UploadTypeWUResultXml = 3,
    UploadTypeSize = 4
};



interface IConstLocalFileUpload : extends IInterface
{
    virtual unsigned queryID() const = 0;
    virtual LocalFileUploadType queryType() const = 0;
    virtual IStringVal & getSource(IStringVal & ret) const = 0;
    virtual IStringVal & getDestination(IStringVal & ret) const = 0;
    virtual IStringVal & getEventTag(IStringVal & ret) const = 0;
};


interface IConstLocalFileUploadIterator : extends IScmIterator
{
    virtual IConstLocalFileUpload * get() = 0;
};


enum WUSubscribeOptions
{
    SubscribeOptionAbort = 2,
};



interface IWUGraphProgress;
interface IPropertyTree;

enum WUFileKind
{
    WUFileStandard = 0,
    WUFileTemporary = 1,
    WUFileOwned = 2,
    WUFileJobOwned = 3
};



typedef unsigned __int64 WUGraphIDType;
typedef unsigned __int64 WUNodeIDType;

interface IWUGraphProgress;
interface IWUGraphStats;
interface IPropertyTree;
interface IConstWUGraphProgress : extends IInterface
{
    virtual IPropertyTree * getProgressTree() = 0;
    virtual WUGraphState queryGraphState() = 0;
    virtual WUGraphState queryNodeState(WUGraphIDType nodeId) = 0;
    virtual IWUGraphProgress * update() = 0;
    virtual IWUGraphStats * update(StatisticCreatorType creatorType, const char * creator, unsigned subgraph) = 0;
    virtual unsigned queryFormatVersion() = 0;
};


interface IWUGraphStats : public IInterface
{
    virtual IStatisticGatherer & queryStatsBuilder() = 0;
};

interface IWUGraphProgress : extends IConstWUGraphProgress
{
    virtual void setGraphState(WUGraphState state) = 0;
    virtual void setNodeState(WUGraphIDType nodeId, WUGraphState state) = 0;
};


interface IConstWUTimeStamp : extends IInterface
{
    virtual IStringVal & getApplication(IStringVal & str) const = 0;
    virtual IStringVal & getEvent(IStringVal & str) const = 0;
    virtual IStringVal & getDate(IStringVal & dt) const = 0;
};


interface IConstWUTimeStampIterator : extends IScmIterator
{
    virtual IConstWUTimeStamp & query() = 0;
};


interface IConstWUAppValue : extends IInterface
{
    virtual IStringVal & getApplication(IStringVal & str) const = 0;
    virtual IStringVal & getName(IStringVal & str) const = 0;
    virtual IStringVal & getValue(IStringVal & str) const = 0;
};


interface IConstWUAppValueIterator : extends IScmIterator
{
    virtual IConstWUAppValue & query() = 0;
};

//More: Counts on files? optional target?
/*
 * Statistics are used to store timestamps, time periods, counts memory usage and any other interesting statistic
 * which is collected as the query is built or executed.
 *
 * Each statistic has the following details:
 *
 * Creator      - Which component created the statistic.  This should be the name of the component instance i.e., "mythor_x_y" rather than the type ("thor").
 *              - It can also be used to represent a subcomponent e.g., mythor:0 the master, mythor:10 means the 10th slave.
 *              ?? Is the sub component always numeric ??
 *
 * Kind         - The specific kind of the statistic - uses a global enumeration.  (Engines can locally use different ranges of numbers and map them to the global enumeration).
 *
 * Measure      - What kind of statistic is it?  It can always be derived from the kind.  The following values are supported:
 *                      time - elapsed time in nanoseconds
 *                      timestamp/when - a point in time (?to the nanosecond?)
 *                      count - a count of the number of occurrences
 *                      memory/size - a quantity of memory (or disk) measured in kb
 *                      load - measure of cpu activity (stored as 1/1000000 core)
 *                      skew - a measure of skew. 10000 = perfectly balanced, range [0..infinity]
 *
 *Optional:
 *
 * Description  - Purely for display, calculated if not explicitly supplied.
 * Scope        - Where in the execution of the task is statistic gathered?  It can have multiple levels (separated by colons), and statistics for
 *                a given level can be retrieved independently.  The following scopes are supported:
 *                "global" - the default if not specified.  Globally/within a workunit.
 *                "wfid<n>" - within workflow item <n> (is this at all useful?)
 *                "graphn[:sg<n>[:ac<n>"]"
 *                Possibly additional levels to allow multiple instances of an activity when used in a graph etc.
 *
 * Target       - The target of the thing being monitored.  E.g., a filename.  ?? Is this needed?  Should this be combined with scope??
 *
 * Examples:
 * creator(mythor),scope(),kind(TimeWall)            total time spend processing in thor            search ct(thor),scope(),kind(TimeWall)
 * creator(mythor),scope(graph1),kind(TimeWall)    - total time spent processing a graph
 * creator(mythor),scope(graph1:sg<subid>),kind(TimeElapsed)    - total time spent processing a subgraph
 * creator(mythor),scope(graph1:sg<n>:ac<id>),kind(TimeElapsed) - time for activity from start to stop
 * creator(mythor),scope(graph1:sg<n>:ac<id>),kind(TimeLocal)   - time spent locally processing
 * creator(mythor),scope(graph1:sg<n>:ac<id>),kind(TimeWallRowRange) - time from first row to last row
 * creator(mythor),scope(graph1:sg<n>:ac<id>),kind(WhenFirstRow) - timestamp for first row
 * creator(myeclccserver@myip),scope(compile),kind(TimeWall)
 * creator(myeclccserver@myip),scope(compile:transform),kind(TimeWall)
 * creator(myeclccserver@myip),scope(compile:transform:fold),kind(TimeWall)
 *
 * Other possibilities
 * creator(myesp),scope(filefile::abc::def),kind(NumAccesses)
 *
 * Configuring statistic collection:
 * - Each engine allows the statistics being collected to be specified.  You need to configure the area (time/memory/disk/), the level of detail by component and location.
 *
 * Some background notes:
 * - Start time and end time (time processing first and last record) is useful for detecting time skew/serial activities.
 * - Information is lost if you only show final skew, rather than skew over time, but storing time series data is
 *   prohibitive so we may need to create some derived metrics.
 * - The engines need options to control what information is gathered.
 * - Need to ensure clocks are synchronized for the timestamps to be useful.
 *
 * Some typical analysis we want to perform:
 * - Activities that show significant skew between first (or last) record times between nodes.
 * - Activities where the majority of the time is being spent.
 *
 * Filtering statistics - with control over who is creating it, what is being recorded, and
 * [in order of importance]
 * - which level of creator you are interested in [summary or individual nodes, or both]    (*;*:*)?
 * - which level of scope (interested in activities, or just by graph, or both)
 * - a particular kind of statistic
 * - A particular creator (including fixed/wildcarded sub-component)
 *
 * => Provide a class for representing a filter, which can be used to filter when recording and retrieving.  Start simple and then extend.
 * Text representation creator(*,*:*),creatordepth(n),creatorkind(x),scopedepth(n),scopekind(xxx,yyy),scope(*:23),kind(x).
 *
 * Examples
 * kind(TimeElapsed),scopetype(subgraph)   - subgraph timings
 * kind(Time*),scopedepth(1)&kind(TimeElapsed),scopedepth(2),scopetype(subgraph) - all legacy global timings.
 * creatortype(thor),kind(TimeElapsed),scope("")   - how much time has been spent on thor? (Need to sum?)
 * creator(mythor),kind(TimeElapsed),scope("")     - how much time has been spent on *this* thor.
 * kind(TimeElapsed),scope("compiled")     - how much time has been spent on *this* thor.
 *
 * Need to efficiently
 * - Get all (simple) stats for a graph/activities (creator(*),kind(*),scope(x:*)) - display in graph, finding hotspots
 * - Get all stats for an activity (creator(*:*),measure(*:*),scope(x:y)) - providing details in a graph
 * - Merge stats from multiple components
 * - Merge stats from multiple runs?
 *
 * Bulk updates will tend to be for a given component and should only need minor processing (e.g. patch ids) or no processing to update/combine.
 * - You need to be able to filter only a certain level of statistic - e.g., times for transforms, but not details of those transforms.
 *
 * => suggest store as
 * stats[creatorDepth,scopeDepth][creator] { kind, scope, value, target }.  sorted by (scope, target, kind)
 * - allows high level filtering by level
 * - allows combining with minor updates.
 * - possibly extra structure within each creator - maybe depending on the level of the scope
 * - need to be sub-sorted to allow efficient merging between creators (e.g. for calculating skew)
 * - possibly different structure when collecting [e.g., indexed by stat, or using a local stat mapping ] and storing.
 *
 * Use (local) tables to map scope->uid.  Possibly implicitly defined on first occurrence, or zip the entire structure.
 *
 * The progress information should be stored compressed, with min,max child ids to avoid decompressing
 */

// Should the statistics classes be able to be stored globally e.g., for esp and other non workunit contexts?

/*
 * Work out how to represent all of the existing statistics
 *
 * Counts of number of skips on an index:  kind(CountIndexSkips),measure(count),scope(workunit | filename | graph:activity#)
 * Activity start time                     kind(WhenStart),measure(timestamp),scope(graph:activity#),creator(mythor)
 *                                         kind(WhenFirstRow),measure(timestamp),scope(graph:activity#),creator(mythor:slave#)
 * Number of times files accessed by esp:  kind(CountFileAccess),measure(count),scope(),target(filename);
 * Elapsed/remaining time for sprays:
 */

/*
 * Statistics and their kinds - prefixed indicates their type.  Note generally the same type won't be reused for two different things.
 *
 * TimeStamps:
 *      StWhenGraphStart           - When a graph starts
 *      StWhenFirstRow             - When the first row is processed by slave activity
 *
 * Time
 *      StTimeParseQuery
 *      StTimeTransformQuery
 *      StTimeTransformQuery_Fold         - transformquery:fold?  effectively an extra level of detail on the kind.
 *      StTimeTransformQuery_Normalize
 *      StTimeElapsedExecuting      - Elapsed wall time between first row and last row.
 *      StTimeExecuting             - Cpu time spent executing
 *
 *
 * Memory
 *      StSizeGeneratedCpp
 *      StSizePeakMemory
 *
 * Count
 *      StCountIndexSeeks
 *      StCountIndexScans
 *
 * Load
 *      StLoadWhileSorting          - Average load while processing a sort?
 *
 * Skew
 *      StSkewRecordDistribution    - Skew on the records across the different nodes
 *      StSkewExecutionTime         - Skew in the execution time between activities.
 *
 */


interface IConstWUStatistic : extends IInterface
{
    virtual IStringVal & getDescription(IStringVal & str, bool createDefault) const = 0;    // Description of the statistic suitable for displaying to the user
    virtual IStringVal & getCreator(IStringVal & str) const = 0;        // what component gathered the statistic e.g., myroxie/eclserver_12/mythor:100
    virtual IStringVal & getScope(IStringVal & str) const = 0;          // what scope is the statistic gathered over? e.g., workunit, wfid:n, graphn, graphn:m
    virtual IStringVal & getFormattedValue(IStringVal & str) const = 0; // The formatted value for display
    virtual StatisticMeasure getMeasure() const = 0;
    virtual StatisticKind getKind() const = 0;
    virtual StatisticCreatorType getCreatorType() const = 0;
    virtual StatisticScopeType getScopeType() const = 0;
    virtual unsigned __int64 getValue() const = 0;
    virtual unsigned __int64 getCount() const = 0;
    virtual unsigned __int64 getMax() const = 0;
    virtual unsigned __int64 getTimestamp() const = 0;  // time the statistic was created
    virtual bool matches(const IStatisticsFilter * filter) const = 0;
};

interface IConstWUStatisticIterator : extends IScmIterator
{
    virtual IConstWUStatistic & query() = 0;
};

//! IWorkUnit
//! Provides high level access to WorkUnit "header" data.
interface IWorkUnit;
interface IUserDescriptor;

interface IStringIterator : extends IScmIterator
{
    virtual IStringVal & str(IStringVal & str) = 0;
};

interface IConstWorkUnitInfo : extends IInterface
{
    virtual const char *queryWuid() const = 0;
    virtual const char *queryUser() const = 0;
    virtual const char *queryJobName() const = 0;
    virtual const char *queryClusterName() const = 0;
    virtual WUState getState() const = 0;
    virtual const char *queryStateDesc() const = 0;
    virtual bool isProtected() const = 0;
    virtual IJlibDateTime & getTimeScheduled(IJlibDateTime & val) const = 0;
};

interface IConstWorkUnit : extends IConstWorkUnitInfo
{
    virtual bool aborting() const = 0;
    virtual void forceReload() = 0;
    virtual WUAction getAction() const = 0;
    virtual IStringVal& getActionEx(IStringVal & str) const = 0;
    virtual IStringVal & getApplicationValue(const char * application, const char * propname, IStringVal & str) const = 0;
    virtual int getApplicationValueInt(const char * application, const char * propname, int defVal) const = 0;
    virtual IConstWUAppValueIterator & getApplicationValues() const = 0;
    virtual bool hasWorkflow() const = 0;
    virtual unsigned queryEventScheduledCount() const = 0;
    virtual IPropertyTree * queryWorkflowTree() const = 0;
    virtual IConstWorkflowItemIterator * getWorkflowItems() const = 0;
    virtual IWorkflowItemArray * getWorkflowClone() const = 0;
    virtual IConstLocalFileUploadIterator * getLocalFileUploads() const = 0;
    virtual bool requiresLocalFileUpload() const = 0;
    virtual bool getIsQueryService() const = 0;
    virtual bool hasDebugValue(const char * propname) const = 0;
    virtual IStringVal & getDebugValue(const char * propname, IStringVal & str) const = 0;
    virtual int getDebugValueInt(const char * propname, int defVal) const = 0;
    virtual __int64 getDebugValueInt64(const char * propname, __int64 defVal) const = 0;
    virtual bool getDebugValueBool(const char * propname, bool defVal) const = 0;
    virtual IStringIterator & getDebugValues() const = 0;
    virtual IStringIterator & getDebugValues(const char * prop) const = 0;
    virtual unsigned getExceptionCount() const = 0;
    virtual IConstWUExceptionIterator & getExceptions() const = 0;
    virtual IConstWUResult * getGlobalByName(const char * name) const = 0;
    virtual IConstWUGraphMetaIterator & getGraphsMeta(WUGraphType type) const = 0;
    virtual IConstWUGraphIterator & getGraphs(WUGraphType type) const = 0;
    virtual IConstWUGraph * getGraph(const char * name) const = 0;
    virtual IConstWUGraphProgress * getGraphProgress(const char * name) const = 0;
    virtual IConstWUPlugin * getPluginByName(const char * name) const = 0;
    virtual IConstWUPluginIterator & getPlugins() const = 0;
    virtual IConstWULibraryIterator & getLibraries() const = 0;
    virtual WUPriorityClass getPriority() const = 0;
    virtual int getPriorityLevel() const = 0;
    virtual IConstWUQuery * getQuery() const = 0;
    virtual bool getRescheduleFlag() const = 0;
    virtual IConstWUResult * getResultByName(const char * name) const = 0;
    virtual IConstWUResult * getResultBySequence(unsigned seq) const = 0;
    virtual unsigned getResultLimit() const = 0;
    virtual IConstWUResultIterator & getResults() const = 0;
    virtual IStringVal & getScope(IStringVal & str) const = 0;
    virtual IStringVal & getSecurityToken(IStringVal & str) const = 0;
    virtual IStringVal & getStateEx(IStringVal & str) const = 0;
    virtual __int64 getAgentSession() const = 0;
    virtual unsigned getAgentPID() const = 0;
    virtual IConstWUResult * getTemporaryByName(const char * name) const = 0;
    virtual IConstWUResultIterator & getTemporaries() const = 0;
    virtual bool getRunningGraph(IStringVal & graphName, WUGraphIDType & subId) const = 0;
    virtual IConstWUWebServicesInfo * getWebServicesInfo() const = 0;
    virtual IConstWURoxieQueryInfo * getRoxieQueryInfo() const = 0;
    virtual IConstWUStatisticIterator & getStatistics(const IStatisticsFilter * filter) const = 0; // filter must currently stay alive while the iterator does.
    virtual IConstWUStatistic * getStatistic(const char * creator, const char * scope, StatisticKind kind) const = 0;
    virtual IStringVal & getWuScope(IStringVal & str) const = 0;
    virtual IConstWUResult * getVariableByName(const char * name) const = 0;
    virtual IConstWUResultIterator & getVariables() const = 0;
    virtual bool isPausing() const = 0;
    virtual IWorkUnit & lock() = 0;
    virtual void requestAbort() = 0;
    virtual void subscribe(WUSubscribeOptions options) = 0;
    virtual unsigned queryFileUsage(const char * filename) const = 0;
    virtual unsigned getCodeVersion() const = 0;
    virtual unsigned getWuidVersion() const  = 0;
    virtual void getBuildVersion(IStringVal & buildVersion, IStringVal & eclVersion) const = 0;
    virtual IPropertyTree * getDiskUsageStats() = 0;
    virtual IPropertyTreeIterator & getFileIterator() const = 0;
    virtual bool getCloneable() const = 0;
    virtual IUserDescriptor * queryUserDescriptor() const = 0;
    virtual IStringVal & getSnapshot(IStringVal & str) const = 0;
    virtual ErrorSeverity getWarningSeverity(unsigned code, ErrorSeverity defaultSeverity) const = 0;
    virtual IPropertyTreeIterator & getFilesReadIterator() const = 0;
    virtual void protect(bool protectMode) = 0;
    virtual IStringVal & getAllowedClusters(IStringVal & str) const = 0;
    virtual int getPriorityValue() const = 0;
    virtual void remoteCheckAccess(IUserDescriptor * user, bool writeaccess) const = 0;
    virtual bool getAllowAutoQueueSwitch() const = 0;
    virtual IConstWULibrary * getLibraryByName(const char * name) const = 0;
    virtual unsigned getGraphCount() const = 0;
    virtual unsigned getSourceFileCount() const = 0;
    virtual unsigned getResultCount() const = 0;
    virtual unsigned getVariableCount() const = 0;
    virtual unsigned getApplicationValueCount() const = 0;
    virtual unsigned getDebugAgentListenerPort() const = 0;
    virtual IStringVal & getDebugAgentListenerIP(IStringVal & ip) const = 0;
    virtual IStringVal & getXmlParams(IStringVal & params) const = 0;
    virtual const IPropertyTree * getXmlParams() const = 0;
    virtual unsigned __int64 getHash() const = 0;
    virtual IStringIterator *getLogs(const char *type, const char *instance=NULL) const = 0;
    virtual IStringIterator *getProcesses(const char *type) const = 0;
    virtual IPropertyTreeIterator* getProcesses(const char *type, const char *instance) const = 0;
};


interface IDistributedFile;

interface IWorkUnit : extends IConstWorkUnit
{
    virtual void clearExceptions() = 0;
    virtual void commit() = 0;
    virtual IWUException * createException() = 0;
    virtual void addProcess(const char *type, const char *instance, unsigned pid, const char *log=NULL) = 0;
    virtual void setAction(WUAction action) = 0;
    virtual void setApplicationValue(const char * application, const char * propname, const char * value, bool overwrite) = 0;
    virtual void setApplicationValueInt(const char * application, const char * propname, int value, bool overwrite) = 0;
    virtual void incEventScheduledCount() = 0;
    virtual void setIsQueryService(bool cached) = 0;
    virtual void setClusterName(const char * value) = 0;
    virtual void setDebugValue(const char * propname, const char * value, bool overwrite) = 0;
    virtual void setDebugValueInt(const char * propname, int value, bool overwrite) = 0;
    virtual void setJobName(const char * value) = 0;
    virtual void setPriority(WUPriorityClass cls) = 0;
    virtual void setPriorityLevel(int level) = 0;
    virtual void setRescheduleFlag(bool value) = 0;
    virtual void setResultLimit(unsigned value) = 0;
    virtual void setSecurityToken(const char * value) = 0;
    virtual void setState(WUState state) = 0;
    virtual void setStateEx(const char * text) = 0;
    virtual void setAgentSession(__int64 sessionId) = 0;
    virtual void setStatistic(StatisticCreatorType creatorType, const char * creator, StatisticScopeType scopeType, const char * scope, StatisticKind kind, const char * optDescription, unsigned __int64 value, unsigned __int64 count, unsigned __int64 maxValue, StatsMergeAction mergeAction) = 0;
    virtual void setTracingValue(const char * propname, const char * value) = 0;
    virtual void setTracingValueInt(const char * propname, int value) = 0;
    virtual void setUser(const char * value) = 0;
    virtual void setWuScope(const char * value) = 0;
    virtual void setSnapshot(const char * value) = 0;
    virtual void setWarningSeverity(unsigned code, ErrorSeverity severity) = 0;
    virtual IWorkflowItemIterator * updateWorkflowItems() = 0;
    virtual void syncRuntimeWorkflow(IWorkflowItemArray * array) = 0;
    virtual IWorkflowItem * addWorkflowItem(unsigned wfid, WFType type, WFMode mode, unsigned success, unsigned failure, unsigned recovery, unsigned retriesAllowed, unsigned contingencyFor) = 0;
    virtual void resetWorkflow() = 0;
    virtual void schedule() = 0;
    virtual void deschedule() = 0;
    virtual unsigned addLocalFileUpload(LocalFileUploadType type, const char * source, const char * destination, const char * eventTag) = 0;
    virtual IWUResult * updateGlobalByName(const char * name) = 0;
    virtual IWUGraph * createGraph(const char * name, WUGraphType type, IPropertyTree *xgmml) = 0;
    virtual IWUGraph * updateGraph(const char * name) = 0;
    virtual IWUQuery * updateQuery() = 0;
    virtual IWUWebServicesInfo * updateWebServicesInfo(bool create) = 0;
    virtual IWURoxieQueryInfo * updateRoxieQueryInfo(const char * wuid, const char * roxieClusterName) = 0;
    virtual IWUPlugin * updatePluginByName(const char * name) = 0;
    virtual IWULibrary * updateLibraryByName(const char * name) = 0;
    virtual IWUResult * updateResultByName(const char * name) = 0;
    virtual IWUResult * updateResultBySequence(unsigned seq) = 0;
    virtual IWUResult * updateTemporaryByName(const char * name) = 0;
    virtual IWUResult * updateVariableByName(const char * name) = 0;
    virtual void addFile(const char * fileName, StringArray * clusters, unsigned usageCount, WUFileKind fileKind, const char * graphOwner) = 0;
    virtual void releaseFile(const char * fileName) = 0;
    virtual void setCodeVersion(unsigned version, const char * buildVersion, const char * eclVersion) = 0;
    virtual void deleteTempFiles(const char * graph, bool deleteOwned, bool deleteJobOwned) = 0;
    virtual void deleteTemporaries() = 0;
    virtual void addDiskUsageStats(__int64 avgNodeUsage, unsigned minNode, __int64 minNodeUsage, unsigned maxNode, __int64 maxNodeUsage, __int64 graphId) = 0;
    virtual void setCloneable(bool value) = 0;
    virtual void setIsClone(bool value) = 0;
    virtual void setTimeScheduled(const IJlibDateTime & val) = 0;
    virtual void noteFileRead(IDistributedFile * file) = 0;
    virtual void clearGraphProgress() = 0;
    virtual void resetBeforeGeneration() = 0;
    virtual bool switchThorQueue(const char * newcluster, IQueueSwitcher * qs) = 0;
    virtual void setAllowedClusters(const char * value) = 0;
    virtual void setAllowAutoQueueSwitch(bool val) = 0;
    virtual void setLibraryInformation(const char * name, unsigned interfaceHash, unsigned definitionHash) = 0;
    virtual void setDebugAgentListenerPort(unsigned port) = 0;
    virtual void setDebugAgentListenerIP(const char * ip) = 0;
    virtual void setXmlParams(const char *xml) = 0;
    virtual void setXmlParams(IPropertyTree *tree) = 0;
    virtual void setHash(unsigned __int64 hash) = 0;

    virtual void setResultInt(const char * name, unsigned sequence, __int64 val) = 0;
    virtual void setResultUInt(const char * name, unsigned sequence, unsigned __int64 val) = 0;
    virtual void setResultReal(const char *name, unsigned sequence, double val) = 0;
    virtual void setResultVarString(const char * stepname, unsigned sequence, const char *val) = 0;
    virtual void setResultVarUnicode(const char * stepname, unsigned sequence, UChar const *val) = 0;
    virtual void setResultString(const char * stepname, unsigned sequence, int len, const char *val) = 0;
    virtual void setResultData(const char * stepname, unsigned sequence, int len, const void *val) = 0;
//  virtual void doSetResultString(type_t type, const char *name, unsigned sequence, int len, const char *val) = 0;
    virtual void setResultRaw(const char * name, unsigned sequence, int len, const void *val) = 0;
    virtual void setResultSet(const char * name, unsigned sequence, bool isAll, size32_t len, const void *val, ISetToXmlTransformer *) = 0;
    virtual void setResultUnicode(const char * name, unsigned sequence, int len, UChar const * val) = 0;
    virtual void setResultBool(const char *name, unsigned sequence, bool val) = 0;
    virtual void setResultDecimal(const char *name, unsigned sequence, int len, int precision, bool isSigned, const void *val) = 0;
    virtual void setResultDataset(const char * name, unsigned sequence, size32_t len, const void *val, unsigned numRows, bool extend) = 0;
};


interface IConstWorkUnitIterator : extends IScmIterator
{
    virtual IConstWorkUnitInfo & query() = 0;
};

//! IWUTimers

interface IWUTimers : extends IInterface
{
    virtual void setTrigger(const IJlibDateTime & dt) = 0;
    virtual IJlibDateTime & getTrigger(IJlibDateTime & dt) const = 0;
    virtual void setExpiration(const IJlibDateTime & dt) = 0;
    virtual IJlibDateTime & getExpiration(IJlibDateTime & dt) const = 0;
    virtual void setSubmission(const IJlibDateTime & dt) = 0;
    virtual IJlibDateTime & getSubmission(IJlibDateTime & dt) const = 0;
};



//! IWUFactory
//! Used to instantiate WorkUnit components.

class MemoryBuffer;

interface ILocalWorkUnit : extends IWorkUnit
{
    virtual void serialize(MemoryBuffer & tgt) = 0;
    virtual void deserialize(MemoryBuffer & src) = 0;
    virtual IConstWorkUnit * unlock() = 0;
};


enum WUSortField
{
    WUSFuser = 1,
    WUSFcluster = 2,
    WUSFjob = 3,
    WUSFstate = 4,
    WUSFpriority = 5,
    WUSFwuid = 6,
    WUSFwuidhigh = 7,
    WUSFfileread = 8,
    WUSFroxiecluster = 9,
    WUSFprotected = 10,
    WUSFtotalthortime = 11,
    WUSFwildwuid = 12,
    WUSFecl = 13,
    WUSFcustom = 14,
    WUSFterm = 0,
    WUSFreverse = 256,
    WUSFnocase = 512,
    WUSFnumeric = 1024,
    WUSFwild = 2048
};

enum WUQueryFilterBoolean
{
    WUQFSNo = 0,
    WUQFSYes = 1,
    WUQFSAll = 2
};

enum WUQuerySortField
{
    WUQSFId = 1,
    WUQSFname = 2,
    WUQSFwuid = 3,
    WUQSFdll = 4,
    WUQSFmemoryLimit = 5,
    WUQSFmemoryLimitHi = 6,
    WUQSFtimeLimit = 7,
    WUQSFtimeLimitHi = 8,
    WUQSFwarnTimeLimit = 9,
    WUQSFwarnTimeLimitHi = 10,
    WUQSFpriority = 11,
    WUQSFpriorityHi = 12,
    WUQSFQuerySet = 13,
    WUQSFActivited = 14,
    WUQSFSuspendedByUser = 15,
    WUQSFLibrary = 16,
    WUQSFterm = 0,
    WUQSFreverse = 256,
    WUQSFnocase = 512,
    WUQSFnumeric = 1024,
    WUQSFwild = 2048
};

typedef IIteratorOf<IPropertyTree> IConstQuerySetQueryIterator;


interface IWorkUnitFactory : extends IInterface
{
    virtual IWorkUnit *createWorkUnit(const char *app, const char *user, ISecManager *secmgr = NULL, ISecUser *secuser = NULL) = 0;
    virtual bool deleteWorkUnit(const char *wuid, ISecManager *secmgr = NULL, ISecUser *secuser = NULL) = 0;
    virtual IConstWorkUnit * openWorkUnit(const char *wuid, bool lock, ISecManager *secmgr = NULL, ISecUser *secuser = NULL) = 0;
    virtual IConstWorkUnitIterator * getWorkUnitsByOwner(const char * owner, ISecManager *secmgr = NULL, ISecUser *secuser = NULL) = 0;
    virtual IWorkUnit * updateWorkUnit(const char * wuid, ISecManager *secmgr = NULL, ISecUser *secuser = NULL) = 0;
    virtual int setTracingLevel(int newlevel) = 0;
    virtual IWorkUnit * createNamedWorkUnit(const char * wuid, const char * app, const char * user, ISecManager *secmgr = NULL, ISecUser *secuser = NULL) = 0;
    virtual IWorkUnit * getGlobalWorkUnit(ISecManager *secmgr = NULL, ISecUser *secuser = NULL) = 0;
    virtual IConstWorkUnitIterator * getWorkUnitsByState(WUState state, ISecManager *secmgr = NULL, ISecUser *secuser = NULL) = 0;
    virtual IConstWorkUnitIterator * getWorkUnitsByECL(const char * ecl, ISecManager *secmgr = NULL, ISecUser *secuser = NULL) = 0;
    virtual IConstWorkUnitIterator * getWorkUnitsByCluster(const char * cluster, ISecManager *secmgr = NULL, ISecUser *secuser = NULL) = 0;
    virtual IConstWorkUnitIterator * getWorkUnitsByXPath(const char * xpath, ISecManager *secmgr = NULL, ISecUser *secuser = NULL) = 0;
    virtual IConstWorkUnitIterator * getWorkUnitsSorted(WUSortField * sortorder, WUSortField * filters, const void * filterbuf,
                                                        unsigned startoffset, unsigned maxnum, const char * queryowner, __int64 * cachehint, unsigned *total,
                                                        ISecManager *secmgr = NULL, ISecUser *secuser = NULL) = 0;
    virtual unsigned numWorkUnits() = 0;
    virtual unsigned numWorkUnitsFiltered(WUSortField * filters, const void * filterbuf, ISecManager *secmgr = NULL, ISecUser *secuser = NULL) = 0;
    virtual void descheduleAllWorkUnits(ISecManager *secmgr = NULL, ISecUser *secuser = NULL) = 0;
    virtual IConstQuerySetQueryIterator * getQuerySetQueriesSorted(WUQuerySortField *sortorder, WUQuerySortField *filters, const void *filterbuf, unsigned startoffset, unsigned maxnum, __int64 *cachehint, unsigned *total, const MapStringTo<bool> *subset) = 0;
    virtual bool isAborting(const char *wuid) const = 0;
    virtual void clearAborting(const char *wuid) = 0;
};

interface IWorkflowScheduleConnection : extends IInterface
{
    virtual void lock() = 0;
    virtual void unlock() = 0;
    virtual void setActive() = 0;
    virtual void resetActive() = 0;
    virtual bool queryActive() = 0;
    virtual bool pull(IWorkflowItemArray * workflow) = 0;
    virtual void push(const char * name, const char * text) = 0;
    virtual void remove() = 0;
};


interface IExtendedWUInterface
{
    virtual unsigned calculateHash(unsigned prevHash) = 0;
    virtual void copyWorkUnit(IConstWorkUnit *cached, bool all) = 0;
    virtual bool archiveWorkUnit(const char *base,bool del,bool ignoredllerrors,bool deleteOwned) = 0;
    virtual void packWorkUnit(bool pack=true) = 0;
    
};

struct WorkunitUpdate : public Owned<IWorkUnit>
{
public:
    WorkunitUpdate(IWorkUnit *wu) : Owned<IWorkUnit>(wu) { }
    ~WorkunitUpdate() { if (get()) get()->commit(); }
};

class WuStatisticTarget : implements IStatisticTarget
{
public:
    WuStatisticTarget(IWorkUnit * _wu, const char * _defaultWho) : wu(_wu), defaultWho(_defaultWho) {}

    virtual void addStatistic(StatisticScopeType scopeType, const char * scope, StatisticKind kind, char * description, unsigned __int64 value, unsigned __int64 count, unsigned __int64 maxValue, StatsMergeAction mergeAction)
    {
        wu->setStatistic(queryStatisticsComponentType(), queryStatisticsComponentName(), scopeType, scope, kind, description, value, count, maxValue, mergeAction);
    }

protected:
    Linked<IWorkUnit> wu;
    const char * defaultWho;
};

extern WORKUNIT_API IStringVal &getEclCCServerQueueNames(IStringVal &ret, const char *process);
extern WORKUNIT_API IStringVal &getEclServerQueueNames(IStringVal &ret, const char *process);
extern WORKUNIT_API IStringVal &getEclSchedulerQueueNames(IStringVal &ret, const char *process);
extern WORKUNIT_API IStringVal &getAgentQueueNames(IStringVal &ret, const char *process);
extern WORKUNIT_API IStringVal &getRoxieQueueNames(IStringVal &ret, const char *process);
extern WORKUNIT_API IStringVal &getThorQueueNames(IStringVal &ret, const char *process);
extern WORKUNIT_API StringBuffer &getClusterThorQueueName(StringBuffer &ret, const char *cluster);
extern WORKUNIT_API StringBuffer &getClusterThorGroupName(StringBuffer &ret, const char *cluster);
extern WORKUNIT_API StringBuffer &getClusterRoxieQueueName(StringBuffer &ret, const char *cluster);
extern WORKUNIT_API StringBuffer &getClusterEclCCServerQueueName(StringBuffer &ret, const char *cluster);
extern WORKUNIT_API StringBuffer &getClusterEclServerQueueName(StringBuffer &ret, const char *cluster);
extern WORKUNIT_API StringBuffer &getClusterEclAgentQueueName(StringBuffer &ret, const char *cluster);
extern WORKUNIT_API IStringIterator *getTargetClusters(const char *processType, const char *processName);
extern WORKUNIT_API bool validateTargetClusterName(const char *clustname);
extern WORKUNIT_API IConstWUClusterInfo* getTargetClusterInfo(const char *clustname);
typedef IArrayOf<IConstWUClusterInfo> CConstWUClusterInfoArray;
extern WORKUNIT_API unsigned getEnvironmentClusterInfo(CConstWUClusterInfoArray &clusters);
extern WORKUNIT_API unsigned getEnvironmentClusterInfo(IPropertyTree* environmentRoot, CConstWUClusterInfoArray &clusters);
extern WORKUNIT_API void getRoxieProcessServers(const char *process, SocketEndpointArray &servers);
extern WORKUNIT_API bool isProcessCluster(const char *remoteDali, const char *process);
extern WORKUNIT_API bool isProcessCluster(const char *process);
extern WORKUNIT_API IStatisticGatherer * createGlobalStatisticGatherer(IWorkUnit * wu);

extern WORKUNIT_API bool getWorkUnitCreateTime(const char *wuid,CDateTime &time); // based on WUID
extern WORKUNIT_API bool restoreWorkUnit(const char *base,const char *wuid);
extern WORKUNIT_API void clientShutdownWorkUnit();
extern WORKUNIT_API IExtendedWUInterface * queryExtendedWU(IWorkUnit * wu);
extern WORKUNIT_API unsigned getEnvironmentThorClusterNames(StringArray &thorNames, StringArray &groupNames, StringArray &targetNames, StringArray &queueNames);
extern WORKUNIT_API unsigned getEnvironmentHThorClusterNames(StringArray &eclAgentNames, StringArray &groupNames, StringArray &targetNames);
extern WORKUNIT_API StringBuffer &formatGraphTimerLabel(StringBuffer &str, const char *graphName, unsigned subGraphNum=0, unsigned __int64 subId=0);
extern WORKUNIT_API StringBuffer &formatGraphTimerScope(StringBuffer &str, const char *graphName, unsigned subGraphNum, unsigned __int64 subId);
extern WORKUNIT_API bool parseGraphTimerLabel(const char *label, StringAttr &graphName, unsigned & graphNum, unsigned &subGraphNum, unsigned &subId);
extern WORKUNIT_API bool parseGraphScope(const char *scope, StringAttr &graphName, unsigned & graphNum, unsigned &subGraphId);
<<<<<<< HEAD
extern WORKUNIT_API void addExceptionToWorkunit(IWorkUnit * wu, WUExceptionSeverity severity, const char * source, unsigned code, const char * text, const char * filename, unsigned lineno, unsigned column);
extern WORKUNIT_API void setWorkUnitFactory(IWorkUnitFactory *_factory);
=======
extern WORKUNIT_API void addExceptionToWorkunit(IWorkUnit * wu, ErrorSeverity severity, const char * source, unsigned code, const char * text, const char * filename, unsigned lineno, unsigned column);
>>>>>>> 57dc290a
extern WORKUNIT_API IWorkUnitFactory * getWorkUnitFactory();
extern WORKUNIT_API IWorkUnitFactory * getWorkUnitFactory(ISecManager *secmgr, ISecUser *secuser);
extern WORKUNIT_API ILocalWorkUnit* createLocalWorkUnit(const char *XML);
extern WORKUNIT_API IStringVal& exportWorkUnitToXML(const IConstWorkUnit *wu, IStringVal &str, bool unpack, bool includeProgress);
extern WORKUNIT_API StringBuffer &exportWorkUnitToXML(const IConstWorkUnit *wu, StringBuffer &str, bool unpack, bool includeProgress);
extern WORKUNIT_API void exportWorkUnitToXMLFile(const IConstWorkUnit *wu, const char * filename, unsigned extraXmlFlags, bool unpack, bool includeProgress);
extern WORKUNIT_API void submitWorkUnit(const char *wuid, const char *username, const char *password);
extern WORKUNIT_API void abortWorkUnit(const char *wuid);
extern WORKUNIT_API void submitWorkUnit(const char *wuid, ISecManager *secmgr, ISecUser *secuser);
extern WORKUNIT_API void abortWorkUnit(const char *wuid, ISecManager *secmgr, ISecUser *secuser);
extern WORKUNIT_API void secSubmitWorkUnit(const char *wuid, ISecManager &secmgr, ISecUser &secuser);
extern WORKUNIT_API void secAbortWorkUnit(const char *wuid, ISecManager &secmgr, ISecUser &secuser);
extern WORKUNIT_API IWUResult * updateWorkUnitResult(IWorkUnit * w, const char *name, unsigned sequence);
extern WORKUNIT_API IConstWUResult * getWorkUnitResult(IConstWorkUnit * w, const char *name, unsigned sequence);
extern WORKUNIT_API void updateSuppliedXmlParams(IWorkUnit * w);

//returns a state code.  WUStateUnknown == timeout
extern WORKUNIT_API WUState waitForWorkUnitToComplete(const char * wuid, int timeout = -1, bool returnOnWaitState = false);
extern WORKUNIT_API bool waitForWorkUnitToCompile(const char * wuid, int timeout = -1);
extern WORKUNIT_API WUState secWaitForWorkUnitToComplete(const char * wuid, ISecManager &secmgr, ISecUser &secuser, int timeout = -1, bool returnOnWaitState = false);
extern WORKUNIT_API bool secWaitForWorkUnitToCompile(const char * wuid, ISecManager &secmgr, ISecUser &secuser, int timeout = -1);
extern WORKUNIT_API bool secDebugWorkunit(const char * wuid, ISecManager &secmgr, ISecUser &secuser, const char *command, StringBuffer &response);
extern WORKUNIT_API IStringVal& createToken(const char *wuid, const char *user, const char *password, IStringVal &str);
// This latter is temporary - tokens will be replaced by something more secure
extern WORKUNIT_API void extractToken(const char *token, const char *wuid, IStringVal &user, IStringVal &password);
extern WORKUNIT_API WUState getWorkUnitState(const char* state);
extern WORKUNIT_API IWorkflowScheduleConnection * getWorkflowScheduleConnection(char const * wuid);
extern WORKUNIT_API const char *skipLeadingXml(const char *text);
extern WORKUNIT_API bool isArchiveQuery(const char * text);
extern WORKUNIT_API bool isQueryManifest(const char * text);
extern WORKUNIT_API IPropertyTree * resolveDefinitionInArchive(IPropertyTree * archive, const char * path);

inline bool isLibrary(IConstWorkUnit * wu) { return wu->getApplicationValueInt("LibraryModule", "interfaceHash", 0) != 0; }
extern WORKUNIT_API bool looksLikeAWuid(const char * wuid);

enum WUQueryActivationOptions
{
    DO_NOT_ACTIVATE = 0,
    MAKE_ACTIVATE= 1,
    ACTIVATE_SUSPEND_PREVIOUS = 2,
    ACTIVATE_DELETE_PREVIOUS = 3,
    DO_NOT_ACTIVATE_LOAD_DATA_ONLY = 4,
    MAKE_ACTIVATE_LOAD_DATA_ONLY = 5
};

extern WORKUNIT_API int calcPriorityValue(const IPropertyTree * p);  // Calls to this should really go through the workunit interface.

extern WORKUNIT_API IPropertyTree * addNamedQuery(IPropertyTree * queryRegistry, const char * name, const char * wuid, const char * dll, bool library, const char *userid, const char *snapshot);       // result not linked
extern WORKUNIT_API void removeNamedQuery(IPropertyTree * queryRegistry, const char * id);
extern WORKUNIT_API void removeWuidFromNamedQueries(IPropertyTree * queryRegistry, const char * wuid);
extern WORKUNIT_API void removeDllFromNamedQueries(IPropertyTree * queryRegistry, const char * dll);
extern WORKUNIT_API void removeAliasesFromNamedQuery(IPropertyTree * queryRegistry, const char * id);
extern WORKUNIT_API void setQueryAlias(IPropertyTree * queryRegistry, const char * name, const char * value);

extern WORKUNIT_API IPropertyTree * getQueryById(IPropertyTree * queryRegistry, const char *queryid);
extern WORKUNIT_API IPropertyTree * getQueryById(const char *queryset, const char *queryid, bool readonly);
extern WORKUNIT_API IPropertyTree * resolveQueryAlias(IPropertyTree * queryRegistry, const char * alias);
extern WORKUNIT_API IPropertyTree * resolveQueryAlias(const char *queryset, const char *alias, bool readonly);
extern WORKUNIT_API IPropertyTree * getQueryRegistry(const char * wsEclId, bool readonly);
extern WORKUNIT_API IPropertyTree * getQueryRegistryRoot();

extern WORKUNIT_API void checkAddLibrariesToQueryEntry(IPropertyTree *queryTree, IConstWULibraryIterator *libraries);
extern WORKUNIT_API void checkAddLibrariesToQueryEntry(IPropertyTree *queryTree, IConstWorkUnit *cw);

extern WORKUNIT_API void setQueryCommentForNamedQuery(IPropertyTree * queryRegistry, const char *id, const char *queryComment);

extern WORKUNIT_API void setQuerySuspendedState(IPropertyTree * queryRegistry, const char * name, bool suspend, const char *userid);

extern WORKUNIT_API IPropertyTree * addNamedPackageSet(IPropertyTree * packageRegistry, const char * name, IPropertyTree *packageInfo, bool overWrite);     // result not linked
extern WORKUNIT_API void removeNamedPackage(IPropertyTree * packageRegistry, const char * id);
extern WORKUNIT_API IPropertyTree * getPackageSetRegistry(const char * wsEclId, bool readonly);

extern WORKUNIT_API void addQueryToQuerySet(IWorkUnit *workunit, IPropertyTree *queryRegistry, const char *queryName, WUQueryActivationOptions activateOption, StringBuffer &newQueryId, const char *userid);
extern WORKUNIT_API void addQueryToQuerySet(IWorkUnit *workunit, const char *querySetName, const char *queryName, WUQueryActivationOptions activateOption, StringBuffer &newQueryId, const char *userid);
extern WORKUNIT_API void activateQuery(IPropertyTree *queryRegistry, WUQueryActivationOptions activateOption, const char *queryName, const char *queryId, const char *userid);
extern WORKUNIT_API bool removeQuerySetAlias(const char *querySetName, const char *alias);
extern WORKUNIT_API void addQuerySetAlias(const char *querySetName, const char *alias, const char *id);
extern WORKUNIT_API void setSuspendQuerySetQuery(const char *querySetName, const char *id, bool suspend, const char *userid);
extern WORKUNIT_API void deleteQuerySetQuery(const char *querySetName, const char *id);
extern WORKUNIT_API const char *queryIdFromQuerySetWuid(IPropertyTree *queryRegistry, const char *wuid, const char *queryName, IStringVal &id);
extern WORKUNIT_API const char *queryIdFromQuerySetWuid(const char *querySetName, const char *wuid, const char *queryName, IStringVal &id);
extern WORKUNIT_API void removeQuerySetAliasesFromNamedQuery(const char *querySetName, const char * id);
extern WORKUNIT_API void setQueryCommentForNamedQuery(const char *querySetName, const char *id, const char *comment);
extern WORKUNIT_API void gatherLibraryNames(StringArray &names, StringArray &unresolved, IWorkUnitFactory &workunitFactory, IConstWorkUnit &cw, IPropertyTree *queryset);

extern WORKUNIT_API void associateLocalFile(IWUQuery * query, WUFileType type, const char * name, const char * description, unsigned crc);

interface ITimeReporter;
extern WORKUNIT_API void updateWorkunitTimeStat(IWorkUnit * wu, StatisticScopeType scopeType, const char * scope, StatisticKind kind, const char * description, unsigned __int64 value);
extern WORKUNIT_API void updateWorkunitTimings(IWorkUnit * wu, ITimeReporter *timer);
extern WORKUNIT_API void getWorkunitTotalTime(IConstWorkUnit* workunit, const char* creator, unsigned __int64 & totalTimeNs, unsigned __int64 & totalThisTimeNs);
extern WORKUNIT_API IConstWUStatistic * getStatistic(IConstWorkUnit * wu, const IStatisticsFilter & filter);

extern WORKUNIT_API const char *getTargetClusterComponentName(const char *clustname, const char *processType, StringBuffer &name);
extern WORKUNIT_API void descheduleWorkunit(char const * wuid);
#if 0
void WORKUNIT_API testWorkflow();
#endif

extern WORKUNIT_API const char * getWorkunitStateStr(WUState state);

extern WORKUNIT_API void addTimeStamp(IWorkUnit * wu, StatisticScopeType scopeType, const char * scope, StatisticKind kind);

#endif<|MERGE_RESOLUTION|>--- conflicted
+++ resolved
@@ -1355,12 +1355,8 @@
 extern WORKUNIT_API StringBuffer &formatGraphTimerScope(StringBuffer &str, const char *graphName, unsigned subGraphNum, unsigned __int64 subId);
 extern WORKUNIT_API bool parseGraphTimerLabel(const char *label, StringAttr &graphName, unsigned & graphNum, unsigned &subGraphNum, unsigned &subId);
 extern WORKUNIT_API bool parseGraphScope(const char *scope, StringAttr &graphName, unsigned & graphNum, unsigned &subGraphId);
-<<<<<<< HEAD
-extern WORKUNIT_API void addExceptionToWorkunit(IWorkUnit * wu, WUExceptionSeverity severity, const char * source, unsigned code, const char * text, const char * filename, unsigned lineno, unsigned column);
+extern WORKUNIT_API void addExceptionToWorkunit(IWorkUnit * wu, ErrorSeverity severity, const char * source, unsigned code, const char * text, const char * filename, unsigned lineno, unsigned column);
 extern WORKUNIT_API void setWorkUnitFactory(IWorkUnitFactory *_factory);
-=======
-extern WORKUNIT_API void addExceptionToWorkunit(IWorkUnit * wu, ErrorSeverity severity, const char * source, unsigned code, const char * text, const char * filename, unsigned lineno, unsigned column);
->>>>>>> 57dc290a
 extern WORKUNIT_API IWorkUnitFactory * getWorkUnitFactory();
 extern WORKUNIT_API IWorkUnitFactory * getWorkUnitFactory(ISecManager *secmgr, ISecUser *secuser);
 extern WORKUNIT_API ILocalWorkUnit* createLocalWorkUnit(const char *XML);

--- conflicted
+++ resolved
@@ -1946,12 +1946,9 @@
    { WUQSFpriority, "@priority" },
    { WUQSFpriorityHi, "@priority" },
    { WUQSFQuerySet, "../@id" },
-<<<<<<< HEAD
    { WUQSFActivited, "@activated" },
    { WUQSFSuspendedByUser, "@suspended" },
-=======
    { WUQSFLibrary, "Library"},
->>>>>>> b3395bc9
    { WUQSFterm, NULL }
 };
 

--- conflicted
+++ resolved
@@ -4407,14 +4407,11 @@
             roxieProcess.set(roxie->queryProp("@name"));
             platform = RoxieCluster;
             getRoxieProcessServers(roxie, roxieServers);
-<<<<<<< HEAD
             clusterWidth = roxieServers.length();
-=======
             ldapUser.set(roxie->queryProp("@ldapUser"));
             StringBuffer encPassword = roxie->queryProp("@ldapPassword");
             if (encPassword.length())
                 decrypt(ldapPassword, encPassword);
->>>>>>> 5da89f0b
         }
         else 
         {

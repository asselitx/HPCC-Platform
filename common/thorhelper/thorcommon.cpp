/*##############################################################################

    HPCC SYSTEMS software Copyright (C) 2012 HPCC Systems®.

    Licensed under the Apache License, Version 2.0 (the "License");
    you may not use this file except in compliance with the License.
    You may obtain a copy of the License at

       http://www.apache.org/licenses/LICENSE-2.0

    Unless required by applicable law or agreed to in writing, software
    distributed under the License is distributed on an "AS IS" BASIS,
    WITHOUT WARRANTIES OR CONDITIONS OF ANY KIND, either express or implied.
    See the License for the specific language governing permissions and
    limitations under the License.
############################################################################## */

#include "jexcept.hpp"
#include "jmisc.hpp"
#include "jthread.hpp"
#include "jsocket.hpp"
#include "jprop.hpp"
#include "jdebug.hpp"
#include "jlzw.hpp"
#include "junicode.hpp"
#include "eclhelper.hpp"
#include "thorcommon.ipp"
#include "eclrtl.hpp"
#include "rtlread_imp.hpp"
#include "rtlcommon.hpp"
#include "rtldynfield.hpp"
#include "eclhelper_dyn.hpp"
#include "hqlexpr.hpp"
#include "hqlutil.hpp"
#include <algorithm>
#ifdef _USE_NUMA
#include <numa.h>
#endif
#include "roxiemem.hpp"
#include "thorstep.hpp"
#include "roxiemem.hpp"

#define ROWAGG_PERROWOVERHEAD (sizeof(AggregateRowBuilder))

void AggregateRowBuilder::Link() const { LinkRoxieRow(this); }
bool AggregateRowBuilder::Release() const { ReleaseRoxieRow(this); return false; }  // MORE - return value is iffy

RowAggregator::RowAggregator(IHThorHashAggregateExtra &_extra, IHThorRowAggregator & _helper) : helper(_helper)
{
    comparer = _extra.queryCompareRowElement();
    hasher = _extra.queryHash();
    elementHasher = _extra.queryHashElement();
    elementComparer = _extra.queryCompareElements();
    cursor = NULL;
    eof = false;
    totalSize = overhead = 0;
}

RowAggregator::~RowAggregator()
{
    reset();
}

static CClassMeta<AggregateRowBuilder> AggregateRowBuilderMeta;

void RowAggregator::start(IEngineRowAllocator *_rowAllocator, ICodeContext *ctx, unsigned activityId)
{
    rowAllocator.set(_rowAllocator);
    rowBuilderAllocator.setown(ctx->getRowAllocatorEx(&AggregateRowBuilderMeta, activityId, roxiemem::RHFunique|roxiemem::RHFscanning|roxiemem::RHFdelayrelease));
}

void RowAggregator::reset()
{
    while (!eof)
    {
        AggregateRowBuilder *n = nextResult();
        if (n)
            ReleaseRoxieRow(n);
    }
    _releaseAll();
    eof = false;
    cursor = NULL;
    rowAllocator.clear();
    totalSize = overhead = 0;
}

AggregateRowBuilder &RowAggregator::addRow(const void * row)
{
    AggregateRowBuilder *result;
    unsigned hash = hasher->hash(row);
    void * match = find(hash, row);
    if (match)
    {
        result = static_cast<AggregateRowBuilder *>(match);
        totalSize -= result->querySize();
        size32_t sz = helper.processNext(*result, row);
        result->setSize(sz);
        totalSize += sz;
    }
    else
    {
        Owned<AggregateRowBuilder> rowBuilder = new (rowBuilderAllocator->createRow()) AggregateRowBuilder(rowAllocator, hash);
        helper.clearAggregate(*rowBuilder);
        size32_t sz = helper.processFirst(*rowBuilder, row);
        rowBuilder->setSize(sz);
        result = rowBuilder.getClear();
        addNew(result, hash);
        totalSize += sz;
        overhead += ROWAGG_PERROWOVERHEAD;
    }
    return *result;
}

void RowAggregator::mergeElement(const void * otherElement)
{
    unsigned hash = elementHasher->hash(otherElement);
    void * match = findElement(hash, otherElement);
    if (match)
    {
        AggregateRowBuilder *rowBuilder = static_cast<AggregateRowBuilder *>(match);
        totalSize -= rowBuilder->querySize();
        size32_t sz = helper.mergeAggregate(*rowBuilder, otherElement);
        rowBuilder->setSize(sz);
        totalSize += sz;
    }
    else
    {
        Owned<AggregateRowBuilder> rowBuilder = new (rowBuilderAllocator->createRow()) AggregateRowBuilder(rowAllocator, hash);
        rowBuilder->setSize(cloneRow(*rowBuilder, otherElement, rowAllocator->queryOutputMeta()));
        addNew(rowBuilder.getClear(), hash);
    }
}

const void * RowAggregator::getFindParam(const void *et) const
{
    // Slightly odd name for this function... it actually gets the comparable element
    const AggregateRowBuilder *rb = static_cast<const AggregateRowBuilder*>(et);
    return rb->row();
}

bool RowAggregator::matchesFindParam(const void *et, const void *key, unsigned fphash) const
{
    if (fphash != hashFromElement(et))
        return false;
    // et = element in the table (an AggregateRowBuilder) key = new row (in input row layout).
    return comparer->docompare(key, getFindParam(et)) == 0;
}

bool RowAggregator::matchesElement(const void *et, const void * searchET) const
{
    return elementComparer->docompare(getFindParam(et), searchET) == 0;
}


AggregateRowBuilder *RowAggregator::nextResult()
{
    void *ret = next(cursor);
    if (!ret)
    {
        eof = true;
        return NULL;
    }
    cursor = ret;
    return static_cast<AggregateRowBuilder *>(ret);
}

//=====================================================================================================

void CStreamMerger::fillheap(const void * seek, unsigned numFields, const SmartStepExtra * stepExtra)
{
    assertex(activeInputs == 0);
    for(unsigned i = 0; i < numInputs; i++)
        if(pullInput(i, seek, numFields, stepExtra))
            mergeheap[activeInputs++] = i;
}

void CStreamMerger::permute(const void * seek, unsigned numFields, const SmartStepExtra * stepExtra)
{
    // the tree structure: element p has children p*2+1 and p*2+2, or element c has parent (unsigned)(c-1)/2
    // the heap property: no element should be smaller than its parent
    // the dedup variant: if(dedup), the top of the heap should also not be equal to either child
    // the method: establish this by starting with the parent of the bottom element and working up to the top element, sifting each down to its correct place
    if (activeInputs >= 2)
        for(unsigned p = (activeInputs-2)/2; p > 0; --p)
            siftDown(p);

    if(dedup)
        siftDownDedupTop(seek, numFields, stepExtra);
    else
        siftDown(0);
}

const void * CStreamMerger::consumeTop()
{
    unsigned top = mergeheap[0];
    if (!pullConsumes)
        consumeInput(top);
    const void *next = pending[top];
    pending[top] = NULL;
    return next;
}


bool CStreamMerger::ensureNext(const void * seek, unsigned numFields, bool & wasCompleteMatch, const SmartStepExtra * stepExtra)
{
    //wasCompleteMatch must be initialised from the actual row returned.  (See bug #30388)
    if (first)
    {
        fillheap(seek, numFields, stepExtra);
        permute(seek, numFields, stepExtra);
        first = false;
        if (activeInputs == 0)
            return false;
        unsigned top = mergeheap[0];
        wasCompleteMatch = pendingMatches[top];
        return true;
    }

    while (activeInputs)
    {
        unsigned top = mergeheap[0];
        const void *next = pending[top];
        if (next)
        {
            if (seek)
            {
                int c = rangeCompare->docompare(next, seek, numFields);
                if (c >= 0)
                {
                    if (stepExtra->returnMismatches() && (c > 0))
                    {
                        wasCompleteMatch = pendingMatches[top];
                        return true;
                    }
                    else
                    {
                        if (pendingMatches[top])
                            return true;
                    }
                }
            }
            else
            {
                if (pendingMatches[top])
                    return true;
            }
            skipInput(top);
        }

        if(!pullInput(top, seek, numFields, stepExtra))
            if(!promote(0))
                return false;

        // we have changed the element at the top of the heap, so need to sift it down to maintain the heap property
        if(dedup)
            siftDownDedupTop(seek, numFields, stepExtra);
        else
            siftDown(0);
    }
    return false;
}

bool CStreamMerger::ensureNext()
{ 
    bool isCompleteMatch = true;
    return ensureNext(NULL, 0, isCompleteMatch, NULL); 
}

void CStreamMerger::permute()
{ 
    permute(NULL, 0, NULL); 
}

bool CStreamMerger::promote(unsigned p)
{
    activeInputs--;
    if(activeInputs == p)
        return false;
    mergeheap[p] = mergeheap[activeInputs];
    return true;
}

void CStreamMerger::siftDownDedupTop(const void * seek, unsigned numFields, const SmartStepExtra * stepExtra)
{
    // same as siftDown(0), except that it also ensures that the top of the heap is not equal to either of its children
    if(activeInputs < 2)
        return;
    unsigned c = 1;
    int childcmp = 1;
    if(activeInputs >= 3)
    {
        childcmp = compare->docompare(pending[mergeheap[2]], pending[mergeheap[1]]);
        if(childcmp < 0)
            c = 2;
    }
    int cmp = compare->docompare(pending[mergeheap[c]], pending[mergeheap[0]]);
    if(cmp > 0)
        return;
    // the following loop ensures the correct property holds on the smaller branch, and that childcmp==0 iff the top matches the other branch
    while(cmp <= 0)
    {
        if(cmp == 0)
        {
            if(mergeheap[c] < mergeheap[0])
            {
                unsigned r = mergeheap[c];
                mergeheap[c] = mergeheap[0];
                mergeheap[0] = r;
            }
            unsigned top = mergeheap[c];
            skipInput(top);
            if(!pullInput(top, seek, numFields, stepExtra))
                if(!promote(c))
                    break;
            siftDown(c);
        }
        else
        {
            unsigned r = mergeheap[c];
            mergeheap[c] = mergeheap[0];
            mergeheap[0] = r;
            if(siftDown(c))
                break;
        }
        cmp = compare->docompare(pending[mergeheap[c]], pending[mergeheap[0]]);
    }
    // the following loop ensures the uniqueness property holds on the other branch too
    c = 3-c;
    if(activeInputs <= c)
        return;
    while(childcmp == 0)
    {
        if(mergeheap[c] < mergeheap[0])
        {
            unsigned r = mergeheap[c];
            mergeheap[c] = mergeheap[0];
            mergeheap[0] = r;
        }
        unsigned top = mergeheap[c];
        skipInput(top);
        if(!pullInput(top, seek, numFields, stepExtra))
            if(!promote(c))
                break;
        siftDown(c);
        childcmp = compare->docompare(pending[mergeheap[c]], pending[mergeheap[0]]);
    }
}

void CStreamMerger::cleanup()
{
    clearPending();
    delete [] pending;
    pending = NULL;
    delete [] pendingMatches;
    pendingMatches = NULL;
    delete [] mergeheap;
    mergeheap = NULL;
}


void CStreamMerger::clearPending()
{
    if (pending && activeInputs)
    {
        for(unsigned i = 0; i < numInputs; i++)
        {
            if (pullConsumes)
                releaseRow(pending[i]);
            pending[i] = NULL;
        }
        activeInputs = 0;
    }
    first = true;
}

CStreamMerger::CStreamMerger(bool _pullConsumes)
{
    pending = NULL;
    pendingMatches = NULL;
    mergeheap = NULL;
    compare = NULL;
    rangeCompare = NULL;
    dedup = false;
    activeInputs = 0;
    pullConsumes = _pullConsumes;
    numInputs = 0;
    first = true;
}

CStreamMerger::~CStreamMerger()
{
    //can't call cleanup() because virtual releaseRow() won't be defined.
    // NOTE: use assert rather than assertex as exceptions from within destructors are not handled well.
    assert(!pending && !mergeheap);
}

void CStreamMerger::init(ICompare * _compare, bool _dedup, IRangeCompare * _rangeCompare)
{
    compare = _compare;
    dedup = _dedup;
    rangeCompare = _rangeCompare;
}

void CStreamMerger::initInputs(unsigned _numInputs)
{
    assertex(!pending);     // cleanup should have been called before reinitializing
    numInputs = _numInputs;
    mergeheap = new unsigned[numInputs];
    pending = new const void *[numInputs];
    pendingMatches = new bool [numInputs];
    for (unsigned i = 0; i < numInputs; i++)
        pending[i] = NULL;
    activeInputs = 0;
    first = true;
}

void CStreamMerger::consumeInput(unsigned i)
{
    //should be over-ridden if pullConsumes is false;
    throwUnexpected();
}


void CStreamMerger::skipInput(unsigned i)
{
    if (!pullConsumes)
        consumeInput(i);
    releaseRow(pending[i]);
    pending[i] = NULL;
}


void CStreamMerger::primeRows(const void * * rows)
{
    assertex(first && (activeInputs == 0));
    first = false;
    for(unsigned i = 0; i < numInputs; i++)
    {
        if ((pending[i] = rows[i]) != NULL)
        {
            mergeheap[activeInputs++] = i;
            pendingMatches[i] = true;
        }
    }

    permute();
}


const void * CStreamMerger::nextRow()
{
    if (ensureNext())
        return consumeTop();
    return NULL;
}


const void * CStreamMerger::queryNextRow()
{
    if (ensureNext())
        return pending[mergeheap[0]];
    return NULL;
}

unsigned CStreamMerger::queryNextInput()
{
    if (ensureNext())
        return mergeheap[0];
    return NotFound;
}


const void * CStreamMerger::nextRowGE(const void * seek, unsigned numFields, bool & wasCompleteMatch, const SmartStepExtra & stepExtra)
{
    if (ensureNext(seek, numFields, wasCompleteMatch, &stepExtra))
        return consumeTop();
    return NULL;
}


void CStreamMerger::skipRow()
{
    assertex(!first);
    skipInput(mergeheap[0]);
}

//=====================================================================================================

CThorDemoRowSerializer::CThorDemoRowSerializer(MemoryBuffer & _buffer) : buffer(_buffer)
{
    nesting = 0;
}

void CThorDemoRowSerializer::put(size32_t len, const void * ptr)
{
    buffer.append(len, ptr);
    //ok to flush if nesting == 0;
}

size32_t CThorDemoRowSerializer::beginNested(size32_t count)
{
    nesting++;
    unsigned pos = buffer.length();
    buffer.append((size32_t)0);
    return pos;
}

void CThorDemoRowSerializer::endNested(size32_t sizePos)
{
    unsigned pos = buffer.length();
    buffer.rewrite(sizePos);
    buffer.append((size32_t)(pos - (sizePos + sizeof(size32_t))));
    buffer.rewrite(pos);
    nesting--;
}



IOutputRowSerializer * CachedOutputMetaData::createDiskSerializer(ICodeContext * ctx, unsigned activityId) const
{
    if (metaFlags & (MDFhasserialize|MDFneedserializedisk))
        return meta->createDiskSerializer(ctx, activityId);
    if (isFixedSize())
        return new CSimpleFixedRowSerializer(getFixedSize());
    return new CSimpleVariableRowSerializer(this);
}


IOutputRowDeserializer * CachedOutputMetaData::createDiskDeserializer(ICodeContext * ctx, unsigned activityId) const
{
    if (metaFlags & (MDFhasserialize|MDFneedserializedisk))
        return meta->createDiskDeserializer(ctx, activityId);
    if (isFixedSize())
        return new CSimpleFixedRowDeserializer(getFixedSize());
    throwUnexpectedX("createDiskDeserializer variable meta has no serializer");
}

IOutputRowSerializer * CachedOutputMetaData::createInternalSerializer(ICodeContext * ctx, unsigned activityId) const
{
    if (metaFlags & (MDFhasserialize|MDFneedserializeinternal))
        return meta->createInternalSerializer(ctx, activityId);
    if (isFixedSize())
        return new CSimpleFixedRowSerializer(getFixedSize());
    return new CSimpleVariableRowSerializer(this);
}


IOutputRowDeserializer * CachedOutputMetaData::createInternalDeserializer(ICodeContext * ctx, unsigned activityId) const
{
    if (metaFlags & (MDFhasserialize|MDFneedserializeinternal))
        return meta->createInternalDeserializer(ctx, activityId);
    if (isFixedSize())
        return new CSimpleFixedRowDeserializer(getFixedSize());
    throwUnexpectedX("createInternalDeserializer variable meta has no serializer");
}

void CSizingSerializer::put(size32_t len, const void * ptr)
{
    totalsize += len;
}

size32_t CSizingSerializer::beginNested(size32_t count)
{
    totalsize += sizeof(size32_t);
    return totalsize;
}

void CSizingSerializer::endNested(size32_t position)
{
}

void CMemoryRowSerializer::put(size32_t len, const void * ptr)
{
    buffer.append(len, ptr);
}

size32_t CMemoryRowSerializer::beginNested(size32_t count)
{
    nesting++;
    unsigned pos = buffer.length();
    buffer.append((size32_t)0);
    return pos;
}

void CMemoryRowSerializer::endNested(size32_t sizePos)
{
    size32_t sz = buffer.length()-(sizePos + sizeof(size32_t));
    buffer.writeDirect(sizePos,sizeof(sz),&sz);
    nesting--;
}

static void ensureClassesAreNotAbstract()
{
    MemoryBuffer temp;
    CThorStreamDeserializerSource x1(NULL);
    CThorContiguousRowBuffer x2(NULL);
    CSizingSerializer x3;
    CMemoryRowSerializer x4(temp);
}

//=====================================================================================================

//the visitor callback is used to ensure link counts for children are updated.
size32_t cloneRow(ARowBuilder & rowBuilder, const void * row, IOutputMetaData * meta)
{
    size32_t rowSize = meta->getRecordSize(row);        // TBD could be better?
    byte * self = rowBuilder.ensureCapacity(rowSize, NULL);
    memcpy(self, row, rowSize);
    if (meta->getMetaFlags() & MDFneeddestruct)
    {
        ChildRowLinkerWalker walker;
        meta->walkIndirectMembers(self, walker);
    }
    return rowSize;
}


//---------------------------------------------------------------------------------------------------

extern const char * getActivityText(ThorActivityKind kind)
{
    switch (kind)
    {
    case TAKnone:                   return "None";
    case TAKdiskwrite:              return "Disk Write";
    case TAKsort:                   return "Sort";
    case TAKdedup:                  return "Dedup";
    case TAKfilter:                 return "Filter";
    case TAKsplit:                  return "Split";
    case TAKproject:                return "Project";
    case TAKrollup:                 return "Rollup";
    case TAKiterate:                return "Iterate";
    case TAKaggregate:              return "Aggregate";
    case TAKhashaggregate:          return "Hash Aggregate";
    case TAKfirstn:                 return "Firstn";
    case TAKsample:                 return "Sample";
    case TAKdegroup:                return "Degroup";
    case TAKjoin:                   return "Join";
    case TAKhashjoin:               return "Hash Join";
    case TAKlookupjoin:             return "Lookup Join";
    case TAKselfjoin:               return "Self Join";
    case TAKkeyedjoin:              return "Keyed Join";
    case TAKgroup:                  return "Group";
    case TAKworkunitwrite:          return "Output";
    case TAKfunnel:                 return "Funnel";
    case TAKapply:                  return "Apply";
    case TAKinlinetable:            return "Inline Dataset";
    case TAKhashdistribute:         return "Hash Distribute";
    case TAKhashdedup:              return "Hash Dedup";
    case TAKnormalize:              return "Normalize";
    case TAKremoteresult:           return "Remote Result";
    case TAKpull:                   return "Pull";
    case TAKdenormalize:            return "Denormalize";
    case TAKnormalizechild:         return "Normalize Child";
    case TAKchilddataset:           return "Child Dataset";
    case TAKselectn:                return "Select Nth";
    case TAKenth:                   return "Enth";
    case TAKif:                     return "If";
    case TAKnull:                   return "Null";
    case TAKdistribution:           return "Distribution";
    case TAKcountproject:           return "Count Project";
    case TAKchoosesets:             return "Choose Sets";
    case TAKpiperead:               return "Pipe Read";
    case TAKpipewrite:              return "Pipe Write";
    case TAKcsvwrite:               return "Csv Write";
    case TAKpipethrough:            return "Pipe Through";
    case TAKindexwrite:             return "Index Write";
    case TAKchoosesetsenth:         return "Choose Sets Enth";
    case TAKchoosesetslast:         return "Choose Sets Last";
    case TAKfetch:                  return "Fetch";
    case TAKhashdenormalize:        return "Hash Denormalize";
    case TAKworkunitread:           return "Read";
    case TAKthroughaggregate:       return "Through Aggregate";
    case TAKspill:                  return "Spill";
    case TAKcase:                   return "Case";
    case TAKlimit:                  return "Limit";
    case TAKcsvfetch:               return "Csv Fetch";
    case TAKxmlwrite:               return "Xml Write";
    case TAKjsonwrite:              return "Json Write";
    case TAKparse:                  return "Parse";
    case TAKsideeffect:             return "Simple Action";
    case TAKtopn:                   return "Top N";
    case TAKmerge:                  return "Merge";
    case TAKxmlfetch:               return "Xml Fetch";
    case TAKjsonfetch:              return "Json Fetch";
    case TAKxmlparse:               return "Parse Xml";
    case TAKkeyeddistribute:        return "Keyed Distribute";
    case TAKjoinlight:              return "Lightweight Join";
    case TAKalljoin:                return "All Join";
    case TAKsoap_rowdataset:        return "SOAP dataset";
    case TAKsoap_rowaction:         return "SOAP action";
    case TAKsoap_datasetdataset:    return "SOAP dataset";
    case TAKsoap_datasetaction:     return "SOAP action";
    case TAKkeydiff:                return "Key Difference";
    case TAKkeypatch:               return "Key Patch";
    case TAKkeyeddenormalize:       return "Keyed Denormalize";
    case TAKsequential:             return "Sequential";
    case TAKparallel:               return "Parallel";
    case TAKchilditerator:          return "Child Dataset";
    case TAKdatasetresult:          return "Dataset Result";
    case TAKrowresult:              return "Row Result";
    case TAKchildif:                return "If";
    case TAKpartition:              return "Partition Distribute";
    case TAKsubgraph:               return "Sub Graph";
    case TAKlocalgraph:             return "Local Graph";
    case TAKifaction:               return "If Action";
    case TAKemptyaction:            return "Empty Action";
    case TAKskiplimit:              return "Skip Limit";
    case TAKdiskread:               return "Disk Read";
    case TAKdisknormalize:          return "Disk Normalize";
    case TAKdiskaggregate:          return "Disk Aggregate";
    case TAKdiskcount:              return "Disk Count";
    case TAKdiskgroupaggregate:     return "Disk Grouped Aggregate";
    case TAKdiskexists:             return "Disk Exists";
    case TAKindexread:              return "Index Read";   
    case TAKindexnormalize:         return "Index Normalize";
    case TAKindexaggregate:         return "Index Aggregate";
    case TAKindexcount:             return "Index Count";
    case TAKindexgroupaggregate:    return "Index Grouped Aggregate";
    case TAKindexexists:            return "Index Exists";
    case TAKchildread:              return "Child Read";
    case TAKchildnormalize:         return "Child Normalize";
    case TAKchildaggregate:         return "Child Aggregate";
    case TAKchildcount:             return "Child Count";
    case TAKchildgroupaggregate:    return "Child Grouped Aggregate";
    case TAKchildexists:            return "Child Exists";
    case TAKchildthroughnormalize:  return "Normalize";
    case TAKcsvread:                return "Csv Read";
    case TAKxmlread:                return "Xml Read";
    case TAKjsonread:               return "Json Read";
    case TAKlocalresultread:        return "Read Local Result";
    case TAKlocalresultwrite:       return "Local Result";
    case TAKcombine:                return "Combine";
    case TAKregroup:                return "Regroup";
    case TAKrollupgroup:            return "Rollup Group";
    case TAKcombinegroup:           return "Combine Group";
    case TAKlookupdenormalize:      return "Lookup Denormalize";
    case TAKalldenormalize:         return "All Denormalize";
    case TAKsmartdenormalizegroup:  return "Smart Denormalize Group";
    case TAKunknowndenormalizegroup1: return "Unknown Denormalize Group1";
    case TAKunknowndenormalizegroup2: return "Unknown Denormalize Group2";
    case TAKunknowndenormalizegroup3: return "Unknown Denormalize Group3";
    case TAKlastdenormalizegroup:    return "Last Denormalize Group";
    case TAKdenormalizegroup:       return "Denormalize Group";
    case TAKhashdenormalizegroup:   return "Hash Denormalize Group";
    case TAKlookupdenormalizegroup: return "Lookup Denormalize Group";
    case TAKkeyeddenormalizegroup:  return "Keyed Denormalize Group";
    case TAKalldenormalizegroup:    return "All Denormalize Group";
    case TAKlocalresultspill:       return "Spill Local Result";
    case TAKsimpleaction:           return "Action";
    case TAKloopcount:              return "Loop";
    case TAKlooprow:                return "Loop";
    case TAKloopdataset:            return "Loop";
    case TAKchildcase:              return "Case";
    case TAKremotegraph:            return "Remote";
    case TAKlibrarycall:            return "Library Call";
    case TAKlocalstreamread:        return "Read Input";
    case TAKprocess:                return "Process";
    case TAKgraphloop:              return "Graph";
    case TAKparallelgraphloop:      return "Graph";
    case TAKgraphloopresultread:    return "Graph Input";
    case TAKgraphloopresultwrite:   return "Graph Result";
    case TAKgrouped:                return "Grouped";
    case TAKsorted:                 return "Sorted";
    case TAKdistributed:            return "Distributed";
    case TAKnwayjoin:               return "Join";
    case TAKnwaymerge:              return "Merge";
    case TAKnwaymergejoin:          return "Merge Join";
    case TAKnwayinput:              return "Nway Input";
    case TAKnwaygraphloopresultread: return "Nway Graph Input";
    case TAKnwayselect:             return "Select Nway Input";
    case TAKnonempty:               return "Non Empty";
    case TAKcreaterowlimit:         return "OnFail Limit";
    case TAKexistsaggregate:        return "Exists";
    case TAKcountaggregate:         return "Count";
    case TAKprefetchproject:        return "Prefetch Project";
    case TAKprefetchcountproject:   return "Prefetch Count Project";
    case TAKfiltergroup:            return "Filter Group";
    case TAKmemoryspillread:        return "Read Spill";
    case TAKmemoryspillwrite:       return "Write Spill";
    case TAKmemoryspillsplit:       return "Spill";
    case TAKsection:                return "Section";
    case TAKlinkedrawiterator:      return "Child Dataset";
    case TAKnormalizelinkedchild:   return "Normalize";
    case TAKfilterproject:          return "Filtered Project";
    case TAKcatch:                  return "Catch";
    case TAKskipcatch:              return "Skip Catch";
    case TAKcreaterowcatch:         return "OnFail Catch";
    case TAKsectioninput:           return "Section Input";
    case TAKcaseaction:             return "Case Action";
    case TAKindexgroupcount:        return "Index Grouped Count";
    case TAKindexgroupexists:       return "Index Grouped Exists";
    case TAKhashdistributemerge:    return "Distribute Merge";
    case TAKselfjoinlight:          return "Lightweight Self Join";
    case TAKlastjoin:               return "Last Join";
    case TAKwhen_dataset:           return "When";
    case TAKhttp_rowdataset:        return "HTTP dataset";
    case TAKstreamediterator:       return "Streamed Dataset";
    case TAKexternalsource:         return "User Source";
    case TAKexternalsink:           return "User Output";
    case TAKexternalprocess:        return "User Proceess";
    case TAKwhen_action:            return "When";
    case TAKsubsort:                return "Sub Sort";
    case TAKdictionaryworkunitwrite:return "Dictionary Write";
    case TAKdictionaryresultwrite:  return "Dictionary Result";
    case TAKsmartjoin:              return "Smart Join";
    case TAKunknownjoin1:           return "Unknown Join1";
    case TAKunknownjoin2:           return "Unknown Join2";
    case TAKunknownjoin3:           return "Unknown Join3";
    case TAKsmartdenormalize:       return "Smart Denormalize";
    case TAKunknowndenormalize1:    return "Unknown Denormalize1";
    case TAKunknowndenormalize2:    return "Unknown Denormalize2";
    case TAKunknowndenormalize3:    return "Unknown Denormalize3";
    case TAKlastdenormalize:        return "Last Denormalize";
    case TAKselfdenormalize:        return "Self Denormalize";
    case TAKselfdenormalizegroup:   return "Self Denormalize Group";
    case TAKtrace:                  return "Trace";
    case TAKquantile:               return "Quantile";
    case TAKspillread:              return "Spill Read";
    case TAKspillwrite:             return "Spill Write";
    case TAKnwaydistribute:         return "Nway Distribute";
    case TAKnewdiskread:            return "Disk Read";
    }
    throwUnexpected();
}

extern bool isActivitySource(ThorActivityKind kind)
{
    switch (kind)
    {
    case TAKpiperead:
    case TAKinlinetable:
    case TAKworkunitread:
    case TAKnull:
    case TAKsideeffect:
    case TAKsoap_rowdataset:
    case TAKsoap_rowaction:
    case TAKkeydiff:
    case TAKkeypatch:
    case TAKchilditerator:
    case TAKlocalgraph:
    case TAKemptyaction:
    case TAKdiskread:
    case TAKdisknormalize:
    case TAKdiskaggregate:
    case TAKdiskcount:
    case TAKdiskgroupaggregate:
    case TAKindexread:
    case TAKindexnormalize:
    case TAKindexaggregate:
    case TAKindexcount:
    case TAKindexgroupaggregate:
    case TAKchildnormalize:
    case TAKchildaggregate:
    case TAKchildgroupaggregate:
    case TAKcsvread:
    case TAKxmlread:
    case TAKjsonread:
    case TAKlocalresultread:
    case TAKsimpleaction:
    case TAKlocalstreamread:
    case TAKgraphloopresultread:
    case TAKnwaygraphloopresultread:
    case TAKlinkedrawiterator:
    case TAKindexgroupexists:
    case TAKindexgroupcount:
    case TAKstreamediterator:
    case TAKexternalsource:
    case TAKspillread:
        return true;
    }
    return false;
}

extern bool isActivitySink(ThorActivityKind kind)
{
    switch (kind)
    {
    case TAKdiskwrite: 
    case TAKworkunitwrite:
    case TAKapply:
    case TAKremoteresult:
    case TAKdistribution:
    case TAKpipewrite:
    case TAKcsvwrite:
    case TAKindexwrite:
    case TAKxmlwrite:
    case TAKjsonwrite:
    case TAKsoap_rowaction:
    case TAKsoap_datasetaction:
    case TAKkeydiff:
    case TAKkeypatch:
    case TAKdatasetresult:
    case TAKrowresult:
    case TAKemptyaction:
    case TAKlocalresultwrite:
    case TAKgraphloopresultwrite:
    case TAKsimpleaction:
    case TAKexternalsink:
    case TAKifaction:
    case TAKparallel:
    case TAKsequential:
    case TAKwhen_action:
    case TAKdictionaryworkunitwrite:
    case TAKdictionaryresultwrite:
    case TAKspillwrite:
        return true;
    }
    return false;
}

//=====================================================================================================


// ===========================================

IRowInterfaces *createRowInterfaces(IOutputMetaData *meta, unsigned actid, unsigned heapFlags, ICodeContext *context)
{
    class cRowInterfaces: implements IRowInterfaces, public CSimpleInterface
    {
        unsigned actid;
        Linked<IOutputMetaData> meta;
        ICodeContext* context;
        Linked<IEngineRowAllocator> allocator;
        Linked<IOutputRowSerializer> serializer;
        Linked<IOutputRowDeserializer> deserializer;
        CSingletonLock allocatorlock;
        CSingletonLock serializerlock;
        CSingletonLock deserializerlock;
        unsigned heapFlags;

    public:
        IMPLEMENT_IINTERFACE_USING(CSimpleInterface);
        cRowInterfaces(IOutputMetaData *_meta,unsigned _actid, unsigned _heapFlags, ICodeContext *_context)
            : meta(_meta), heapFlags(_heapFlags)
        {
            context = _context;
            actid = _actid;
        }
        IEngineRowAllocator * queryRowAllocator()
        {
            if (allocatorlock.lock()) {
                if (!allocator&&meta) 
                    allocator.setown(context->getRowAllocatorEx(meta, actid, heapFlags));
                allocatorlock.unlock();
            }
            return allocator;
        }
        IOutputRowSerializer * queryRowSerializer()
        {
            if (serializerlock.lock()) {
                if (!serializer&&meta) 
                    serializer.setown(meta->createDiskSerializer(context,actid));
                serializerlock.unlock();
            }
            return serializer;
        }
        IOutputRowDeserializer * queryRowDeserializer()
        {
            if (deserializerlock.lock()) {
                if (!deserializer&&meta) 
                    deserializer.setown(meta->createDiskDeserializer(context,actid));
                deserializerlock.unlock();
            }
            return deserializer;
        }
        IOutputMetaData *queryRowMetaData() 
        {
            return meta;
        }
        unsigned queryActivityId() const
        {
            return actid;
        }
        ICodeContext *queryCodeContext()
        {
            return context;
        }
    };
    return new cRowInterfaces(meta,actid,heapFlags,context);
};

static NullVirtualFieldCallback nullVirtualFieldCallback;
class CRowStreamReader : public CSimpleInterfaceOf<IExtRowStream>
{
protected:
    Linked<IFileIO> fileio;
    Linked<IMemoryMappedFile> mmfile;
    Linked<IOutputRowDeserializer> deserializer;
    Linked<IEngineRowAllocator> allocator;
    Owned<ISerialStream> strm;
    Owned<ISourceRowPrefetcher> prefetcher;
    CThorContiguousRowBuffer prefetchBuffer;
    unsigned __int64 progress = 0;
    Linked<ITranslator> translatorContainer;
    MemoryBuffer translateBuf;
    IOutputMetaData *actualFormat = nullptr;
    const IDynamicTransform *translator = nullptr;
    IVirtualFieldCallback * fieldCallback;
    RowFilter actualFilter;
    RtlDynRow *filterRow = nullptr;

    EmptyRowSemantics emptyRowSemantics;
    offset_t currentRowOffset = 0;
    bool eoi = false;
    bool eos = false;
    bool eog = false;
    bool hadMatchInGroup = false;
    offset_t bufofs = 0;
#ifdef TRACE_CREATE
    static unsigned rdnum;
#endif

    class : implements IFileSerialStreamCallback
    {
    public:
        CRC32 crc;
        void process(offset_t ofs, size32_t sz, const void *buf)
        {
            crc.tally(sz,buf);
        }
    } crccb;
    
    inline bool fieldFilterMatch(const void * buffer)
    {
        if (actualFilter.numFilterFields())
        {
            filterRow->setRow(buffer, 0);
            return actualFilter.matches(*filterRow);
        }
        else
            return true;
    }

    inline bool checkEmptyRow()
    {
        if (ers_allow == emptyRowSemantics)
        {
            byte b;
            prefetchBuffer.read(1, &b);
            prefetchBuffer.finishedRow();
            if (1 == b)
                return true;
        }
        return false;
    }
    inline void checkEog()
    {
        if (ers_eogonly == emptyRowSemantics)
        {
            byte b;
            prefetchBuffer.read(1, &b);
            eog = 1 == b;
        }
    }
    inline bool checkExitConditions()
    {
        if (prefetchBuffer.eos())
        {
            eos = true;
            return true;
        }
        if (eog)
        {
            eog = false;
            if (hadMatchInGroup)
            {
                hadMatchInGroup = false;
                return true;
            }
        }
        return false;
    }
    const byte *getNextPrefetchRow()
    {
        while (true)
        {
            ++progress;
            if (checkEmptyRow())
                return nullptr;
            currentRowOffset = prefetchBuffer.tell();
            prefetcher->readAhead(prefetchBuffer);
            bool matched = fieldFilterMatch(prefetchBuffer.queryRow());
            checkEog();
            if (matched) // NB: prefetchDone() call must be paired with a row returned from prefetchRow()
            {
                hadMatchInGroup = true;
                return prefetchBuffer.queryRow(); // NB: buffer ptr could have changed due to reading eog byte
            }
            else
                prefetchBuffer.finishedRow();
            if (checkExitConditions())
                break;
        }
        return nullptr;
    }
    const void *getNextRow()
    {
        /* NB: this is very similar to getNextPrefetchRow() above
         * with the primary difference being it is deserializing into
         * a row builder and returning finalized rows.
         */
        while (true)
        {
            ++progress;
            if (checkEmptyRow())
                return nullptr;
            currentRowOffset = prefetchBuffer.tell();
            RtlDynamicRowBuilder rowBuilder(*allocator);
            size32_t size = deserializer->deserialize(rowBuilder, prefetchBuffer);
            bool matched = fieldFilterMatch(rowBuilder.getUnfinalized());
            checkEog();
            prefetchBuffer.finishedRow();
            const void *row = rowBuilder.finalizeRowClear(size);
            if (matched)
            {
                hadMatchInGroup = true;
                return row;
            }
            ReleaseRoxieRow(row);
            if (checkExitConditions())
                break;

        }
        return nullptr;
    }
public:
    CRowStreamReader(IFileIO *_fileio, IMemoryMappedFile *_mmfile, IRowInterfaces *rowif, offset_t _ofs, offset_t _len, bool _tallycrc, EmptyRowSemantics _emptyRowSemantics, ITranslator *_translatorContainer, IVirtualFieldCallback * _fieldCallback)
        : fileio(_fileio), mmfile(_mmfile), allocator(rowif->queryRowAllocator()), prefetchBuffer(nullptr), emptyRowSemantics(_emptyRowSemantics), translatorContainer(_translatorContainer), fieldCallback(_fieldCallback)
    {
#ifdef TRACE_CREATE
        PROGLOG("CRowStreamReader %d = %p",++rdnum,this);
#endif
        if (fileio)
            strm.setown(createFileSerialStream(fileio,_ofs,_len,(size32_t)-1, _tallycrc?&crccb:NULL));
        else
            strm.setown(createFileSerialStream(mmfile,_ofs,_len,_tallycrc?&crccb:NULL));
        currentRowOffset = _ofs;
        if (translatorContainer)
        {
            actualFormat = &translatorContainer->queryActualFormat();
            translator = &translatorContainer->queryTranslator();
        }
        else
        {
            actualFormat = rowif->queryRowMetaData();
            deserializer.set(rowif->queryRowDeserializer());
        }
        prefetcher.setown(actualFormat->createDiskPrefetcher());
        if (prefetcher)
            prefetchBuffer.setStream(strm);
        if (!fieldCallback)
            fieldCallback = &nullVirtualFieldCallback;
    }

    ~CRowStreamReader()
    {
#ifdef TRACE_CREATE
        PROGLOG("~CRowStreamReader %d = %p",rdnum--,this);
#endif
        delete filterRow;
    }

    IMPLEMENT_IINTERFACE_USING(CSimpleInterfaceOf<IExtRowStream>)

    virtual void reinit(offset_t _ofs,offset_t _len,unsigned __int64 _maxrows) override
    {
        assertex(_maxrows == 0);
        eoi = false;
        eos = (_len==0);
        eog = false;
        hadMatchInGroup = false;
        bufofs = 0;
        progress = 0;
        strm->reset(_ofs,_len);
        currentRowOffset = _ofs;
    }

    virtual const void *nextRow() override
    {
        if (eog)
        {
            eog = false;
            hadMatchInGroup = false;
        }
        else if (!eos)
        {
            if (prefetchBuffer.eos())
                eos = true;
            else
            {
                if (translator)
                {
                    const byte *row = getNextPrefetchRow();
                    if (row)
                    {
                        RtlDynamicRowBuilder rowBuilder(*allocator);
                        size32_t size = translator->translate(rowBuilder, *fieldCallback, row);
                        prefetchBuffer.finishedRow();
                        return rowBuilder.finalizeRowClear(size);
                    }
                }
                else
                    return getNextRow();
            }
        }
        return nullptr;
    }

    virtual const byte *prefetchRow() override
    {
        // NB: prefetchDone() call must be paired with a row returned from prefetchRow()
        if (eog)
        {
            eog = false;
            hadMatchInGroup = false;
        }
        else if (!eos)
        {
            if (prefetchBuffer.eos())
                eos = true;
            else
            {
                const byte *row = getNextPrefetchRow();
                if (row)
                {
                    if (translator)
                    {
                        translateBuf.setLength(0);
                        MemoryBufferBuilder rowBuilder(translateBuf, 0);
                        translator->translate(rowBuilder, *fieldCallback, row);
                        row = rowBuilder.getSelf();
                    }
                    return row;
                }
            }
        }
        return nullptr;
    }

    virtual void prefetchDone() override
    {
        prefetchBuffer.finishedRow();
    }

    virtual void stop() override
    {
        stop(NULL);
    }

    void clear()
    {
        strm.clear();
        fileio.clear();
    }

    virtual void stop(CRC32 *crcout) override
    {
        if (!eos) {
            eos = true;
            clear();
        }
        // NB CRC will only be right if stopped at eos
        if (crcout)
            *crcout = crccb.crc;
    }

    virtual offset_t getOffset() const override
    {
        return prefetchBuffer.tell();
    }

    virtual offset_t getLastRowOffset() const override
    {
        return currentRowOffset;
    }

    virtual unsigned __int64 getStatistic(StatisticKind kind) override
    {
        if (fileio)
            return fileio->getStatistic(kind);
        return 0;
    }
    virtual unsigned __int64 queryProgress() const override
    {
        return progress;
    }
    virtual void setFilters(IConstArrayOf<IFieldFilter> &filters)
    {
        if (filterRow)
        {
            delete filterRow;
            filterRow = nullptr;
            actualFilter.clear();
        }
        if (filters.ordinality())
        {
            actualFilter.appendFilters(filters);
            if (translatorContainer)
            {
                const IKeyTranslator *keyedTranslator = translatorContainer->queryKeyedTranslator();
                if (keyedTranslator)
                    keyedTranslator->translate(actualFilter);
            }
            const RtlRecord *actual = &actualFormat->queryRecordAccessor(true);
            filterRow = new RtlDynRow(*actual);
        }
    }
};

class CLimitedRowStreamReader : public CRowStreamReader
{
    unsigned __int64 maxrows;
    unsigned __int64 rownum;

public:
    CLimitedRowStreamReader(IFileIO *_fileio, IMemoryMappedFile *_mmfile, IRowInterfaces *rowif, offset_t _ofs, offset_t _len, unsigned __int64 _maxrows, bool _tallycrc, EmptyRowSemantics _emptyRowSemantics, ITranslator *translatorContainer, IVirtualFieldCallback * _fieldCallback)
        : CRowStreamReader(_fileio, _mmfile, rowif, _ofs, _len, _tallycrc, _emptyRowSemantics, translatorContainer, _fieldCallback)
    {
        maxrows = _maxrows;
        rownum = 0;
        eos = maxrows==0;
    }

    virtual void reinit(offset_t _ofs,offset_t _len,unsigned __int64 _maxrows) override
    {
        CRowStreamReader::reinit(_ofs, _len, 0);
        if (_maxrows==0)
            eos = true;
        maxrows = _maxrows;
        rownum = 0;
    }

    virtual const void *nextRow() override
    {
        const void * ret = CRowStreamReader::nextRow();
        if (++rownum==maxrows)
            eos = true;
        return ret;
    }
};

#ifdef TRACE_CREATE
unsigned CRowStreamReader::rdnum;
#endif

IExtRowStream *createRowStreamEx(IFileIO *fileIO, IRowInterfaces *rowIf, offset_t offset, offset_t len, unsigned __int64 maxrows, unsigned rwFlags, ITranslator *translatorContainer, IVirtualFieldCallback * fieldCallback)
{
    EmptyRowSemantics emptyRowSemantics = extractESRFromRWFlags(rwFlags);
    if (maxrows == (unsigned __int64)-1)
        return new CRowStreamReader(fileIO, NULL, rowIf, offset, len, TestRwFlag(rwFlags, rw_crc), emptyRowSemantics, translatorContainer, fieldCallback);
    else
        return new CLimitedRowStreamReader(fileIO, NULL, rowIf, offset, len, maxrows, TestRwFlag(rwFlags, rw_crc), emptyRowSemantics, translatorContainer, fieldCallback);
}

bool UseMemoryMappedRead = false;

IExtRowStream *createRowStreamEx(IFile *file, IRowInterfaces *rowIf, offset_t offset, offset_t len, unsigned __int64 maxrows, unsigned rwFlags, IExpander *eexp, ITranslator *translatorContainer, IVirtualFieldCallback * fieldCallback)
{
    bool compressed = TestRwFlag(rwFlags, rw_compress);
    EmptyRowSemantics emptyRowSemantics = extractESRFromRWFlags(rwFlags);
    if (UseMemoryMappedRead && !compressed)
    {
        PROGLOG("Memory Mapped read of %s",file->queryFilename());
        Owned<IMemoryMappedFile> mmfile = file->openMemoryMapped();
        if (!mmfile)
            return NULL;
        if (maxrows == (unsigned __int64)-1)
            return new CRowStreamReader(NULL, mmfile, rowIf, offset, len, TestRwFlag(rwFlags, rw_crc), emptyRowSemantics, translatorContainer, fieldCallback);
        else
            return new CLimitedRowStreamReader(NULL, mmfile, rowIf, offset, len, maxrows, TestRwFlag(rwFlags, rw_crc), emptyRowSemantics, translatorContainer, fieldCallback);
    }
    else
    {
        Owned<IFileIO> fileio;
        if (compressed)
        {
            // JCSMORE should pass in a flag for rw_compressblkcrc I think, doesn't look like it (or anywhere else)
            // checks the block crc's at the moment.
            fileio.setown(createCompressedFileReader(file, eexp, UseMemoryMappedRead));
        }
        else
            fileio.setown(file->open(IFOread));
        if (!fileio)
            return NULL;
        if (maxrows == (unsigned __int64)-1)
            return new CRowStreamReader(fileio, NULL, rowIf, offset, len, TestRwFlag(rwFlags, rw_crc), emptyRowSemantics, translatorContainer, fieldCallback);
        else
            return new CLimitedRowStreamReader(fileio, NULL, rowIf, offset, len, maxrows, TestRwFlag(rwFlags, rw_crc), emptyRowSemantics, translatorContainer, fieldCallback);
    }
}

IExtRowStream *createRowStream(IFile *file, IRowInterfaces *rowIf, unsigned rwFlags, IExpander *eexp, ITranslator *translatorContainer, IVirtualFieldCallback * fieldCallback)
{
    return createRowStreamEx(file, rowIf, 0, (offset_t)-1, (unsigned __int64)-1, rwFlags, eexp, translatorContainer, fieldCallback);
}

// Memory map sizes can be big, restrict to 64-bit platforms.
void useMemoryMappedRead(bool on)
{
#if defined(_DEBUG) || defined(__64BIT__)
    UseMemoryMappedRead = on;
#endif
}

#define ROW_WRITER_BUFFERSIZE (0x100000)
class CRowStreamWriter : private IRowSerializerTarget, implements IExtRowWriter, public CSimpleInterface
{
    Linked<IFileIOStream> stream;
    Linked<IOutputRowSerializer> serializer;
    Linked<IEngineRowAllocator> allocator;
    CRC32 crc;
    EmptyRowSemantics emptyRowSemantics;
    bool tallycrc;
    unsigned nested;
    MemoryAttr ma;
    MemoryBuffer extbuf;  // may need to spill to disk at some point
    byte *buf;
    size32_t bufpos;
    bool autoflush;
#ifdef TRACE_CREATE
    static unsigned wrnum;
#endif

    void flushBuffer(bool final) 
    {
        try
        {
            if (bufpos) {
                stream->write(bufpos,buf);
                if (tallycrc)
                    crc.tally(bufpos,buf);
                bufpos = 0;
            }
            size32_t extpos = extbuf.length();
            if (!extpos)
                return;
            if (!final)
                extpos = (extpos/ROW_WRITER_BUFFERSIZE)*ROW_WRITER_BUFFERSIZE;
            if (extpos) {
                stream->write(extpos,extbuf.toByteArray());
                if (tallycrc)
                    crc.tally(extpos,extbuf.toByteArray());
            }
            if (extpos<extbuf.length()) {
                bufpos = extbuf.length()-extpos;
                memcpy(buf,extbuf.toByteArray()+extpos,bufpos);
            }
            extbuf.clear();
        }
        catch (IException *e)
        {
            autoflush = false; // avoid follow-on errors
            EXCLOG(e, "flushBuffer");
            throw;
        }
    }
    void streamFlush()
    {
        try
        {
            stream->flush();
        }
        catch (IException *e)
        {
            autoflush = false; // avoid follow-on errors
            EXCLOG(e, "streamFlush");
            throw;
        }
    }
public:
    IMPLEMENT_IINTERFACE_USING(CSimpleInterface);

    CRowStreamWriter(IFileIOStream *_stream, IOutputRowSerializer *_serializer, IEngineRowAllocator *_allocator, EmptyRowSemantics _emptyRowSemantics, bool _tallycrc, bool _autoflush)
        : stream(_stream), serializer(_serializer), allocator(_allocator), emptyRowSemantics(_emptyRowSemantics)
    {
#ifdef TRACE_CREATE
        PROGLOG("createRowWriter %d = %p",++wrnum,this);
#endif
        tallycrc = _tallycrc;
        nested = 0;
        buf = (byte *)ma.allocate(ROW_WRITER_BUFFERSIZE);
        bufpos = 0;
        autoflush = _autoflush;
    }

    ~CRowStreamWriter()
    {
#ifdef TRACE_CREATE
        PROGLOG("~createRowWriter %d = %p",wrnum--,this);
#endif
        if (autoflush)
            flush();
        else if (bufpos+extbuf.length()) {
#ifdef _DEBUG
            PrintStackReport();
#endif
            WARNLOG("CRowStreamWriter closed with %d bytes unflushed",bufpos+extbuf.length());
        }
    }

    void putRow(const void *row)
    {
        if (row)
        {
            if (ers_allow == emptyRowSemantics)
            {
                byte b = 0;
                put(1, &b);
                serializer->serialize(*this, (const byte *)row);
            }
            else
            {
                serializer->serialize(*this, (const byte *)row);
                if (ers_eogonly == emptyRowSemantics)
                {
                    byte b = 0;
                    if (bufpos<ROW_WRITER_BUFFERSIZE)
                        buf[bufpos++] = b;
                    else
                        extbuf.append(b);
                }
            }
            allocator->releaseRow(row);
        }
        else if (ers_eogonly == emptyRowSemantics) // backpatch
        {
            byte b = 1;
            if (extbuf.length())
                extbuf.writeDirect(extbuf.length()-1, sizeof(b), &b);
            else
            {
                assertex(bufpos);
                buf[bufpos-1] = b;
            }
        }
        else if (ers_allow == emptyRowSemantics)
        {
            byte b = 1;
            put(1, &b);
        }
    }

    void flush()
    {
        flushBuffer(true);
        streamFlush();
    }

    void flush(CRC32 *crcout)
    {
        flushBuffer(true);
        streamFlush();
        if (crcout)
            *crcout = crc;
    }

    offset_t getPosition()
    {
        return stream->tell()+bufpos+extbuf.length();
    }

    void put(size32_t len, const void * ptr)
    {
        // first fill buf
        for (;;) {
            if (bufpos<ROW_WRITER_BUFFERSIZE) {
                size32_t wr = ROW_WRITER_BUFFERSIZE-bufpos;
                if (wr>len)
                    wr = len;
                memcpy(buf+bufpos,ptr,wr);
                bufpos += wr;
                len -= wr;
                if (len==0)
                    break;  // quick exit
                ptr = (const byte *)ptr + wr;
            }
            if (nested) {
                // have to append to ext buffer (will need to spill to disk here if gets *too* big)
                extbuf.append(len,ptr);
                break;
            }
            else
                flushBuffer(false);
        }
    }

    size32_t beginNested(size32_t count)
    {
        if (nested++==0)
            if (bufpos==ROW_WRITER_BUFFERSIZE)
                flushBuffer(false);
        size32_t ret = bufpos+extbuf.length();
        size32_t sz = 0;
        put(sizeof(sz),&sz);
        return ret;
    }

    void endNested(size32_t pos)
    {
        size32_t sz = bufpos+extbuf.length()-(pos + sizeof(size32_t));
        size32_t wr = sizeof(size32_t); 
        byte *out = (byte *)&sz;
        if (pos<ROW_WRITER_BUFFERSIZE) {
            size32_t space = ROW_WRITER_BUFFERSIZE-pos;
            if (space>wr)
                space = wr;
            memcpy(buf+pos,out,space);
            wr -= space;
            if (wr==0) {
                --nested;
                return;  // quick exit
            }
            out += space;
            pos += space;
        }
        extbuf.writeDirect(pos-ROW_WRITER_BUFFERSIZE,wr,out);
        --nested;
    }

};

#ifdef TRACE_CREATE
unsigned CRowStreamWriter::wrnum=0;
#endif

IExtRowWriter *createRowWriter(IFile *iFile, IRowInterfaces *rowIf, unsigned flags, ICompressor *compressor, size32_t compressorBlkSz)
{
    OwnedIFileIO iFileIO;
    if (TestRwFlag(flags, rw_compress))
    {
        size32_t fixedSize = rowIf->queryRowMetaData()->querySerializedDiskMeta()->getFixedSize();
        if (fixedSize && TestRwFlag(flags, rw_grouped))
            ++fixedSize; // row writer will include a grouping byte
        ICompressedFileIO *compressedFileIO = createCompressedFileWriter(iFile, fixedSize, TestRwFlag(flags, rw_extend), TestRwFlag(flags, rw_compressblkcrc), compressor, getCompMethod(flags));
        if (compressorBlkSz)
            compressedFileIO->setBlockSize(compressorBlkSz);
        iFileIO.setown(compressedFileIO);
    }
    else
        iFileIO.setown(iFile->open((flags & rw_extend)?IFOwrite:IFOcreate));
    if (!iFileIO)
        return NULL;
    flags &= ~COMP_MASK;
    return createRowWriter(iFileIO, rowIf, flags);
}

IExtRowWriter *createRowWriter(IFileIO *iFileIO, IRowInterfaces *rowIf, unsigned flags, size32_t compressorBlkSz)
{
    if (TestRwFlag(flags, rw_compress))
        throw MakeStringException(0, "Unsupported createRowWriter flags");
    Owned<IFileIOStream> stream;
    if (TestRwFlag(flags, rw_buffered))
        stream.setown(createBufferedIOStream(iFileIO));
    else
        stream.setown(createIOStream(iFileIO));
    if (flags & rw_extend)
        stream->seek(0, IFSend);
    flags &= ~((unsigned)(rw_extend|rw_buffered));
    return createRowWriter(stream, rowIf, flags);
}

IExtRowWriter *createRowWriter(IFileIOStream *strm, IRowInterfaces *rowIf, unsigned flags)
{
    if (0 != (flags & (rw_extend|rw_buffered|COMP_MASK)))
        throw MakeStringException(0, "Unsupported createRowWriter flags");
    EmptyRowSemantics emptyRowSemantics = extractESRFromRWFlags(flags);
    Owned<CRowStreamWriter> writer = new CRowStreamWriter(strm, rowIf->queryRowSerializer(), rowIf->queryRowAllocator(), emptyRowSemantics, TestRwFlag(flags, rw_crc), TestRwFlag(flags, rw_autoflush));
    return writer.getClear();
}

class CDiskMerger : implements IDiskMerger, public CInterface
{
    IArrayOf<IFile> tempfiles;
    IRowStream **strms;
    Linked<IRecordSize> irecsize;
    StringAttr tempnamebase;
    Linked<IRowLinkCounter> linker;
    Linked<IRowInterfaces> rowInterfaces;
    
public:
    IMPLEMENT_IINTERFACE;

    CDiskMerger(IRowInterfaces *_rowInterfaces, IRowLinkCounter *_linker, const char *_tempnamebase)
        : rowInterfaces(_rowInterfaces), linker(_linker), tempnamebase(_tempnamebase)
    {
        strms = NULL;
    }
    ~CDiskMerger()
    {
        for (unsigned i=0;i<tempfiles.ordinality();i++) {
            if (strms&&strms[i])
                strms[i]->Release();
            try
            {
                tempfiles.item(i).remove();
            }
            catch (IException * e)
            {
                //Exceptions inside destructors are bad.
                EXCLOG(e);
                e->Release();
            }
        }
        free(strms);
    }
    IRowWriter *createWriteBlock()
    {
        StringBuffer tempname(tempnamebase);
        tempname.append('.').append(tempfiles.ordinality()).append('_').append((__int64)GetCurrentThreadId()).append('_').append((unsigned)GetCurrentProcessId());
        IFile *file = createIFile(tempname.str());
        tempfiles.append(*file);
        return createRowWriter(file, rowInterfaces);
    }
    void put(const void **rows,unsigned numrows)
    {
        Owned<IRowWriter> out = createWriteBlock();
        for (unsigned i=0;i<numrows;i++)
            out->putRow(rows[i]);
    }
    void putIndirect(const void ***rowptrs,unsigned numrows)
    {
        Owned<IRowWriter> out = createWriteBlock();
        for (unsigned i=0;i<numrows;i++)
            out->putRow(*(rowptrs[i]));
    }
    virtual void put(ISortedRowProvider *rows)
    {
        Owned<IRowWriter> out = createWriteBlock();
        void * row;
        while((row = rows->getNextSorted()) != NULL)
            out->putRow(row);
    }
    IRowStream *merge(ICompare *icompare, bool partdedup)
    {
        unsigned numstrms = tempfiles.ordinality();
        strms = (IRowStream **)calloc(numstrms,sizeof(IRowStream *));
        unsigned i;
        for (i=0;i<numstrms;i++) {
            strms[i] = createRowStream(&tempfiles.item(i), rowInterfaces);
        }
        if (numstrms==1) 
            return LINK(strms[0]);
        if (icompare) 
            return createRowStreamMerger(numstrms, strms, icompare, partdedup, linker);
        return createConcatRowStream(numstrms,strms);
    }
    virtual count_t mergeTo(IRowWriter *dest, ICompare *icompare, bool partdedup)
    {
        count_t count = 0;
        Owned<IRowStream> mergedStream = merge(icompare, partdedup);
        for (;;)
        {
            const void *row = mergedStream->nextRow();
            if (!row)
                return count;
            dest->putRow(row); // takes ownership
            ++count;
        }
        return count;
    }    
};

IDiskMerger *createDiskMerger(IRowInterfaces *rowInterfaces, IRowLinkCounter *linker, const char *tempnamebase)
{
    return new CDiskMerger(rowInterfaces, linker, tempnamebase);
}

//---------------------------------------------------------------------------------------------------------------------

void ActivityTimeAccumulator::addStatistics(IStatisticGatherer & builder) const
{
    if (totalCycles)
    {
        builder.addStatistic(StWhenFirstRow, firstRow);
        builder.addStatistic(StTimeElapsed, elapsed());
        builder.addStatistic(StTimeTotalExecute, cycle_to_nanosec(totalCycles));
        builder.addStatistic(StTimeFirstExecute, latency());
        if (blockedCycles)
            builder.addStatistic(StTimeBlocked, cycle_to_nanosec(blockedCycles));
    }
}

void ActivityTimeAccumulator::addStatistics(CRuntimeStatisticCollection & merged) const
{
    if (totalCycles)
    {
        merged.mergeStatistic(StWhenFirstRow, firstRow);
        merged.mergeStatistic(StTimeElapsed, elapsed());
        merged.mergeStatistic(StTimeTotalExecute, cycle_to_nanosec(totalCycles));
        merged.mergeStatistic(StTimeFirstExecute, latency());
        if (blockedCycles)
            merged.mergeStatistic(StTimeBlocked, cycle_to_nanosec(blockedCycles));
    }
}

void ActivityTimeAccumulator::merge(const ActivityTimeAccumulator & other)
{
    if (other.totalCycles)
    {
        if (totalCycles)
        {
            //Record the earliest start, the latest end, the longest latencies
            cycle_t thisLatency = latencyCycles();
            cycle_t otherLatency = other.latencyCycles();
            cycle_t maxLatency = std::max(thisLatency, otherLatency);
            if (startCycles > other.startCycles)
            {
                startCycles = other.startCycles;
                firstRow =other.firstRow;
            }
            firstExitCycles = startCycles + maxLatency;
            if (endCycles < other.endCycles)
                endCycles = other.endCycles;
            totalCycles += other.totalCycles;
            blockedCycles += other.blockedCycles;
        }
        else
            *this = other;
    }
}

//---------------------------------------------------------------------------------------------------------------------

//MORE: Not currently implemented for windows.
#ifdef CPU_SETSIZE
static unsigned getCpuId(const char * text, char * * next)
{
    unsigned cpu = (unsigned)strtoul(text, next, 10);
    if (*next == text)
        throw makeStringExceptionV(1, "Invalid CPU: %s", text);
    else if (cpu >= CPU_SETSIZE)
        throw makeStringExceptionV(1, "CPU %u is out of range 0..%u", cpu, CPU_SETSIZE);
    return cpu;
}
#endif

void setProcessAffinity(const char * cpuList)
{
    assertex(cpuList);
#ifdef CPU_ZERO
    cpu_set_t cpus;
    CPU_ZERO(&cpus);

    const char * cur = cpuList;
    for (;;)
    {
        char * next;
        unsigned cpu1 = getCpuId(cur, &next);
        if (*next == '-')
        {
            const char * range = next+1;
            unsigned cpu2 = getCpuId(range, &next);
            for (unsigned cpu= cpu1; cpu <= cpu2; cpu++)
                CPU_SET(cpu, &cpus);
        }
        else
            CPU_SET(cpu1, &cpus);

        if (*next == '\0')
            break;

        if (*next != ',')
            throw makeStringExceptionV(1, "Invalid cpu affinity list %s", cur);

        cur = next+1;
    }

    if (sched_setaffinity(0, sizeof(cpu_set_t), &cpus))
        throw makeStringException(errno, "Failed to set affinity");
    DBGLOG("Process affinity set to %s", cpuList);
#endif
    clearAffinityCache();
}

void setAutoAffinity(unsigned curProcess, unsigned processPerMachine, const char * optNodes)
{
#if defined(CPU_ZERO) && defined(_USE_NUMA)
    if (processPerMachine <= 1)
        return;

    if (numa_available() == -1)
    {
        DBGLOG("Numa functions not available");
        return;
    }

    if (optNodes)
        throw makeStringException(1, "Numa node list not yet supported");

    unsigned numaMap[NUMA_NUM_NODES];
    unsigned numNumaNodes = 0;
#if defined(LIBNUMA_API_VERSION) && (LIBNUMA_API_VERSION>=2)
    //Create a bit mask to record which nodes are available to the system
    //num_all_nodes_ptr contains only nodes with associated memory - which causes issues on misconfigured systems
    struct bitmask * available_nodes = numa_allocate_nodemask();
    numa_bitmask_clearall(available_nodes);

    unsigned maxcpus = numa_num_configured_cpus();
    for (unsigned cpu=0; cpu < maxcpus; cpu++)
    {
        //Check the cpu can be used by this process.
        if (numa_bitmask_isbitset(numa_all_cpus_ptr, cpu))
        {
            int node = numa_node_of_cpu(cpu);
            if (node != -1)
                numa_bitmask_setbit(available_nodes, node);
        }
    }

    for (unsigned i=0; i<=numa_max_node(); i++)
    {
        if (numa_bitmask_isbitset(available_nodes, i))
        {
            numaMap[numNumaNodes] = i;
            numNumaNodes++;

            if (!numa_bitmask_isbitset(numa_all_nodes_ptr, i))
                DBGLOG("Numa: Potential inefficiency - node %u does not have any associated memory", i);
        }
    }

    numa_bitmask_free(available_nodes);

    DBGLOG("Affinity: Max cpus(%u) nodes(%u) actual nodes(%u), processes(%u)", maxcpus, numa_max_node()+1, numNumaNodes, processPerMachine);
#else
    //On very old versions of numa assume that all nodes are present
    for (unsigned i=0; i<=numa_max_node(); i++)
    {
        numaMap[numNumaNodes] = i;
        numNumaNodes++;
    }
#endif
    if (numNumaNodes <= 1)
        return;

    unsigned firstNode = 0;
    unsigned numNodes = 1;
    if (processPerMachine >= numNumaNodes)
    {
        firstNode = curProcess % numNumaNodes;
    }
    else
    {
        firstNode = (curProcess * numNumaNodes) / processPerMachine;
        unsigned nextNode = ((curProcess+1) *  numNumaNodes) / processPerMachine;
        numNodes = nextNode - firstNode;
    }

    if ((processPerMachine % numNumaNodes) != 0)
        DBGLOG("Affinity: %u processes will not be evenly balanced over %u numa nodes", processPerMachine, numNumaNodes);

#if defined(LIBNUMA_API_VERSION) && (LIBNUMA_API_VERSION>=2)
    //This code assumes the nodes are sensibly ordered (e.g., nodes on the same socket are next to each other), and
    //only works well when number of processes is a multiple of the number of numa nodes.  A full solution would look
    //at distances.
    struct bitmask * cpus = numa_allocate_cpumask();
    struct bitmask * nodeMask = numa_allocate_cpumask();
    for (unsigned node=0; node < numNodes; node++)
    {
        numa_node_to_cpus(numaMap[firstNode+node], nodeMask);
        //Shame there is no inbuilt union operation.
        for (unsigned cpu=0; cpu < maxcpus; cpu++)
        {
            if (numa_bitmask_isbitset(nodeMask, cpu))
                numa_bitmask_setbit(cpus, cpu);
        }
    }
    bool ok = (numa_sched_setaffinity(0, cpus) == 0);
    numa_bitmask_free(nodeMask);
    numa_bitmask_free(cpus);
#else
    cpu_set_t cpus;
    CPU_ZERO(&cpus);
    numa_node_to_cpus(numaMap[firstNode], (unsigned long *) &cpus, sizeof (cpus));
    bool ok = sched_setaffinity (0, sizeof(cpus), &cpus) != 0;
#endif

    if (!ok)
        throw makeStringExceptionV(1, "Failed to set affinity to numa node %u (id:%u)", firstNode, numaMap[firstNode]);

    DBGLOG("Process bound to numa node %u..%u (id:%u) of %u", firstNode, firstNode + numNodes - 1, numaMap[firstNode], numNumaNodes);
#endif
    clearAffinityCache();
}

void bindMemoryToLocalNodes()
{
#if defined(LIBNUMA_API_VERSION) && (LIBNUMA_API_VERSION>=2)
    numa_set_bind_policy(1);

    unsigned numNumaNodes = 0;
    for (unsigned i=0; i<=numa_max_node(); i++)
    {
        if (numa_bitmask_isbitset(numa_all_nodes_ptr, i))
            numNumaNodes++;
    }
    if (numNumaNodes <= 1)
        return;
    struct bitmask *nodes = numa_get_run_node_mask();
    numa_set_membind(nodes);
    DBGLOG("Process memory bound to numa nodemask 0x%x (of %u nodes total)", (unsigned)(*(nodes->maskp)), numNumaNodes);
    numa_bitmask_free(nodes);
#endif
}

static IOutputMetaData *_getDaliLayoutInfo(MemoryBuffer &layoutBin, IPropertyTree const &props)
{
    try
    {
        Owned<IException> error;
        bool isGrouped = props.getPropBool("@grouped", false);
        if (props.hasProp("_rtlType"))
        {
            props.getPropBin("_rtlType", layoutBin);
            if (layoutBin.length())
            {
                try
                {
                    return createTypeInfoOutputMetaData(layoutBin, isGrouped);
                }
                catch (IException *E)
                {
                    EXCLOG(E);
                    error.setown(E); // Save to throw later if we can't recover via ECL
                }
            }
        }
        if (props.hasProp("meta"))
        {
            props.getPropBin("meta", layoutBin);
            try
            {
                return createTypeInfoOutputMetaData(layoutBin, isGrouped);
            }
            catch (IException *E)
            {
                EXCLOG(E);
                error.setown(E); // Save to throw later if we can't recover via ECL
            }
        }
        const char * layoutECL = props.queryProp("ECL");
        if (!layoutECL)
            layoutECL = props.queryProp("@ecl");
        if (layoutECL)
        {
<<<<<<< HEAD
            const char *kind = props.queryProp("@kind");
            bool isIndex = (kind && streq(kind, "key"));
            MultiErrorReceiver errs;
            Owned<IHqlExpression> expr = parseQuery(layoutECL, &errs);
            if (expr && (errs.errCount() == 0))
=======
            StringBuffer layoutECL;
            props.getProp("ECL", layoutECL);
            if (layoutECL.length())
>>>>>>> a377c188
            {
                const char *kind = props.queryProp("@kind");
                bool isIndex = (kind && streq(kind, "key"));
                MultiErrorReceiver errs;
                Owned<IHqlExpression> expr = parseQuery(layoutECL.str(), &errs);
                if (expr && (errs.errCount() == 0))
                {
                    if (props.hasProp("_record_layout"))  // Some old indexes need the payload count patched in from here
                    {
                        MemoryBuffer mb;
                        props.getPropBin("_record_layout", mb);
                        expr.setown(patchEclRecordDefinitionFromRecordLayout(expr, mb));
                    }
                    else if (!expr->hasAttribute(_payload_Atom))
                    {
                        //Very old records before _record_layout was added to the meta information (November 2006!)
                        IHqlExpression * lastField = queryLastField(expr);
                        if (lastField && lastField->queryType()->isInteger())
                            expr.setown(prependOwnedOperand(expr, createAttribute(_payload_Atom, createConstant(1))));
                    }

                    if (exportBinaryType(layoutBin, expr, isIndex))
                        return createTypeInfoOutputMetaData(layoutBin, isGrouped);
                }
            }
        }
        if (error)
        {
            throw(error.getClear());
        }
    }
    catch (IException *E)
    {
        EXCLOG(E, "Cannot deserialize file metadata:");
        ::Release(E);
    }
    catch (...)
    {
        DBGLOG("Cannot deserialize file metadata: Unknown error");
    }
    return nullptr;
}

extern THORHELPER_API IOutputMetaData *getDaliLayoutInfo(IPropertyTree const &props)
{
    MemoryBuffer layoutBin;
    return _getDaliLayoutInfo(layoutBin, props);
}

extern THORHELPER_API bool getDaliLayoutInfo(MemoryBuffer &layoutBin, IPropertyTree const &props)
{
    Owned<IOutputMetaData> meta = _getDaliLayoutInfo(layoutBin, props);
    return nullptr != meta; // meta created to verify, but only returning layoutBin;
}

static bool getTranslators(Owned<const IDynamicTransform> &translator, Owned<const IKeyTranslator> *keyedTranslator, const char *tracing, unsigned expectedCrc, IOutputMetaData *expectedFormat, unsigned publishedCrc, IOutputMetaData *publishedFormat, unsigned projectedCrc, IOutputMetaData *projectedFormat, RecordTranslationMode mode)
{
    if (expectedCrc)
    {
        IOutputMetaData * sourceFormat = expectedFormat;
        unsigned sourceCrc = expectedCrc;
        if (mode == RecordTranslationMode::AlwaysECL)
        {
            if (publishedCrc && expectedCrc && (publishedCrc != expectedCrc))
                DBGLOG("Overriding stored record layout reading file %s", tracing);
        }
        else
        {
            if (publishedFormat)
            {
                sourceFormat = publishedFormat;
                sourceCrc = publishedCrc;
            }

            if (publishedCrc && expectedCrc && (publishedCrc != expectedCrc) && (RecordTranslationMode::None == mode))
                throwTranslationError(publishedFormat->queryRecordAccessor(true), expectedFormat->queryRecordAccessor(true), tracing);
        }

        //This has a very low possibility of format crcs accidentally matching, which could lead to a crashes on an untranslated files.
        if ((projectedFormat != sourceFormat) && (projectedCrc != sourceCrc))
        {
            translator.setown(createRecordTranslator(projectedFormat->queryRecordAccessor(true), sourceFormat->queryRecordAccessor(true)));
            if (expectedCrc && publishedCrc && expectedCrc != publishedCrc)
            {
                DBGLOG("Record layout translator created for %s", tracing);
                translator->describe();
            }

            if (!translator->canTranslate())
                throw MakeStringException(0, "Untranslatable record layout mismatch detected for file %s", tracing);

            if (translator->needsTranslate())
            {
                if (keyedTranslator && (sourceFormat != expectedFormat))
                {
                    Owned<const IKeyTranslator> _keyedTranslator = createKeyTranslator(sourceFormat->queryRecordAccessor(true), expectedFormat->queryRecordAccessor(true));
                    //MORE: What happens if the key filters cannot be translated?
                    if (_keyedTranslator->needsTranslate())
                        keyedTranslator->swap(_keyedTranslator);
                }
            }
            else
                translator.clear();
        }
    }
    return nullptr != translator.get();
}

bool getTranslators(Owned<const IDynamicTransform> &translator, const char *tracing, unsigned expectedCrc, IOutputMetaData *expectedFormat, unsigned publishedCrc, IOutputMetaData *publishedFormat, unsigned projectedCrc, IOutputMetaData *projectedFormat, RecordTranslationMode mode)
{
    return getTranslators(translator, nullptr, tracing, expectedCrc, expectedFormat, publishedCrc, publishedFormat, projectedCrc, projectedFormat, mode);
}

bool getTranslators(Owned<const IDynamicTransform> &translator, Owned<const IKeyTranslator> &keyedTranslator, const char *tracing, unsigned expectedCrc, IOutputMetaData *expectedFormat, unsigned publishedCrc, IOutputMetaData *publishedFormat, unsigned projectedCrc, IOutputMetaData *projectedFormat, RecordTranslationMode mode)
{
    return getTranslators(translator, &keyedTranslator, tracing, expectedCrc, expectedFormat, publishedCrc, publishedFormat, projectedCrc, projectedFormat, mode);
}

ITranslator *getTranslators(const char *tracing, unsigned expectedCrc, IOutputMetaData *expectedFormat, unsigned publishedCrc, IOutputMetaData *publishedFormat, unsigned projectedCrc, IOutputMetaData *projectedFormat, RecordTranslationMode mode)
{
    Owned<const IDynamicTransform> translator;
    Owned<const IKeyTranslator> keyedTranslator;
    if (getTranslators(translator, &keyedTranslator, tracing, expectedCrc, expectedFormat, publishedCrc, publishedFormat, projectedCrc, projectedFormat, mode))
    {
        if (RecordTranslationMode::AlwaysECL == mode)
        {
            publishedFormat = expectedFormat;
            publishedCrc = expectedCrc;
        }
        else if (!publishedFormat)
            publishedFormat = expectedFormat;
        class CTranslator : public CSimpleInterfaceOf<ITranslator>
        {
            Linked<IOutputMetaData> actualFormat;
            Linked<const IDynamicTransform> translator;
            Linked<const IKeyTranslator> keyedTranslator;
        public:
            CTranslator(IOutputMetaData *_actualFormat, const IDynamicTransform *_translator, const IKeyTranslator *_keyedTranslator)
                : actualFormat(_actualFormat), translator(_translator), keyedTranslator(_keyedTranslator)
            {
            }
            virtual IOutputMetaData &queryActualFormat() const override
            {
                return *actualFormat;
            }
            virtual const IDynamicTransform &queryTranslator() const override
            {
                return *translator;
            }
            virtual const IKeyTranslator *queryKeyedTranslator() const override
            {
                return keyedTranslator;
            }
        };
        return new CTranslator(publishedFormat, translator, keyedTranslator);
    }
    else
        return nullptr;
}

#ifdef _USE_TBB
#include "tbb/task.h"

CPersistentTask::CPersistentTask(const char *name, IThreaded *_owner) : owner(_owner) {}

void CPersistentTask::start()
{
    class RunTask : public tbb::task
    {
    public:
        RunTask(CPersistentTask * _owner, tbb::task * _next) : owner(_owner), next(_next)
        {
        }
        virtual tbb::task * execute()
        {
            try
            {
                owner->owner->threadmain();
            }
            catch (IException *e)
            {
                owner->exception.setown(e);
            }
            return next;
        }
    protected:
        CPersistentTask * owner;
        tbb::task * next;
    };
    end = new (tbb::task::allocate_root()) tbb::empty_task();
    tbb::task * task = new (end->allocate_child()) RunTask(this, nullptr);
    end->set_ref_count(1+1);
    tbb::task::spawn(*task);
}

bool CPersistentTask::join(unsigned timeout, bool throwException)
{
    end->wait_for_all();
    end->destroy(*end);
    end = nullptr;
    if (throwException && exception.get())
        throw exception.getClear();
    return true;
}
#endif
<|MERGE_RESOLUTION|>--- conflicted
+++ resolved
@@ -2044,22 +2044,12 @@
             layoutECL = props.queryProp("@ecl");
         if (layoutECL)
         {
-<<<<<<< HEAD
-            const char *kind = props.queryProp("@kind");
-            bool isIndex = (kind && streq(kind, "key"));
-            MultiErrorReceiver errs;
-            Owned<IHqlExpression> expr = parseQuery(layoutECL, &errs);
-            if (expr && (errs.errCount() == 0))
-=======
-            StringBuffer layoutECL;
-            props.getProp("ECL", layoutECL);
             if (layoutECL.length())
->>>>>>> a377c188
             {
                 const char *kind = props.queryProp("@kind");
                 bool isIndex = (kind && streq(kind, "key"));
                 MultiErrorReceiver errs;
-                Owned<IHqlExpression> expr = parseQuery(layoutECL.str(), &errs);
+                Owned<IHqlExpression> expr = parseQuery(layoutECL, &errs);
                 if (expr && (errs.errCount() == 0))
                 {
                     if (props.hasProp("_record_layout"))  // Some old indexes need the payload count patched in from here

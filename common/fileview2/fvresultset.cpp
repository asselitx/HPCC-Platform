--- conflicted
+++ resolved
@@ -2292,63 +2292,37 @@
 }
 
 
-<<<<<<< HEAD
 extern FILEVIEW_API unsigned getResultCursorXml(IStringVal & ret, IResultSetCursor * cursor, const char * name,
-    unsigned start, unsigned count, const char * schemaName, const IProperties * xmlns, IAbortRequestCallback * abortCheck)
+    unsigned start, unsigned count, const char * schemaName, const IProperties * xmlns, IAbortRequestCallback * abortCheck, __uint64 maxSize)
 {
     Owned<CommonXmlWriter> writer = CreateCommonXmlWriter(XWFexpandempty);
-    unsigned rc = writeResultCursorXml(*writer, cursor, name, start, count, schemaName, xmlns, false, abortCheck);
-=======
-extern FILEVIEW_API unsigned getResultCursorXml(IStringVal & ret, IResultSetCursor * cursor, const char * name, unsigned start, unsigned count, const char * schemaName, const IProperties *xmlns, __uint64 maxSize)
-{
-    Owned<CommonXmlWriter> writer = CreateCommonXmlWriter(XWFexpandempty);
-    unsigned rc = writeResultCursorXml(*writer, cursor, name, start, count, schemaName, xmlns, false, maxSize);
->>>>>>> bbc86f25
+    unsigned rc = writeResultCursorXml(*writer, cursor, name, start, count, schemaName, xmlns, false, abortCheck, maxSize);
     ret.set(writer->str());
     return rc;
 
 }
 
-<<<<<<< HEAD
 extern FILEVIEW_API unsigned getResultXml(IStringVal & ret, INewResultSet * result, const char * name,
-    unsigned start, unsigned count, const char * schemaName, const IProperties * xmlns, IAbortRequestCallback * abortCheck)
+    unsigned start, unsigned count, const char * schemaName, const IProperties * xmlns, IAbortRequestCallback * abortCheck, __uint64 maxSize)
 {
     Owned<IResultSetCursor> cursor = result->createCursor();
-    return getResultCursorXml(ret, cursor, name, start, count, schemaName, xmlns, abortCheck);
+    return getResultCursorXml(ret, cursor, name, start, count, schemaName, xmlns, abortCheck, maxSize);
 }
 
 extern FILEVIEW_API unsigned getResultJSON(IStringVal & ret, INewResultSet * result, const char * name,
-    unsigned start, unsigned count, const char * schemaName, IAbortRequestCallback * abortCheck)
-=======
-extern FILEVIEW_API unsigned getResultXml(IStringVal & ret, INewResultSet * result, const char* name,unsigned start, unsigned count, const char * schemaName, const IProperties *xmlns, __uint64 maxSize)
-{
-    Owned<IResultSetCursor> cursor = result->createCursor();
-    return getResultCursorXml(ret, cursor, name, start, count, schemaName, xmlns, maxSize);
-}
-
-extern FILEVIEW_API unsigned getResultJSON(IStringVal & ret, INewResultSet * result, const char* name,unsigned start, unsigned count, const char * schemaName, __uint64 maxSize)
->>>>>>> bbc86f25
+    unsigned start, unsigned count, const char * schemaName, IAbortRequestCallback * abortCheck, __uint64 maxSize)
 {
     Owned<IResultSetCursor> cursor = result->createCursor();
     Owned<CommonJsonWriter> writer = new CommonJsonWriter(0);
     writer->outputBeginRoot();
-<<<<<<< HEAD
-    unsigned rc = writeResultCursorXml(*writer, cursor, name, start, count, schemaName, nullptr, false, abortCheck);
-=======
-    unsigned rc = writeResultCursorXml(*writer, cursor, name, start, count, schemaName, nullptr, false, maxSize);
->>>>>>> bbc86f25
+    unsigned rc = writeResultCursorXml(*writer, cursor, name, start, count, schemaName, nullptr, false, abortCheck, maxSize);
     writer->outputEndRoot();
     ret.set(writer->str());
     return rc;
 }
 
-<<<<<<< HEAD
-extern FILEVIEW_API unsigned writeResultCursorXml(IXmlWriter & writer, IResultSetCursor * cursor, const char * name,
-    unsigned start, unsigned count, const char * schemaName, const IProperties * xmlns, bool flushContent, IAbortRequestCallback * abortCheck)
-=======
 extern FILEVIEW_API unsigned writeResultCursorXml(IXmlWriterExt & writer, IResultSetCursor * cursor, const char * name,
-    unsigned start, unsigned count, const char * schemaName, const IProperties *xmlns, bool flushContent, __uint64 maxSize)
->>>>>>> bbc86f25
+    unsigned start, unsigned count, const char * schemaName, const IProperties * xmlns, bool flushContent, IAbortRequestCallback * abortCheck, __uint64 maxSize)
 {
     if (schemaName)
     {

/*##############################################################################

    HPCC SYSTEMS software Copyright (C) 2012 HPCC Systems®.

    Licensed under the Apache License, Version 2.0 (the "License");
    you may not use this file except in compliance with the License.
    You may obtain a copy of the License at

       http://www.apache.org/licenses/LICENSE-2.0

    Unless required by applicable law or agreed to in writing, software
    distributed under the License is distributed on an "AS IS" BASIS,
    WITHOUT WARRANTIES OR CONDITIONS OF ANY KIND, either express or implied.
    See the License for the specific language governing permissions and
    limitations under the License.
############################################################################## */

#ifndef FILEVIEW_INCL
#define FILEVIEW_INCL

#ifdef FILEVIEW2_EXPORTS
    #define FILEVIEW_API DECL_EXPORT
#else
    #define FILEVIEW_API DECL_IMPORT
#endif

#include "workunit.hpp"

#define UNKNOWN_NUM_ROWS    (I64C(0x7FFFFFFFFFFFFFFF))

enum DisplayType
{
    TypeBoolean = 0,
    TypeInteger = 1,
    TypeUnsignedInteger = 2,
    TypeReal = 3,
    TypeString = 4,
    TypeData = 5,
    TypeUnicode = 6,
    TypeUnknown = 7,
    TypeBeginIfBlock = 8,
    TypeEndIfBlock = 9,
    TypeBeginRecord = 10,
    TypeEndRecord = 11,
    TypeSet = 12,
    TypeDataset = 13
};



enum ResultSetType
{
    TYPE_FORWARD_ONLY = 0,
    TYPE_SCROLL_INSENSITIVE = 1,
    TYPE_SCROLL_SENSITIVE = 2
};


interface IXmlWriter;

interface IResultSetMetaData : extends IInterface
{
    virtual IResultSetMetaData * getChildMeta(int column) const = 0;
    virtual int getColumnCount() const = 0;
    virtual DisplayType getColumnDisplayType(int column) const = 0;
    virtual IStringVal & getColumnLabel(IStringVal & s, int column) const = 0;
    virtual IStringVal & getColumnEclType(IStringVal & s, int column) const = 0;
    virtual IStringVal & getColumnXmlType(IStringVal & s, int column) const = 0;
    virtual bool isSigned(int column) const = 0;
    virtual bool isEBCDIC(int column) const = 0;
    virtual bool isBigEndian(int column) const = 0;
    virtual unsigned getColumnRawType(int column) const = 0;
    virtual unsigned getColumnRawSize(int column) const = 0;
    virtual IStringVal & getXmlSchema(IStringVal & s, bool addHeader) const = 0;
    virtual unsigned getNumKeyedColumns() const = 0;
    virtual IStringVal & getXmlXPathSchema(IStringVal & str, bool addHeader) const = 0;
    virtual bool hasGetTranslation(int column) const = 0;
    virtual bool hasSetTranslation(int column) const = 0;
    virtual IStringVal & getNaturalColumnLabel(IStringVal & s, int column) const = 0;
    virtual bool isVirtual(int column) const = 0;
};


typedef double xdouble;
interface INewResultSet;
interface IXmlWriter;
interface IXmlWriterExt;
interface IResultSetCursor : extends IInterface
{
    virtual bool absolute(__int64 row) = 0;
    virtual bool first() = 0;
    virtual IResultSetCursor * getChildren(int columnIndex) const = 0;
    virtual bool getIsAll(int columnIndex) const = 0;
    virtual IDataVal & getRaw(IDataVal & d, int columnIndex) = 0;
    virtual bool isValid() const = 0;
    virtual bool next() = 0;
    virtual INewResultSet * queryResultSet() = 0;
    virtual IStringVal & getDisplayText(IStringVal & ret, int columnIndex) = 0;
    virtual IStringVal & getXmlRow(IStringVal & ret) = 0;
    virtual void beginWriteXmlRows(IXmlWriter & writer) = 0;
    virtual void writeXmlRow(IXmlWriter & writer) = 0;
    virtual void endWriteXmlRows(IXmlWriter & writer) = 0;
    virtual void writeXmlItem(IXmlWriter & writer) = 0;
    virtual __int64 getNumRows() const = 0;
};


interface INewResultSet;

interface IResultSetFilter : extends IInterface
{
    virtual void clearFilter(unsigned columnIndex) = 0;
    virtual void addFilter(unsigned columnIndex, const char * value) = 0;
    virtual void addFilter(unsigned columnIndex, unsigned length, const char * utf8Value) = 0;
    virtual void addNaturalFilter(unsigned columnIndex, unsigned length, const char * utf8Value) = 0;
    virtual void clearFilters() = 0;
};


interface IFilteredResultSet : extends IResultSetFilter
{
    virtual INewResultSet * create() = 0;
};



//Following interface is stateless, and can be shared...
interface INewResultSet : extends IInterface
{
    virtual IResultSetCursor * createCursor() = 0;
    virtual IFilteredResultSet * createFiltered() = 0;
    virtual const IResultSetMetaData & getMetaData() const = 0;
    virtual __int64 getNumRows() const = 0;
    virtual bool supportsRandomSeek() const = 0;
};



interface IResultSetFactory : extends IInterface
{
    virtual INewResultSet * createNewResultSet(IConstWUResult * wuResult, const char * wuid) = 0;
    virtual INewResultSet * createNewFileResultSet(const char * logicalFile, const char * cluster) = 0;
    virtual INewResultSet * createNewFileResultSet(IDistributedFile * df, const char * cluster) = 0;
    virtual INewResultSet * createNewResultSet(const char * wuid, unsigned sequence, const char * name) = 0;
    virtual INewResultSet * createNewFileResultSet(const char * logicalFile) = 0;
    virtual IResultSetMetaData * createResultSetMeta(IConstWUResult * wuResult) = 0;
    virtual IResultSetMetaData * createResultSetMeta(const char * wuid, unsigned sequence, const char * name) = 0;
};


//provided to wrap the exceptions for clarion....
extern FILEVIEW_API INewResultSet* createNewResultSet(IResultSetFactory & factory, IStringVal & error, IConstWUResult * wuResult, const char * wuid);
extern FILEVIEW_API INewResultSet* createNewFileResultSet(IResultSetFactory & factory, IStringVal & error, const char * logicalFile, const char * queue, const char * cluster);
extern FILEVIEW_API INewResultSet* createNewResultSetSeqName(IResultSetFactory & factory, IStringVal & error, const char * wuid, unsigned sequence, const char * name);


extern FILEVIEW_API IResultSetFactory * getResultSetFactory(const char * username, const char * password);
extern FILEVIEW_API IResultSetFactory * getSecResultSetFactory(ISecManager *secmgr, ISecUser *secuser, const char * username, const char * password);

//Formatting applied remotely, so it can be accessed between different operating systems...
extern FILEVIEW_API int findResultSetColumn(const INewResultSet * results, const char * columnName);

<<<<<<< HEAD
extern FILEVIEW_API unsigned getResultCursorXml(IStringVal & ret, IResultSetCursor * cursor, const char * name, unsigned start=0, unsigned count=0, const char * schemaName=NULL, const IProperties *xmlns=NULL);
extern FILEVIEW_API unsigned getResultXml(IStringVal & ret, INewResultSet * cursor,  const char * name,
    unsigned start=0, unsigned count=0, const char * schemaName=nullptr, const IProperties * xmlns=nullptr, IAbortRequestCallback * abortCheck=nullptr);
extern FILEVIEW_API unsigned getResultJSON(IStringVal & ret, INewResultSet * cursor,  const char* name,
    unsigned start=0, unsigned count=0, const char * schemaName=nullptr, IAbortRequestCallback * abortCheck=nullptr);
extern FILEVIEW_API unsigned writeResultCursorXml(IXmlWriter & writer, IResultSetCursor * cursor, const char * name,
    unsigned start=0, unsigned count=0, const char * schemaName=nullptr, const IProperties * xmlns=nullptr, bool flushContent=false,
    IAbortRequestCallback * abortCheck=nullptr);
extern FILEVIEW_API unsigned writeResultXml(IXmlWriter & writer, INewResultSet * cursor,  const char* name, unsigned start=0, unsigned count=0, const char * schemaName=NULL, const IProperties *xmlns = NULL);
=======
extern FILEVIEW_API unsigned getResultCursorXml(IStringVal & ret, IResultSetCursor * cursor, const char * name, unsigned start=0, unsigned count=0, const char * schemaName=NULL, const IProperties *xmlns=NULL, __uint64 maxSize=0);
extern FILEVIEW_API unsigned getResultXml(IStringVal & ret, INewResultSet * cursor,  const char* name, unsigned start=0, unsigned count=0, const char * schemaName=NULL, const IProperties *xmlns=NULL, __uint64 maxSize=0);
extern FILEVIEW_API unsigned getResultJSON(IStringVal & ret, INewResultSet * cursor,  const char* name, unsigned start=0, unsigned count=0, const char * schemaName=NULL, __uint64 maxSize=0);
extern FILEVIEW_API unsigned writeResultCursorXml(IXmlWriterExt & writer, IResultSetCursor * cursor, const char * name,
    unsigned start=0, unsigned count=0, const char * schemaName=NULL, const IProperties *xmlns = NULL, bool flushContent = false, __uint64 maxSize = 0);
extern FILEVIEW_API unsigned writeResultXml(IXmlWriterExt & writer, INewResultSet * cursor,  const char* name, unsigned start=0, unsigned count=0, const char * schemaName=NULL, const IProperties *xmlns = NULL);
>>>>>>> bbc86f25

extern FILEVIEW_API unsigned getResultCursorBin(MemoryBuffer & ret, IResultSetCursor * cursor, unsigned start=0, unsigned count=0, __uint64 maxSize=0);
extern FILEVIEW_API unsigned getResultBin(MemoryBuffer & ret, INewResultSet * cursor, unsigned start=0, unsigned count=0, __uint64 maxSize=0);

#define WorkUnitXML_InclSchema      0x0001
#define WorkUnitXML_NoRoot          0x0002
#define WorkUnitXML_SeverityTags    0x0004

extern FILEVIEW_API void writeFullWorkUnitResults(const char *username, const char *password, const IConstWorkUnit *cw, IXmlWriterExt &writer, unsigned flags, ErrorSeverity minSeverity, const char *rootTag);
extern FILEVIEW_API IStringVal& getFullWorkUnitResultsXML(const char *user, const char *pw, const IConstWorkUnit *wu, IStringVal &str, unsigned flags=0, ErrorSeverity minSeverity=SeverityInformation);
extern FILEVIEW_API IStringVal& getFullWorkUnitResultsJSON(const char *user, const char *pw, const IConstWorkUnit *wu, IStringVal &str, unsigned flags=0, ErrorSeverity minSeverity=SeverityInformation);

extern FILEVIEW_API void startRemoteDataSourceServer(const char * queue, const char * cluster);
extern FILEVIEW_API void stopRemoteDataSourceServer();

#endif<|MERGE_RESOLUTION|>--- conflicted
+++ resolved
@@ -160,24 +160,15 @@
 //Formatting applied remotely, so it can be accessed between different operating systems...
 extern FILEVIEW_API int findResultSetColumn(const INewResultSet * results, const char * columnName);
 
-<<<<<<< HEAD
-extern FILEVIEW_API unsigned getResultCursorXml(IStringVal & ret, IResultSetCursor * cursor, const char * name, unsigned start=0, unsigned count=0, const char * schemaName=NULL, const IProperties *xmlns=NULL);
+extern FILEVIEW_API unsigned getResultCursorXml(IStringVal & ret, IResultSetCursor * cursor, const char * name, unsigned start=0, unsigned count=0, const char * schemaName=NULL, const IProperties *xmlns=NULL, __uint64 maxSize=0);
 extern FILEVIEW_API unsigned getResultXml(IStringVal & ret, INewResultSet * cursor,  const char * name,
-    unsigned start=0, unsigned count=0, const char * schemaName=nullptr, const IProperties * xmlns=nullptr, IAbortRequestCallback * abortCheck=nullptr);
+    unsigned start=0, unsigned count=0, const char * schemaName=nullptr, const IProperties * xmlns=nullptr, IAbortRequestCallback * abortCheck=nullptr, __uint64 maxSize=0);
 extern FILEVIEW_API unsigned getResultJSON(IStringVal & ret, INewResultSet * cursor,  const char* name,
-    unsigned start=0, unsigned count=0, const char * schemaName=nullptr, IAbortRequestCallback * abortCheck=nullptr);
-extern FILEVIEW_API unsigned writeResultCursorXml(IXmlWriter & writer, IResultSetCursor * cursor, const char * name,
+    unsigned start=0, unsigned count=0, const char * schemaName=nullptr, IAbortRequestCallback * abortCheck=nullptr, __uint64 maxSize=0);
+extern FILEVIEW_API unsigned writeResultCursorXml(IXmlWriterExt & writer, IResultSetCursor * cursor, const char * name,
     unsigned start=0, unsigned count=0, const char * schemaName=nullptr, const IProperties * xmlns=nullptr, bool flushContent=false,
-    IAbortRequestCallback * abortCheck=nullptr);
-extern FILEVIEW_API unsigned writeResultXml(IXmlWriter & writer, INewResultSet * cursor,  const char* name, unsigned start=0, unsigned count=0, const char * schemaName=NULL, const IProperties *xmlns = NULL);
-=======
-extern FILEVIEW_API unsigned getResultCursorXml(IStringVal & ret, IResultSetCursor * cursor, const char * name, unsigned start=0, unsigned count=0, const char * schemaName=NULL, const IProperties *xmlns=NULL, __uint64 maxSize=0);
-extern FILEVIEW_API unsigned getResultXml(IStringVal & ret, INewResultSet * cursor,  const char* name, unsigned start=0, unsigned count=0, const char * schemaName=NULL, const IProperties *xmlns=NULL, __uint64 maxSize=0);
-extern FILEVIEW_API unsigned getResultJSON(IStringVal & ret, INewResultSet * cursor,  const char* name, unsigned start=0, unsigned count=0, const char * schemaName=NULL, __uint64 maxSize=0);
-extern FILEVIEW_API unsigned writeResultCursorXml(IXmlWriterExt & writer, IResultSetCursor * cursor, const char * name,
-    unsigned start=0, unsigned count=0, const char * schemaName=NULL, const IProperties *xmlns = NULL, bool flushContent = false, __uint64 maxSize = 0);
+    IAbortRequestCallback * abortCheck=nullptr, __uint64 maxSize=0);
 extern FILEVIEW_API unsigned writeResultXml(IXmlWriterExt & writer, INewResultSet * cursor,  const char* name, unsigned start=0, unsigned count=0, const char * schemaName=NULL, const IProperties *xmlns = NULL);
->>>>>>> bbc86f25
 
 extern FILEVIEW_API unsigned getResultCursorBin(MemoryBuffer & ret, IResultSetCursor * cursor, unsigned start=0, unsigned count=0, __uint64 maxSize=0);
 extern FILEVIEW_API unsigned getResultBin(MemoryBuffer & ret, INewResultSet * cursor, unsigned start=0, unsigned count=0, __uint64 maxSize=0);

/*#############################################################################

    Copyright (C) 2011 HPCC Systems.

    All rights reserved. This program is free software: you can redistribute it and/or modify
    it under the terms of the GNU Affero General Public License as
    published by the Free Software Foundation, either version 3 of the
    License, or (at your option) any later version.

    This program is distributed in the hope that it will be useful,
    but WITHOUT ANY WARRANTY; without even the implied warranty of
    MERCHANTABILITY or FITNESS FOR A PARTICULAR PURPOSE.  See the
    GNU Affero General Public License for more details.

    You should have received a copy of the GNU Affero General Public License
    along with this program.  If not, see <http://www.gnu.org/licenses/>.
#############################################################################*/

/////////////////////////////////////////////////////////////////////////////
//
// WizardInputs.cpp : implementation file
//
/////////////////////////////////////////////////////////////////////////////
#include "wizardInputs.hpp"
#include "XMLTags.h"
#include "jencrypt.hpp"
#include "buildset.hpp"
#include "build-config.h"

#define STANDARD_CONFIGXMLDIR COMPONENTFILES_DIR"/configxml/"
#define STANDARD_CONFIG_BUILDSETFILE "buildset.xml"
#define STANDARD_CONFIG_DIR CONFIG_DIR
#define STANDARD_CONFIG_ALGORITHMFILE "genenvrules.conf"

//---------------------------------------------------------------------------
//  CWizardInputs
//---------------------------------------------------------------------------
CWizardInputs::CWizardInputs(const char* xmlArg,const char *service, 
                             IPropertyTree * cfg, 
                             MapStringTo<StringBuffer>* dirMap): m_service(service), 
                             m_cfg(cfg), m_overrideDirs(dirMap), m_roxieOnDemand(true),
                             m_supportNodes(0)
{
  m_pXml.setown(createPTreeFromXMLString(xmlArg && *xmlArg ? xmlArg : "<XmlArgs/>"));
}
//----------------------------------------------------------------------
CWizardInputs::~CWizardInputs()
{
  m_pXml.clear();
  HashIterator info(m_invalidServerCombo);
  for(info.first();info.isValid();info.next())
  {
    StringArray *a = *m_invalidServerCombo.mapToValue(&info.query());
    delete a;
  }
  HashIterator iter(m_compIpMap);
  ForEach(iter)
  {
    IMapping &cur = iter.query();
    CInstDetails* pInfo = m_compIpMap.mapToValue(&cur);
    pInfo->Release();
  }
  HashIterator sIter(m_compForTopology);
  for(sIter.first();sIter.isValid();sIter.next())
  {
    StringArray* a = *m_compForTopology.mapToValue(&sIter.query());
    delete a;
  }
}
//-----------------------------------------------------------------------
// SetEnvironment
//-----------------------------------------------------------------------
void CWizardInputs::setEnvironment()
{
  StringBuffer xpath;
  if(m_pXml->hasProp("@ipList"))
    formIPList(m_pXml->queryProp("@ipList"), m_ipaddress);

  if(m_pXml->hasProp("@supportNodes"))
  {
    m_supportNodes = atoi(m_pXml->queryProp("@supportNodes"));

    if (m_supportNodes)
    {
      if (m_ipaddress.length() > 0 && m_ipaddress.length() > m_supportNodes)
      {
        for(unsigned i = 0; i < m_supportNodes; i++)
          m_ipaddressSupport.append(m_ipaddress.item(i));

        m_ipaddress.removen(0, m_supportNodes);
      }
      else
        m_supportNodes = 0;
    }
  }

  if(m_pXml->hasProp("@roxieNodes"))
    m_roxieNodes = atoi(m_pXml->queryProp("@roxieNodes"));

  if(m_pXml->hasProp("@thorNodes"))
    m_thorNodes = atoi(m_pXml->queryProp("@thorNodes"));

  if(m_pXml->hasProp("@dbuser"))
    m_dbuser = m_pXml->queryProp("@dbuser");

  if(m_pXml->hasProp("@dbpassword"))
    m_dbpassword = m_pXml->queryProp("@dbpassword");

  m_thorSlavesPerNode = 1;
  if(m_pXml->hasProp("@slavesPerNode"))
    m_thorSlavesPerNode = atoi( m_pXml->queryProp("@slavesPerNode"));

  if (m_thorSlavesPerNode < 1)
    m_thorSlavesPerNode = 1;

  m_roxieOnDemand = m_pXml->getPropBool("@roxieOnDemand", true);

  xpath.clear().appendf("Software/EspProcess/EspService[@name='%s']/LocalConfFile", m_service.str());
  const char* pConfFile = m_cfg->queryProp(xpath.str());
  xpath.clear().appendf("Software/EspProcess/EspService[@name='%s']/LocalEnvConfFile",  m_service.str());
  const char* pEnvConfFile = m_cfg->queryProp(xpath.str());

  if (pConfFile && *pConfFile && pEnvConfFile && *pEnvConfFile)
  {
     Owned<IProperties> pParams = createProperties(pConfFile);
     Owned<IProperties> pEnvParams = createProperties(pEnvConfFile);
     StringBuffer sb, fileName;
     
     fileName.append((pEnvParams->queryProp("path")!= NULL ? (sb.clear().append(pEnvParams->queryProp("path")).append("/componentfiles/configxml/")) : STANDARD_CONFIGXMLDIR));
     fileName.append((pParams->queryProp("buildset") != NULL ? (sb.clear().append(pParams->queryProp("buildset"))) : STANDARD_CONFIG_BUILDSETFILE));

     if(fileName.length() && checkFileExists(fileName.str()))
       m_buildSetTree.setown(createPTreeFromXMLFile(fileName.str()));
     else
       throw MakeStringException( -1 , "The buildSetFile %s does not exists", fileName.str());
     
     fileName.clear().append((pEnvParams->queryProp("configs") != NULL ? (sb.clear().append(pEnvParams->queryProp("configs")).append("/")): STANDARD_CONFIG_DIR));
     fileName.append((pParams->queryProp("wizardalgorithm") != NULL ? (sb.clear().append(pParams->queryProp("wizardalgorithm"))) : STANDARD_CONFIG_ALGORITHMFILE));
     
     if(fileName.length() && checkFileExists(fileName.str()))
       m_algProp.setown(createProperties(fileName.str()));
     else
       throw MakeStringException( -1 , "The algorithm file %s does not exists", fileName.str());
  }
  setWizardRules();
  setTopologyParam();
}

void CWizardInputs::setWizardRules()
{ 
   const char* roxieRedTypes[] = {"Full", "Circular", "None", "Overloaded"};
   m_roxieAgentRedType.clear().append("Circular");
   m_roxieAgentRedChannels = 2;
   m_roxieAgentRedOffset = 1;
   m_genOptForAllComps = GENOPTIONAL_ALL;

   if(m_algProp)
   {
     Owned<IPropertyIterator> iter = m_algProp->getIterator();
     StringBuffer prop;
     ForEach(*iter)
     {
       m_algProp->getProp(iter->getPropKey(), prop.clear());
       if(prop.length() && prop.charAt(prop.length()-1) == ',')
          prop.setCharAt((prop.length()-1),' ');

       if(!strcmp(iter->getPropKey(), "max_comps_per_node"))
       {
         m_maxCompOnNode = atoi(prop.str());
       }
       else if(!strcmp(iter->getPropKey(), "avoid_combo"))
       {
         StringArray pairValue;
         DelimToStringArray(prop.str(), pairValue, ",");
         if( pairValue.ordinality() > 0)
         {
           for( unsigned i = 0; i < pairValue.ordinality() ; i++)
           {
             StringArray eachpair;
             DelimToStringArray(pairValue.item(i), eachpair, "-");
             if(eachpair.ordinality() == 2 )
             {
               StringArray* serverCompArr = 0;
               ForEachItemIn(x, eachpair)
               {
                 StringArrayPtr* pairServerArr = m_invalidServerCombo.getValue(eachpair.item(x));
                 if(pairServerArr)  
                 {
                   serverCompArr = (*pairServerArr);
                   serverCompArr->append(x == 0 ? eachpair.item(1): eachpair.item(0));
                 }
                 else
                 {
                   serverCompArr = new StringArray();
                   serverCompArr->append(x == 0 ? eachpair.item(1): eachpair.item(0));
                   m_invalidServerCombo.setValue(eachpair.item(x),serverCompArr);
                 }
               }
             }
           }
         }
       }
       else if(!strcmp (iter->getPropKey(),"do_not_generate"))
          DelimToStringArray(prop.str(), m_doNotGenComp, ",");
       else if(!strcmp (iter->getPropKey(),"comps_on_all_nodes"))
          DelimToStringArray(prop.str(), m_compOnAllNodes, ",");
       else if(!strcmp (iter->getPropKey(),"do_not_gen_optional"))
       {
          DelimToStringArray(prop.str(), m_doNotGenOptOnComps, ",");
          if (m_doNotGenOptOnComps.length() == 0)
            m_genOptForAllComps = GENOPTIONAL_ALL;
          else if (m_doNotGenOptOnComps.length() == 1 && !strcmp(m_doNotGenOptOnComps.item(0), "all"))
            m_genOptForAllComps = GENOPTIONAL_NONE;
          else
            m_genOptForAllComps = GENOPTIONAL_COMPS;
       }
       else if(!strcmp(iter->getPropKey(), "topology_for_comps"))
        DelimToStringArray(prop.str(), m_clusterForTopology, ",");
       else if (!strcmp(iter->getPropKey(), "roxie_agent_redundancy"))
       {
         StringArray sbarr;
         DelimToStringArray(prop.str(), sbarr, ",");
         if (sbarr.length() > 1)
         {
          int type = atoi(sbarr.item(0));
          if (type == 0)
            continue;

          if (type > 0 && type < 5)
            m_roxieAgentRedType.clear().append(roxieRedTypes[type]);
          else
            continue;

          m_roxieAgentRedChannels = atoi(sbarr.item(1));
          if (m_roxieAgentRedChannels <= 0)
            m_roxieAgentRedChannels = 1;

          if (sbarr.length() > 2)
          {
            m_roxieAgentRedOffset = atoi(sbarr.item(2));
            if (m_roxieAgentRedOffset <= 0)
              m_roxieAgentRedOffset = 1;
          }
          else
            m_roxieAgentRedOffset = 0;
         }
       }
     }
   }
}

CInstDetails* CWizardInputs::getServerIPMap(const char* compName, const char* buildSetName,const IPropertyTree* pEnvTree, unsigned numOfNodes)
{
  StringBuffer xPath;
  xPath.appendf("./Programs/Build/BuildSet[@name=\"%s\"]",buildSetName);
  IPropertyTree* pBuildSet = pEnvTree->queryPropTree(xPath.str());
  
  CInstDetails* instDetails = NULL;
  if(pBuildSet)
  {
    if(m_doNotGenComp.find(buildSetName) != NotFound)
      return instDetails;

    if(m_compOnAllNodes.find(buildSetName) != NotFound)
      return instDetails;
    
<<<<<<< HEAD
    if (m_ipaddress.ordinality() + m_supportNodes == 1 ||
        (m_supportNodes == 1 && strcmp(buildSetName, "roxie") && strcmp(buildSetName, "thor" )))
=======
    if (m_ipaddress.ordinality() + m_supportNodes == 1)
>>>>>>> fecb6f47
    {
      instDetails = new CInstDetails(compName, m_ipaddress.item(0));
      m_compIpMap.setValue(buildSetName,instDetails);
      return instDetails;
    }
    else if (m_supportNodes == 1 && strcmp(buildSetName, "roxie") && strcmp(buildSetName, "thor" ))
    {
      instDetails = new CInstDetails(compName, m_ipaddressSupport.item(0));
      m_compIpMap.setValue(buildSetName,instDetails);
      return instDetails;
    }
    else
    {
      for(unsigned x = 0; x < numOfNodes ; x++)
      {
        unsigned numOfIPSAlreadyTaken = getCntForAlreadyAssignedIPS(buildSetName);
        if( numOfIPSAlreadyTaken < getIpAddrMap(buildSetName).ordinality())
        {
          addToCompIPMap(buildSetName, getIpAddrMap(buildSetName).item(numOfIPSAlreadyTaken), compName);
        }
        else
        {
          applyOverlappingRules(compName, buildSetName, numOfIPSAlreadyTaken);
        }
      }
 
      if(m_compIpMap.find(buildSetName) != NULL)
      {
        instDetails = m_compIpMap.getValue(buildSetName);
        if( (instDetails->getIpAssigned()).ordinality() != numOfNodes) 
          throw MakeStringException(-1, "Cannot assign [%d] number of nodes for [%s] cluster due to insufficient IP Addresses available after applying given set of rules. Please enter different value", numOfNodes, buildSetName);
        else{
          return m_compIpMap.getValue(buildSetName);
        }
      }
    }
    return instDetails;
  }
  return NULL;
}

void CWizardInputs::applyOverlappingRules(const char* compName,const char* buildSetName, unsigned startpos)
{
  StringArray dontAssign , ignoredForOverlap;
  bool assignedIP = false;
  CInstDetails* compPtr = NULL;
  
  if(m_invalidServerCombo.find(buildSetName) != NULL)
  {
    StringArray* serverCompArr = 0;
    StringArrayPtr* pairServerArr = m_invalidServerCombo.getValue(buildSetName);
    if(pairServerArr)
      serverCompArr = (*pairServerArr);
    for(unsigned i = 0 ; i < serverCompArr->ordinality() ; i++)
    {
      compPtr = m_compIpMap.getValue(serverCompArr->item(i));
      if(compPtr)
      {
        StringArray& ipArr = compPtr->getIpAssigned();
        ForEachItemIn(i, ipArr)
          dontAssign.append(ipArr.item(i));
      }
    }
  }
  //Since Roxie and thor might already have some ips asssigned we need to ignore those too.
  if(m_compIpMap.find(buildSetName)  != NULL)
  {
    compPtr = m_compIpMap.getValue(buildSetName);
    StringArray& ipArr = compPtr->getIpAssigned();
    ForEachItemIn(i, ipArr)
      dontAssign.append(ipArr.item(i));
  }

  unsigned pos = startpos % getIpAddrMap(buildSetName).ordinality();

  for (unsigned j=pos; j < pos + getIpAddrMap(buildSetName).ordinality(); j++)
  {
    unsigned ii = (j >= getIpAddrMap(buildSetName).ordinality()) ? 0 : j;
    count_t ipAssignedCount = getNumOfInstForIP(getIpAddrMap(buildSetName).item(ii));

    if(dontAssign.ordinality() > 0)
    {
      if( dontAssign.find(getIpAddrMap(buildSetName).item(ii)) == NotFound)
      {
        if(ipAssignedCount >= m_maxCompOnNode )
        {
          ignoredForOverlap.append(getIpAddrMap(buildSetName).item(ii));
        }
        else
        {
          assignedIP = true;
          addToCompIPMap(buildSetName, getIpAddrMap(buildSetName).item(ii), compName);
          break;
        }
      }
    }
    else
    {
      if(ipAssignedCount >= m_maxCompOnNode )
      {
        ignoredForOverlap.append(getIpAddrMap(buildSetName).item(ii));
      } 
      else
      {
        assignedIP = true;
        addToCompIPMap(buildSetName, getIpAddrMap(buildSetName).item(ii), compName);
        break;
      }
    }
  }
  if(!assignedIP && ignoredForOverlap.ordinality() > 0)
  {          
    addToCompIPMap(buildSetName, ignoredForOverlap.item(0), compName);
  }
}

count_t CWizardInputs::getNumOfInstForIP(StringBuffer ip)
{
  count_t cnt = 0;
  HashIterator ips(m_compIpMap);
  ForEach(ips)
  {
    CInstDetails* comp = m_compIpMap.mapToValue(&ips.query());
    StringArray& ipArray = comp->getIpAssigned();
    if(ipArray.find(ip) != NotFound)
      cnt++;  
  }
  return cnt;
}

bool CWizardInputs::generateEnvironment(StringBuffer& envXml)
{
  if(m_algProp)
  {
    Owned<IPropertyTree> pEnvTree = createEnvironment();
    if(pEnvTree)
    {
      toXML(pEnvTree,envXml, 0, XML_SortTags | XML_Format);
    }
  }
  else
  {
    DBGLOG("not yet decided");//use default algorithm
  }
  return true;
}

IPropertyTree* CWizardInputs::createEnvironment()
{
  StringBuffer xpath, sbTemp, name ;
 
  sbTemp.clear().appendf("<%s><%s></%s>", XML_HEADER, XML_TAG_ENVIRONMENT, XML_TAG_ENVIRONMENT);
  IPropertyTree* pNewEnvTree = createPTreeFromXMLString(sbTemp.str());

  IPropertyTree* pSettings = pNewEnvTree->addPropTree(XML_TAG_ENVSETTINGS, createPTree());
  xpath.clear().appendf("%s/%s/%s[%s='%s']/LocalEnvFile", XML_TAG_SOFTWARE, XML_TAG_ESPPROCESS, XML_TAG_ESPSERVICE, XML_ATTR_NAME, m_service.str());
  const char* pConfFile = m_cfg->queryProp(xpath.str());

  xpath.clear().appendf("%s/%s/%s[%s='%s']/LocalEnvConfFile", XML_TAG_SOFTWARE, XML_TAG_ESPPROCESS, XML_TAG_ESPSERVICE, XML_ATTR_NAME, m_service.str());
  const char* tmp = m_cfg->queryProp(xpath.str());
  if (tmp && *tmp)
  {
    Owned<IProperties> pParams = createProperties(tmp);
    Owned<IPropertyIterator> iter = pParams->getIterator();
     
    ForEach(*iter)
    {
      StringBuffer prop;
      pParams->getProp(iter->getPropKey(), prop);
      pSettings->addProp(iter->getPropKey(), prop.length() ? prop.str():"");
    }
  }

  Owned<IPropertyTree> pProgramTree = createPTreeFromIPT(m_buildSetTree);
  pNewEnvTree->addPropTree(XML_TAG_PROGRAMS, createPTreeFromIPT(pProgramTree->queryPropTree("./"XML_TAG_PROGRAMS)));

  Owned<IPropertyTree> pCompTree = createPTree(XML_TAG_HARDWARE);
  generateHardwareHeaders(pNewEnvTree, sbTemp, false, pCompTree);
  pCompTree->removeProp(XML_TAG_COMPUTER);
  xpath.clear().appendf("./%s/%s", XML_TAG_COMPUTERTYPE, XML_ATTR_MEMORY);
  pCompTree->removeProp(xpath.str());
  xpath.clear().appendf("./%s/%s", XML_TAG_COMPUTERTYPE, XML_ATTR_NICSPEED);
  pCompTree->removeProp(xpath.str());
      
  xpath.clear().append(XML_TAG_SWITCH).append("/").append(XML_ATTR_NAME);
  pCompTree->setProp(xpath.str(), "Switch") ;
  
  xpath.clear().append(XML_TAG_DOMAIN).append("/").append(XML_ATTR_NAME);   
  pCompTree->setProp(xpath.str(), "localdomain");
  xpath.clear().append(XML_TAG_DOMAIN).append("/").append(XML_ATTR_PASSWORD);   
  pCompTree->setProp(xpath.str(), m_pXml->queryProp("@password"));
  xpath.clear().append(XML_TAG_DOMAIN).append("/").append(XML_ATTR_USERNAME);   
  pCompTree->setProp(xpath.str(), m_pXml->queryProp("@username"));

  xpath.clear().appendf("./%s/@snmpSecurityString", XML_TAG_DOMAIN);
  pCompTree->removeProp(xpath.str());
  
  xpath.clear().append(XML_TAG_COMPUTERTYPE).append("/").append(XML_ATTR_COMPUTERTYPE); 
  pCompTree->setProp(xpath.str(), "linuxmachine"); 
  xpath.clear().append(XML_TAG_COMPUTERTYPE).append("/").append(XML_ATTR_MANUFACTURER); 
  pCompTree->setProp(xpath.str(), "unknown"); 
  xpath.clear().append(XML_TAG_COMPUTERTYPE).append("/").append(XML_ATTR_NAME); 
  pCompTree->setProp(xpath.str(), "linuxmachine"); 
  xpath.clear().append(XML_TAG_COMPUTERTYPE).append("/").append(XML_ATTR_OPSYS);    
  pCompTree->setProp(xpath.str(), "linux"); 

  for(unsigned i = 0; i < m_ipaddressSupport.ordinality(); i++)
  {
    IPropertyTree* pComputer = pCompTree->addPropTree(XML_TAG_COMPUTER,createPTree());
    name.clear().appendf("node%03d", (i + 1));
    pComputer->addProp(XML_ATTR_COMPUTERTYPE, "linuxmachine");
    pComputer->addProp(XML_ATTR_DOMAIN, "localdomain");
    pComputer->addProp(XML_ATTR_NAME, name.str());
    pComputer->addProp(XML_ATTR_NETADDRESS, m_ipaddressSupport.item(i));
  }

  for(unsigned i = 0; i < m_ipaddress.ordinality(); i++)
  { 
    IPropertyTree* pComputer = pCompTree->addPropTree(XML_TAG_COMPUTER,createPTree());
    name.clear().appendf("node%03d", (m_ipaddressSupport.ordinality() + i + 1));
    pComputer->addProp(XML_ATTR_COMPUTERTYPE, "linuxmachine");
    pComputer->addProp(XML_ATTR_DOMAIN, "localdomain");
    pComputer->addProp(XML_ATTR_NAME, name.str());
    pComputer->addProp(XML_ATTR_NETADDRESS, m_ipaddress.item(i));
  }

  pNewEnvTree->addPropTree(XML_TAG_HARDWARE, createPTreeFromIPT(pCompTree));
  //Before we generate software tree check for dependencies of component for do_not_generate ,roxie, thor
  checkForDependencies();
  generateSoftwareTree(pNewEnvTree);
  return pNewEnvTree;
}

void CWizardInputs::generateSoftwareTree(IPropertyTree* pNewEnvTree)
{
  StringBuffer xpath;

  if(m_buildSetTree)
  {
    bool ovrLog = true, ovrRun = true;
    if (m_overrideDirs && m_overrideDirs->count() > 0)
    {
      HashIterator iter(*m_overrideDirs);

      ForEach(iter)
      {
        IMapping &cur = iter.query();
        StringBuffer* dirvalue = m_overrideDirs->mapToValue(&cur);
        const char * key = (const char*)cur.getKey();
        xpath.clear().appendf(XML_TAG_SOFTWARE"/Directories/Category[@name='%s']", key);
        if (!strcmp(key, "log"))
          ovrLog = false;
        else if (!strcmp(key, "run"))
          ovrRun = false;

        IPropertyTree* pDir = m_buildSetTree->queryPropTree(xpath.str());
        if (pDir)
          pDir->setProp("@dir", dirvalue->str());
        else
        {
          pDir = m_buildSetTree->queryPropTree(XML_TAG_SOFTWARE"/Directories/")->addPropTree("Category", createPTree());
          pDir->setProp(XML_ATTR_NAME, (const char*)cur.getKey());
          pDir->setProp("@dir", dirvalue->str());
        }
      }
    }

    pNewEnvTree->addPropTree(XML_TAG_SOFTWARE,createPTreeFromIPT(m_buildSetTree->queryPropTree("./"XML_TAG_SOFTWARE)));
    xpath.clear().appendf("%s/%s/%s[%s='%s']/LocalEnvConfFile", XML_TAG_SOFTWARE, XML_TAG_ESPPROCESS, XML_TAG_ESPSERVICE, XML_ATTR_NAME, m_service.str());
    const char* tmp = m_cfg->queryProp(xpath.str());
    if (tmp && *tmp)
    {
      Owned<IProperties> pParams = createProperties(tmp);
      updateDirsWithConfSettings(pNewEnvTree, pParams, ovrLog, ovrRun);
    }

    const char* firstComp = "esp";
    xpath.clear().appendf("./%s/%s/%s/[@name=\"%s\"]", XML_TAG_PROGRAMS, XML_TAG_BUILD, XML_TAG_BUILDSET, firstComp);
    IPropertyTree* pEspBuildSet = m_buildSetTree->queryPropTree(xpath.str());
    if (pEspBuildSet)
      addComponentToSoftware(pNewEnvTree, pEspBuildSet);

    xpath.clear().appendf("./%s/%s/%s", XML_TAG_PROGRAMS, XML_TAG_BUILD, XML_TAG_BUILDSET);
    Owned<IPropertyTreeIterator> buildSetInsts = m_buildSetTree->getElements(xpath.str());

    ForEach(*buildSetInsts)
    {
      IPropertyTree* pBuildSet = &buildSetInsts->query();
      const char* buildSetName = pBuildSet->queryProp(XML_ATTR_NAME);

      if (strcmp(firstComp, buildSetName))
        addComponentToSoftware(pNewEnvTree, &buildSetInsts->query());
    }

    getEspBindingInformation(pNewEnvTree);
    addTopology(pNewEnvTree);
    getDefaultsForWizard(pNewEnvTree);
  }
}

void CWizardInputs::addInstanceToTree(IPropertyTree* pNewEnvTree, StringBuffer attrName, const char* processName, const char* buildSetName, const char* instName)
{
  StringBuffer sb, sbl, compName, xpath, nodeName;
  xpath.clear().appendf("./%s/%s[%s=\"%s\"]", XML_TAG_HARDWARE, XML_TAG_COMPUTER, XML_ATTR_NETADDRESS, attrName.str());
  IPropertyTree* pHardTemp = pNewEnvTree->queryPropTree(xpath.str());
  if(pHardTemp)
    nodeName.clear().append(pHardTemp->queryProp("./"XML_ATTR_NAME));//NodeName

  xpath.clear().appendf("./%s/%s[%s=\"%s\"]", XML_TAG_SOFTWARE, processName, XML_ATTR_BUILDSET, buildSetName);
  
  IPropertyTree* pComp = pNewEnvTree->queryPropTree(xpath.str());
  compName.clear().append(pComp->queryProp(XML_ATTR_NAME));//compName

  sb.clear().appendf("<Instance buildSet=\"%s\" compName=\"%s\" ><Instance name=\"%s\" /></Instance>", buildSetName, compName.str(), nodeName.str());
  Owned<IPropertyTree> pInstance = createPTreeFromXMLString(sb.str());

  if(pInstance)
    addInstanceToCompTree(pNewEnvTree, pInstance, sbl.clear(), sb.clear(),NULL);
  
  xpath.clear().appendf("./%s/%s[%s=\"%s\"]/%s[%s=\"%s\"]", XML_TAG_SOFTWARE, processName, XML_ATTR_NAME, compName.str(), XML_TAG_INSTANCE, XML_ATTR_COMPUTER, nodeName.str());
  IPropertyTree* pInst = pNewEnvTree->queryPropTree(xpath.str());
  if(pInst)
  {
    pInst->addProp(XML_ATTR_NAME, instName);
  }
}

void CWizardInputs::getDefaultsForWizard(IPropertyTree* pNewEnvTree)
{
  StringBuffer xpath, tempName, value;
  Owned<IPropertyTree> pBuildTree = createPTreeFromIPT(pNewEnvTree->queryPropTree("./"XML_TAG_PROGRAMS));
  xpath.clear().appendf("./%s/%s/", XML_TAG_BUILD, XML_TAG_BUILDSET);
  Owned<IPropertyTreeIterator> buildSetInsts = pBuildTree->getElements(xpath.str());
  bool genOptional = true;
  ForEach(*buildSetInsts)
  {
    IPropertyTree* pBuildSet = &buildSetInsts->query();
    StringBuffer buildSetPath, compName;
    const char* buildSetName = pBuildSet->queryProp(XML_ATTR_NAME);
    const char* xsdFileName = pBuildSet->queryProp(XML_ATTR_SCHEMA);
    const char* processName = pBuildSet->queryProp(XML_ATTR_PROCESS_NAME);
    if(processName && *processName && buildSetName && * buildSetName && xsdFileName && *xsdFileName)
    {
      Owned<IPropertyTree> pSchema = loadSchema(pBuildTree->queryPropTree("./"XML_TAG_BUILD"[1]"), pBuildSet, buildSetPath, NULL);

      if (m_genOptForAllComps == GENOPTIONAL_ALL || (m_genOptForAllComps == GENOPTIONAL_COMPS && m_doNotGenOptOnComps.find(buildSetName) == NotFound ))
        genOptional = true;
      else if (m_genOptForAllComps == GENOPTIONAL_NONE || (m_genOptForAllComps == GENOPTIONAL_COMPS && m_doNotGenOptOnComps.find(buildSetName) != NotFound ))
        genOptional = false;

      Owned<IPropertyTree> pCompTree = generateTreeFromXsd(pNewEnvTree, pSchema, processName, true, true, this, genOptional);
      xpath.clear().appendf("./%s/%s/[%s=\"%s\"]", XML_TAG_SOFTWARE, processName, XML_ATTR_BUILDSET, buildSetName);
      IPropertyTree* pSWCompTree = pNewEnvTree->queryPropTree(xpath.str());

      if(pSWCompTree && pCompTree)
      {
        Owned<IAttributeIterator> iAttr = pCompTree->getAttributes();
        ForEach(*iAttr)
        {
          if( pSWCompTree->hasProp(iAttr->queryName()) && strcmp(iAttr->queryName(), "@buildSet") != 0)
          {
            if (!strcmp(iAttr->queryName(), XML_ATTR_NAME))
            {
              StringBuffer sbxpath, sbnew, sbMsg;
              sbnew.clear().append(iAttr->queryValue());
              sbxpath.clear().append(processName);
              getUniqueName(pNewEnvTree, sbnew, sbxpath.str(), XML_TAG_SOFTWARE);
              bool ret = checkComponentReferences(pNewEnvTree, pSWCompTree, pSWCompTree->queryProp(iAttr->queryName()), sbMsg, sbnew.str());

              if (ret)
                pSWCompTree->setProp(iAttr->queryName(), iAttr->queryValue());
            }
            else
              pSWCompTree->setProp(iAttr->queryName(), iAttr->queryValue());
          }
        }
    
        //Now adding elements
        Owned<IPropertyTreeIterator> iterElems = pCompTree->getElements("*");
        ForEach (*iterElems)
        {
          IPropertyTree* pElem = &iterElems->query();

          Owned<IAttributeIterator> iAttr = pElem->getAttributes();
          
          ForEach(*iAttr)
          {
            IPropertyTree* pNewSubElem = pSWCompTree->queryPropTree(pElem->queryName());
            if (!pNewSubElem)
            {
              pNewSubElem = pSWCompTree->addPropTree(pElem->queryName(), createPTreeFromIPT(pElem));
              break;
            }
            else
            {
              Owned<IPropertyTreeIterator> srcElems = pSWCompTree->getElements(pElem->queryName());
              IPropertyTree* pSrcElem = NULL;
              ForEach(*srcElems)
              {
                pSrcElem = &srcElems->query();
                Owned<IAttributeIterator> iAttrElem = pElem->getAttributes();
                ForEach(*iAttrElem)
                {
                   const char* attrName = iAttrElem->queryName();

                   if (pSrcElem->hasProp(attrName))
                     pSrcElem->setProp(attrName, iAttrElem->queryValue());

                   Owned<IPropertyTreeIterator> iterSubElems = pElem->getElements("*");
                   ForEach (*iterSubElems)
                   {
                     IPropertyTree* pSubElem = &iterSubElems->query();

                     Owned<IPropertyTreeIterator> srcSubElems = pSWCompTree->getElements(pSubElem->queryName());
                     IPropertyTree* pSrcSubElem = NULL;
                     ForEach(*srcSubElems)
                     {
                       pSrcSubElem = &srcSubElems->query();

                       Owned<IAttributeIterator> iAttrElem = pSubElem->getAttributes();
                       ForEach(*iAttrElem)
                       {
                         const char* attrName = iAttrElem->queryName();

                         if (pSrcSubElem->hasProp(attrName))
                           pSrcSubElem->setProp(attrName, iAttrElem->queryValue());
                       }
                      }
                    }
                  }
                }
              }
            }
          }
        }
     }
   }
}


void CWizardInputs::addToCompIPMap(const char* buildSetName, const char* value, const char* compName)
{
  CInstDetails* pInst = NULL;
  if(m_compIpMap.find(buildSetName) != NULL)
  {
    pInst = m_compIpMap.getValue(buildSetName);
    (pInst->getIpAssigned()).append(value);
  }
  else
  {
    pInst = new CInstDetails();
    pInst->setParams(compName, value);
    m_compIpMap.setValue(buildSetName, pInst);
  }
}

unsigned CWizardInputs::getCntForAlreadyAssignedIPS(const char* buildSetName)
{
   unsigned cnt = 0;
   CInstDetails* pInstRoxie = NULL, *pInstThor = NULL;

   if (!strcmp(buildSetName, "roxie") || !strcmp(buildSetName, "thor" ))
   {
     if (m_compIpMap.find("roxie") != NULL)
     {
       CInstDetails* pInst = m_compIpMap.getValue("roxie");
       cnt += pInst->getIpAssigned().length();
     }

     if (m_compIpMap.find("thor") != NULL)
     {
       CInstDetails* pInst = m_compIpMap.getValue("thor");
       cnt += pInst->getIpAssigned().length();
     }

     return cnt;
   }
   else
   {
     if (m_compIpMap.find("roxie") != NULL)
       pInstRoxie = m_compIpMap.getValue("roxie");

     if (m_compIpMap.find("thor") != NULL)
       pInstThor = m_compIpMap.getValue("thor");
   }

   HashIterator ips(m_compIpMap);
   ForEach(ips)
   {
     CInstDetails* comp = m_compIpMap.mapToValue(&ips.query());
     if (pInstRoxie == comp || pInstThor == comp)
       continue;
     StringArray& ipArray = comp->getIpAssigned();
     cnt += ipArray.length();
   }
   return cnt;
}

void CWizardInputs::addRoxieThorClusterToEnv(IPropertyTree* pNewEnvTree, CInstDetails* pInstDetails, const char* buildSetName, bool genRoxieOnDemand)
{
  
  StringBuffer xmlForRoxieServer, xmlForRoxieSlave, xpath, compName, computerName, msg;
    
  if(!strcmp(buildSetName, "roxie"))
  {
    //Before proceeding remove the roxieserver already added to env via xsd.
    xpath.clear().appendf("./%s/%s/%s", XML_TAG_SOFTWARE, XML_TAG_ROXIECLUSTER, XML_ATTR_NAME);
    compName.clear().append(pNewEnvTree->queryProp(xpath.str()));
    
    xmlForRoxieServer.clear().appendf("<RoxieData type=\"RoxieFarm\" parentName=\"\" roxieName=\"%s\" ", compName.str());

    if (genRoxieOnDemand)
      xmlForRoxieServer.append("port=\"0\" >");
    else
      xmlForRoxieServer.append(">");

    if (m_roxieNodes == 1)
      xmlForRoxieSlave.clear().appendf("<RoxieData type=\"None\" val1=\"undefined\" val2=\"undefined\" roxieName=\"%s\" >", compName.str());
    else
      xmlForRoxieSlave.clear().appendf("<RoxieData type=\"%s\" val1=\"%d\" val2=\"%d\" roxieName=\"%s\" >", 
                                        m_roxieAgentRedType.str(), 
                                        m_roxieAgentRedChannels, m_roxieAgentRedOffset, compName.str());

    if(pInstDetails)
    {
      StringArray& ipAssignedToComp = pInstDetails->getIpAssigned();
  
      ForEachItemIn(i, ipAssignedToComp)
      {
        xpath.clear().appendf("./%s/%s/[%s=\"%s\"]", XML_TAG_HARDWARE, XML_TAG_COMPUTER, XML_ATTR_NETADDRESS, ipAssignedToComp.item(i));
        IPropertyTree* pHardTemp = pNewEnvTree->queryPropTree(xpath.str());
        if(pHardTemp){
         xmlForRoxieServer.appendf("<Component name=\"%s\" />", pHardTemp->queryProp("./@name"));
         xmlForRoxieSlave.appendf("<Computer name=\"%s\" />", pHardTemp->queryProp("./@name"));
        }
      }
      xmlForRoxieServer.append("</RoxieData>");
      xmlForRoxieSlave.append("</RoxieData>");
      handleRoxieOperation(pNewEnvTree, "AddRoxieFarm", xmlForRoxieServer.str());

      if (!genRoxieOnDemand)
        handleRoxieOperation(pNewEnvTree, "RoxieSlaveConfig" ,xmlForRoxieSlave.str());
    }
    xpath.clear().appendf("./%s/%s[%s=\"%s\"]/%s[%s=\"\"]", XML_TAG_SOFTWARE, XML_TAG_ROXIECLUSTER, XML_ATTR_NAME, compName.str(), XML_TAG_ROXIE_SERVER, XML_ATTR_NETADDRESS);
    pNewEnvTree->removeProp(xpath.str());
  }
  else if(!strcmp(buildSetName, "thor"))
  {
    //We need only one master
    StringBuffer masterIP, xml;
    xpath.clear().appendf("./%s/%s/%s", XML_TAG_SOFTWARE, XML_TAG_THORCLUSTER, XML_ATTR_NAME);
    compName.clear().append(pNewEnvTree->queryProp(xpath.str()));
   
    if(pInstDetails)
    {
      StringArray& ipAssignedToComp = pInstDetails->getIpAssigned();
  
      if(!ipAssignedToComp.empty())
        masterIP.clear().append(ipAssignedToComp.item(0));
    
      xpath.clear().appendf("./%s/%s[%s=\"%s\"]", XML_TAG_HARDWARE, XML_TAG_COMPUTER, XML_ATTR_NETADDRESS, masterIP.str());
      IPropertyTree* pHardTemp = pNewEnvTree->queryPropTree(xpath.str());
      if(pHardTemp)
        xml.clear().appendf("<ThorData type=\"Master\" name=\"%s\" validateComputers=\"false\" skipExisting=\"false\" > <Computer name=\"%s\" /></ThorData>", compName.str(), pHardTemp->queryProp("./@name"));
      handleThorTopologyOp(pNewEnvTree, "Add", xml.str(), msg);

      //Now add Slave 
      xml.clear().appendf("<ThorData type=\"Slave\" name=\"%s\" validateComputers=\"false\" slavesPerNode=\"%d\" skipExisting=\"false\" >", compName.str(), m_thorSlavesPerNode);
      unsigned numOfNodes = ipAssignedToComp.ordinality() == 1 || m_thorNodes == m_ipaddress.ordinality()? 0 : 1;

      for( ; numOfNodes < ipAssignedToComp.ordinality() ; numOfNodes++)
      {
        xpath.clear().appendf("./%s/%s[%s=\"%s\"]", XML_TAG_HARDWARE, XML_TAG_COMPUTER, XML_ATTR_NETADDRESS, ipAssignedToComp.item(numOfNodes));
        IPropertyTree* pHardTemp = pNewEnvTree->queryPropTree(xpath.str());
        if(pHardTemp)
          xml.appendf("<Computer name=\"%s\" />", pHardTemp->queryProp("./@name"));
      }
      xml.append("</ThorData>");
      handleThorTopologyOp(pNewEnvTree, "Add" , xml.str(), msg);
    }
  }
}

void CWizardInputs::getEspBindingInformation(IPropertyTree* pNewEnvTree)
{
   StringBuffer xpath, sbDefn, xmlArg, compName, sbNewName;
   Owned<IPropertyTreeIterator> espProcessIter = pNewEnvTree->getElements("./"XML_TAG_SOFTWARE"/"XML_TAG_ESPPROCESS);
        
   ForEach(*espProcessIter)
   {
     IPropertyTree* pEspProcess = &espProcessIter->query();
     compName.clear().append(pEspProcess->queryProp(XML_ATTR_NAME));
     xpath.clear().appendf("./%s/%s/%s[@processName=\"%s\"]", XML_TAG_PROGRAMS, XML_TAG_BUILD, XML_TAG_BUILDSET, XML_TAG_ESPSERVICE);
     Owned<IPropertyTreeIterator> espServiceIter = pNewEnvTree->getElements(xpath.str());
     bool genOptional = true;
       
     ForEach (*espServiceIter)
     {
       IPropertyTree* pEspService = &espServiceIter->query();
       if(pEspService)
       {
         StringBuffer espServiceName;
         espServiceName.appendf("my%s", pEspService->queryProp("@name"));
                
         xpath.clear().appendf("./%s/%s[%s=\"%s\"]", XML_TAG_SOFTWARE, XML_TAG_ESPSERVICE, XML_ATTR_NAME, espServiceName.str());
         IPropertyTree* pEspServiceInSWTree = pNewEnvTree->queryPropTree(xpath.str());
         if(pEspServiceInSWTree)
         {
           xpath.clear().append("./Properties/@defaultPort");
           const char* port = pEspService->queryProp(xpath.str());
           xpath.clear().append("./Properties/@defaultResourcesBasedn");
           const char* resourceBasedn = pEspService->queryProp(xpath.str());

           const char* buildSetName = pEspService->queryProp(XML_ATTR_NAME);
           const char* processName = pEspService->queryProp(XML_ATTR_PROCESS_NAME);
           if (m_genOptForAllComps == GENOPTIONAL_ALL || (m_genOptForAllComps == GENOPTIONAL_COMPS && m_doNotGenOptOnComps.find(buildSetName) == NotFound ))
             genOptional = true;
           else if (m_genOptForAllComps == GENOPTIONAL_NONE || (m_genOptForAllComps == GENOPTIONAL_COMPS && m_doNotGenOptOnComps.find(buildSetName) != NotFound ))
             genOptional = false;

           StringBuffer buildSetPath;
           Owned<IPropertyTree> pSchema = loadSchema(pNewEnvTree->queryPropTree("./Programs/Build[1]"), pEspService, buildSetPath, NULL);

           xmlArg.clear().appendf("<EspServiceBindings type=\"EspBinding\" compName=\"%s\" > <Item name=\"%s\" params=\"pcType=EspProcess::pcName=%s::subType=EspBinding::subTypeKey=%s \"/></EspServiceBindings>", compName.str(), espServiceName.str(), compName.str(), espServiceName.str());
           addEspBindingInformation(xmlArg, pNewEnvTree, sbNewName, NULL);
           
           xpath.clear().appendf("./%s/%s/%s/[%s=\"\"]", XML_TAG_SOFTWARE, XML_TAG_ESPPROCESS, XML_TAG_ESPBINDING, XML_ATTR_SERVICE);
           IPropertyTree* pEspBindingInfo = pNewEnvTree->queryPropTree(xpath.str());
                   
           pEspBindingInfo->setProp(XML_ATTR_NAME,(espServiceName.toLowerCase()).str());
           pEspBindingInfo->setProp(XML_ATTR_SERVICE,(espServiceName.toLowerCase()).str());
           pEspBindingInfo->setProp(XML_ATTR_PORT, port );
           pEspBindingInfo->setProp("@resourcesBasedn",resourceBasedn);

           xpath.clear().appendf("%s/%s[%s=\"%s\"]/Properties", XML_TAG_SOFTWARE, XML_TAG_ESPSERVICE, XML_ATTR_NAME, (espServiceName.toLowerCase()).str());
           IPropertyTree* pSvcProps = pNewEnvTree->queryPropTree(xpath.str());

           Owned<IPropertyTree> pCompTree = generateTreeFromXsd(pNewEnvTree, pSchema, processName, true, false, 0, genOptional);

           Owned<IPropertyTreeIterator> i = pSvcProps->getElements("Authenticate");
           ForEach(*i)
           {
             IPropertyTree* pAuthCopy = createPTreeFromIPT(&i->query());
             mergeAttributes(pAuthCopy, pCompTree->queryPropTree("Authenticate"));
             IPropertyTree* pNewNode = pEspBindingInfo->addPropTree("Authenticate", pAuthCopy);
           }

           i.setown( pSvcProps->getElements("AuthenticateFeature") );
           ForEach(*i)
           {
             IPropertyTree* pAuthCopy = createPTreeFromIPT(&i->query());
             //Adding authentication to true for espbinding.
             pAuthCopy->addProp("@authenticate","Yes");
             mergeAttributes(pAuthCopy, pCompTree->queryPropTree("AuthenticateFeature"));
             IPropertyTree* pNewNode = pEspBindingInfo->addPropTree("AuthenticateFeature", pAuthCopy);
           }
           i.setown( pSvcProps->getElements("AuthenticateSetting") );
           ForEach(*i)
           {
             IPropertyTree* pAuthCopy = createPTreeFromIPT(&i->query());
             mergeAttributes(pAuthCopy, pCompTree->queryPropTree("AuthenticateSetting"));
             IPropertyTree* pNewNode = pEspBindingInfo->addPropTree("AuthenticateSetting", pAuthCopy);
           }
         }
       }
    }
  }
}

void CWizardInputs::addTopology(IPropertyTree* pNewEnvTree)
{
  StringBuffer xpath;
  if(!pNewEnvTree->hasProp("./"XML_TAG_SOFTWARE"/"XML_TAG_TOPOLOGY))
    pNewEnvTree->addPropTree("./"XML_TAG_SOFTWARE"/"XML_TAG_TOPOLOGY, createPTree());
 
  HashIterator sIter(m_compForTopology);
  for(sIter.first();sIter.isValid();sIter.next())
  {
    IMapping &cur = sIter.query();
    IPropertyTree* pCluster = createTopologyForComp(pNewEnvTree,(const char *) cur.getKey());
    if(pCluster)
       pNewEnvTree->addPropTree("./"XML_TAG_SOFTWARE"/"XML_TAG_TOPOLOGY"/Cluster", pCluster);
  }
}

IPropertyTree* CWizardInputs::createTopologyForComp(IPropertyTree* pNewEnvTree, const char* component)
{
   StringBuffer xmlTag, xpath , compName, clusterStr;
   if(!strcmp(component, "roxie"))
     xmlTag.clear().append(XML_TAG_ROXIECLUSTER);
   else if(!strcmp(component, "thor"))
     xmlTag.clear().append(XML_TAG_THORCLUSTER);
   else if(!strcmp(component, "hthor"))
     xmlTag.clear().append("hthor");
     
     
   xpath.clear().appendf("./%s/%s[1]/%s", XML_TAG_SOFTWARE, xmlTag.str(), XML_ATTR_NAME);

   clusterStr.clear().appendf("<Cluster name=\"%s\" prefix=\"%s\"></Cluster>", component, component);
 
   IPropertyTree* pCluster = createPTreeFromXMLString(clusterStr.str());
   if(pCluster)
   {
     if(pNewEnvTree->hasProp(xpath.str()))
     {
       IPropertyTree* pComponent = pCluster->addPropTree(xmlTag.str(), createPTree());
       pComponent->addProp(XML_ATTR_PROCESS, pNewEnvTree->queryProp(xpath.str()));
     }

     if(m_compForTopology.find(component) != NULL)
     {
        StringArray* clusterCompEle = 0;
        StringArrayPtr* clusterPair = m_compForTopology.getValue(component);
        if(clusterPair)
        {
            clusterCompEle = (*clusterPair);
            for(unsigned i = 0 ; i < clusterCompEle->ordinality() ; i++)
            {
              const char* eachClusterElem = clusterCompEle->item(i);
              xpath.clear().appendf("./%s/%s/%s[%s=\"%s\"]", XML_TAG_PROGRAMS, XML_TAG_BUILD, XML_TAG_BUILDSET, XML_ATTR_NAME, eachClusterElem);
              IPropertyTree* pBuildset = pNewEnvTree->queryPropTree(xpath.str());
              if(pBuildset)
              {
                const char* processName = pBuildset->queryProp(XML_ATTR_PROCESS_NAME);
                if(processName && *processName)
                {
                   IPropertyTree* pElement = pCluster->addPropTree(processName,createPTree());
                   xpath.clear().appendf("./%s/%s[1]/%s", XML_TAG_SOFTWARE, processName, XML_ATTR_NAME);
                   if(pElement && pNewEnvTree->hasProp(xpath.str()))
                     pElement->addProp(XML_ATTR_PROCESS, pNewEnvTree->queryProp(xpath.str()));
                }
              }
            }
            
         }
         clusterCompEle->kill();
     }
     return pCluster;
   }
   else
     return NULL;
}

void CWizardInputs::checkForDependencies()
{
  StringBuffer xpath; 
  
  if(m_buildSetTree)
  {
    xpath.clear().appendf("./%s/%s/%s", XML_TAG_PROGRAMS, XML_TAG_BUILD, XML_TAG_BUILDSET);
    Owned<IPropertyTreeIterator> buildSetInsts = m_buildSetTree->getElements(xpath.str());
    ForEach(*buildSetInsts)
    {
      IPropertyTree* pBuildSet = &buildSetInsts->query();
      const char* buildSetName = pBuildSet->queryProp(XML_ATTR_NAME);
      unsigned numOfNodesNeeded = 1;

      if((!strcmp(buildSetName,"roxie") && m_roxieNodes == 0 )|| (!strcmp(buildSetName,"thor")&& m_thorNodes == 0)){
          numOfNodesNeeded = 0;
          m_doNotGenComp.append(buildSetName);
      }

      if(numOfNodesNeeded == 0 || (m_doNotGenComp.find(buildSetName) != NotFound))
      {
        if(m_compForTopology.find(buildSetName) != NULL )
           m_compForTopology.remove(buildSetName);
        checkAndAddDependComponent(buildSetName);
      }
    }
  }
}

void CWizardInputs::checkAndAddDependComponent(const char* key)
{
  StringBuffer paramEntry(key);
  paramEntry.append("_dependencies");
  if(m_algProp)
  {
    if(m_algProp->hasProp(paramEntry.str()))
    {
      StringArray sArray;
      DelimToStringArray(m_algProp->queryProp(paramEntry.str()), sArray, ";");
      ForEachItemIn(x, sArray)
      {
        if(m_doNotGenComp.find(sArray.item(x)) == NotFound)
        {
          m_doNotGenComp.append(sArray.item(x));
          checkAndAddDependComponent(sArray.item(x));
        }
      }
    }
  }
}

unsigned CWizardInputs::getNumOfNodes(const char* compName)
{
  if(m_compIpMap.find(compName) != NULL)
  {
    CInstDetails* pInst = NULL;
    pInst = m_compIpMap.getValue(compName);
    StringArray& ipArr = pInst->getIpAssigned();
    return ipArr.ordinality();
  }
  return 0;
}

void CWizardInputs::setTopologyParam()
{
  if(m_clusterForTopology.ordinality() > 0)
  {
    StringBuffer topologySec;
    ForEachItemIn(x, m_clusterForTopology)
    { 
      topologySec.clear().appendf("%s_topology",m_clusterForTopology.item(x));
      const char * elemForCluster = m_algProp->queryProp(topologySec.str());
      if(elemForCluster && *elemForCluster)
      {
        StringArray* compClusterArr = new StringArray();
       
        StringArray clusterElemArr;
        DelimToStringArray( elemForCluster, clusterElemArr, ",");
        ForEachItemIn(y, clusterElemArr)
          compClusterArr->append(clusterElemArr.item(y));
        m_compForTopology.setValue(m_clusterForTopology.item(x),compClusterArr);
      }
    }
  }
}

void CWizardInputs::addComponentToSoftware(IPropertyTree* pNewEnvTree, IPropertyTree* pBuildSet)
{
  if (!pBuildSet)
    return;

  StringBuffer xpath, sbNewName;
  StringBuffer buildSetPath, compName, assignedIP, sbl;
  const char* buildSetName = pBuildSet->queryProp(XML_ATTR_NAME);
  const char* xsdFileName = pBuildSet->queryProp(XML_ATTR_SCHEMA);
  const char* processName = pBuildSet->queryProp(XML_ATTR_PROCESS_NAME);
  StringBuffer deployable = pBuildSet->queryProp("@"TAG_DEPLOYABLE);
  unsigned numOfIpNeeded = 1;

  if (m_doNotGenComp.find(buildSetName) != NotFound )
    return;

  if (processName && *processName && buildSetName && * buildSetName && xsdFileName && *xsdFileName)
  {
    Owned<IPropertyTree> pSchema = loadSchema(m_buildSetTree->queryPropTree("./"XML_TAG_PROGRAMS"/"XML_TAG_BUILD"[1]"), pBuildSet, buildSetPath, NULL);
    IPropertyTree* pCompTree;

    if (m_genOptForAllComps == GENOPTIONAL_ALL || (m_genOptForAllComps == GENOPTIONAL_COMPS && m_doNotGenOptOnComps.find(buildSetName) == NotFound ))
      pCompTree = generateTreeFromXsd(pNewEnvTree, pSchema, processName, false);
    else if (m_genOptForAllComps == GENOPTIONAL_NONE || (m_genOptForAllComps == GENOPTIONAL_COMPS && m_doNotGenOptOnComps.find(buildSetName) != NotFound ))
      pCompTree = generateTreeFromXsd(pNewEnvTree, pSchema, processName, false, false, 0, false);

    sbNewName.clear();
    if (strstr(buildSetName ,"my") == NULL && (strcmp(buildSetName, "topology") != 0))
      sbNewName.append("my");

    addComponentToEnv(pNewEnvTree, buildSetName, sbNewName, pCompTree);

    if (!strcmp(processName, XML_TAG_ESPSERVICE) || !strcmp(processName, XML_TAG_PLUGINPROCESS))
      processName = buildSetName;

    if (strcmp(deployable,"no") != 0)
    {
      if (m_compOnAllNodes.find(buildSetName) != NotFound)
      {
        for (unsigned i = 0; i < m_ipaddressSupport.ordinality(); i++)
        {
          sbl.clear().appendf("s").append(i+1);
          assignedIP.clear().append(m_ipaddressSupport.item(i));
          addInstanceToTree(pNewEnvTree, assignedIP, processName, buildSetName,sbl.str());
        }

        for (unsigned i = 0; i < m_ipaddress.ordinality(); i++)
        {
          sbl.clear().appendf("s").append(m_ipaddressSupport.ordinality() + i+1);
          assignedIP.clear().append(m_ipaddress.item(i));
          addInstanceToTree(pNewEnvTree, assignedIP, processName, buildSetName,sbl.str());
        }
      }
      else if (numOfIpNeeded > 0)
      {
        if (!strcmp(buildSetName, "roxie"))
          numOfIpNeeded = m_roxieNodes;
        else if (!strcmp(buildSetName, "thor"))
        {
          numOfIpNeeded = m_thorNodes;

          if (m_thorNodes < m_ipaddress.ordinality())
            numOfIpNeeded += 1;
        }

        CInstDetails* pInstDetail = getServerIPMap(sbNewName.str(), buildSetName, pNewEnvTree, numOfIpNeeded);

        if (pInstDetail)
        {
          if (!strcmp(buildSetName, "roxie") || !strcmp(buildSetName, "thor" ))
          {
            addRoxieThorClusterToEnv(pNewEnvTree, pInstDetail, buildSetName);

            if (!strcmp(buildSetName, "roxie") && m_roxieOnDemand)
              addRoxieThorClusterToEnv(pNewEnvTree, pInstDetail, buildSetName, true);
          }
          else
          {
            StringArray& ipArr = pInstDetail->getIpAssigned();

            ForEachItemIn(x, ipArr)
            {
              assignedIP.clear().append(ipArr.item(x));
              addInstanceToTree(pNewEnvTree, assignedIP, processName, buildSetName, "s1");
            }
          }
        }
      }
    }
  }
}

StringArray& CWizardInputs::getIpAddrMap(const char* buildSetName)
{
  if (m_supportNodes == 0)
    return m_ipaddress;
  else
  {
    if (!strcmp(buildSetName, "roxie") || !strcmp(buildSetName, "thor" ))
      return m_ipaddress;
  }

  return m_ipaddressSupport;
}<|MERGE_RESOLUTION|>--- conflicted
+++ resolved
@@ -264,12 +264,7 @@
     if(m_compOnAllNodes.find(buildSetName) != NotFound)
       return instDetails;
     
-<<<<<<< HEAD
-    if (m_ipaddress.ordinality() + m_supportNodes == 1 ||
-        (m_supportNodes == 1 && strcmp(buildSetName, "roxie") && strcmp(buildSetName, "thor" )))
-=======
     if (m_ipaddress.ordinality() + m_supportNodes == 1)
->>>>>>> fecb6f47
     {
       instDetails = new CInstDetails(compName, m_ipaddress.item(0));
       m_compIpMap.setValue(buildSetName,instDetails);

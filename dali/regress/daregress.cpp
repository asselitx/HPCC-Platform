/*##############################################################################

    HPCC SYSTEMS software Copyright (C) 2012 HPCC Systems.

    Licensed under the Apache License, Version 2.0 (the "License");
    you may not use this file except in compliance with the License.
    You may obtain a copy of the License at

       http://www.apache.org/licenses/LICENSE-2.0

    Unless required by applicable law or agreed to in writing, software
    distributed under the License is distributed on an "AS IS" BASIS,
    WITHOUT WARRANTIES OR CONDITIONS OF ANY KIND, either express or implied.
    See the License for the specific language governing permissions and
    limitations under the License.
############################################################################## */

/*
 * Dali Quick Regression Suite: Tests Dali functionality on a programmatic way.
 *
 * Add as much as possible here to avoid having to run the Hthor/Thor regressions
 * all the time for Dali tests, since most of it can be tested quickly from here.
 */

#include "platform.h"
#include "jlib.hpp"
#include "jmisc.hpp"
#include "mpbase.hpp"
#include "mpcomm.hpp"

#include "daclient.hpp"
#include "dadfs.hpp"
#include "dafdesc.hpp"
#include "dasds.hpp"
#include "danqs.hpp"

static int errorcount;

#undef ERROR
#define ERROR(s) printf("ERROR(%d): %s[%d]: %s\n", ++errorcount, __FILE__, __LINE__, s)
#define ERROR1(s,p1) printf("ERROR(%d): %s[%d]: " s "\n", ++errorcount, __FILE__, __LINE__, p1)
#define ERROR2(s,p1,p2) printf("ERROR(%d): %s[%d]: " s "\n", ++errorcount, __FILE__, __LINE__, p1,p2)
#define ERROR3(s,p1,p2,p3) printf("ERROR(%d): %s[%d]: " s "\n", ++errorcount, __FILE__, __LINE__, p1,p2,p3)
#define ERROR4(s,p1,p2,p3,p4) printf("ERROR(%d): %s[%d]: " s "\n", ++errorcount, __FILE__, __LINE__, p1,p2,p3,p4)

// ======================================================================= Support Functions / Classes

static IRemoteConnection *Rconn;
static IDistributedFileDirectory &dir = queryDistributedFileDirectory();
static IUserDescriptor *user = createUserDescriptor();

static unsigned fn(unsigned n, unsigned m, unsigned seed, unsigned depth, IPropertyTree *parent)
{
    __int64 val = parent->getPropInt64("val",0);
    parent->setPropInt64("val",n+val);
    val = parent->getPropInt64("@val",0);
    parent->setPropInt64("@val",m+val);
    val = parent->getPropInt64(NULL,0);
    parent->setPropInt64(NULL,seed+val);
    if (Rconn&&((n+m+seed)%100==0))
        Rconn->commit();
    if (!seed)
        return m+n;
    if (n==m)
        return seed;
    if (depth>10)
        return seed+n+m;
    if (seed%7==n%7)
        return n;
    if (seed%7==m%7)
        return m;
    char name[64];
    unsigned v = seed;
    name[0] = 's';
    name[1] = 'u';
    name[2] = 'b';
    unsigned i = 3;
    while (v) {
        name[i++] = ('A'+v%26 );
        v /= 26;
    }
    name[i] = 0;
    IPropertyTree *child = parent->queryPropTree(name);
    if (!child)
        child = parent->addPropTree(name, createPTree(name));
    return fn(fn(n,seed,seed*17+11,depth+1,child),fn(seed,m,seed*11+17,depth+1,child),seed*19+7,depth+1,child);
}

static unsigned fn2(unsigned n, unsigned m, unsigned seed, unsigned depth, StringBuffer &parentname)
{
    if (!Rconn)
        return 0;
    if ((n+m+seed)%25==0) {
        Rconn->commit();
        Rconn->Release();
        Rconn = querySDS().connect("/DAREGRESS",myProcessSession(), 0, 1000000);
        if (!Rconn) {
            ERROR("Failed to connect to /DAREGRESS");
            return 0;
        }
    }
    IPropertyTree *parent = parentname.length()?Rconn->queryRoot()->queryPropTree(parentname.str()):Rconn->queryRoot();
    if (!parent) {
        ERROR1("Failed to connect to %s",parentname.str());
        Rconn->Release();
        Rconn = NULL;
        return 0;
    }
    __int64 val = parent->getPropInt64("val",0);
    parent->setPropInt64("val",n+val);
    val = parent->getPropInt64("@val",0);
    parent->setPropInt64("@val",m+val);
    val = parent->getPropInt64(NULL,0);
    parent->setPropInt64(NULL,seed+val);
    if (!seed)
        return m+n;
    if (n==m)
        return seed;
    if (depth>10)
        return seed+n+m;
    if (seed%7==n%7)
        return n;
    if (seed%7==m%7)
        return m;
    char name[64];
    unsigned v = seed;
    name[0] = 's';
    name[1] = 'u';
    name[2] = 'b';
    unsigned i = 3;
    while (v) {
        name[i++] = ('A'+v%26 );
        v /= 26;
    }
    name[i] = 0;
    unsigned l = parentname.length();
    if (parentname.length())
        parentname.append('/');
    parentname.append(name);
    IPropertyTree *child = parent->queryPropTree(name);
    if (!child)
        child = parent->addPropTree(name, createPTree(name));
    unsigned ret = fn2(fn2(n,seed,seed*17+11,depth+1,parentname),fn2(seed,m,seed*11+17,depth+1,parentname),seed*19+7,depth+1,parentname);
    parentname.setLength(l);
    return ret;
}

static __int64 subchangetotal;
static unsigned subchangenum;
static CriticalSection subchangesect;

class CCSub : public CInterface, implements ISDSConnectionSubscription, implements ISDSSubscription
{
    unsigned n;
    unsigned &count;
public:
    IMPLEMENT_IINTERFACE;

    CCSub(unsigned _n,unsigned &_count)
        : count(_count)
    {
        n = _n;
    }
    virtual void notify()
    {
        CriticalBlock block(subchangesect);
        subchangetotal += n;
        subchangenum++;
        count++;
    }
    virtual void notify(SubscriptionId id, const char *xpath, SDSNotifyFlags flags, unsigned valueLen, const void *valueData)
    {
        CriticalBlock block(subchangesect);
        subchangetotal += n;
        subchangenum++;
        subchangetotal += (unsigned)flags;
        subchangetotal += crc32(xpath,strlen(xpath),0);
        if (valueLen) {
            subchangetotal += crc32((const char *)valueData,valueLen,0);
        }
        count++;

    }

};

class CChange : public Thread
{
    Owned<IRemoteConnection> conn;
    Owned<CCSub> sub;
    StringAttr path;
    SubscriptionId id[10];
    unsigned n;
    unsigned count;

public:
    Semaphore stopsem;
    CChange(unsigned _n)
    {
        n = _n;
        StringBuffer s("/DAREGRESS/CONSUB");
        s.append(n+1);
        path.set(s.str());
        conn.setown(querySDS().connect(path, myProcessSession(), RTM_CREATE|RTM_DELETE_ON_DISCONNECT, 1000000));
        unsigned i;
        for (i=0;i<5;i++)
            id[i] = conn->subscribe(*new CCSub(n*1000+i,count));
        s.append("/testprop");
        for (;i<10;i++)
            id[i] = querySDS().subscribe(s.str(),*new CCSub(n*1000+i,count),false,true);
        count = 0;
        start();
    }

    virtual int run()
    {
        unsigned i;
        for (i = 0;i<10; i++) {
            conn->queryRoot()->setPropInt("testprop", (i*17+n*21)%100);
            conn->commit();
            for (unsigned j=0;j<1000;j++) {
                {
                    CriticalBlock block(subchangesect);
                    if (count>=(i+1)*10)
                        break;
                }
                Sleep(10);
            }
        }
        stopsem.wait();
        for (i=0;i<10;i++)
            conn->unsubscribe(id[i]);
        return 0;
    }
};

extern void dispFDesc(IFileDescriptor *fdesc);

extern void runDafsTest();

struct RunOptions {
    char *match;
    char *dali;
    bool full;
};

static void usage(const char *error=NULL)
{
    if (error)
        printf("ERROR: %s\n", error);
    printf("usage: DAREGRESS <dali-host> [ test-name-match ] [ full ]\n");
    exit(-1);
}

static RunOptions read_cmdline(int argc, char **argv)
{
    StringBuffer cmd;
    splitFilename(argv[0], NULL, NULL, &cmd, NULL);
    StringBuffer lf;
    openLogFile(lf, cmd.toLowerCase().append(".log").str());

    RunOptions opt;
    opt.dali = argv[1];
    opt.full = false;
    opt.match = 0;
    for (int i=2;i<argc;i++) {
        if (stricmp(argv[i],"full")==0)
            opt.full = 1;
        else
            if (!opt.match)
                opt.match = argv[i];
            else
                usage("Argument not recognised, too many matches");
    }
    return opt;
}

struct ReleaseAtomBlock { ~ReleaseAtomBlock() { releaseAtoms(); } };

static IFileDescriptor *createFileDescriptor(const char* dir, const char* name, unsigned parts, unsigned recSize, unsigned index=0)
{
    Owned<IPropertyTree> pp = createPTree("Part");
    Owned<IFileDescriptor>fdesc = createFileDescriptor();
    fdesc->setDefaultDir(dir);
    StringBuffer s;
    for (unsigned k=0;k<parts;k++) {
        s.clear().append("192.168.1.10");
        Owned<INode> node = createINode(s.str());
        pp->setPropInt64("@size",recSize);
        s.clear().append(name);
        if (index)
            s.append(index);
        s.append("._").append(k+1).append("_of_").append(parts);
        fdesc->setPart(k,node,s.str(),pp);
    }
    fdesc->queryProperties().setPropInt("@recordSize",recSize);
    return fdesc.getClear();
}

static bool setupDFS(const char *scope, unsigned supersToDel=3, unsigned subsToCreate=4)
{
    StringBuffer buf;
    buf.append("regress::").append(scope);

    printf("Cleaning up '%s' scope\n", buf.str());
    for (unsigned i=1; i<=supersToDel; i++) {
        StringBuffer super = buf;
        super.append("::super").append(i);
        if (dir.exists(super.str(),false,true) && !dir.removeEntry(super.str(), user)) {
            ERROR1("Can't remove %s", super.str());
            return false;
        }
    }

    printf("Creating 'regress::trans' subfiles(1,4)\n");
    for (unsigned i=1; i<=subsToCreate; i++) {
        StringBuffer name;
        name.append("sub").append(i);
        StringBuffer sub = buf;
        sub.append("::").append(name);

        // Remove first
<<<<<<< HEAD
        if (dir.exists(sub.str(),true,false) && !dir.removeEntry(sub.str(), user)) {
=======
        if (dir.exists(sub.str(),user,true,false) && !dir.removeEntry(sub.str(), user)) {
>>>>>>> 74843ef2
            ERROR1("Can't remove %s", sub.str());
            return false;
        }

        // Create the sub file with an arbitrary format
        Owned<IFileDescriptor> subd = createFileDescriptor(scope, name, 3, 17);
        Owned<IDistributedFile> dsub = dir.createNew(subd);
<<<<<<< HEAD
        dsub->attach(sub.str());
=======
        dsub->attach(sub.str(),user);
>>>>>>> 74843ef2
        subd.clear();
        dsub.clear();

        // Make sure it got created
<<<<<<< HEAD
        if (!dir.exists(sub.str(),true,false)) {
=======
        if (!dir.exists(sub.str(),user,true,false)) {
>>>>>>> 74843ef2
            ERROR1("Can't add %s", sub.str());
            return false;
        }
    }

    return true;
}

// ======================================================================= Test cases

static void testSDSRW()
{
    Owned<IPropertyTree> ref = createPTree("DAREGRESS");
    fn(1,2,3,0,ref);
    StringBuffer refstr;
    toXML(ref,refstr,0,XML_SortTags|XML_Format);
    printf("Created reference size %d\n",refstr.length());
    Owned<IRemoteConnection> conn = querySDS().connect("/DAREGRESS",myProcessSession(), RTM_CREATE, 1000000);
    Rconn = conn;
    IPropertyTree *root = conn->queryRoot();
    fn(1,2,3,0,root);
    conn.clear();
    printf("Created test branch 1\n");
    conn.setown(querySDS().connect("/DAREGRESS",myProcessSession(), RTM_DELETE_ON_DISCONNECT, 1000000));
    root = conn->queryRoot();
    StringBuffer s;
    toXML(root,s,0,XML_SortTags|XML_Format);
    if (strcmp(s.str(),refstr.str())!=0) {
        ERROR("Branch 1 does not match");
    }
    else
        printf("Branch 1 matches\n");
    conn.clear();
    conn.setown(querySDS().connect("/DAREGRESS",myProcessSession(), 0, 1000000));
    if (conn)
        ERROR("RTM_DELETE_ON_DISCONNECT failed");
    Rconn = querySDS().connect("/DAREGRESS",myProcessSession(), RTM_CREATE, 1000000);
    StringBuffer pn;
    fn2(1,2,3,0,pn);
    ::Release(Rconn);
    printf("Created test branch 2\n");
    Rconn = NULL;
    conn.setown(querySDS().connect("/DAREGRESS",myProcessSession(), RTM_DELETE_ON_DISCONNECT, 1000000));
    root = conn->queryRoot();
    toXML(root,s.clear(),0,XML_SortTags|XML_Format);
    if (strcmp(s.str(),refstr.str())!=0) {
        ERROR("Branch 2 does not match");
    }
    else
        printf("Branch 2 matches\n");
    conn.clear();
    conn.setown(querySDS().connect("/DAREGRESS",myProcessSession(), 0, 1000000));
    if (conn)
        ERROR("RTM_DELETE_ON_DISCONNECT failed");
}

static void testDFS()
{
    const size32_t recsize = 17;
    StringBuffer s;
    unsigned i;
    unsigned n;
    unsigned t;
    queryNamedGroupStore().remove("daregress_group");
    dir.removeEntry("daregress::superfile1", user);
    SocketEndpointArray epa;
    for (n=0;n<400;n++) {
        s.clear().append("192.168.").append(n/256).append('.').append(n%256);
        SocketEndpoint ep(s.str());
        epa.append(ep);
    }
    Owned<IGroup> group = createIGroup(epa); 
    queryNamedGroupStore().add("daregress_group",group,true);
    if (!queryNamedGroupStore().find(group,s.clear()))
        ERROR("Created logical group not found");
    if (stricmp(s.str(),"daregress_group")!=0)
        ERROR("Created logical group found with wrong name");
    group.setown(queryNamedGroupStore().lookup("daregress_group"));
    if (!group)
        ERROR("named group lookup failed");
    printf("Named group created    - 400 nodes\n");
    for (i=0;i<100;i++) {
        Owned<IPropertyTree> pp = createPTree("Part");
        Owned<IFileDescriptor>fdesc = createFileDescriptor();
        fdesc->setDefaultDir("thordata/regress");
        n = 9;
        for (unsigned k=0;k<400;k++) {
            s.clear().append("192.168.").append(n/256).append('.').append(n%256);
            Owned<INode> node = createINode(s.str());
            pp->setPropInt64("@size",(n*777+i)*recsize);
            s.clear().append("daregress_test").append(i).append("._").append(n+1).append("_of_400");
            fdesc->setPart(n,node,s.str(),pp);
            n = (n+9)%400;
        }
        fdesc->queryProperties().setPropInt("@recordSize",17);
        s.clear().append("daregress::test").append(i);
        dir.removeEntry(s.str(), user);
        StringBuffer cname;
        Owned<IDistributedFile> dfile = dir.createNew(fdesc);
        if (stricmp(dfile->getClusterName(0,cname),"daregress_group")!=0)
            ERROR1("Cluster name wrong %d",i);
        s.clear().append("daregress::test").append(i);
        dfile->attach(s.str(),user);
    }
    printf("DFile create done      - 100 files\n");
    unsigned samples = 5;
    t = 33;
    for (i=0;i<100;i++) {
        s.clear().append("daregress::test").append(t);
        if (!dir.exists(s.str(),user))
            ERROR1("Could not find %s",s.str());
        Owned<IDistributedFile> dfile = dir.lookup(s.str(), user);
        if (!dfile) {
            ERROR1("Could not find %s",s.str());
            continue;
        }
        offset_t totsz = 0;
        n = 11;
        for (unsigned k=0;k<400;k++) {
            Owned<IDistributedFilePart> part = dfile->getPart(n);
            if (!part) {
                ERROR2("part not found %d %d",t,n);
                continue;
            }
            s.clear().append("192.168.").append(n/256).append('.').append(n%256);
            Owned<INode> node = createINode(s.str());
            if (!node->equals(part->queryNode()))
                ERROR2("part node mismatch %d, %d",t,n);
            if (part->getFileSize(false,false)!=(n*777+t)*recsize)
                ERROR4("size node mismatch %d, %d, %d, %d",t,n,(unsigned)part->getFileSize(false,false),(n*777+t)*recsize);
            s.clear().append("daregress_test").append(t).append("._").append(n+1).append("_of_400");
/* ** TBD
            if (stricmp(s.str(),part->queryPartName())!=0)
                ERROR4("part name mismatch %d, %d '%s' '%s'",t,n,s.str(),part->queryPartName());
*/
            totsz += (n*777+t)*recsize;
            if ((samples>0)&&(i+n+t==k)) {
                samples--;
                RemoteFilename rfn;
                part->getFilename(rfn,samples%2);
                StringBuffer fn;
                rfn.getRemotePath(fn);
                printf("SAMPLE: %d,%d %s\n",t,n,fn.str());
            }
            n = (n+11)%400;
        }
        if (totsz!=dfile->getFileSize(false,false))
            ERROR1("total size mismatch %d",t);
        t = (t+33)%100; 
    }
    printf("DFile lookup done      - 100 files\n");

    // check iteration
    __int64 crctot = 0;
    unsigned np = 0;
    unsigned totrows = 0;
    Owned<IDistributedFileIterator> fiter = dir.getIterator("daregress::*",false, user);
    Owned<IDistributedFilePartIterator> piter;
    ForEach(*fiter) {
        piter.setown(fiter->query().getIterator()); 
        ForEach(*piter) {
            RemoteFilename rfn;
            StringBuffer s;
            piter->query().getFilename(rfn,0);
            rfn.getRemotePath(s);
            piter->query().getFilename(rfn,1);
            rfn.getRemotePath(s);
            crctot += crc32(s.str(),s.length(),0);
            np++;
            totrows += (unsigned)(piter->query().getFileSize(false,false)/fiter->query().queryAttributes().getPropInt("@recordSize",-1));
        }
    }
    piter.clear();
    fiter.clear();
    printf("DFile iterate done     - %d parts, %d rows, CRC sum %"I64F"d\n",np,totrows,crctot);
    Owned<IDistributedSuperFile> sfile;
<<<<<<< HEAD
    sfile.setown(dir.createSuperFile("daregress::superfile1",true,false,user));
=======
    sfile.setown(dir.createSuperFile("daregress::superfile1",user,true,false));
>>>>>>> 74843ef2
    for (i = 0;i<100;i++) {
        s.clear().append("daregress::test").append(i);
        sfile->addSubFile(s.str());
    }
    sfile.clear();
    sfile.setown(dir.lookupSuperFile("daregress::superfile1", user));
    if (!sfile) {
        ERROR("Could not find added superfile");
        return;
    }
    __int64 savcrc = crctot;
    crctot = 0;
    np = 0;
    totrows = 0;
    size32_t srs = (size32_t)sfile->queryAttributes().getPropInt("@recordSize",-1);
    if (srs!=17)
        ERROR1("Superfile does not match subfile row size %d",srs);
    piter.setown(sfile->getIterator()); 
    ForEach(*piter) {
        RemoteFilename rfn;
        StringBuffer s;
        piter->query().getFilename(rfn,0);
        rfn.getRemotePath(s);
        piter->query().getFilename(rfn,1);
        rfn.getRemotePath(s);
        crctot += crc32(s.str(),s.length(),0);
        np++;
        totrows += (unsigned)(piter->query().getFileSize(false,false)/srs);
    }
    piter.clear();
    printf("Superfile iterate done - %d parts, %d rows, CRC sum %"I64F"d\n",np,totrows,crctot);
    if (crctot!=savcrc)
        ERROR("SuperFile does not match sub files");
    unsigned tr = (unsigned)(sfile->getFileSize(false,false)/srs); 
    if (totrows!=tr)
        ERROR1("Superfile size does not match part sum %d",tr);
    sfile->detach();
    sfile.clear();
    sfile.setown(dir.lookupSuperFile("daregress::superfile1",user));
    if (sfile)
        ERROR("Superfile deletion failed");
    t = 37;
    for (i=0;i<100;i++) {
        s.clear().append("daregress::test").append(t);
        if (i%1) {
            Owned<IDistributedFile> dfile = dir.lookup(s.str(),user);
            if (!dfile)
                ERROR1("Could not find %s",s.str());
            dfile->detach();
        }
        else 
            dir.removeEntry(s.str(), user);
        t = (t+37)%100; 
    }
    printf("DFile removal complete\n");
    t = 39;
    for (i=0;i<100;i++) {
        if (dir.exists(s.str(),user))
            ERROR1("Found %s after deletion",s.str());
        Owned<IDistributedFile> dfile = dir.lookup(s.str(), user);
        if (dfile)
            ERROR1("Found %s after deletion",s.str());
        t = (t+39)%100; 
    }
    printf("DFile removal check complete\n");
    queryNamedGroupStore().remove("daregress_group");
    if (queryNamedGroupStore().lookup("daregress_group"))
        ERROR("Named group not removed");
}

static void testDFSTrans()
{
    if (!setupDFS("trans"))
        return;

    Owned<IDistributedFileTransaction> transaction = createDistributedFileTransaction(user);

    // Auto-commit
    printf("Auto-commit test (inactive transaction)\n");
<<<<<<< HEAD
    Owned<IDistributedSuperFile> sfile1 = dir.createSuperFile("regress::trans::super1", false, false, user, transaction);
=======
    Owned<IDistributedSuperFile> sfile1 = dir.createSuperFile("regress::trans::super1",user , false, false, transaction);
>>>>>>> 74843ef2
    sfile1->addSubFile("regress::trans::sub1", false, NULL, false, transaction);
    sfile1->addSubFile("regress::trans::sub2", false, NULL, false, transaction);
    sfile1.clear();
    sfile1.setown(dir.lookupSuperFile("regress::trans::super1", user, transaction));
    if (!sfile1.get())
        ERROR("non-transactional add super1 failed");
    if (sfile1->numSubFiles() != 2)
        ERROR("auto-commit add sub failed, not all subs were added");
    else {
        if (strcmp(sfile1->querySubFile(0).queryLogicalName(), "regress::trans::sub1") != 0)
            ERROR("auto-commit add sub failed, wrong name for sub1");
        if (strcmp(sfile1->querySubFile(1).queryLogicalName(), "regress::trans::sub2") != 0)
            ERROR("auto-commit add sub failed, wrong name for sub2");
    }
    sfile1.clear();

    // Rollback
    printf("Rollback test (active transaction)\n");
    transaction->start();
<<<<<<< HEAD
    Owned<IDistributedSuperFile> sfile2 = dir.createSuperFile("regress::trans::super2", false, false, user, transaction);
=======
    Owned<IDistributedSuperFile> sfile2 = dir.createSuperFile("regress::trans::super2", user, false, false, transaction);
>>>>>>> 74843ef2
    sfile2->addSubFile("regress::trans::sub3", false, NULL, false, transaction);
    sfile2->addSubFile("regress::trans::sub4", false, NULL, false, transaction);
    transaction->rollback();
    if (sfile2->numSubFiles() != 0)
        ERROR("transactional rollback failed, some subs were added");
    sfile2.clear();
    sfile2.setown(dir.lookupSuperFile("regress::trans::super2", user, transaction));
    if (sfile2.get())
        ERROR("transactional rollback super2 failed, it exists!");

    // Commit
    printf("Commit test (active transaction)\n");
    transaction->start();
<<<<<<< HEAD
    Owned<IDistributedSuperFile> sfile3 = dir.createSuperFile("regress::trans::super3", false, false, user, transaction);
=======
    Owned<IDistributedSuperFile> sfile3 = dir.createSuperFile("regress::trans::super3", user, false, false, transaction);
>>>>>>> 74843ef2
    sfile3->addSubFile("regress::trans::sub3", false, NULL, false, transaction);
    sfile3->addSubFile("regress::trans::sub4", false, NULL, false, transaction);
    transaction->commit();
    sfile3.clear();
    sfile3.setown(dir.lookupSuperFile("regress::trans::super3", user, transaction));
    if (!sfile3.get())
        ERROR("transactional add super3 failed");
    if (sfile3->numSubFiles() != 2)
        ERROR("transactional add sub failed, not all subs were added");
    else {
        if (strcmp(sfile3->querySubFile(0).queryLogicalName(), "regress::trans::sub3") != 0)
            ERROR("transactional add sub failed, wrong name for sub3");
        if (strcmp(sfile3->querySubFile(1).queryLogicalName(), "regress::trans::sub4") != 0)
            ERROR("transactional add sub failed, wrong name for sub4");
    }
    sfile3.clear();
}

static void testDFSPromote()
{
    if (!setupDFS("trans"))
        return;

    Owned<IDistributedFileTransaction> transaction = createDistributedFileTransaction(user);

    // ===============================================================================
    // Don't change these parameters, or you'll have to change all ERROR tests below
    const char *sfnames[3] = {
        "regress::trans::super1", "regress::trans::super2", "regress::trans::super3"
    };
    bool delsub = false;
    bool createonlyone = true;
    unsigned timeout = 1000; // 1s
    // ===============================================================================
    StringArray outlinked;

    printf("Promote (1, -, -) - first iteration\n");
    dir.promoteSuperFiles(3, sfnames, "regress::trans::sub1", delsub, createonlyone, user, timeout, outlinked);
    {
        Owned<IDistributedSuperFile> sfile1 = dir.lookupSuperFile("regress::trans::super1", user, NULL, timeout);
        if (!sfile1.get())
            ERROR("promote failed, super1 doesn't exist");
        if (sfile1->numSubFiles() != 1)
            ERROR("promote failed, super1 should have one subfile");
        if (strcmp(sfile1->querySubFile(0).queryLogicalName(), "regress::trans::sub1") != 0)
            ERROR("promote failed, wrong name for sub1");
        Owned<IDistributedSuperFile> sfile2 = dir.lookupSuperFile("regress::trans::super2", user, NULL, timeout);
        if (sfile2.get())
            ERROR("promote failed, super2 does exist");
        if (outlinked.length() != 0)
            ERROR("promote failed, outlinked expected empty");
    }

    printf("Promote (2, 1, -) - second iteration\n");
    dir.promoteSuperFiles(3, sfnames, "regress::trans::sub2", delsub, createonlyone, user, timeout, outlinked);
    {
        Owned<IDistributedSuperFile> sfile1 = dir.lookupSuperFile("regress::trans::super1", user, NULL, timeout);
        if (!sfile1.get())
            ERROR("promote failed, super1 doesn't exist");
        if (sfile1->numSubFiles() != 1)
            ERROR("promote failed, super1 should have one subfile");
        if (strcmp(sfile1->querySubFile(0).queryLogicalName(), "regress::trans::sub2") != 0)
            ERROR("promote failed, wrong name for sub2");
        Owned<IDistributedSuperFile> sfile2 = dir.lookupSuperFile("regress::trans::super2", user, NULL, timeout);
        if (!sfile2.get())
            ERROR("promote failed, super2 doesn't exist");
        if (sfile2->numSubFiles() != 1)
            ERROR("promote failed, super2 should have one subfile");
        if (strcmp(sfile2->querySubFile(0).queryLogicalName(), "regress::trans::sub1") != 0)
            ERROR("promote failed, wrong name for sub1");
        Owned<IDistributedSuperFile> sfile3 = dir.lookupSuperFile("regress::trans::super3", user, NULL, timeout);
        if (sfile3.get())
            ERROR("promote failed, super3 does exist");
        if (outlinked.length() != 0)
            ERROR("promote failed, outlinked expected empty");
    }

    printf("Promote (3, 2, 1) - third iteration\n");
    dir.promoteSuperFiles(3, sfnames, "regress::trans::sub3", delsub, createonlyone, user, timeout, outlinked);
    {
        Owned<IDistributedSuperFile> sfile1 = dir.lookupSuperFile("regress::trans::super1", user, NULL, timeout);
        if (!sfile1.get())
            ERROR("promote failed, super1 doesn't exist");
        if (sfile1->numSubFiles() != 1)
            ERROR("promote failed, super1 should have one subfile");
        if (strcmp(sfile1->querySubFile(0).queryLogicalName(), "regress::trans::sub3") != 0)
            ERROR("promote failed, wrong name for sub3");
        Owned<IDistributedSuperFile> sfile2 = dir.lookupSuperFile("regress::trans::super2", user, NULL, timeout);
        if (!sfile2.get())
            ERROR("promote failed, super2 doesn't exist");
        if (sfile2->numSubFiles() != 1)
            ERROR("promote failed, super2 should have one subfile");
        if (strcmp(sfile2->querySubFile(0).queryLogicalName(), "regress::trans::sub2") != 0)
            ERROR("promote failed, wrong name for sub2");
        Owned<IDistributedSuperFile> sfile3 = dir.lookupSuperFile("regress::trans::super3", user, NULL, timeout);
        if (!sfile3.get())
            ERROR("promote failed, super3 doesn't exist");
        if (sfile3->numSubFiles() != 1)
            ERROR("promote failed, super3 should have one subfile");
        if (strcmp(sfile3->querySubFile(0).queryLogicalName(), "regress::trans::sub1") != 0)
            ERROR("promote failed, wrong name for sub1");
        if (outlinked.length() != 0)
            ERROR("promote failed, outlinked expected empty");
    }

    printf("Promote (4, 3, 2) - fourth iteration, expect outlinked\n");
    dir.promoteSuperFiles(3, sfnames, "regress::trans::sub4", delsub, createonlyone, user, timeout, outlinked);
    {
        Owned<IDistributedSuperFile> sfile1 = dir.lookupSuperFile("regress::trans::super1", user, NULL, timeout);
        if (!sfile1.get())
            ERROR("promote failed, super1 doesn't exist");
        if (sfile1->numSubFiles() != 1)
            ERROR("promote failed, super1 should have one subfile");
        if (strcmp(sfile1->querySubFile(0).queryLogicalName(), "regress::trans::sub4") != 0)
            ERROR("promote failed, wrong name for sub4");
        Owned<IDistributedSuperFile> sfile2 = dir.lookupSuperFile("regress::trans::super2", user, NULL, timeout);
        if (!sfile2.get())
            ERROR("promote failed, super2 doesn't exist");
        if (sfile2->numSubFiles() != 1)
            ERROR("promote failed, super2 should have one subfile");
        if (strcmp(sfile2->querySubFile(0).queryLogicalName(), "regress::trans::sub3") != 0)
            ERROR("promote failed, wrong name for sub3");
        Owned<IDistributedSuperFile> sfile3 = dir.lookupSuperFile("regress::trans::super3", user, NULL, timeout);
        if (!sfile3.get())
            ERROR("promote failed, super3 doesn't exist");
        if (sfile3->numSubFiles() != 1)
            ERROR("promote failed, super3 should have one subfile");
        if (strcmp(sfile3->querySubFile(0).queryLogicalName(), "regress::trans::sub2") != 0)
            ERROR("promote failed, wrong name for sub2");
        if (outlinked.length() != 1)
            ERROR("promote failed, outlinked expected only one item");
        if (strcmp(outlinked.popGet(), "regress::trans::sub1") != 0)
            ERROR("promote failed, outlinked expected to be sub1");
        Owned<IDistributedFile> sub1 = dir.lookup("regress::trans::sub1", user, false, NULL, timeout);
        if (!sub1.get())
            ERROR("promote failed, sub1 was physically deleted");
    }

    printf("Promote ([1,2], 4, 3) - fifth iteration, two in-files\n");
    dir.promoteSuperFiles(3, sfnames, "regress::trans::sub1,regress::trans::sub2", delsub, createonlyone, user, timeout, outlinked);
    {
        Owned<IDistributedSuperFile> sfile1 = dir.lookupSuperFile("regress::trans::super1", user, NULL, timeout);
        if (!sfile1.get())
            ERROR("promote failed, super1 doesn't exist");
        if (sfile1->numSubFiles() != 2)
            ERROR("promote failed, super1 should have two subfiles");
        if (strcmp(sfile1->querySubFile(0).queryLogicalName(), "regress::trans::sub1") != 0)
            ERROR("promote failed, wrong name for sub1");
        if (strcmp(sfile1->querySubFile(1).queryLogicalName(), "regress::trans::sub2") != 0)
            ERROR("promote failed, wrong name for sub2");
        Owned<IDistributedSuperFile> sfile2 = dir.lookupSuperFile("regress::trans::super2", user, NULL, timeout);
        if (!sfile2.get())
            ERROR("promote failed, super2 doesn't exist");
        if (sfile2->numSubFiles() != 1)
            ERROR("promote failed, super2 should have one subfile");
        if (strcmp(sfile2->querySubFile(0).queryLogicalName(), "regress::trans::sub4") != 0)
            ERROR("promote failed, wrong name for sub4");
        Owned<IDistributedSuperFile> sfile3 = dir.lookupSuperFile("regress::trans::super3", user, NULL, timeout);
        if (!sfile3.get())
            ERROR("promote failed, super3 doesn't exist");
        if (sfile3->numSubFiles() != 1)
            ERROR("promote failed, super3 should have one subfile");
        if (strcmp(sfile3->querySubFile(0).queryLogicalName(), "regress::trans::sub3") != 0)
            ERROR("promote failed, wrong name for sub3");
        if (outlinked.length() != 1)
            ERROR("promote failed, outlinked expected only one item");
        if (strcmp(outlinked.popGet(), "regress::trans::sub2") != 0)
            ERROR("promote failed, outlinked expected to be sub2");
        Owned<IDistributedFile> sub1 = dir.lookup("regress::trans::sub1", user, false, NULL, timeout);
        if (!sub1.get())
            ERROR("promote failed, sub1 was physically deleted");
        Owned<IDistributedFile> sub2 = dir.lookup("regress::trans::sub2", user, false, NULL, timeout);
        if (!sub2.get())
            ERROR("promote failed, sub2 was physically deleted");
    }
}

void testSDSSubs()
{
    subchangenum = 0;
    subchangetotal = 0;
    IArrayOf<CChange> a;
    for (unsigned i=0; i<10 ; i++)
        a.append(*new CChange(i));
    unsigned last = 0;
    loop {
        Sleep(1000);
        {
            CriticalBlock block(subchangesect);
            if (subchangenum==last)
                break;
            last = subchangenum;
        }
    }
    ForEachItemIn(i1, a)
        a.item(i1).stopsem.signal();
    ForEachItemIn(i2, a)
        a.item(i2).join();
    if (subchangenum!=1000)
        ERROR1("Not all notifications received %d",subchangenum);
    printf("%d subscription notifications, check sum = %"I64F"d\n",subchangenum,subchangetotal);
}

void testReadBranch(const char *path)
{
    PROGLOG("Connecting to %s",path);
    Owned<IRemoteConnection> conn = querySDS().connect(path, myProcessSession(), RTM_LOCK_READ, 10000);
    if (!conn) {
        ERROR1("Could not connect to %s",path);
        return;
    }
    IPropertyTree *root = conn->queryRoot();
    Owned<IAttributeIterator> aiter = root->getAttributes();
    StringBuffer s;
    ForEach(*aiter) 
        aiter->getValue(s.clear());
    aiter.clear();
    root->getProp(NULL,s.clear());
    Owned<IPropertyTreeIterator> iter = root->getElements("*");
    StringAttrArray children;
    UnsignedArray childidx;
    ForEach(*iter) {
        children.append(*new StringAttrItem(iter->query().queryName()));
        childidx.append(root->queryChildIndex(&iter->query()));
    }
    iter.clear();
    conn.clear();
    ForEachItemIn(i,children) {
        s.clear().append(path);
        if (path[strlen(path)-1]!='/')
            s.append('/');
        s.append(children.item(i).text).append('[').append(childidx.item(i)+1).append(']');
        testReadBranch(s.str());
    }
}

void testReadAllSDS()
{
    printf("Test SDS connecting to every branch\n");
    testReadBranch("/");
    printf("Connected to every branch\n");
}

static void testDFSDel()
{
    Owned<IDistributedFileTransaction> transaction = createDistributedFileTransaction(user); // disabled, auto-commit

    if (!setupDFS("del"))
        return;

    printf("Creating 'regress::del::super1 and attaching sub\n");
<<<<<<< HEAD
    Owned<IDistributedSuperFile> sfile1 = dir.createSuperFile("regress::del::super1", false, false, user, transaction);
=======
    Owned<IDistributedSuperFile> sfile1 = dir.createSuperFile("regress::del::super1", user, false, false, transaction);
>>>>>>> 74843ef2
    sfile1->addSubFile("regress::del::sub1", false, NULL, false, transaction);
    sfile1.clear();

    printf("Deleting 'regress::del::sub1, should fail\n");
    try {
        if (dir.removeEntry("regress::del::sub1", user)) {
            ERROR("Could remove sub, this will make the DFS inconsistent!");
            return;
        }
    } catch (IException *) {
        // expecting an exception
    }

    printf("Deleting 'regress::del::super1, should work\n");
    if (!dir.removeEntry("regress::del::super1", user)) {
        ERROR("Can't remove super1");
        return;
    }
    printf("Deleting 'regress::del::sub1, should work\n");
    if (!dir.removeEntry("regress::del::sub1", user)) {
        ERROR("Can't remove sub1");
        return;
    }
}

// ======================================================================= Test Engine

struct TestArray {
    char *name;
    void(*func)();
    TestArray *next;
} Tests = { NULL, NULL, NULL };
TestArray *currentTest = &Tests;

static void registerTest(const char* name, void(*fp)())
{
    assert(name && fp && "Test must have names and a function to run");
    if (currentTest->func) {
        TestArray *t = new TestArray();
        t->name = (char*)name;
        t->func = fp;
        t->next = 0;
        currentTest->next = t;
        currentTest = t;
    } else {
        currentTest->name = (char*)name;
        currentTest->func = fp;
        currentTest->next = 0;
    }
}

static int runTest(const char* match)
{
    int n=0;
    currentTest = &Tests;
    while (currentTest) {
        if (match && strstr(currentTest->name, match) == 0) {
            currentTest = currentTest->next;
            continue;
        }
        printf("\n ++ Running test '%s'\n",currentTest->name);
        try {
            currentTest->func();
        } catch (IException *e) {
            StringBuffer s;
            s.append(" ++ Test Exception");
            pexception(s.str(),e);
            errorcount++;
        }
        n++;
        printf(" ++ Test '%s' complete\n",currentTest->name);
        currentTest = currentTest->next;
    }
    return n;
}

void initTests() {
    registerTest("SDS read/write", testSDSRW);
    registerTest("DFS basics", testDFS);
    registerTest("DFS transaction", testDFSTrans);
    registerTest("DFS promote super file", testDFSPromote);
    registerTest("DFS subdel", testDFSDel);
    registerTest("SDS subscriptions", testSDSSubs);
}

int main(int argc, char* argv[])
{   
    if (argc<2) {
        usage();
        return 1;
    }
    ReleaseAtomBlock rABlock;
    InitModuleObjects();
    EnableSEHtoExceptionMapping();
    user->set("user", "passwd");
    RunOptions opt = read_cmdline(argc, argv);
    initTests();
    unsigned nt = 0;
    printf("Dali Regression Tests\n");
    printf("=====================\n");

    try {
        printf(" ++ Connecting to Dali server at %s\n", opt.dali);
        SocketEndpoint ep;
        ep.set(opt.dali,DALI_SERVER_PORT);
        if (ep.isNull()) {
            usage("could not resolve dali server IP");
            return 1;
        }
        SocketEndpointArray epa;
        epa.append(ep);
        Owned<IGroup> group = createIGroup(epa); 
        initClientProcess(group, DCR_Other);

        // Test
        errorcount = 0;
        if (opt.full) {
            testReadAllSDS();
            nt++;
        }
        nt += runTest(opt.match);

        // Cleanup
        closedownClientProcess();
        setNodeCaching(false);
    }
    catch (IException *e) {
        pexception(" ++ DAREGRESS Exception",e);
        errorcount++;
    }
    printf("\nDali Regression Tests Report\n");
    printf(" ++ Tests completed: %3d\n", nt);
    printf(" ++ Errors reported: %3d\n", errorcount);
    return errorcount;
}
<|MERGE_RESOLUTION|>--- conflicted
+++ resolved
@@ -320,11 +320,7 @@
         sub.append("::").append(name);
 
         // Remove first
-<<<<<<< HEAD
-        if (dir.exists(sub.str(),true,false) && !dir.removeEntry(sub.str(), user)) {
-=======
         if (dir.exists(sub.str(),user,true,false) && !dir.removeEntry(sub.str(), user)) {
->>>>>>> 74843ef2
             ERROR1("Can't remove %s", sub.str());
             return false;
         }
@@ -332,20 +328,12 @@
         // Create the sub file with an arbitrary format
         Owned<IFileDescriptor> subd = createFileDescriptor(scope, name, 3, 17);
         Owned<IDistributedFile> dsub = dir.createNew(subd);
-<<<<<<< HEAD
-        dsub->attach(sub.str());
-=======
         dsub->attach(sub.str(),user);
->>>>>>> 74843ef2
         subd.clear();
         dsub.clear();
 
         // Make sure it got created
-<<<<<<< HEAD
-        if (!dir.exists(sub.str(),true,false)) {
-=======
         if (!dir.exists(sub.str(),user,true,false)) {
->>>>>>> 74843ef2
             ERROR1("Can't add %s", sub.str());
             return false;
         }
@@ -522,11 +510,7 @@
     fiter.clear();
     printf("DFile iterate done     - %d parts, %d rows, CRC sum %"I64F"d\n",np,totrows,crctot);
     Owned<IDistributedSuperFile> sfile;
-<<<<<<< HEAD
-    sfile.setown(dir.createSuperFile("daregress::superfile1",true,false,user));
-=======
     sfile.setown(dir.createSuperFile("daregress::superfile1",user,true,false));
->>>>>>> 74843ef2
     for (i = 0;i<100;i++) {
         s.clear().append("daregress::test").append(i);
         sfile->addSubFile(s.str());
@@ -606,11 +590,7 @@
 
     // Auto-commit
     printf("Auto-commit test (inactive transaction)\n");
-<<<<<<< HEAD
-    Owned<IDistributedSuperFile> sfile1 = dir.createSuperFile("regress::trans::super1", false, false, user, transaction);
-=======
     Owned<IDistributedSuperFile> sfile1 = dir.createSuperFile("regress::trans::super1",user , false, false, transaction);
->>>>>>> 74843ef2
     sfile1->addSubFile("regress::trans::sub1", false, NULL, false, transaction);
     sfile1->addSubFile("regress::trans::sub2", false, NULL, false, transaction);
     sfile1.clear();
@@ -630,11 +610,7 @@
     // Rollback
     printf("Rollback test (active transaction)\n");
     transaction->start();
-<<<<<<< HEAD
-    Owned<IDistributedSuperFile> sfile2 = dir.createSuperFile("regress::trans::super2", false, false, user, transaction);
-=======
     Owned<IDistributedSuperFile> sfile2 = dir.createSuperFile("regress::trans::super2", user, false, false, transaction);
->>>>>>> 74843ef2
     sfile2->addSubFile("regress::trans::sub3", false, NULL, false, transaction);
     sfile2->addSubFile("regress::trans::sub4", false, NULL, false, transaction);
     transaction->rollback();
@@ -648,11 +624,7 @@
     // Commit
     printf("Commit test (active transaction)\n");
     transaction->start();
-<<<<<<< HEAD
-    Owned<IDistributedSuperFile> sfile3 = dir.createSuperFile("regress::trans::super3", false, false, user, transaction);
-=======
     Owned<IDistributedSuperFile> sfile3 = dir.createSuperFile("regress::trans::super3", user, false, false, transaction);
->>>>>>> 74843ef2
     sfile3->addSubFile("regress::trans::sub3", false, NULL, false, transaction);
     sfile3->addSubFile("regress::trans::sub4", false, NULL, false, transaction);
     transaction->commit();
@@ -904,11 +876,7 @@
         return;
 
     printf("Creating 'regress::del::super1 and attaching sub\n");
-<<<<<<< HEAD
-    Owned<IDistributedSuperFile> sfile1 = dir.createSuperFile("regress::del::super1", false, false, user, transaction);
-=======
     Owned<IDistributedSuperFile> sfile1 = dir.createSuperFile("regress::del::super1", user, false, false, transaction);
->>>>>>> 74843ef2
     sfile1->addSubFile("regress::del::sub1", false, NULL, false, transaction);
     sfile1.clear();
 

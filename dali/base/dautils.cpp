--- conflicted
+++ resolved
@@ -122,16 +122,9 @@
     return getGlobalConfigSP()->getPropTree(xpath);
 }
 
-<<<<<<< HEAD
-IPropertyTree * findDropZonePlane(const char * path, const char * host, bool ipMatch, bool mustMatch)
-{
-    const char * hostReq = host;
-    if (streq(host, "localhost"))
-=======
-IPropertyTree * findPlane(const char *category, const char * path, const char * host, bool ipMatch)
+IPropertyTree * findPlane(const char *category, const char * path, const char * host, bool ipMatch, bool mustMatch)
 {
     if (strsame(host, "localhost"))
->>>>>>> c6ff46b1
         host = nullptr;
     StringBuffer xpath("storage/planes");
     if (!isEmptyString(category))
@@ -154,13 +147,13 @@
     }
     if (mustMatch)
         throw makeStringExceptionV(-1, "DropZone not found for host '%s' path '%s'.",
-            isEmptyString(hostReq) ? "unspecified" : hostReq, isEmptyString(path) ? "unspecified" : path);
+            isEmptyString(host) ? "unspecified" : host, isEmptyString(path) ? "unspecified" : path);
     return nullptr;
 }
 
-IPropertyTree * findDropZonePlane(const char * path, const char * host, bool ipMatch)
-{
-    return findPlane("lz", path, host, ipMatch);
+IPropertyTree * findDropZonePlane(const char * path, const char * host, bool ipMatch, bool mustMatch)
+{
+    return findPlane("lz", path, host, ipMatch, mustMatch);
 }
 
 extern da_decl const char *queryDfsXmlBranchName(DfsXmlBranchKind kind)

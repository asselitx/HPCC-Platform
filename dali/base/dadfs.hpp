/*##############################################################################

    HPCC SYSTEMS software Copyright (C) 2012 HPCC Systems.

    Licensed under the Apache License, Version 2.0 (the "License");
    you may not use this file except in compliance with the License.
    You may obtain a copy of the License at

       http://www.apache.org/licenses/LICENSE-2.0

    Unless required by applicable law or agreed to in writing, software
    distributed under the License is distributed on an "AS IS" BASIS,
    WITHOUT WARRANTIES OR CONDITIONS OF ANY KIND, either express or implied.
    See the License for the specific language governing permissions and
    limitations under the License.
############################################################################## */

/**
 * Distributed File System: access to directories and files on the cluster.
 *
 * The distributed file system is based on sprayed files in distributed directories.
 * Each DistributedFile is spread across multiple DistributedFileParts, which can be
 * accessed from DistributedFileDirectory or DistributedSuperFile.
 */

#ifndef DADFS_HPP
#define DADFS_HPP

#ifndef da_decl
#define da_decl __declspec(dllimport)
#endif

#include "jiface.hpp"
#include "jiter.hpp"
#include "jtime.hpp"
#include "jfile.hpp"
#include "jptree.hpp"
#include "mpbase.hpp"
#include "dafdesc.hpp"


typedef __int64 DistributedLockID;
#define FOREIGN_DALI_TIMEOUT (1000*60*5)

interface IPropertyTree;
interface IUserDescriptor;

#define S_LINK_RELATIONSHIP_KIND "link"
#define S_VIEW_RELATIONSHIP_KIND "view"



interface IDistributedSuperFile;
interface IDistributedFile;
class CDfsLogicalFileName;

interface IDistributedFileIterator: public IIteratorOf<IDistributedFile>
{
public:
    virtual StringBuffer &getName(StringBuffer &name) = 0;
};

typedef IIteratorOf<IPropertyTree> IDFAttributesIterator;


interface IDFScopeIterator: public IInterface
{
    virtual bool first() = 0;
    virtual bool next() = 0;
    virtual bool isValid() = 0;
    virtual const char *query() = 0;
};

interface IDFProtectedIterator: public IInterface
{
    virtual bool first() = 0;
    virtual bool next() = 0;
    virtual bool isValid() = 0;
    virtual const char *queryFilename() = 0;
    virtual const char *queryOwner() = 0;
    virtual unsigned getCount() = 0;
    virtual bool isSuper() = 0;
};

enum DistributedFileCompareMode
{
    DFS_COMPARE_FILES_LOGICAL=1,                // compares date/size/crc only logical
    DFS_COMPARE_FILES_PHYSICAL=2,               // compares date/size only physical dates and sizes
    DFS_COMPARE_FILES_PHYSICAL_CRCS=3,          // compares physical crcs and sizes
};

enum DistributedFileCompareResult
{
    DFS_COMPARE_RESULT_FAILURE=-6,
    DFS_COMPARE_RESULT_DIFFER_OLDER=-2,
    DFS_COMPARE_RESULT_SAME_OLDER=-1,
    DFS_COMPARE_RESULT_SAME=0,
    DFS_COMPARE_RESULT_SAME_NEWER=1,
    DFS_COMPARE_RESULT_DIFFER_NEWER=2
};

enum GetFileClusterNamesType
{
    GFCN_NotFound=0,
    GFCN_Normal=1,
    GFCN_Super=2,
    GFCN_Foreign=3,
    GFCN_External=4
};


enum DFTransactionState {
    TAS_NONE,    // still working
    TAS_RETRY,   // retry (din-phil problems)
    TAS_SUCCESS, // committing
    TAS_FAILURE  // rolling back
};

// ==DISTRIBUTED FILES===================================================================================================

/**
 * Parts of a logic file, that is spread across the cluster. The same part can
 * be replicated in several machines of the cluster.
 */
interface IDistributedFilePart: implements IInterface
{
    virtual unsigned getPartIndex() = 0;                                        // Part index (0 based)

    virtual unsigned numCopies() = 0;                                           // number of copies of this part
                                                                                // note same as parent File numCopies

    virtual INode *getNode(unsigned copy=0) = 0;                                // Node containing specified part copy
    virtual INode *queryNode(unsigned copy=0) = 0;                              // Node containing specified part copy


    virtual RemoteFilename &getFilename(RemoteFilename &ret,unsigned copy = 0) = 0;     // get filename info
    virtual StringBuffer &getPartName(StringBuffer &name) = 0;                          // Tail Name (e.g. "test.d00._1_of_3")
    virtual StringBuffer &getPartDirectory(StringBuffer &name,unsigned copy = 0) = 0;   // get filename info

    virtual IPropertyTree &queryAttributes() = 0;                               // part attributes

    virtual bool lockProperties(unsigned timeoutms=INFINITE) = 0;               // must be called before updating
    virtual void unlockProperties(DFTransactionState state=TAS_NONE) = 0;         // must be called after updating

    virtual bool isHost(unsigned copy=0) = 0;                                   // file is located on this machine

    virtual offset_t getFileSize(bool allowphysical,bool forcephysical)=0;                  // gets the part filesize (NB this will be the *expanded* size)
    virtual offset_t getDiskSize()=0;                                                       // gets the part size on disk (NB this will be the compressed size)
    virtual bool    getModifiedTime(bool allowphysical,bool forcephysical,CDateTime &dt)=0; // gets the part date time

    virtual bool getCrc(unsigned &crc) = 0;             // block compressed returns false (not ~0)
    virtual unsigned getPhysicalCrc() = 0;              // can be used on compressed file (blocked and non-blocked)

    virtual unsigned bestCopyNum(const IpAddress &ip,unsigned rel=0) = 0;   // returns the (rel) 'closest' copy num to ip
                                                        // note does not affect cluster order

    virtual unsigned copyClusterNum(unsigned copy,unsigned *replicate=NULL)=0;      // map copy number to cluster (and optionally replicate number)

};


interface IDFPartFilter : public IInterface
{
    virtual bool includePart(unsigned part) = 0;
};

typedef IIteratorOf<IDistributedFilePart> IDistributedFilePartIterator;

class CDFAction ;

/**
 * File operations can be included in a transaction to ensure that multiple
 * updates are handled atomically. This is the interface to a transaction
 * instance. Auto-commit state when transaction is not active (ie. you
 * don't want the actions to be executed on commit).
 */
interface IDistributedFileTransaction: extends IInterface
{
    virtual void start()=0;
    virtual void commit()=0;
    virtual void autoCommit()=0; // if transaction not active, commit straight away
    virtual void rollback()=0;
    virtual bool active()=0;
    virtual IDistributedFile *lookupFile(const char *lfn,unsigned timeout=INFINITE)=0;
    virtual IDistributedSuperFile *lookupSuperFile(const char *slfn,unsigned timeout=INFINITE)=0;
    virtual IDistributedSuperFile *lookupSuperFileCached(const char *slfn,unsigned timeout=INFINITE)=0;
    virtual IUserDescriptor *queryUser()=0;
    virtual bool addDelayedDelete(const char *lfn,bool remphys,IUserDescriptor *user)=0; // used internally to delay deletes untill commit 
    virtual void addAction(CDFAction *action)=0; // internal
    virtual void addFile(IDistributedFile *file)=0; // TODO: avoid this being necessary
    virtual void clearFiles()=0; // internal
};

interface IDistributedSuperFileIterator: extends IIteratorOf<IDistributedSuperFile>
{
    virtual const char *queryName() = 0;
};

/**
 * A distributed file, composed of one or more DistributedFileParts.
 */
interface IDistributedFile: extends IInterface
{

    virtual unsigned numParts() = 0;
    virtual IDistributedFilePart &queryPart(unsigned idx) = 0;
    virtual IDistributedFilePart* getPart(unsigned idx) = 0;

    virtual StringBuffer &getLogicalName(StringBuffer &name) = 0;               // logical name of file (including scope e.g. scope::name )
    virtual const char *queryLogicalName() = 0;                                 // ditto

    virtual IDistributedFilePartIterator *getIterator(IDFPartFilter *filter=NULL) = 0;

    virtual void rename(const char *logicalname,IUserDescriptor *user) = 0;     // simple rename (no file copy)

    virtual IFileDescriptor *getFileDescriptor(const char *clustername=NULL) = 0;   // get file descriptor used for file system access
                                                                                // if clustername specified makes filedesc for only that cluster

    virtual const char *queryDefaultDir() = 0;                                  // default directory (note primary dir)
    virtual const char *queryPartMask() = 0;                                    // default part name mask

<<<<<<< HEAD
    virtual void attach(const char *logicalname,IUserDescriptor *user=NULL) = 0;// attach to name in DFS
    virtual void detach(unsigned timeoutms=INFINITE) = 0;                     // no longer attached to name in DFS
=======
    virtual void attach(const char *logicalname,IUserDescriptor *user) = 0;     // attach to name in DFS
    virtual void detach() = 0;                                                  // no longer attached to name in DFS
>>>>>>> 74843ef2

    virtual IPropertyTree &queryAttributes() = 0;                               // DFile attributes

    virtual bool lockProperties(unsigned timeoutms=INFINITE) = 0;               // must be called before updating properties (will discard uncommitted changes)
    virtual void unlockProperties(DFTransactionState state=TAS_NONE) = 0;         // must be called after updating properties

    virtual bool getModificationTime(CDateTime &dt) = 0;                        // get date and time last modified (returns false if not set)
    virtual void setModificationTime(const CDateTime &dt) = 0;                  // set date and time last modified
    virtual void setModified() = 0;                                             // set date and time last modified to now (local time)

    virtual bool getAccessedTime(CDateTime &dt) = 0;                            // get date and time last accessed (returns false if not set)
    virtual void setAccessedTime(const CDateTime &dt) = 0;                      // set date and time last accessed
    virtual void setAccessed() = 0;                                             // set date and time last accessed to now (local time)

    virtual unsigned numCopies(unsigned partno) = 0;                            // number of copies

    virtual bool removePhysicalPartFiles(const char *cluster=NULL,IMultiException *exceptions=NULL) = 0;          // removes all physical part files
                                                                                // returns true if no major errors

    virtual bool existsPhysicalPartFiles(unsigned short port) = 0;              // returns true if physical patrs all exist (on primary OR secondary)

    virtual bool renamePhysicalPartFiles(const char *newlfn,const char *cluster=NULL,IMultiException *exceptions=NULL,const char *newbasedir=NULL) = 0;           // renames all physical part files
                                                                                // returns true if no major errors


    virtual __int64 getFileSize(bool allowphysical,bool forcephysical)=0;       // gets the total file size (forcephysical doesn't use cached value)
    virtual bool getFileCheckSum(unsigned &checksum)=0;                         // gets a single checksum for the logical file, based on the part crc's
    virtual unsigned getPositionPart(offset_t pos,offset_t &base)=0;            // get the part for a given position and the base offset of that part

    virtual IDistributedSuperFile *querySuperFile()=0;                          // returns non NULL if superfile
    virtual bool isSubFile()=0;                                         // returns true if sub file of any SuperFile
    virtual IDistributedSuperFileIterator *getOwningSuperFiles(IDistributedFileTransaction *_transaction=NULL)=0;           // returns iterator for all parents
    virtual bool isCompressed(bool *blocked=NULL)=0;

    virtual StringBuffer &getClusterName(unsigned clusternum,StringBuffer &name) = 0;
    virtual unsigned getClusterNames(StringArray &clusters)=0;                  // returns ordinality
                                                                                      // (use findCluster)
    virtual unsigned numClusters()=0;
    virtual unsigned findCluster(const char *clustername)=0;

    virtual ClusterPartDiskMapSpec &queryPartDiskMapping(unsigned clusternum)=0;
    virtual IGroup *queryClusterGroup(unsigned clusternum)=0;

    virtual StringBuffer &getECL(StringBuffer &buf) = 0;
    virtual void setECL(const char *ecl) = 0;

    virtual void addCluster(const char *clustername,ClusterPartDiskMapSpec &mspec) = 0; 
    virtual void removeCluster(const char *clustername) = 0;    // doesn't delete parts
    virtual bool checkClusterCompatible(IFileDescriptor &fdesc, StringBuffer &err) = 0;
    virtual void updatePartDiskMapping(const char *clustername,const ClusterPartDiskMapSpec &spec)=0;

    virtual void setPreferredClusters(const char *clusters) = 0;
    virtual void setSingleClusterOnly() = 0;

    virtual bool getFormatCrc(unsigned &crc) =0;   // CRC for record format 
    virtual bool getRecordSize(size32_t &rsz) =0;   
    virtual bool getRecordLayout(MemoryBuffer &layout) =0;   


    virtual void enqueueReplicate()=0;

    virtual StringBuffer &getColumnMapping(StringBuffer &mapping) =0;   
    virtual void setColumnMapping(const char *mapping) =0;   

    virtual bool canModify(StringBuffer &reason) = 0;
    virtual bool canRemove(StringBuffer &reason,bool ignoresub=false) = 0;
    virtual void setProtect(const char *callerid, bool protect=true, unsigned timeoutms=INFINITE) = 0;                  
                                                                                            // sets or clears deletion protection
                                                                                            // returns true if locked (by anyone) after action
                                                                                            // if callerid NULL and protect=false, clears all
    
    virtual unsigned setDefaultTimeout(unsigned timems) = 0;                                // sets default timeout for SDS connections and locking
                                                                                            // returns previous value
};


// ==SUPER FILES===================================================================================================

/**
 * A DistributedSuperFile is a collection of specific logical files (wildcard
 * expansion, lists, sequences of fileservice calls, etc), that can still be
 * treated as an IDistributedFile.
 *
 * All sub files must have the same record layout, format, etc.
 */
interface IDistributedSuperFile: extends IDistributedFile
{
    virtual IDistributedFileIterator *getSubFileIterator(bool supersub=false)=0;    // if supersub true recurse through sub-superfiles and only return normal files
    virtual void addSubFile(const char *subfile,
                            bool before=false,              // if true before other
                            const char *other=NULL,         // if NULL add at end (before=false) or start(before=true)
                            bool addcontents=false,         // if true add contents of subfile (assuming it is a superfile)
                            IDistributedFileTransaction *transaction=NULL
                         )=0;
    virtual bool removeSubFile(const char *subfile,         // if NULL removes all
                                bool remsub,                // if true removes subfiles from DFS
                                bool remphys,               // if true removes physical parts of sub file
                                bool remcontents=false,     // if true removes contents of subfile (assuming it is a superfile)
                                IDistributedFileTransaction *transaction=NULL,
                                bool delayed = false)=0;
                            // Note does not delete subfile
    virtual bool swapSuperFile( IDistributedSuperFile *_file,               // swaps sub files
                                IDistributedFileTransaction *transaction)=0;

    virtual IDistributedFile &querySubFile(unsigned idx,bool sub=false)=0;
    virtual IDistributedFile *getSubFile(unsigned idx,bool sub=false)=0;
    virtual IDistributedFile *querySubFileNamed(const char *name,bool sub=true)=0;
    virtual unsigned numSubFiles(bool sub=false)=0;

    // useful part funtions
    virtual bool isInterleaved()=0;
    virtual IDistributedFile *querySubPart(unsigned partidx,                // superfile part index
                                           unsigned &subfilepartidx)=0;     // part index in subfile
                                // returns file for part (not linked) NULL if not found
};


interface ISimpleSuperFileEnquiry: extends IInterface // lightweight local
{
    virtual unsigned numSubFiles() const = 0;
    virtual bool getSubFileName(unsigned num, StringBuffer &name) const = 0;
    virtual unsigned findSubName(const char *subname) const = 0;
    virtual unsigned getContents(StringArray &contents) const = 0;
};


// ==DISTRIBUTED FILE PROPERTY LOCKS============================================================================
/*
 * Context-based file property locking mechanism. Allows early unlocking for special cases,
 * stores the reload flag and allows you to query the 'Attr' section of the file property,
 * which is the only part external consumers are allowed to change.
 *
 * Use this instead of locking/unlocking manually. Manual lock is deprecated and will
 * disappear soon.
 */
class DistributedFilePropertyLock {
protected:
    IDistributedFile *file;
    bool reload;
    bool unlocked;
public:
    DistributedFilePropertyLock(IDistributedFile *_file)
        : file(_file), reload(false), unlocked(false)
    {
        reload = file->lockProperties();
    }
    ~DistributedFilePropertyLock()
    {
        if (!unlocked)
            unlock();
    }
    void unlock()
    {
        file->unlockProperties(TAS_NONE);
        unlocked = true;
    }
    void commit()
    {
        file->unlockProperties(TAS_SUCCESS);
        unlocked = true;
    }
    // MORE: Implement rollback when necessary
    IPropertyTree &queryAttributes()
    {
        return file->queryAttributes();
    }
    bool needsReload()
    {
        return reload;
    }
};


// ==DISTRIBUTED FILE DIRECTORY=========================================================================================

interface IDfsLogicalFileNameIterator : extends IInterface
{
  virtual bool first() = 0;
  virtual bool next() = 0;
  virtual bool isValid() = 0;
  virtual CDfsLogicalFileName & query() = 0;
};


// redirection
interface IDFSredirection: extends IInterface
{
    virtual IDfsLogicalFileNameIterator *getMatch(const char *infn)=0;
    virtual void update(const char *targpat, const char *targrepl, unsigned idx)=0;
    virtual bool getEntry(unsigned idx,StringBuffer &pat,StringBuffer &repl)=0;
    virtual unsigned numEntries()=0;
};

interface IFileRelationship: extends IInterface
{
    virtual const char *queryKind()=0;
    virtual const char *queryPrimaryFilename()=0;
    virtual const char *querySecondaryFilename()=0;
    virtual const char *queryPrimaryFields()=0;
    virtual const char *querySecondaryFields()=0;
    virtual const char *queryCardinality()=0;
    virtual bool isPayload()=0;
    virtual const char *queryDescription()=0;
    virtual IPropertyTree *queryTree()=0;
};

typedef IIteratorOf<IFileRelationship> IFileRelationshipIterator;

/**
 * A distributed directory. Can created, access and delete files, super-files and logic-files.
 */
interface IDistributedFileDirectory: extends IInterface
{
    virtual IDistributedFile *lookup(   const char *logicalname,
                                        IUserDescriptor *user,
                                        bool writeaccess=false,
                                        IDistributedFileTransaction *transaction=NULL, // transaction only used for looking up superfile sub files
                                        unsigned timeout=INFINITE
                                    ) = 0;  // links, returns NULL if not found

    virtual IDistributedFile *lookup(   const CDfsLogicalFileName &logicalname,
                                        IUserDescriptor *user,
                                        bool writeaccess=false,
                                        IDistributedFileTransaction *transaction=NULL, // transaction only used for looking up superfile sub files
                                        unsigned timeout=INFINITE
                                    ) = 0;  // links, returns NULL if not found

    virtual IDistributedFile *createNew(IFileDescriptor *desc,bool includeports=false) = 0;

    virtual IDistributedFileIterator *getIterator(const char *wildname, bool includesuper, IUserDescriptor *user) = 0;
            // wildname is in form scope/name and may contain wild components for either
    virtual IDFAttributesIterator *getDFAttributesIterator(const char *wildname, IUserDescriptor *user, bool recursive=true, bool includesuper=false, INode *foreigndali=NULL, unsigned foreigndalitimeout=FOREIGN_DALI_TIMEOUT) = 0;
    virtual IDFAttributesIterator *getForeignDFAttributesIterator(const char *wildname, IUserDescriptor *user, bool recursive=true, bool includesuper=false, const char *foreigndali="", unsigned foreigndalitimeout=FOREIGN_DALI_TIMEOUT) = 0;

    virtual IDFScopeIterator *getScopeIterator(IUserDescriptor *user, const char *subscope=NULL,bool recursive=true,bool includeempty=false)=0;

<<<<<<< HEAD
    virtual bool removeEntry(const char *name,IUserDescriptor *user=NULL, unsigned timeoutms=INFINITE) = 0;  // equivalent to lookup/detach/release
    virtual bool removePhysical(const char *name,const char *cluster=NULL,IMultiException *exceptions=NULL,IUserDescriptor *user=NULL) = 0;                           // removes the physical parts as well as entry
    virtual bool renamePhysical(const char *oldname,const char *newname,IMultiException *exceptions=NULL,IUserDescriptor *user=NULL) = 0;                         // renames the physical parts as well as entry
=======
    virtual bool removeEntry(const char *name,IUserDescriptor *user) = 0;  // equivalent to lookup/detach/release
    virtual bool removePhysical(const char *name,IUserDescriptor *user,const char *cluster=NULL,IMultiException *exceptions=NULL) = 0;                           // removes the physical parts as well as entry
    virtual bool renamePhysical(const char *oldname,const char *newname,IUserDescriptor *user,IMultiException *exceptions=NULL) = 0;                         // renames the physical parts as well as entry
>>>>>>> 74843ef2
    virtual void removeEmptyScope(const char *scope) = 0;   // does nothing if called on non-empty scope
    

    virtual bool exists(const char *logicalname,IUserDescriptor *user,bool notsuper=false,bool superonly=false) = 0;                           // logical name exists
    virtual bool existsPhysical(const char *logicalname,IUserDescriptor *user) = 0;                                                    // physical parts exists

    virtual IPropertyTree *getFileTree(const char *lname, IUserDescriptor *user, const INode *foreigndali=NULL, unsigned foreigndalitimeout=FOREIGN_DALI_TIMEOUT, bool expandnodes=true, bool appendForeign=true) =0;
    virtual IFileDescriptor *getFileDescriptor(const char *lname,IUserDescriptor *user,const INode *foreigndali=NULL, unsigned foreigndalitimeout=FOREIGN_DALI_TIMEOUT) =0;

    virtual IDistributedSuperFile *createSuperFile(const char *logicalname,IUserDescriptor *user,bool interleaved,bool ifdoesnotexist=false,IDistributedFileTransaction *transaction=NULL) = 0;
    virtual IDistributedSuperFile *lookupSuperFile(const char *logicalname,IUserDescriptor *user,
                                                    IDistributedFileTransaction *transaction=NULL, // transaction only used for looking up sub files
                                                    unsigned timeout=INFINITE

                                                ) = 0;  // NB lookup will also return superfiles 

    virtual int getFilePermissions(const char *lname,IUserDescriptor *user,unsigned auditflags=0)=0; // see dasess for auditflags values
    virtual void setDefaultUser(IUserDescriptor *user)=0;
    virtual IUserDescriptor* queryDefaultUser()=0;
    virtual int getNodePermissions(const IpAddress &ip,IUserDescriptor *user,unsigned auditflags=0)=0;
    virtual int getFDescPermissions(IFileDescriptor *,IUserDescriptor *user,unsigned auditflags=0)=0;

    virtual DistributedFileCompareResult fileCompare(const char *lfn1,const char *lfn2,DistributedFileCompareMode mode,StringBuffer &errstr,IUserDescriptor *user)=0;
    virtual bool filePhysicalVerify(const char *lfn1,IUserDescriptor *user,bool includecrc,StringBuffer &errstr)=0;

    virtual void setDefaultPreferredClusters(const char *clusters)=0;   // comma separated list of clusters


    virtual GetFileClusterNamesType getFileClusterNames(const char *logicalname,StringArray &out)=0;

    virtual bool isSuperFile( const char *logicalname, IUserDescriptor *user, INode *foreigndali=NULL, unsigned timeout=INFINITE) = 0;

    // Local 'lightweight' routines
    virtual void promoteSuperFiles(unsigned numsf,const char **sfnames,const char *addsubnames,bool delsub,bool createonlyonesuperfile,IUserDescriptor *user,unsigned timeout, StringArray &outunlinked)=0;
    virtual bool getFileSuperOwners(const char *logicalname, StringArray &owners)=0; // local only
    virtual ISimpleSuperFileEnquiry * getSimpleSuperFileEnquiry(const char *logicalname,const char *dbgtitle,unsigned timeout=INFINITE)=0; // NB must be local!

    virtual IDFSredirection & queryRedirection()=0;

    virtual void addFileRelationship(
        const char *primary,
        const char *secondary,
        const char *primflds,
        const char *secflds,
        const char *kind,
        const char *cardinality,
        bool payload,
        const char *description=NULL
    )=0;

    virtual IFileRelationshipIterator *lookupFileRelationships(
        const char *primary,
        const char *secondary,
        const char *primflds=NULL,
        const char *secflds=NULL,
        const char *kind=S_LINK_RELATIONSHIP_KIND,
        const char *cardinality=NULL,
        const bool *payload=NULL,
        const char *foreigndali="",
        unsigned foreigndalitimeout=FOREIGN_DALI_TIMEOUT
    )=0;


    virtual void removeFileRelationships(
        const char *primary,
        const char *secondary,
        const char *primflds=NULL,
        const char *secflds=NULL,
        const char *kind=S_LINK_RELATIONSHIP_KIND
    )=0;

    virtual void removeAllFileRelationships(const char *filename)=0;        
    virtual IFileRelationshipIterator *lookupAllFileRelationships(const char *filename)=0; // either primary or secondary

    virtual bool loadScopeContents(const char *scopelfn,
                                   StringArray *scopes, 
                                   StringArray *supers,
                                   StringArray *files,
                                   bool includeemptyscopes=false
                                ) = 0; // if scope returns subfiles and subdirs

    virtual bool publishMetaFileXML(const CDfsLogicalFileName &logicalname,
                                    IUserDescriptor *user) = 0;

    virtual bool isProtectedFile( // needs no lock on file
                                      const CDfsLogicalFileName &logicalname,
                                      unsigned timeout=0                // 0 = return state immediately, >0 waits until false or timed-out
                                     ) = 0;

    virtual unsigned queryProtectedCount(const CDfsLogicalFileName &logicalname,
                                  const char *callerid=NULL) = 0;                   // if NULL  then sums all

    virtual bool getProtectedInfo (const CDfsLogicalFileName &logicalname, 
                                           StringArray &names, UnsignedArray &counts) = 0;

    virtual IDFProtectedIterator *lookupProtectedFiles(const char *owner=NULL,bool notsuper=false,bool superonly=false)=0; // if owner = NULL then all

    virtual unsigned setDefaultTimeout(unsigned timems) = 0;                                // sets default timeout for SDS connections and locking
                                                                                            // returns previous value
};



extern da_decl IDistributedFileDirectory &queryDistributedFileDirectory();



// ==GROUP STORE=================================================================================================

interface INamedGroupIterator: extends IInterface
{
    virtual bool first() = 0;
    virtual bool next() = 0;
    virtual bool isValid() = 0;
    virtual StringBuffer &get(StringBuffer &name) = 0;
    virtual bool isCluster() = 0;
    virtual StringBuffer &getdir(StringBuffer &dir) = 0;
};

interface INamedGroupStore: implements IGroupResolver
{
    
    virtual IGroup *lookup(const char *logicalgroupname) = 0;
    virtual INamedGroupIterator *getIterator() = 0;
    virtual INamedGroupIterator *getIterator(IGroup *match,bool exact=false) = 0;
    virtual void add(const char *logicalgroupname,IGroup *group,bool cluster=false, const char *dir=NULL) = 0;
    virtual void remove(const char *logicalgroupname) = 0;
    virtual bool find(IGroup *grp, StringBuffer &lname, bool add=false) = 0;
    virtual void addUnique(IGroup *group,StringBuffer &lname,const char *dir=NULL) = 0;
    virtual void swapNode(const IpAddress &from, const IpAddress &to) = 0;
    virtual IGroup *getRemoteGroup(const INode *foreigndali, const char *gname, unsigned foreigndalitimeout=FOREIGN_DALI_TIMEOUT, StringBuffer *dir=NULL) = 0;
    virtual IGroup *lookup(const char *logicalgroupname, StringBuffer &dir) = 0;
    virtual unsigned setDefaultTimeout(unsigned timems) = 0;                                    // sets default timeout for SDS connections and locking                                                                                         // returns previous value

};

extern da_decl INamedGroupStore  &queryNamedGroupStore();

extern da_decl bool decodeChildGroupName(const char *gname,StringBuffer &parentname, StringBuffer &range);


// ==MISC========================================================================================================

// Exceptions

interface IDFS_Exception: extends IException
{
};


enum DistributedFileSystemError
{
    DFSERR_ok,
    DFSERR_LogicalNameAlreadyExists,
    DFSERR_CannotFindPartFileSize,
    DFSERR_LookupAccessDenied,
    DFSERR_CreateAccessDenied,
    DFSERR_PhysicalPartAlreadyExists,
    DFSERR_PhysicalPartDoesntExist,
    DFSERR_ForeignDaliTimeout,
    DFSERR_CannotFindPartFileCrc,
    DFSERR_ClusterNotFound,
    DFSERR_ClusterAlreadyExists,
    DFSERR_LookupConnectionTimout       // only raised if timeout specified on lookup etc.
};


// creation routines
inline IDistributedFile *createDistributedFile(const char *logicalname,IUserDescriptor *user,bool writeaccess,IDistributedFileTransaction *transaction) { return queryDistributedFileDirectory().lookup(logicalname,user,writeaccess,transaction); }

// utility routines (used by xref and dfu)
extern da_decl RemoteFilename &constructPartFilename(IGroup *grp,unsigned partno,unsigned partmax,const char *name,const char *partmask,const char *partdir,unsigned copy,ClusterPartDiskMapSpec &mspec,RemoteFilename &rfn);
// legacy version
inline RemoteFilename &constructPartFilename(IGroup *grp,unsigned partno,unsigned partmax,const char *name,const char *partmask,const char *partdir,bool replicate,int replicateoffset,RemoteFilename &rfn,bool localmount=false)
{
    // local mount ignored!
    ClusterPartDiskMapSpec mspec;
    mspec.replicateOffset = replicateoffset;
    return constructPartFilename(grp,partno,partmax,name,partmask,partdir,replicate?1:0,mspec,rfn);
}

extern da_decl IDFPartFilter *createPartFilter(const char *filter);
/* format:
<part_filter> ::=  <part_range> [ ',' <part_filter> ]
<part_range>  ::=  <part_number>
              |    <part_number> '-' <part_number>
*/

extern da_decl bool removePhysicalFiles(IGroup *grp,const char *_filemask,unsigned short port, ClusterPartDiskMapSpec &mspec,IMultiException *mexcept);
// for removing orphaned files

// for server use
interface IDaliServer;
extern da_decl IDaliServer *createDaliDFSServer(IPropertyTree *config); // called for coven members

// to initialize clustergroups after clusters change in the environment
extern da_decl void initClusterGroups(bool force, StringBuffer &response, IPropertyTree *oldEnvironment, unsigned timems=INFINITE);
extern da_decl bool resetClusterGroup(const char *clusterName, const char *type, bool spares, StringBuffer &response, unsigned timems=INFINITE);
extern da_decl bool addClusterSpares(const char *clusterName, const char *type, SocketEndpointArray &eps, StringBuffer &response, unsigned timems=INFINITE);
extern da_decl bool removeClusterSpares(const char *clusterName, const char *type, SocketEndpointArray &eps, StringBuffer &response, unsigned timems=INFINITE);
// should poss. belong in lib workunit
extern da_decl StringBuffer &getClusterGroupName(IPropertyTree &cluster, StringBuffer &groupName);
extern da_decl StringBuffer &getClusterSpareGroupName(IPropertyTree &cluster, StringBuffer &groupName);

extern da_decl IDistributedFileTransaction *createDistributedFileTransaction(IUserDescriptor *user);

extern da_decl const char *normalizeLFN(const char *s, StringBuffer &normalized);

extern da_decl IDFAttributesIterator *createSubFileFilter(IDFAttributesIterator *_iter,IUserDescriptor* _user, bool includesub, unsigned timems=INFINITE); // takes ownership of iter

#define DFS_REPLICATE_QUEUE "dfs_replicate_queue"
#define DRQ_STOP 0
#define DRQ_REPLICATE 1 


// Useful property query functions 

inline bool isFileKey(IPropertyTree &pt) { const char *kind = pt.queryProp("@kind"); return kind&&strieq(kind,"key"); }
inline bool isFileKey(IDistributedFile *f) { return isFileKey(f->queryAttributes()); }
inline bool isFileKey(IFileDescriptor *f) { return isFileKey(f->queryProperties()); }

inline bool isPartTLK(IPropertyTree &pt) { const char *kind = pt.queryProp("@kind"); return kind&&strieq(kind,"topLevelKey"); }
inline bool isPartTLK(IDistributedFilePart *p) { return isPartTLK(p->queryAttributes()); }
inline bool isPartTLK(IPartDescriptor *p) { return isPartTLK(p->queryProperties()); }

extern da_decl void ensureFileScope(const CDfsLogicalFileName &dlfn, unsigned timeoutms=INFINITE);


#endif

<|MERGE_RESOLUTION|>--- conflicted
+++ resolved
@@ -219,13 +219,8 @@
     virtual const char *queryDefaultDir() = 0;                                  // default directory (note primary dir)
     virtual const char *queryPartMask() = 0;                                    // default part name mask
 
-<<<<<<< HEAD
-    virtual void attach(const char *logicalname,IUserDescriptor *user=NULL) = 0;// attach to name in DFS
-    virtual void detach(unsigned timeoutms=INFINITE) = 0;                     // no longer attached to name in DFS
-=======
     virtual void attach(const char *logicalname,IUserDescriptor *user) = 0;     // attach to name in DFS
-    virtual void detach() = 0;                                                  // no longer attached to name in DFS
->>>>>>> 74843ef2
+    virtual void detach(unsigned timeoutms=INFINITE) = 0;                       // no longer attached to name in DFS
 
     virtual IPropertyTree &queryAttributes() = 0;                               // DFile attributes
 
@@ -462,15 +457,9 @@
 
     virtual IDFScopeIterator *getScopeIterator(IUserDescriptor *user, const char *subscope=NULL,bool recursive=true,bool includeempty=false)=0;
 
-<<<<<<< HEAD
-    virtual bool removeEntry(const char *name,IUserDescriptor *user=NULL, unsigned timeoutms=INFINITE) = 0;  // equivalent to lookup/detach/release
-    virtual bool removePhysical(const char *name,const char *cluster=NULL,IMultiException *exceptions=NULL,IUserDescriptor *user=NULL) = 0;                           // removes the physical parts as well as entry
-    virtual bool renamePhysical(const char *oldname,const char *newname,IMultiException *exceptions=NULL,IUserDescriptor *user=NULL) = 0;                         // renames the physical parts as well as entry
-=======
-    virtual bool removeEntry(const char *name,IUserDescriptor *user) = 0;  // equivalent to lookup/detach/release
+    virtual bool removeEntry(const char *name,IUserDescriptor *user, unsigned timeoutms=INFINITE) = 0;  // equivalent to lookup/detach/release
     virtual bool removePhysical(const char *name,IUserDescriptor *user,const char *cluster=NULL,IMultiException *exceptions=NULL) = 0;                           // removes the physical parts as well as entry
     virtual bool renamePhysical(const char *oldname,const char *newname,IUserDescriptor *user,IMultiException *exceptions=NULL) = 0;                         // renames the physical parts as well as entry
->>>>>>> 74843ef2
     virtual void removeEmptyScope(const char *scope) = 0;   // does nothing if called on non-empty scope
     
 

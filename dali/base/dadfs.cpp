--- conflicted
+++ resolved
@@ -7675,10 +7675,6 @@
         return true;
     }
 
-<<<<<<< HEAD
-    enum GroupType { grp_thor, grp_roxie, grp_roxiefarm };
-    void loadEndpoints(IPropertyTree& cluster,SocketEndpointArray &eps,GroupType groupType,const char *processname)
-=======
     void addClusterGroup(const char *name, IPropertyTree *newClusterGroup, bool realCluster)
     {
         VStringBuffer prop("Group[@name=\"%s\"]", name);
@@ -7702,7 +7698,6 @@
 
     enum GroupType { grp_thor, grp_thorspares, grp_roxie, grp_roxiefarm, grp_hthor };
     IGroup *getGroupFromCluster(GroupType groupType, IPropertyTree &cluster)
->>>>>>> d998bf3c
     {
         SocketEndpointArray eps;
         const char *processName=NULL;
@@ -7723,12 +7718,7 @@
                 throwUnexpected();
         }
         SocketEndpoint nullep;
-<<<<<<< HEAD
-        Owned<IPropertyTreeIterator> nodes;
-        nodes.setown(cluster.getElements(processname));
-=======
         Owned<IPropertyTreeIterator> nodes = cluster.getElements(processName);
->>>>>>> d998bf3c
         ForEach(*nodes) {
             IPropertyTree &node = nodes->query();
             const char *computer = node.queryProp("@computer");
@@ -7738,12 +7728,7 @@
                 return NULL;
             }
             SocketEndpoint ep = (*m)->ep;
-<<<<<<< HEAD
-            switch (groupType)
-            {
-=======
             switch (groupType) {
->>>>>>> d998bf3c
                 case grp_roxiefarm:
                 {
                     unsigned k;
@@ -7771,11 +7756,7 @@
                     }
                     if (j==0) {
                         ERRLOG("Cannot construct roxie cluster %s, no channel for node",cluster.queryProp("@name"));
-<<<<<<< HEAD
-                        return;
-=======
                         return NULL;
->>>>>>> d998bf3c
                     }
                     while (eps.ordinality()<j)
                         eps.append(nullep);
@@ -7783,10 +7764,7 @@
                     break;
                 }
                 case grp_thor:
-<<<<<<< HEAD
-=======
                 case grp_thorspares:
->>>>>>> d998bf3c
                     eps.append(ep);
                     break;
                 default:
@@ -7875,26 +7853,6 @@
         return createClusterGroup(groupType, group, dir, realCluster);
     }
 
-<<<<<<< HEAD
-    bool constructGroup(IPropertyTree& cluster, GroupType groupType, const char *processname, const char *defdir,bool force, StringBuffer &messages)
-    {
-        const char *groupname = cluster.queryProp("@name");
-        const char *nodegroupname = cluster.queryProp("@nodeGroup");
-        bool realcluster = !nodegroupname||!*nodegroupname||(strcmp(nodegroupname,groupname)==0);
-        SocketEndpointArray eps;
-        loadEndpoints(cluster,eps,groupType,processname);
-        bool ret = true;
-        if (eps.ordinality()) {
-            Owned<IGroup> grp;
-            unsigned slavesPerNode = cluster.getPropInt("@slavesPerNode");
-            if (slavesPerNode)
-            {
-                SocketEndpointArray msEps;
-                for (unsigned s=0; s<slavesPerNode; s++)
-                {
-                    ForEachItemIn(e, eps)
-                        msEps.append(eps.item(e));
-=======
     bool constructGroup(IPropertyTree &cluster, const char *altName, IPropertyTree *oldEnvCluster, GroupType groupType, bool force, StringBuffer &messages)
     {
         bool realCluster = true;
@@ -7971,32 +7929,8 @@
                     Owned<IGroup> group = createIGroup(1, &ep);
                     Owned<IPropertyTree> clusterGroup = createClusterGroup(grp_hthor, group, NULL, true);
                     addClusterGroup(gname.str(), clusterGroup.getClear(), true);
->>>>>>> d998bf3c
-                }
-            }
-<<<<<<< HEAD
-            else
-                grp.setown(createIGroup(eps));
-            const char *groupTypeStr=NULL;
-            switch (groupType) {
-            case grp_roxie:
-                groupTypeStr = "Roxie";
-                break;
-            case grp_thor:
-                groupTypeStr = "Thor";
-                break;
-            default:
-                throwUnexpected();
-            }
-            if (!addClusterGroup(groupname,grp,groupTypeStr,realcluster,defdir,force)) {
-                ret = false;
-                VStringBuffer msg("Newly constructed group %s definition for cluster %s, mismatched existing group layout", groupTypeStr, groupname);
-                WARNLOG("%s", msg.str());
-                messages.append(msg).newline();
-            }
-//          DBGLOG("GROUP: %s updated\n",groupname);
-=======
->>>>>>> d998bf3c
+                }
+            }
         }
     }
 
@@ -8005,30 +7939,10 @@
         Owned<IPropertyTreeIterator> farms = cluster.getElements("RoxieFarmProcess");  // probably only one but...
         bool ret = true;
         ForEach(*farms) {
-<<<<<<< HEAD
-            IPropertyTree& farm = farms->query();
-            StringBuffer groupname(cluster.queryProp("@name"));
-            groupname.append("__");
-            groupname.append(farm.queryProp("@name"));
-            SocketEndpointArray eps;
-            loadEndpoints(farm,eps,grp_roxiefarm,"RoxieServerProcess");
-            if (eps.ordinality()) {
-                Owned<IGroup> grp = createIGroup(eps);
-                if (!addClusterGroup(groupname.str(),grp,"RoxieFarm",true,farm.queryProp("@dataDirectory"),force))
-                {
-                    ret = false;
-                    VStringBuffer msg("Newly constructed group definition for cluster %s, mismatched existing group layout", groupname.str());
-                    WARNLOG("%s", msg.str());
-                    messages.append(msg).newline();
-                }
-    //          DBGLOG("GROUP: %s updated\n",groupname);
-            }
-=======
             IPropertyTree &farm = farms->query();
             VStringBuffer gname("%s__%s", cluster.queryProp("@name"), farm.queryProp("@name"));
             if (!constructGroup(farm, gname, oldCluster, grp_roxiefarm, force, messages))
                 ret = false;
->>>>>>> d998bf3c
         }
         return ret;
     }
@@ -8077,14 +7991,8 @@
                             if (!constructGroup(cluster,NULL,NULL,grp_thorspares,true,messages))
                                 ret = false;
                         }
-<<<<<<< HEAD
-                        else
-                        {
-                            if (!constructGroup(cluster,grp_thor,"ThorSlaveProcess",NULL,true,messages))
-=======
                         else {
                             if (!constructGroup(cluster,NULL,NULL,grp_thor,true,messages))
->>>>>>> d998bf3c
                                 ret = false;
                         }
                         break;
@@ -8187,22 +8095,6 @@
             clusters.setown(root->getElements("ThorCluster"));
             ForEach(*clusters) {
                 IPropertyTree &cluster = clusters->query();
-<<<<<<< HEAD
-                if (!constructGroup(cluster,grp_thor,"ThorSlaveProcess",NULL,force,messages))
-                    ret = false;
-                if (!constructThorSpareGroup(cluster,force,messages))
-                    ret = false;
-            }
-            clusters.setown(root->getElements("RoxieCluster"));
-            ForEach(*clusters) {
-                const char *dir = clusters->query().queryProp("@slaveDataDir");
-                if (!dir||!*dir)
-                    dir = clusters->query().queryProp("@baseDataDir");
-                if (!constructGroup(clusters->query(),grp_roxie,"RoxieSlave",dir,force,messages))
-                    ret = false;
-                if (!constructFarmGroup(clusters->query(),force,messages))
-                    ret = false;
-=======
                 IPropertyTree *oldCluster = NULL;
                 if (oldEnvironment) {
                     VStringBuffer xpath("Software/ThorCluster[@name=\"%s\"]", cluster.queryProp("@name"));
@@ -8222,7 +8114,6 @@
                 force = true; // JCSMORE, roxie groups may only change on detected environment change in future?
                 constructGroup(cluster,NULL,oldCluster,grp_roxie,force,messages);
                 constructFarmGroup(clusters->query(),oldCluster,force,messages);
->>>>>>> d998bf3c
             }
             clusters.setown(root->getElements("EclAgentProcess"));
             ForEach(*clusters) {

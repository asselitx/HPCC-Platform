/*##############################################################################

    HPCC SYSTEMS software Copyright (C) 2012 HPCC Systems.

    Licensed under the Apache License, Version 2.0 (the "License");
    you may not use this file except in compliance with the License.
    You may obtain a copy of the License at

       http://www.apache.org/licenses/LICENSE-2.0

    Unless required by applicable law or agreed to in writing, software
    distributed under the License is distributed on an "AS IS" BASIS,
    WITHOUT WARRANTIES OR CONDITIONS OF ANY KIND, either express or implied.
    See the License for the specific language governing permissions and
    limitations under the License.
############################################################################## */


#define da_decl __declspec(dllexport)
#include "platform.h"
#include "jlib.hpp"
#include "jfile.hpp"
#include "jlzw.hpp"
#include "jmisc.hpp"
#include "jtime.hpp"
#include "jregexp.hpp"
#include "jexcept.hpp"
#include "jsort.hpp"
#include "jptree.hpp"
#include "jbuff.hpp"
#include "dafdesc.hpp"
#include "dasds.hpp"
#include "dasess.hpp"
#include "daclient.hpp"
#include "daserver.hpp"
#include "dautils.hpp"
#include "danqs.hpp"
#include "mputil.hpp"
#include "rmtfile.hpp"
#include "dadfs.hpp"

#ifdef _DEBUG
//#define EXTRA_LOGGING
//#define TRACE_LOCKS
#endif

#define SDS_CONNECT_TIMEOUT  (1000*60*60*2)     // better than infinite
#define SDS_SUB_LOCK_TIMEOUT (10000)
#define SDS_TRANSACTION_RETRY (60000)

#define DFSSERVER_THROTTLE_COUNT 20
#define DFSSERVER_THROTTLE_TIME 1000

#define SUBFILE_COMPATIBILITY_CHECKING

//#define PACK_ECL


#define SDS_GROUPSTORE_ROOT "Groups" // followed by name

class CDistributedFile;

enum MDFSRequestKind 
{ 
    MDFS_ITERATE_FILES,
    MDFS_UNUSED1,
    MDFS_GET_FILE_TREE,
    MDFS_GET_GROUP_TREE,
    MDFS_SET_FILE_ACCESSED,
    MDFS_ITERATE_RELATIONSHIPS,
    MDFS_SET_FILE_PROTECT,
    MDFS_MAX
};

#define MDFS_GET_FILE_TREE_V2 ((unsigned)1)

static int strcompare(const void * left, const void * right)
{
    const char * l = (const char *)left; 
    const char * r = (const char *)right;
    return stricmp(l,r);
}

inline unsigned ipGroupDistance(const IpAddress &ip,const IGroup *grp)
{
    if (!grp)
        return (unsigned)-1;
    return grp->distance(ip);
}

inline unsigned groupDistance(IGroup *grp1,IGroup *grp2)
{
    if (grp1==grp2)
        return 0;
    if (!grp1||!grp2)
        return (unsigned)-1;
    return grp1->distance(grp2);
}
    

static StringBuffer &normalizeFormat(StringBuffer &in)
{
    in.toLowerCase();
    for (unsigned i = 0;i<in.length();)
    {
        switch (in.charAt(i)) {
        case '-': 
        case '_': 
        case ' ': 
            in.remove(i,1);
            break;
        default:
            i++;
        }
    }
    return in;
}

static StringBuffer &getAttrQueryStr(StringBuffer &str,const char *sub,const char *key,const char *name)
{
    assertex(key[0]=='@');
    str.appendf("%s[%s=\"%s\"]",sub,key,name);
    return str;
}

static IPropertyTree *getNamedPropTree(IPropertyTree *parent,const char *sub,const char *key,const char *name,bool preload)
{  // no create
    if (!parent)
        return NULL;
    StringBuffer query;
    getAttrQueryStr(query,sub,key,name);
    if (preload)
        return parent->getBranch(query.str());
    return parent->getPropTree(query.str());
}

static IPropertyTreeIterator *getNamedPropIter(IPropertyTree *parent,const char *sub,const char *key,const char *name)
{  // no create
    if (!parent)
        return NULL;
    StringBuffer query;
    getAttrQueryStr(query,sub,key,name);
    return parent->getElements(query.str());
}

static IPropertyTree *addNamedPropTree(IPropertyTree *parent,const char *sub,const char *key,const char *name, IPropertyTree* init=NULL)
{  
    IPropertyTree* ret = init?createPTreeFromIPT(init):createPTree(sub);
    assertex(key[0]=='@');
    ret->setProp(key,name);
    ret = parent->addPropTree(sub,ret);
    return LINK(ret);
}

static void removeNamedPropTree(IPropertyTree *parent,const char *sub,const char *key,const char *name)
{
    StringBuffer query;
    getAttrQueryStr(query,sub,key,name);
    while (parent->removeProp(query.str()));
}

static IPropertyTree *createNamedPropTree(IPropertyTree *parent,const char *sub,const char *key,const char *name)
{  
    removeNamedPropTree(parent,sub,key,name);
    return addNamedPropTree(parent,sub,key,name);
}

static IPropertyTree *getCreateNamedPropTree(IPropertyTree *parent,const char *sub,const char *key,const char *name)
{  // create if not present
    StringBuffer query;
    IPropertyTree *t = parent->getPropTree(getAttrQueryStr(query,sub,key,name).str());
    if (t)
        return t;
    return addNamedPropTree(parent,sub,key,name);
}

const char *normalizeLFN(const char *s,StringBuffer &tmp)
{ 
    CDfsLogicalFileName dlfn;
    dlfn.set(s);
    return dlfn.get(tmp).str();
}

static IPropertyTree *getEmptyAttr()
{
    return createPTree("Attr");
}

RemoteFilename &constructPartFilename(IGroup *grp,unsigned partno,unsigned partmax,const char *name,const char *partmask,const char *partdir,unsigned copy,ClusterPartDiskMapSpec &mspec,RemoteFilename &rfn)
{
    partno--;
    StringBuffer tmp;
    if (!name||!*name) {
        if (!partmask||!*partmask) {
            partmask = "!ERROR!._$P$_of_$N$"; // could use logical tail name if I had it
            ERRLOG("No partmask for constructPartFilename");
        }
        name = expandMask(tmp,partmask,partno,partmax).str();
    }
    StringBuffer fullname;
    if (findPathSepChar(name)==NULL) 
        addPathSepChar(fullname.append(partdir));
    fullname.append(name);
    unsigned n;
    unsigned d;
    mspec.calcPartLocation(partno,partmax,copy,grp?grp->ordinality():partmax,n,d);
    setReplicateFilename(fullname,d);  
    SocketEndpoint ep;
    if (grp)
        ep=grp->queryNode(n).endpoint();
    rfn.setPath(ep,fullname.toLowerCase().str());
    return rfn;
}

inline void LOGPTREE(const char *title,IPropertyTree *pt)
{
    StringBuffer buf;
    if (pt) {
      toXML(pt,buf);
      PROGLOG("%s:\n%s\n",title,buf.str());
    }
    else
        PROGLOG("%s : NULL",title);
}

inline void LOGFDESC(const char *title,IFileDescriptor *fdesc)
{
    if (fdesc) {
        Owned<IPropertyTree> pt = fdesc->getFileTree();
        LOGPTREE(title,pt);
    }
    else
        PROGLOG("%s : NULL",title);
}


class CDFS_Exception: public CInterface, implements IDFS_Exception
{
    StringAttr errstr;
    int errcode;
public:
    CDFS_Exception(int _errcode, const char *_errstr)
        : errstr(_errstr)
    {
        errcode = _errcode;
    }

    int             errorCode() const { return errcode; }
    StringBuffer &  errorMessage(StringBuffer &str) const
    { 
        if (errcode==DFSERR_ok)
            return str;
        str.append("DFS Exception: ").append(errcode);
        switch(errcode) {
        case DFSERR_LogicalNameAlreadyExists: 
            return str.append(": logical name ").append(errstr).append(" already exists");
        case DFSERR_CannotFindPartFileSize:
            return str.append(": Cannot find physical file size for ").append(errstr);
        case DFSERR_CannotFindPartFileCrc:
            return str.append(": Cannot find physical file crc for ").append(errstr);
        case DFSERR_LookupAccessDenied: 
            return str.append(" Lookup access denied for scope ").append(errstr);
        case DFSERR_CreateAccessDenied: 
            return str.append(" Create access denied for scope ").append(errstr);
        case DFSERR_PhysicalPartAlreadyExists: 
            return str.append(": physical part ").append(errstr).append(" already exists");
        case DFSERR_PhysicalPartDoesntExist: 
            return str.append(": physical part ").append(errstr).append(" doesnt exist");
        case DFSERR_ForeignDaliTimeout: 
            return str.append(": Timeout connecting to Dali Server on ").append(errstr);
        case DFSERR_ClusterNotFound: 
            return str.append(": Cluster not found: ").append(errstr);
        case DFSERR_ClusterAlreadyExists: 
            return str.append(": Cluster already exists: ").append(errstr);
        case DFSERR_LookupConnectionTimout: 
            return str.append(": Lookup connection timeout: ").append(errstr);
        }
        return str.append("Unknown DFS Exception"); 
    }
    MessageAudience errorAudience() const { return MSGAUD_user; }

    IMPLEMENT_IINTERFACE;
};


class CConnectLock
{
public:
    Owned<IRemoteConnection> conn;
    CConnectLock(const char *caller,const char *name,bool write,bool preload,unsigned timeout)
    {
        unsigned start = msTick();
        bool first = true;
        loop {
            try {
                conn.setown(querySDS().connect(name,queryCoven().inCoven()?0:myProcessSession(),(write?RTM_LOCK_WRITE:RTM_LOCK_READ)|(preload?RTM_SUB:0),(timeout==INFINITE)?1000*60*5:timeout));
#ifdef TRACE_LOCKS
                PROGLOG("%s: LOCKGOT(%x) %s %s",caller,(unsigned)(memsize_t)conn.get(),name,write?"WRITE":"");
                LogRemoteConn(conn);
                PrintStackReport();
#endif
                break;
            }
            catch (ISDSException *e)
            {
                if (SDSExcpt_LockTimeout == e->errorCode())
                {
#ifdef TRACE_LOCKS
                    PROGLOG("%s: LOCKFAIL %s %s",caller,name,write?"WRITE":"");
                    LogRemoteConn(conn);
#endif
                    unsigned tt = msTick()-start;
                    if (timeout!=INFINITE) {
                        StringBuffer tmp;
                        e->errorMessage(tmp);
                        CDFS_Exception *dfse = new CDFS_Exception(DFSERR_LookupConnectionTimout,tmp.str());
                        e->Release();
                        throw dfse;
                    }
                    WARNLOG("CConnectLock on %s waiting for %ds",name,tt/1000);
                    if (first) {
                        PrintStackReport();
                        first = false;
                    }
                    if (tt>SDS_CONNECT_TIMEOUT)
                        throw;
                    e->Release();
                }
                else
                    throw;
            }
            catch (IException *e) {
                StringBuffer tmp("CConnectLock ");
                tmp.append(caller).append(' ').append(name);
                EXCLOG(e, tmp.str());
                throw;
            }
        }
    }
    IRemoteConnection *detach()
    {
#ifdef TRACE_LOCKS
        if (conn.get()) {
            PROGLOG("LOCKDETACH(%x)",(unsigned)(memsize_t)conn.get());
            LogRemoteConn(conn);
        }
#endif
        return conn.getClear();
    }
#ifdef TRACE_LOCKS
    ~CConnectLock()
    {
        if (conn.get()) {
            PROGLOG("LOCKDELETE(%x)",(unsigned)(memsize_t)conn.get());
            LogRemoteConn(conn);
        }
    }
#endif
};

void ensureFileScope(const CDfsLogicalFileName &dlfn,unsigned timeout)
{
    CConnectLock connlock("ensureFileScope",querySdsFilesRoot(),true,false,timeout); 
    StringBuffer query;
    IPropertyTree *r = connlock.conn->getRoot();
    StringBuffer scopes;
    const char *s=dlfn.getScopes(scopes,true).str();
    loop {
        IPropertyTree *nr;
        const char *e = strstr(s,"::");
        query.clear();
        if (e) 
            query.append(e-s,s);
        else
            query.append(s);
        nr = getNamedPropTree(r,queryDfsXmlBranchName(DXB_Scope),"@name",query.trim().toLowerCase().str(),false);
        if (!nr)
            nr = addNamedPropTree(r,queryDfsXmlBranchName(DXB_Scope),"@name",query.str());
        r->Release();
        if (!e) { 
            ::Release(nr);
            break;
        }
        r = nr;
        s = e+2;
    }
}

void removeFileEmptyScope(const CDfsLogicalFileName &dlfn,unsigned timeout)
{
    CConnectLock connlock("removeFileEmptyScope",querySdsFilesRoot(),true,false,timeout); //*1
    IPropertyTree *root = connlock.conn.get()?connlock.conn->queryRoot():NULL;
    if (!root)
        return;
    StringBuffer query;
    dlfn.makeScopeQuery(query.clear(),false);
    StringBuffer head;
    loop {
        if (query.length()) {
            const char *tail = splitXPath(query.str(),head.clear());
            if (!tail||!*tail)
                break;
            IPropertyTree *pt;
            if (head.length()) {
                query.set(head);
                pt = root->queryPropTree(query.str());
            }
            else 
                pt = root;
            IPropertyTree *t = pt?pt->queryPropTree(tail):NULL;
            if (t) {
                if (t->hasChildren()) 
                    break;
                pt->removeTree(t);  
                if (root==pt)
                    break;
            }
            else
                break;
        }
        else 
            break;
    }
}


class CFileConnectLock
{
    CConnectLock *lock;
    bool attronly;
public:
    CFileConnectLock(bool _attronly=false)
    {
        lock = NULL;
        attronly = _attronly;
    }
    CFileConnectLock(const char *caller,const CDfsLogicalFileName &lname,DfsXmlBranchKind bkind,bool write,bool preload,unsigned timeout,bool _attronly=false)
    {
        lock = NULL;
        attronly = _attronly;
        init(caller,lname,bkind,write,preload,timeout);
    }
    ~CFileConnectLock()
    {
        delete lock;
    }

    bool init(const char *caller,const CDfsLogicalFileName &lname,DfsXmlBranchKind bkind,bool write,bool preload,unsigned timeout)
    {
        kill();
        StringBuffer query;
        lname.makeFullnameQuery(query,bkind,true);
        if (attronly)
            query.append("/Attr");
        lock = new CConnectLock(caller,query.str(),write,preload,timeout);
        return lock->conn.get()!=NULL;
    }

    bool initany(const char *caller,const CDfsLogicalFileName &lname,DfsXmlBranchKind &bkind,bool write,bool preload,unsigned timeout)
    {
        if (init(caller,lname,DXB_File,write,preload,timeout)) {
            bkind = DXB_File;
            return true;
        }
        if (init(caller,lname,DXB_SuperFile,write,preload,timeout)) {
            bkind = DXB_SuperFile;
            return true;
        }
        return false;
    }

    IRemoteConnection *detach()
    {
        return lock?lock->detach():NULL;
    }

    IRemoteConnection *conn()
    {
        return lock?lock->conn:NULL;
    }

    IPropertyTree *queryRoot() const
    {
        return (lock&&lock->conn.get())?lock->conn->queryRoot():NULL;
    }

    void remove()
    {
        if (lock&&lock->conn.get()) {
#ifdef TRACE_LOCKS
            PROGLOG("CFileConnectLock:remove%s",attronly?" Attr":"");
            LogRemoteConn(lock->conn);
#endif
            lock->conn->close(true);
        }
    }

    void kill()
    {
        delete lock;
        lock = NULL;
    }
};


class CScopeConnectLock
{
    CConnectLock *lock;
public:
    CScopeConnectLock()
    {
        lock = NULL;
    }
    CScopeConnectLock(const char *caller,const CDfsLogicalFileName &lname,bool write,bool preload,unsigned timeout)
    {
        lock = NULL;
        init(caller,lname,write,preload,timeout);
    }
    ~CScopeConnectLock()
    {
        delete lock;
    }

    bool init(const char *caller,const CDfsLogicalFileName &lname,bool write,bool preload,unsigned timeout)
    {
        delete lock;
        StringBuffer query;
        lname.makeScopeQuery(query,true);
        lock = new CConnectLock(caller,query.str(),write,preload,timeout);
        if (lock->conn.get()==NULL) {
            delete lock;
            lock = NULL;
            ensureFileScope(lname);
            lock = new CConnectLock(caller,query.str(),write,preload,timeout);
        }
        return lock->conn.get()!=NULL;
    }
    IRemoteConnection *detach()
    {
        return lock?lock->detach():NULL;
    }

    IRemoteConnection *conn()
    {
        return lock?lock->conn:NULL;
    }

    IPropertyTree *queryRoot()
    {
        return (lock&&lock->conn.get())?lock->conn->queryRoot():NULL;
    }

    void remove()
    {
        if (lock&&lock->conn.get())
            lock->conn->close(true);
    }

    IPropertyTree *queryFileRoot(const CDfsLogicalFileName &dlfn,DfsXmlBranchKind &bkind)
    {
        bool external;
        bool foreign;
        external = dlfn.isExternal();
        foreign = dlfn.isForeign();
        if (external||foreign)
            return NULL;
        IPropertyTree *sroot = queryRoot();
        if (!sroot)
            return NULL;
        StringBuffer tail;
        dlfn.getTail(tail);
        StringBuffer query;
        getAttrQueryStr(query,queryDfsXmlBranchName(DXB_File),"@name",tail.str());
        IPropertyTree *froot = sroot->queryPropTree(query.str());
        bkind = DXB_File;
        if (!froot) {
            // check for super file
            getAttrQueryStr(query.clear(),queryDfsXmlBranchName(DXB_SuperFile),"@name",tail.str());
            froot = sroot->queryPropTree(query.str());
            if (froot)
                bkind = DXB_SuperFile;
        }
        return froot;
    }
};

class CClustersLockedSection
{
    Owned<IRemoteConnection> conn;
public:
    CClustersLockedSection(CDfsLogicalFileName &dlfn)
    {
        StringBuffer xpath;
        dlfn.makeFullnameQuery(xpath,DXB_File,true).append("/ClusterLock");
        conn.setown(querySDS().connect(xpath.str(), myProcessSession(), RTM_CREATE | RTM_LOCK_WRITE | RTM_DELETE_ON_DISCONNECT, SDS_CONNECT_TIMEOUT));
    }

    ~CClustersLockedSection()
    {
    }
};

static void checkDfsReplyException(MemoryBuffer &mb)
{
    if (mb.length()<=sizeof(int))
        return;
    if ((*(int *)mb.bufferBase()) == -1) { // exception indicator
        int i;
        mb.read(i);
        throw deserializeException(mb);
    }
}

static void foreignDaliSendRecv(const INode *foreigndali,CMessageBuffer &mb, unsigned foreigndalitimeout)
{
    SocketEndpoint ep = foreigndali->endpoint();
    if (ep.port==0)
        ep.port = DALI_SERVER_PORT;
    Owned<IGroup> grp = createIGroup(1,&ep);
    Owned<ICommunicator> comm = createCommunicator(grp,true); 
    if (!comm->verifyConnection(0,foreigndalitimeout)) {
        StringBuffer tmp;
        IDFS_Exception *e = new CDFS_Exception(DFSERR_ForeignDaliTimeout, foreigndali->endpoint().getUrlStr(tmp).str());
        throw e;
    }
    comm->sendRecv(mb,0,MPTAG_DFS_REQUEST);
}

static bool isLocalDali(const INode *foreigndali)
{
    if (!foreigndali)
        return true;
    Owned<INode> node;
    SocketEndpoint ep = foreigndali->endpoint();
    if (ep.port==0) {
        ep.port = DALI_SERVER_PORT;
        node.setown(createINode(ep));
        foreigndali = node.get();
    }
    return queryCoven().inCoven((INode *)foreigndali);
}


class FileClusterInfoArray: public IArrayOf<IClusterInfo>
{
    ClusterPartDiskMapSpec defaultmapping;
    bool singleclusteroverride;
public:
    FileClusterInfoArray()
    {
        singleclusteroverride = false;
    }
    void clear()
    {
        IArrayOf<IClusterInfo>::kill();
    }
    unsigned getNames(StringArray &clusternames)
    {
        StringBuffer name;
        ForEachItem(i) {
            clusternames.append(item(i).getClusterLabel(name.clear()).str());
            if (singleclusteroverride)
                break;
        }
        return clusternames.ordinality();
    }

    unsigned find(const char *clustername)
    {
        StringBuffer name;
        ForEachItem(i)  {
            if (strcmp(item(i).getClusterLabel(name.clear()).str(),clustername)==0) 
                return i;
            if (singleclusteroverride)
                break;
        }
        return NotFound;
    }

    IGroup *queryGroup(unsigned clusternum)
    {
        if (clusternum>=ordinality())
            return NULL;
        if (singleclusteroverride&&clusternum)
            return NULL;
        return item(clusternum).queryGroup();
    }

    IGroup *getGroup(unsigned clusternum)
    {
        IGroup *ret = queryGroup(clusternum);
        return LINK(ret);
    }

    unsigned copyNum(unsigned part,unsigned copy,unsigned maxparts, unsigned *replicate)
    {
        ForEachItem(i) {
            IGroup *g = queryGroup(i);
            unsigned cw = g?g->ordinality():1;
            unsigned mc = item(i).queryPartDiskMapping().numCopies(part,cw,maxparts);
            if (copy<mc) {
                if (replicate)
                    *replicate = copy;
                return i;
            }
            copy -= mc;
            if (singleclusteroverride)
                break;
        }
        return NotFound;
    }

    ClusterPartDiskMapSpec &queryPartDiskMapping(unsigned clusternum)
    {
        if (clusternum>=ordinality()||(singleclusteroverride&&clusternum)) 
            return defaultmapping;
        return item(clusternum).queryPartDiskMapping();
    }

    void updatePartDiskMapping(unsigned clusternum,const ClusterPartDiskMapSpec &spec)
    {
        if (clusternum<ordinality())
            item(clusternum).queryPartDiskMapping() = spec;
    }

    StringBuffer &getName(unsigned clusternum,StringBuffer &name)
    {
        if (clusternum<ordinality())
            item(clusternum).getClusterLabel(name);
        return name;
    }

    void setPreferred(const char *clusters,CDfsLogicalFileName &lfname)
    {
        unsigned nc = ordinality();
        if (nc<=1)
            return;
        StringBuffer cname;
        StringArray clustlist;
        if (lfname.getCluster(cname).length())
            clustlist.append(cname.str());
        unsigned i;
        if (clusters) {
            loop {
                const char *s = clusters;
                while (*s&&(*s!=','))
                    s++;
                if (s!=clusters) {
                    cname.clear().append(s-clusters,clusters);
                    for (i=0;i<clustlist.ordinality();i++)
                        if (strcmp(clustlist.item(i),cname.str())==0)
                            break;
                    if (i==clustlist.ordinality())
                        clustlist.append(cname.str());
                }
                if (!*s)
                    break;
                clusters = s+1;
            }
        }
        if (clustlist.ordinality()==0) {
            // sort by closest to this node
            const IpAddress &myip = queryMyNode()->endpoint();
            unsigned *d=new unsigned[nc];
            for (i=0;i<nc;i++) 
                d[i] = ipGroupDistance(myip,item(i).queryGroup());
            // bubble sort it - only a few
            for (i=0;i+1<nc;i++)
                for (unsigned j=0;j+i+1<nc;j++)
                    if (d[j+1]<d[j]) {
                        unsigned bd = d[j+1];
                        d[j+1] = d[j];
                        d[j] = bd;
                        swap(j,j+1);
                    }
            delete [] d;
            return;
        }
        Owned<IGroup> firstgrp;
        unsigned done = 0;
        StringBuffer name;
        StringBuffer name2;
        ForEachItemIn(ci,clustlist) {
            const char *cls = clustlist.item(ci);
            Owned<IGroup> grp = queryNamedGroupStore().lookup(cls); 
            if (!grp) {
                ERRLOG("IDistributedFile::setPreferred - cannot find cluster %s",cls);
                return;
            }
            if (!firstgrp.get())
                firstgrp.set(grp);
            for (i=done;i<nc;i++) {
                IClusterInfo &info=item(i);
                if (stricmp(info.getClusterLabel(name2.clear()).str(),name.str())==0) 
                    break;
                IGroup *grp2 = info.queryGroup();
                if (grp2&&(grp->compare(grp2)!=GRdisjoint)) 
                    break;
            }
            if (i<nc) {
                if (i) {
                    Linked<IClusterInfo> tmp = &item(i);
                    remove(i);
                    add(*tmp.getClear(),done);
                }
                done++;
                if (done+1>=nc)
                    break;
            }
        }
        if (done+1<nc) { // sort remaining by nearest to first group
            unsigned *d=new unsigned[nc]; // only use done to nc
            for (i=done;i<nc;i++)
                d[i] = groupDistance(firstgrp,item(i).queryGroup());
            // bubble sort it - only a few
            for (i=done;i+1<nc;i++)
                for (unsigned j=done;j+i+1<nc;j++)
                    if (d[j+1]<d[j]) {
                        unsigned bd = d[j+1];
                        d[j+1] = d[j];
                        d[j] = bd;
                        swap(j,j+1);
                    }
            delete [] d;
        }       
    }

    void setSingleClusterOnly(bool set=true)
    {
        singleclusteroverride = set;
    }

    unsigned numCopies(unsigned part,unsigned maxparts)
    {
        unsigned ret = 0;
        ForEachItem(i) {
            IGroup *g = queryGroup(i);
            unsigned cw = g?g->ordinality():1;
            ret += item(i).queryPartDiskMapping().numCopies(part,cw,maxparts);
            if (singleclusteroverride)
                break;
        }
        return ret;
    }

};


class CDistributedFileDirectory: public CInterface, implements IDistributedFileDirectory
{
    CriticalSection removesect;
    Owned<IUserDescriptor> defaultudesc;
    Owned<IDFSredirection> redirection;
    
    IDistributedFile *createExternal(const CDfsLogicalFileName &logicalname);
    void resolveForeignFiles(IPropertyTree *tree,const INode *foreigndali);

protected: friend class CDistributedFile;
    StringAttr defprefclusters;
    unsigned defaultTimeout;

public:

    IMPLEMENT_IINTERFACE;

    CDistributedFileDirectory()
    {
        defaultTimeout = INFINITE;
        defaultudesc.setown(createUserDescriptor());
        redirection.setown(createDFSredirection());
    }

    IDistributedFile *dolookup(const CDfsLogicalFileName &logicalname,IUserDescriptor *user,bool writeattr,IDistributedFileTransaction *transaction, unsigned timeout);

    IDistributedFile *lookup(const char *_logicalname,IUserDescriptor *user,bool writeattr,IDistributedFileTransaction *transaction,unsigned timeout);
    IDistributedFile *lookup(const CDfsLogicalFileName &logicalname,IUserDescriptor *user,bool writeattr,IDistributedFileTransaction *transaction,unsigned timeout);
    
    IDistributedFile *createNew(IFileDescriptor * fdesc, const char *lname,bool includeports=false);
    IDistributedFile *createNew(IFileDescriptor * fdesc, bool includeports=false)
    {
        return createNew(fdesc,NULL,includeports);
    }
    IDistributedFile *createNew(IPropertyTree *tree,bool ignoregroup);
    IDistributedSuperFile *createSuperFile(const char *logicalname,IUserDescriptor *user,bool interleaved,bool ifdoesnotexist,IDistributedFileTransaction *transaction=NULL);

    IDistributedFileIterator *getIterator(const char *wildname, bool includesuper,IUserDescriptor *user);
    IDFAttributesIterator *getDFAttributesIterator(const char *wildname, IUserDescriptor *user, bool recursive, bool includesuper,INode *foreigndali,unsigned foreigndalitimeout);
    IDFAttributesIterator *getForeignDFAttributesIterator(const char *wildname, IUserDescriptor *user, bool recursive=true, bool includesuper=false, const char *foreigndali="", unsigned foreigndalitimeout=FOREIGN_DALI_TIMEOUT)
    {
        Owned<INode> foreign;
        if (foreigndali&&*foreigndali) {
            SocketEndpoint ep(foreigndali);
            foreign.setown(createINode(ep));
        }
        return getDFAttributesIterator(wildname, user, recursive, includesuper,foreign,foreigndalitimeout);
    }

    IDFScopeIterator *getScopeIterator(IUserDescriptor *user, const char *subscope,bool recursive,bool includeempty);
    bool loadScopeContents(const char *scopelfn,StringArray *scopes,    StringArray *supers,StringArray *files, bool includeemptyscopes);

    IPropertyTree *getFileTree(const char *lname,IUserDescriptor *user,const INode *foreigndali,unsigned foreigndalitimeout,bool expandnodes=false, bool appendForeign=true);
    void setFileAccessed(CDfsLogicalFileName &dlfn, IUserDescriptor *user,const CDateTime &dt,const INode *foreigndali=NULL,unsigned foreigndalitimeout=FOREIGN_DALI_TIMEOUT);
    IFileDescriptor *getFileDescriptor(const char *lname,IUserDescriptor *user,const INode *foreigndali=NULL,unsigned foreigndalitimeout=FOREIGN_DALI_TIMEOUT);
    IDistributedFile *getFile(const char *lname,IUserDescriptor *user,const INode *foreigndali=NULL,unsigned foreigndalitimeout=FOREIGN_DALI_TIMEOUT);

    bool exists(const char *_logicalname,IUserDescriptor *user,bool notsuper=false,bool superonly=false);
    bool existsPhysical(const char *_logicalname,IUserDescriptor *user);

    void addEntry(CDfsLogicalFileName &lfn,IPropertyTree *root,bool superfile, bool ignoreexists);
<<<<<<< HEAD
    bool removeEntry(const char *_logicalname,IUserDescriptor *user, unsigned timeoutms=INFINITE);
    bool removePhysical(const char *_logicalname,const char *cluster,IMultiException *mexcept,IUserDescriptor *user);
    bool renamePhysical(const char *oldname,const char *newname,IMultiException *exceptions,IUserDescriptor *user);
=======
    bool removeEntry(const char *_logicalname,IUserDescriptor *user);
    bool removePhysical(const char *_logicalname,IUserDescriptor *user,const char *cluster,IMultiException *mexcept);
    bool renamePhysical(const char *oldname,const char *newname,IUserDescriptor *user,IMultiException *exceptions);
>>>>>>> 74843ef2
    void removeEmptyScope(const char *name);

    IDistributedSuperFile *lookupSuperFile(const char *logicalname,IUserDescriptor *user,IDistributedFileTransaction *transaction,unsigned timeout=INFINITE);

    int getFilePermissions(const char *lname,IUserDescriptor *user,unsigned auditflags);
    int getNodePermissions(const IpAddress &ip,IUserDescriptor *user,unsigned auditflags);
    int getFDescPermissions(IFileDescriptor *,IUserDescriptor *user,unsigned auditflags=0);
    void setDefaultUser(IUserDescriptor *user);
    IUserDescriptor* queryDefaultUser();

    bool doRemovePhysical(CDfsLogicalFileName &dlfn,const char *cluster,IMultiException *mexcept,IUserDescriptor *user,bool ignoresub);
    bool doRemoveEntry(CDfsLogicalFileName &dlfn,IUserDescriptor *user,bool ignoresub, unsigned timeoutms=INFINITE);
    DistributedFileCompareResult fileCompare(const char *lfn1,const char *lfn2,DistributedFileCompareMode mode,StringBuffer &errstr,IUserDescriptor *user);
    bool filePhysicalVerify(const char *lfn1,IUserDescriptor *user,bool includecrc,StringBuffer &errstr);
    void setDefaultPreferredClusters(const char *clusters);
    void fixDates(IDistributedFile *fil);

    GetFileClusterNamesType getFileClusterNames(const char *logicalname,StringArray &out); // returns 0 for normal file, 1 for

    bool isSuperFile( const char *logicalname, IUserDescriptor *user, INode *foreigndali, unsigned timeout);

    void promoteSuperFiles(unsigned numsf,const char **sfnames,const char *addsubnames,bool delsub,bool createonlyonesuperfile,IUserDescriptor *user, unsigned timeout, StringArray &outunlinked);
    ISimpleSuperFileEnquiry * getSimpleSuperFileEnquiry(const char *logicalname,const char *title,unsigned timeout);
    bool getFileSuperOwners(const char *logicalname, StringArray &owners);

    IDFSredirection & queryRedirection() { return *redirection; }

    static StringBuffer &getFileRelationshipXPath(StringBuffer &xpath, const char *primary, const char *secondary,const char *primflds,const char *secflds,
                                                const char *kind, const char *cardinality,  const bool *payload
        );
    void doRemoveFileRelationship( IRemoteConnection *conn, const char *primary,const char *secondary,const char *primflds,const char *secflds, const char *kind);
    void removeFileRelationships(const char *primary,const char *secondary, const char *primflds, const char *secflds, const char *kind);
    void addFileRelationship(const char *kind,const char *primary,const char *secondary,const char *primflds, const char *secflds,const char *cardinality,bool payload,const char *description);
    IFileRelationshipIterator *lookupFileRelationships(const char *primary,const char *secondary,const char *primflds,const char *secflds,
                                                       const char *kind,const char *cardinality,const bool *payload,
                                                       const char *foreigndali,unsigned foreigndalitimeout);
    void removeAllFileRelationships(const char *filename);
    IFileRelationshipIterator *lookupAllFileRelationships(const char *filenames);

    void renameFileRelationships(const char *oldname,const char *newname,IFileRelationshipIterator *reliter);

    bool publishMetaFileXML(const CDfsLogicalFileName &logicalname,IUserDescriptor *user);
    IFileDescriptor *createDescriptorFromMetaFile(const CDfsLogicalFileName &logicalname,IUserDescriptor *user);
    
    bool isProtectedFile(const CDfsLogicalFileName &logicalname, unsigned timeout) ;
    unsigned queryProtectedCount(const CDfsLogicalFileName &logicalname, const char *owner);                    
    bool getProtectedInfo(const CDfsLogicalFileName &logicalname, StringArray &names, UnsignedArray &counts);
    IDFProtectedIterator *lookupProtectedFiles(const char *owner=NULL,bool notsuper=false,bool superonly=false);

    static bool cannotRemove(CDfsLogicalFileName &name,IUserDescriptor *user,StringBuffer &reason,bool ignoresub, unsigned timeoutms);
    void setFileProtect(CDfsLogicalFileName &dlfn,IUserDescriptor *user, const char *owner, bool set, const INode *foreigndali=NULL,unsigned foreigndalitimeout=FOREIGN_DALI_TIMEOUT);

    unsigned setDefaultTimeout(unsigned timems)
    {
        unsigned ret = defaultTimeout;
        defaultTimeout = timems;
        return ret;
    }
};


// === Transactions
class CDFAction: public CInterface
{
    unsigned locked;
protected:
    Linked<IDistributedFileTransaction> transaction;
    IArrayOf<IDistributedFile> lockedFiles;
    DFTransactionState state;
    void addFileLock(IDistributedFile* file) {
        // derived's prepare must call this before locking
        lockedFiles.append(*LINK(file));
        // Make sure this is in transaction's cache
        transaction->addFile(file);
    }
    bool lock() {
        // Files most have been acquired already by derived's class prepare
        ForEachItemIn(i,lockedFiles) {
            try {
                lockedFiles.item(i).lockProperties(SDS_SUB_LOCK_TIMEOUT);
            }
            catch (ISDSException *e)
            {
                if (SDSExcpt_LockTimeout != e->errorCode())
                    throw;
                e->Release();
                PROGLOG("CDFAction lock timed out on %s",lockedFiles.item(i).queryLogicalName());
                return false;
            }
            locked++;
        }
        return true;
    }
    void unlock() {
        for(unsigned i=0; i<locked; i++)
            lockedFiles.item(i).unlockProperties(state);
        locked = 0;
        lockedFiles.kill();
    }
public:
    CDFAction(IDistributedFileTransaction *_transaction) : locked(0), state(TAS_NONE)
    {
        assertex(_transaction);
        transaction.set(_transaction);
        transaction->addAction(this);
    }
    virtual ~CDFAction() {}
    virtual bool prepare()=0;  // should call lock
    virtual void run()=0; // must override this
    // If some lock fails, call this
    virtual void retry()
    {
        state = TAS_RETRY;
        unlock();
    }
    virtual void commit()
    {
        state = TAS_SUCCESS;
        unlock();
    }
    virtual void rollback()
    {
        state = TAS_FAILURE;
        unlock();
    }
};

static void setUserDescriptor(Linked<IUserDescriptor> &udesc,IUserDescriptor *user)
{
    if (!user)
    {
        DBGLOG("UNEXPECTED USER (NULL) in dadfs.cpp setUserDescriptor %d",__LINE__);
#ifdef _DALIUSER_STACKTRACE
        //following debug code to be removed
        PrintStackReport();
#endif
        user = queryDistributedFileDirectory().queryDefaultUser();
    }
    udesc.set(user);
}

static int getScopePermissions(const char *scopename,IUserDescriptor *user,unsigned auditflags)
{  // scope must be normalized already
    static bool permissionsavail=true;
    if (auditflags==(unsigned)-1) 
        return permissionsavail?1:0;
    int ret = 255;
    if (permissionsavail&&scopename&&*scopename&&((*scopename!='.')||scopename[1])) {
        if (!user)
        {
#ifdef _DALIUSER_STACKTRACE
            //following debug code to be removed
            DBGLOG("UNEXPECTED USER (NULL) in dadfs.cpp line %d",__LINE__);
            PrintStackReport();
#endif
            user = queryDistributedFileDirectory().queryDefaultUser();
        }
        ret = querySessionManager().getPermissionsLDAP(queryDfsXmlBranchName(DXB_Scope),scopename,user,auditflags);
        if (ret<0) {
            if (ret==-1) {
                permissionsavail=false;
                ret = 255;
            }
            else 
                ret = 0;
        }
    }
    return ret;
}

static void checkLogicalScope(const char *scopename,IUserDescriptor *user,bool readreq,bool createreq)
{
    // scope must be normalized already
    if (!readreq&&!createreq)
        return;
    unsigned auditflags = 0;
    if (readreq)
        auditflags |= (DALI_LDAP_AUDIT_REPORT|DALI_LDAP_READ_WANTED);
    if (createreq)
        auditflags |= (DALI_LDAP_AUDIT_REPORT|DALI_LDAP_WRITE_WANTED);
    int perm = getScopePermissions(scopename,user,auditflags);
    IDFS_Exception *e = NULL;
    if (readreq&&!HASREADPERMISSION(perm)) 
        e = new CDFS_Exception(DFSERR_LookupAccessDenied,scopename);
    else if (createreq&&!HASWRITEPERMISSION(perm)) 
        e = new CDFS_Exception(DFSERR_CreateAccessDenied,scopename);
    if (e) 
        throw e;
}

static bool checkLogicalName(const CDfsLogicalFileName &dlfn,IUserDescriptor *user,bool readreq,bool createreq,bool allowquery,const char *specialnotallowedmsg)
{
    bool ret = true;
    if (dlfn.isMulti()) { //is temporary superFile?
        if (specialnotallowedmsg)
            throw MakeStringException(-1,"cannot %s a multi file name (%s)",specialnotallowedmsg,dlfn.get());
        unsigned i = dlfn.multiOrdinality();
        while (--i)//continue looping even when ret is false, in order to check for illegal elements (foreigns/externals), and to check each scope permission
            ret = checkLogicalName(dlfn.multiItem(i),user,readreq,createreq,allowquery,specialnotallowedmsg)&&ret;
    }
    else {
        if (specialnotallowedmsg) {
            if (dlfn.isExternal()) { 
                if (dlfn.isQuery()&&allowquery)
                    ret = false;
                else
                    throw MakeStringException(-1,"cannot %s an external file name (%s)",specialnotallowedmsg,dlfn.get());
            }
            if (dlfn.isForeign()) { 
                throw MakeStringException(-1,"cannot %s a foreign file name (%s)",specialnotallowedmsg,dlfn.get());
            }
        }
        StringBuffer scopes;
        dlfn.getScopes(scopes);
        checkLogicalScope(scopes.str(),user,readreq,createreq);
    }
    return ret;
}

static bool checkNeedFQ(const char *filename, const char *dir, const char *partHead, StringBuffer &out)
{
    if (!dir || !*dir || (!containsPathSepChar(filename) && partHead && 0 != strcmp(partHead, dir)))
    {
        out.append(partHead).append(getPathSepChar(dir)).append(filename);
        return true;
    }
    out.append(filename);
    return false;
}

static StringBuffer &checkNeedFQ(const char *filename, const char *dir, RemoteFilename &rfn, StringBuffer &out)
{
    if (!dir || !*dir)
        return rfn.getLocalPath(out);

    if (!containsPathSepChar(filename))
    {
        rfn.getLocalPath(out);
        StringBuffer head;
        splitDirTail(out.str(), head);
        if (head.length() && 0 != strcmp(head.str(), dir))
            return out;
        out.clear();
    }
    return out.append(filename);
}

class CDelayedDelete: public CInterface
{
    StringAttr lfn;
    bool remphys;
    Linked<IUserDescriptor> user;
public:
    CDelayedDelete(const char *_lfn,bool _remphys,IUserDescriptor *_user)
        : lfn(_lfn),user(_user)
    {
        remphys = _remphys;
    }
    void doDelete()
    {
        try {
            if (remphys) 
                queryDistributedFileDirectory().removePhysical(lfn.get(),user.get(),NULL,NULL);
            else 
                queryDistributedFileDirectory().removeEntry(lfn.get(),user);
        }
        catch (IException *e) {

            StringBuffer s;
            s.appendf("Transaction commit deleting %s: ",lfn.get());
            e->errorMessage(s);
            WARNLOG("%s",s.str());
            e->Release();
        }
    }
};

class CDistributedFileTransaction: public CInterface, implements IDistributedFileTransaction
{
    CIArrayOf<CDFAction> actions;
    IArrayOf<IDistributedFile> dflist; // owning list of files
    bool isactive;
    Linked<IUserDescriptor> udesc;
    CIArrayOf<CDelayedDelete> delayeddelete;
public:
    IMPLEMENT_IINTERFACE;
    CDistributedFileTransaction(IUserDescriptor *user)
    {
        setUserDescriptor(udesc,user);
        isactive = false;
    }
    ~CDistributedFileTransaction()
    {
        // New files should be removed automatically if not committed
        // MORE - refactor cCreateSuperFileAction to avoid this
        if (isactive)
            rollback();
    }
    void addAction(CDFAction *action)
    {
        actions.append(*action);
    }
    void addFile(IDistributedFile *sfile)
    {
        if (!findFile(sfile->queryLogicalName()))
            dflist.append(*LINK(sfile));
    }
    void start()
    {
        if (isactive)
            throw MakeStringException(-1,"Transaction already started");
        isactive = true;
        assertex(actions.ordinality()==0);
    }
    void commit()
    {
        if (!isactive)
            return;
        IException *rete=NULL;
        unsigned nlocked=0;
        try {
            loop {
                ForEachItemIn(i0,actions) 
                    if (actions.item(i0).prepare())
                        nlocked++;
                    else
                        break;
                if (nlocked==actions.ordinality())
                    break;
                while (nlocked) // unlock for retry
                    actions.item(--nlocked).retry();
                PROGLOG("CDistributedFileTransaction: Transaction pausing");
                Sleep(SDS_TRANSACTION_RETRY/2+(getRandom()%SDS_TRANSACTION_RETRY)); 
            }
        }
        catch (IException *e) {
            rete = e;
        }
        if (!rete) { // all locked so run
            try {
                ForEachItemIn(i,actions)
                    actions.item(i).run();
                while (actions.ordinality()) {  // if we get here everything should work!
                    Owned<CDFAction> action = &actions.popGet();
                    action->commit();
                }
                dflist.kill();
                isactive = false;
                deleteFiles();
                return;
            }
            catch (IException *e) {
                rete = e;
            }
        }
        try {
            while (actions.ordinality()) {  
                try {
                    // we don't want to unlock what hasn't been locked
                    // if an exception was thrown while locking, but we
                    // do want to pop them all
                    Owned<CDFAction> action = &actions.popGet();
                    if (actions.ordinality()<nlocked)
                        action->rollback();
                }
                catch (IException *e) {
                    if (rete)
                        e->Release();
                    else
                        rete = e;
                }
            }
        }
        catch (IException *e) {
            e->Release();
        }
        rollback();
        throw rete;
    }
    void rollback()
    {
        actions.kill(); // should be empty
        dflist.kill(); // release locks
        if (!isactive)
            return;
        isactive = false;
        // this we only want to do if active
        delayeddelete.kill();
    }
    void autoCommit()
    {
        if (!isactive) {
            try {
                isactive = true;
                commit();
            }
            catch (IException *) {
                rollback();
                throw;
            }
        }
    }

    IDistributedFile *findFile(const char *name)
    {
        // dont expect *that* many so do a linear search for now
        StringBuffer tmp;
        name = normalizeLFN(name,tmp);
        ForEachItemIn(i,dflist) {
            if (stricmp(name,dflist.item(i).queryLogicalName())==0)
                return &dflist.item(i);
        }
        return NULL;
    }
    
    IDistributedFile *lookupFile(const char *name,unsigned timeout)
    {
        IDistributedFile * ret = findFile(name);
        if (ret)
            return LINK(ret);
        ret = queryDistributedFileDirectory().lookup(name,udesc,false,this,timeout);
        if (!ret)
            return NULL;
        if (isactive) {
            ret->Link();
            dflist.append(*ret);
        }
        return ret;
    }

    IDistributedSuperFile *lookupSuperFile(const char *name, unsigned timeout)
    {
        IDistributedSuperFile *ret;
        IDistributedFile * f = findFile(name);
        if (f) {
            ret = f->querySuperFile();
            if (ret)
                return LINK(ret);
        }
        ret = queryDistributedFileDirectory().lookupSuperFile(name,udesc,this,timeout);
        if (!ret)
            return NULL;
        if (isactive) {
            ret->Link();
            dflist.append(*ret);
        }
        return ret;
    }

    IDistributedSuperFile *lookupSuperFileCached(const char *name, unsigned timeout)
    {
        IDistributedSuperFile *ret;
        bool prev = isactive;
        isactive = true;
        try {
            ret = lookupSuperFile(name, timeout);
        }
        catch (IException *)
        {
            isactive = prev;
            throw;
        }
        isactive = prev;
        return ret;
    }

    bool active()
    {
        return isactive;
    }

    void clearFiles()
    {
        dflist.kill();
    }

    IUserDescriptor *queryUser()
    {
        return udesc;
    }

    bool addDelayedDelete(const char *lfn,bool remphys,IUserDescriptor *user)
    {
        delayeddelete.append(*new CDelayedDelete(lfn,remphys,user));
        return true;
    }
    
    void deleteFiles()      // no rollback, no exceptions thrown, no regrets
    {
        ForEachItemIn(i,delayeddelete) {
            delayeddelete.item(i).doDelete();
        }
        delayeddelete.kill();
    }
};

static bool recursiveCheckEmptyScope(IPropertyTree &ct)
{
    Owned<IPropertyTreeIterator> iter = ct.getElements("*");
    ForEach(*iter) {
        IPropertyTree &item = iter->query();
        const char *n = item.queryName();
        if (!n||(strcmp(n,queryDfsXmlBranchName(DXB_Scope))!=0))
            return false;
        if (!recursiveCheckEmptyScope(item))
            return false;
    }
    return true;
}


class CDFScopeIterator: public CInterface, implements IDFScopeIterator
{
    PointerArray scopes;
    unsigned index;
    IDistributedFileDirectory *dir;
    bool includeempty;

    void add(IPropertyTree &t, bool recursive, StringBuffer &name)
    {
        name.trim();
        size32_t nl = name.length();
        size32_t l=nl;
        if (nl) {
            name.append("::");
            l+=2;
        }
        Owned<IPropertyTreeIterator> iter = t.getElements(queryDfsXmlBranchName(DXB_Scope));
        ForEach(*iter) {
            IPropertyTree &ct = iter->query();
            if (includeempty||!recursiveCheckEmptyScope(ct)) {
                name.append(ct.queryProp("@name"));
                scopes.append(strdup(name.str()));
                if (recursive)
                    add(ct,recursive,name);
                name.setLength(l);
            }
        }
        name.setLength(nl);
    }

public:
    IMPLEMENT_IINTERFACE;

    CDFScopeIterator(IDistributedFileDirectory *_dir,const char *base,bool recursive, bool _includeempty,unsigned timeout) // attrib not yet implemented 
    {
        includeempty = _includeempty;
        dir = _dir;
        StringBuffer baseq;
        StringBuffer tmp;
        if (base&&*base) {
            CDfsLogicalFileName dlfn;
            dlfn.set(base,".");
            dlfn.makeScopeQuery(baseq,false);
        }
        {
            CConnectLock connlock("CDFScopeIterator",querySdsFilesRoot(),false,false,timeout); 
            // could use CScopeConnectLock here probably 
            StringBuffer name;
            IPropertyTree *root = connlock.conn->queryRoot();
            if (baseq.length())
                root = root->queryPropTree(baseq.str());
            if (root)
                add(*root,recursive,name);
        }
        if (scopes.ordinality()>1)
            qsortvec(scopes.getArray(),scopes.ordinality(),strcompare);
        index = 0;
    }
    
    ~CDFScopeIterator()
    {
        ForEachItemIn(i,scopes) {
            free(scopes.item(i));
        }
    }
    

    bool first()
    {
        index = 0;
        return isValid();
    }

    bool next()
    {
        index++;
        return isValid();
    }
                            
    bool isValid()
    {
        return (index<scopes.ordinality());
    }

    const char *query()
    {   
        return (const char *)scopes.item(index);
    }
};


class CDFAttributeIterator: public CInterface, implements IDFAttributesIterator
{
    IArrayOf<IPropertyTree> attrs; 
    unsigned index;
public:
    IMPLEMENT_IINTERFACE;

    static MemoryBuffer &serializeFileAttributes(MemoryBuffer &mb, IPropertyTree &root, const char *name, bool issuper)
    {
        StringBuffer buf;
        mb.append(name);
        if (issuper) {
            mb.append("!SF");
            mb.append(root.getPropInt("@numsubfiles",0));
            mb.append("");
        }
        else {
            mb.append(root.queryProp("@directory"));        
            mb.append(root.getPropInt("@numparts",0));
            mb.append(root.queryProp("@partmask"));
        }
        mb.append(root.queryProp("@modified"));
        Owned<IPropertyTree> attrs = root.getPropTree("Attr");;
        Owned<IAttributeIterator> attriter;
        if (attrs)
            attriter.setown(attrs->getAttributes());
        unsigned count=0;
        size32_t countpos = mb.length();
        mb.append(count);
        if (attriter.get()&&attriter->first()) {
            do {
                mb.append(attriter->queryName());
                mb.append(attriter->queryValue());
                count++;
            } while (attriter->next());
        }
        const char *ps = root.queryProp("@group");
        if (ps&&*ps) {
            count++;
            mb.append("@group");
            mb.append(ps);
        }
        // add protected
        if (attrs) {
            Owned<IPropertyTreeIterator> piter = attrs->getElements("Protect");
            StringBuffer plist;
            ForEach(*piter) {
                const char *name = piter->get().queryProp("@name");
                if (name&&*name) {
                    unsigned count = piter->get().getPropInt("@count");
                    if (count) {
                        if (plist.length())
                            plist.append(',');
                        plist.append(name);
                        if (count>1)
                            plist.append(':').append(count);
                    }
                }
            }
            if (plist.length()) {
                count++;
                mb.append("@protect");
                mb.append(plist.str());
            }
        }
        mb.writeDirect(countpos,sizeof(count),&count);
        return mb;
    }

    CDFAttributeIterator(MemoryBuffer &mb) // attrib not yet implemented
    {
        unsigned numfiles;
        mb.read(numfiles);
        while (numfiles--) {
            IPropertyTree *attr = getEmptyAttr();
            StringAttr val;
            unsigned n;
            mb.read(val);
            attr->setProp("@name",val.get());
            mb.read(val);
            if (stricmp(val,"!SF")==0) {
                mb.read(n);
                attr->setPropInt("@numsubfiles",n);
                mb.read(val);   // not used currently
            }
            else {
                attr->setProp("@directory",val.get());     
                mb.read(n);
                attr->setPropInt("@numparts",n);
                mb.read(val);
                attr->setProp("@partmask",val.get());
            }
            mb.read(val);
            attr->setProp("@modified",val.get());
            unsigned count;
            mb.read(count);
            StringAttr at;
            while (count--) {
                mb.read(at);
                mb.read(val);
                attr->setProp(at.get(),val.get());
            }
            attrs.append(*attr);
        }
        index = 0;
    }
    
    ~CDFAttributeIterator()
    {
        attrs.kill();
    }

    bool  first()
    {
        index = 0;
        return (attrs.ordinality()!=0);
    }

    bool  next()
    {
        index++;
        return (index<attrs.ordinality());
    }
                            
    bool  isValid()
    {
        return (index<attrs.ordinality());
    }

    IPropertyTree &  query()
    {
        return attrs.item(index);
    }
};


class CDFProtectedIterator: public CInterface, implements IDFProtectedIterator
{
    StringAttr owner;
    StringAttr fn;
    unsigned count;
    bool issuper;
    Owned<IRemoteConnection> conn;
    Owned<IPropertyTreeIterator> fiter;
    Owned<IPropertyTreeIterator> piter;
    unsigned defaultTimeout;
    
    bool notsuper;
    bool superonly;

    void fill()
    {
        IPropertyTree &t = fiter->query();
        fn.set(t.queryProp("OrigName"));
        IPropertyTree &pt = piter->query();
        owner.set(pt.queryProp("@name"));
        count = pt.getPropInt("@count");
    }

    void clear()
    {
        piter.clear();
        fiter.clear();
        conn.clear();
        issuper = false;
    }

public:
    IMPLEMENT_IINTERFACE;

    CDFProtectedIterator(const char *_owner,bool _notsuper,bool _superonly,unsigned _defaultTimeout)
        : owner(_owner)
    {
        count = 0;
        issuper = false;
        notsuper=_notsuper;
        superonly=_superonly;
        defaultTimeout = _defaultTimeout;
    }

    ~CDFProtectedIterator()
    {
        clear();
    }

    bool  first()
    {
        clear();
        conn.setown(querySDS().connect("Files",myProcessSession(),0, defaultTimeout));
        if (!conn) 
            return false;
        IPropertyTree *t = conn->queryRoot();
        if (!superonly) {
            fiter.setown(t->getElements("//File[Attr/Protect]", iptiter_remote));
            if (fiter->first()) {
                piter.setown(fiter->query().getElements("Attr/Protect"));
                if (piter->first()) {
                    fill();
                    return true;
                }
            }
        }
        if (!notsuper) {
            issuper = true;
            fiter.clear();
            fiter.setown(t->getElements("//SuperFile[Attr/Protect]", iptiter_remote));
            if (fiter->first()) {
                piter.setown(fiter->query().getElements("Attr/Protect"));
                if (piter->first()) {
                    fill();
                    return true;
                }
            }
        }
        clear();
        return false;
    }

    bool next()
    {
        if (!fiter.get())
            return false;
        if (piter->next()) {
            fill();
            return true;
        }
        loop {
            if (fiter->next()) {
                piter.setown(fiter->query().getElements("Attr/Protect"));
                if (piter->first()) {
                    fill();
                    return true;
                }
            }
            else if (!notsuper&&!issuper) {
                issuper = true;
                fiter.clear();
                fiter.setown(conn->queryRoot()->getElements("//SuperFile[Attr/Protect]", iptiter_remote));
                if (fiter->first()) {
                    piter.setown(fiter->query().getElements("Attr/Protect"));
                    if (piter->first()) {
                        fill();
                        return true;
                    }
                }
                else
                    break;
            }
            else
                break;
        }
        clear();
        return false;
    }
                            
    bool isValid()
    {
        return fiter.get()!=NULL;
    }

    const char *queryFilename()
    {
        return fn;
    }

    const char *queryOwner()
    {
        return owner;
    }

    unsigned getCount()
    {
        return count;
    }

    bool isSuper()
    {
        return issuper;
    }
};


// --------------------------------------------------------

class CDistributedFilePart: public CInterface, implements IDistributedFilePart
{
    unsigned partIndex;
    CDistributedFile &parent;
    Owned<IPropertyTree> attr;
    CriticalSection sect;
    StringAttr overridename;    // may or not be relative to directory
    bool            dirty;      // whether needs updating in tree 

public:

    virtual void Link(void) const;
    virtual bool Release(void) const;
    void set(IPropertyTree *pt,FileClusterInfoArray &clusters,unsigned maxcluster);
    RemoteFilename &getFilename(RemoteFilename &ret,unsigned copy);
    void renameFile(IFile *file);
    unsigned getCRC();
    IPropertyTree &queryAttributes();
    bool lockProperties(unsigned timems);
    void unlockProperties(DFTransactionState state);
    bool isHost(unsigned copy);
    offset_t getFileSize(bool allowphysical,bool forcephysical);
    offset_t getDiskSize();
    bool getModifiedTime(bool allowphysical,bool forcephysical,CDateTime &dt);
    bool getCrc(unsigned &crc); 
    unsigned getPhysicalCrc();  
    IPartDescriptor *getPartDescriptor();
    unsigned numCopies();
    INode *queryNode(unsigned copy);
    unsigned queryDrive(unsigned copy);
    StringBuffer &getPartName(StringBuffer &name);                          
    StringBuffer &getPartDirectory(StringBuffer &name,unsigned copy);
    const char *queryOverrideName() { return overridename; }    
    void clearOverrideName() 
    {
        if (overridename.get()&&overridename.length()) {
            dirty = true; 
            overridename.clear();
        }
    }

    unsigned bestCopyNum(const IpAddress &ip,unsigned rel=0);
    unsigned copyClusterNum(unsigned copy,unsigned *replicate=NULL);

    void childLink(void)        { CInterface::Link(); }                     
    bool childRelease(void)     { return CInterface::Release(); }

    CDistributedFilePart(CDistributedFile &_parent,unsigned _part,IPartDescriptor *pd);

    unsigned getPartIndex() 
    { 
        return partIndex; 
    }

    INode *getNode(unsigned copy)
    {
        INode *ret = queryNode(copy); 
        if (ret)
            return LINK(ret);
        return NULL;
    }

    void setAttr(IPropertyTree &pt)
    {
        attr.setown(createPTreeFromIPT(&pt));      // take a copy
        dirty = false;
    }

    IPropertyTree *queryAttr()
    {
        return attr;
    }

    inline CDistributedFile &queryParent()
    {
        return parent;
    }

    inline bool isDirty()
    {
        return dirty;
    }
    
    inline bool clearDirty()
    {
        bool ret=dirty;
        dirty = false;
        return ret;
    }
};

// --------------------------------------------------------

class CDistributedFilePartArray: public CIArrayOf<CDistributedFilePart>
{
public:
    virtual ~CDistributedFilePartArray()    // this shouldn't be needed - points to problem in CIArrayOf?
    {
        kill();
    }   
    void kill(bool nodel = false)
    {
        if (nodel)
            CIArrayOf<CDistributedFilePart>::kill(true);
        else {
            while (ordinality()) {
                CDistributedFilePart &part = popGet();
                part.Release();
            }
        }
    }   
};

// --------------------------------------------------------

/**
 * Base Iterator class for all iterator types. Implements basic iteration
 * logic and forces all iterators to behave similarly. This will simplify
 * future compatibility with STL containers/algorithms.
 *
 * INTERFACE needs to be extended from IIteratorOf<>
 * ARRAYTY need to be extended from IArrayOf<>
 */
template <class INTERFACE, class ARRAYTY>
class CDistributedFileIteratorBase: public CInterface, implements INTERFACE
{
protected:
    unsigned index;
    ARRAYTY list;

    virtual bool set() { return isValid(); }
public:
    IMPLEMENT_IINTERFACE;

    CDistributedFileIteratorBase()
        : index(0)
    {
    }
    virtual ~CDistributedFileIteratorBase()
    {
        list.kill();
    }

    bool first()
    {
        if (list.ordinality() == 0)
            return false;
        index = 0;
        return set();
    }

    bool next()
    {
        index++;
        set();
        return isValid();
    }

    bool isValid()
    {
        return (index < list.ordinality());
    }
};

/**
 * FilePart Iterator, used by files to manipulate its parts.
 */
class CDistributedFilePartIterator: public CDistributedFileIteratorBase<IDistributedFilePartIterator, CDistributedFilePartArray>
{
public:
    CDistributedFilePartIterator(CDistributedFilePartArray &parts, IDFPartFilter *filter)
    {
        ForEachItemIn(i,parts) {
            if (!filter||filter->includePart(i))
                list.append(*LINK(&parts.item(i)));
        }
    }

    CDistributedFilePartIterator()
    {
    }

    IDistributedFilePart & query()
    {
        return list.item(index);
    }

    CDistributedFilePartArray &queryParts()
    {
        return list;
    }
};

/**
 * File Iterator, used by directory to list file search results.
 */
class CDistributedFileIterator: public CDistributedFileIteratorBase<IDistributedFileIterator, PointerArray>
{
    Owned<IDistributedFile> cur;
    IDistributedFileDirectory *parent;
    Linked<IUserDescriptor> udesc;
    Linked<IDistributedFileTransaction> transaction;

    bool set()
    {
        while (isValid()) {
            cur.setown(parent->lookup(queryName(),udesc,false,NULL));
            if (cur)
                return true;
            index++;
        }
        return false;
    }

public:
    CDistributedFileIterator(IDistributedFileDirectory *_dir,const char *wildname,bool includesuper,IUserDescriptor *user,IDistributedFileTransaction *_transaction=NULL)
        : transaction(_transaction)
    {
        setUserDescriptor(udesc,user);
        if (!wildname||!*wildname)
            wildname = "*";
        parent = _dir;
        bool recursive = (stricmp(wildname,"*")==0);
        Owned<IDFAttributesIterator> attriter = parent->getDFAttributesIterator(wildname,user,recursive,includesuper,NULL);
        ForEach(*attriter) {
            IPropertyTree &pt = attriter->query();
            list.append(strdup(pt.queryProp("@name")));
        }
        index = 0;
        if (list.ordinality()>1)
            qsortvec(list.getArray(),list.ordinality(),strcompare);
    }

    const char *queryName()
    {
        return (const char *)list.item(index);
    }

    StringBuffer & getName(StringBuffer &name)
    {
        return name.append(queryName());
    }

    IDistributedFile & query()
    {
        return *cur;
    }
};

/**
 * SuperFile Iterator, used by CDistributedFile to list all its super-owners by name.
 */
class CDistributedSuperFileIterator: public CDistributedFileIteratorBase<IDistributedSuperFileIterator, StringAttrArray>
{
    CDistributedFileDirectory *parent;
    Linked<IUserDescriptor> udesc;
    Linked<IDistributedFileTransaction> transaction;
    Owned<IDistributedSuperFile> cur;

public:
    CDistributedSuperFileIterator(CDistributedFileDirectory *_parent,IPropertyTree *root,IUserDescriptor *user, IDistributedFileTransaction *_transaction)
        : transaction(_transaction)
    {
        setUserDescriptor(udesc,user);
        parent = _parent;
        if (root) {
            Owned<IPropertyTreeIterator> iter = root->getElements("SuperOwner");
            StringBuffer pname;
            ForEach(*iter) {
                iter->query().getProp("@name",pname.clear());
                if (pname.length())
                    list.append(* new StringAttrItem(pname.str()));
            }
        }
    }

    IDistributedSuperFile & query()
    {
        // NOTE: This used to include a do/while (!cur.get()&&next()) loop
        // this should never be needed but match previous semantics
        // throwing an exception now, to catch the error early on
        if (transaction.get())
            cur.setown(transaction->lookupSuperFile(queryName()));
        else
            cur.setown(parent->lookupSuperFile(queryName(),udesc,NULL));

        if (!cur.get())
            throw  MakeStringException(-1,"superFileIter: invalid super-file on query at %s", queryName());

        return *cur;
    }

    virtual const char *queryName()
    {
        if (isValid())
            return list.item(index).text.get();
        return NULL;
    }
};

//-----------------------------------------------------------------------------

inline void dfCheckRoot(const char *trc,Owned<IPropertyTree> &root,IRemoteConnection *conn) 
{
    if (root.get()!=conn->queryRoot()) {
        WARNLOG("%s - root changed",trc);
#ifdef _DEBUG
        PrintStackReport();
#endif
        root.setown(conn->getRoot());
    }
}

static bool setFileProtectTree(IPropertyTree &p,const char *owner, bool protect)
{
    bool ret = false;
    CDateTime dt;
    dt.setNow();
    if (owner&&*owner) {
        Owned<IPropertyTree> t = getNamedPropTree(&p,"Protect","@name",owner,false);
        if (t) {
            unsigned c = t->getPropInt("@count");
            if (protect) 
                c++;
            else {
                if (c>=1) {
                    p.removeTree(t);
                    c = 0;
                }
                else
                    c--;
            }
            if (c) {
                t->setPropInt("@count",c);
                StringBuffer str;
                t->setProp("@modified",dt.getString(str).str());
            }
        }
        else if (protect) {
            t.setown(addNamedPropTree(&p,"Protect","@name",owner));
            t->setPropInt("@count",1);
            StringBuffer str;
            t->setProp("@modified",dt.getString(str).str());
        }
        ret = true;
    }
    else if (!protect) {
        unsigned n=0;
        IPropertyTree *pt;
        while ((pt=p.queryPropTree("Protect[1]"))!=NULL) {
            p.removeTree(pt);
            n++;
        }
        if (n)
            ret = true;
    }
    return ret;
}


extern bool isMulti(const char *str);

static bool checkProtectAttr(const char *logicalname,IPropertyTree *froot,StringBuffer &reason)
{
    Owned<IPropertyTreeIterator> wpiter = froot->getElements("Attr/Protect");
    bool prot = false;
    ForEach(*wpiter) {
        IPropertyTree &t = wpiter->query();
        if (t.getPropInt("@count")) {
            const char *wpname = t.queryProp("@name");
            if (!wpname||!*wpname)
                wpname = "<Unknown>";
            if (prot)
                reason.appendf(", %s",wpname);
            else {
                reason.appendf("file %s protected by %s",logicalname,wpname);
                prot = true;
            }
        }
    }
    return prot;
}

/**
 * A template class which implements the common methods of an IDistributedFile interface.
 * The actual interface (extended from IDistributedFile) is provided as a template argument.
 */
template <class INTERFACE>
class CDistributedFileBase : public CInterface, implements INTERFACE
{

protected:
    Owned<IPropertyTree> root;    
    Owned<IRemoteConnection> conn;                  // kept connected during lifetime for attributes
    CDfsLogicalFileName logicalName;
    CriticalSection sect;
    CDistributedFileDirectory *parent;
    unsigned proplockcount;
    unsigned transactionnest;
    Linked<IUserDescriptor> udesc;
    unsigned defaultTimeout;
public:

    IPropertyTree *queryRoot() { return root; }

    CDistributedFileBase<INTERFACE>()
    {
        proplockcount = 0;
        transactionnest = 0;
        defaultTimeout = INFINITE;
    }

    ~CDistributedFileBase<INTERFACE>()
    {
        root.clear();
    }

    bool isCompressed(bool *blocked)
    {
        return ::isCompressed(queryAttributes(),blocked);
    }

    StringBuffer &getLogicalName(StringBuffer &lname)
    {
        lname.append(logicalName.get());
        return lname;
    }

    void setLogicalName(const char *lname)
    {
        logicalName.set(lname);
    }

    const char *queryLogicalName()
    {
        return logicalName.get();
    }

    IPropertyTree &queryAttributes()
    {
        IPropertyTree *t = root->queryPropTree("Attr");
        if (!t)
            t = root->setPropTree("Attr",createPTree("Attr")); // takes ownership
        return *t;
    }

protected:
    IPropertyTree *resetFileAttr(IPropertyTree *prop=NULL)
    {
        if (prop)
            return root->setPropTree("Attr", prop);

        root->removeProp("Attr");
        return NULL;
    }

public:
    bool isAnon()
    {
        return !logicalName.isSet();
    }

    /*
     *  Change connection to write-mode, allowing multiple writers only on the same instance.
     *  Returns true if the lock was lost at least once before succeeding, hinting that some
     *  resources might need reload (like sub-files list, etc).
     *
     *  WARN: This is not thread-safe
     *
     *  @deprecated : use DistributedFilePropertyLock instead, when possible
     */
    bool lockProperties(unsigned timeoutms)
    {
        bool reload = false;
        if (timeoutms==INFINITE)
            timeoutms = defaultTimeout;
        reload = false;
        if (proplockcount++==0) {
            if (conn) {
                conn->rollback(); // changes chouldn't be done outside lock properties
#ifdef TRACE_LOCKS
                PROGLOG("lockProperties: pre safeChangeModeWrite(%x)",(unsigned)(memsize_t)conn.get());
#endif
                try {
                    safeChangeModeWrite(conn,queryLogicalName(),reload,timeoutms);
                }
                catch(IException *)
                {
                    proplockcount--;
                    dfCheckRoot("lockProperties",root,conn);
                    throw;
                }
#ifdef TRACE_LOCKS
                PROGLOG("lockProperties: done safeChangeModeWrite(%x)",(unsigned)(memsize_t)conn.get());
                LogRemoteConn(conn);
#endif
                dfCheckRoot("lockProperties",root,conn);
            }
        }
        return reload;
    }

    /*
     * Change connection back to read mode on the last unlock. There should never be
     * an uneven number of locks/unlocks, since that will leave the connection with
     * the DFS locked until the instance's destruction.
     *
     * WARN: This is not thread-safe
     *
     *  @deprecated : use DistributedFilePropertyLock instead, when possible
     */
    void unlockProperties(DFTransactionState state=TAS_NONE)
    {
        savePartsAttr();
        if (--proplockcount==0) {
            if (conn) {
                // Transactional logic, if any
                switch(state) {
                case TAS_SUCCESS:
                    conn->commit();
                    break;
                case TAS_FAILURE:
                    conn->rollback();
                    break;
                case TAS_RETRY:
                    conn->changeMode(RTM_NONE,defaultTimeout,true);
                    return;
                // TAS_NONE, do nothing
                }
#ifdef TRACE_LOCKS
                PROGLOG("unlockProperties: pre changeMode(%x)",(unsigned)(memsize_t)conn.get());
#endif
                conn->changeMode(RTM_LOCK_READ,defaultTimeout,true);
#ifdef TRACE_LOCKS
                PROGLOG("unlockProperties: post changeMode(%x)",(unsigned)(memsize_t)conn.get());
                LogRemoteConn(conn);
#endif
                dfCheckRoot("unlockProperties",root,conn);
            }
        }
    }

    bool getModificationTime(CDateTime &dt)
    {
        StringBuffer str;
        if (!root->getProp("@modified",str))
            return false;
        dt.setString(str.str());
        return true;
    }

    void setModificationTime(const CDateTime &dt)
    {
        DistributedFilePropertyLock lock(this);
        if (dt.isNull())
            root->removeProp("@modified");
        else {
            StringBuffer str;
            root->setProp("@modified",dt.getString(str).str());
        }
        root->removeProp("@verified");
    }

    void setModified()
    {
        CDateTime dt;
        dt.setNow();
        setModificationTime(dt);
    }

    virtual StringBuffer &getECL(StringBuffer &buf)
    {
        MemoryBuffer mb;
        if (queryAttributes().getPropBin("ECLbin",mb))
            buf.deserialize(mb);
        else
            queryAttributes().getProp("ECL",buf);
        return buf;
    }

    virtual void setECL(const char *ecl)
    {
        DistributedFilePropertyLock lock(this);
        IPropertyTree &p = queryAttributes();
#ifdef PACK_ECL
        p.removeProp("ECL");
        if (!ecl||!*ecl)
            p.removeProp("ECLbin");
        else {
            MemoryBuffer mb;    // could be better
            StringBuffer buf(ecl);
            buf.serialize(mb);
            root->setPropBin("ECLbin",mb.length(),mb.toByteArray());
        }
#else
        p.setProp("ECL",ecl);
#endif
    }


    virtual bool isSubFile()
    {
        CriticalBlock block(sect);
        return root&&root->hasProp("SuperOwner[1]");
    }

    void setProtect(const char *owner, bool protect, unsigned timems)
    {
        if (logicalName.isForeign()) {
            parent->setFileProtect(logicalName,udesc,owner,protect);
        }
        else {
            bool ret=false;
            if (conn) {
                DistributedFilePropertyLock lock(this);
                IPropertyTree &p = queryAttributes();
                CDateTime dt;
                dt.setNow();
                if (setFileProtectTree(p,owner,protect))
                    conn->commit();
                dfCheckRoot("setProtect.1",root,conn);
            }
            else 
                ERRLOG("setProtect - cannot protect %s (no connection in file)",owner?owner:"");
        }
    }


    virtual IDistributedSuperFileIterator *getOwningSuperFiles(IDistributedFileTransaction *_transaction)
    {
        CriticalBlock block(sect);
        return new CDistributedSuperFileIterator(parent,root,udesc,_transaction);
    }

    virtual void checkFormatAttr(IDistributedFile *sub, const char* exprefix="")
    {
        // check file has same (or similar) format
        IPropertyTree &superProp = queryAttributes();
        IPropertyTree &subProp = sub->queryAttributes();
        if (!exprefix)
            exprefix = "CheckFormatAttr";

        bool superBlocked = false;
        bool superComp = ::isCompressed(superProp,&superBlocked);
        bool subBlocked = false;
        bool subComp = ::isCompressed(subProp,&subBlocked);
        // FIXME: this may fail if an empty superfile added to a compressed superfile
        if (superComp != subComp)
            throw MakeStringException(-1,"%s: %s's compression setting (%s) is different than %s's (%s)",
                    exprefix, sub->queryLogicalName(), (subComp?"compressed":"uncompressed"),
                    queryLogicalName(), (superComp?"compressed":"uncompressed"));
        if (superBlocked != subBlocked)
            throw MakeStringException(-1,"%s: %s's blocked setting (%s) is different than %s's (%s)",
                    exprefix, sub->queryLogicalName(), (subBlocked?"blocked":"unblocked"),
                    queryLogicalName(), (superBlocked?"blocked":"unblocked"));

#ifdef SUBFILE_COMPATIBILITY_CHECKING
        bool subSoft = subProp.hasProp("_record_layout");
        bool superSoft = superProp.hasProp("_record_layout");
        if (superSoft != subSoft)
            throw MakeStringException(-1,"%s: %s's record layout (%s) is different than %s's (%s)",
                    exprefix, sub->queryLogicalName(), (subSoft?"dynamic":"fixed"),
                    queryLogicalName(), (superSoft?"dynamic":"fixed"));
        // If they don't, they must have the same size
        if (!superSoft) {
            unsigned superSize = superProp.getPropInt("@recordSize",0);
            unsigned subSize = subProp.getPropInt("@recordSize",0);
            // Variable length files (CSV, etc) have zero record size
            if (superSize && subSize && (superSize != subSize))
                throw MakeStringException(-1,"%s: %s's record size (%d) is different than %s's (%d)",
                        exprefix, sub->queryLogicalName(), subSize, queryLogicalName(), superSize);
        }
        StringBuffer superFmt;
        bool superHasFmt = superProp.getProp("@format",superFmt);
        StringBuffer subFmt;
        bool subHasFmt = subProp.getProp("@format",subFmt);
        if (subHasFmt && superHasFmt)
            if (strcmp(normalizeFormat(superFmt).str(),normalizeFormat(subFmt).str()) != 0)
                throw MakeStringException(-1,"%s: %s's format (%s) is different than %s's (%s)",
                        exprefix, sub->queryLogicalName(), superFmt.str(),
                        queryLogicalName(), subFmt.str());
#endif
        bool superLocal = superProp.getPropBool("@local",false);
        bool subLocal = subProp.getPropBool("@local",false);
        if (subLocal != superLocal)
            throw MakeStringException(-1,"%s: %s's local setting (%s) is different than %s's (%s)",
                    exprefix, sub->queryLogicalName(), (subLocal?"local":"global"),
                    queryLogicalName(), (superLocal?"local":"global"));

        int superRepO = superProp.getPropInt("@replicateOffset",1);
        int subRepO = subProp.getPropInt("@replicateOffset",1);
        if (subRepO != superRepO)
            throw MakeStringException(-1,"%s: %s's replication offset (%d) is different than %s's (%d)",
                    exprefix, sub->queryLogicalName(), subRepO,
                    queryLogicalName(), superRepO);
    }

    void linkSuperOwner(const char *superfile,bool link)
    {
        if (!superfile||!*superfile)
            return;
        if (conn) {
            Owned<IPropertyTree> t = getNamedPropTree(root,"SuperOwner","@name",superfile,false);
            if (t && !link)
                root->removeTree(t);
            else if (!t && link)
                t.setown(addNamedPropTree(root,"SuperOwner","@name",superfile));
        }
        else 
            ERRLOG("linkSuperOwner - cannot link to %s (no connection in file)",superfile);
    }

    void setAccessed()                              
    {
        CDateTime dt;
        dt.setNow();
        setAccessedTime(dt);
    }

    virtual StringBuffer &getColumnMapping(StringBuffer &mapping)
    {
        queryAttributes().getProp("@columnMapping",mapping);
        return mapping;
    }

    virtual void setColumnMapping(const char *mapping)
    {
        DistributedFilePropertyLock lock(this);
        if (!mapping||!*mapping) 
            queryAttributes().removeProp("@columnMapping");
        else
            queryAttributes().setProp("@columnMapping",mapping);
    }

    unsigned setDefaultTimeout(unsigned timems)
    {
        unsigned ret = defaultTimeout;
        defaultTimeout = timems;
        return ret;
    }

    // MORE - simplify this, after removing CLightWeightSuperFileConn
    bool canModify(StringBuffer &reason)
    {
        return !checkProtectAttr(logicalName.get(),root,reason);
    }

    bool canRemove(StringBuffer &reason,bool ignoresub=false)
    {
        CriticalBlock block(sect);
        if (!canModify(reason))
            return false;
        const char *logicalname = logicalName.get();
        if (!logicalname||!*logicalname) {
            reason.appendf("empty filename");
            return false;
        }
        if (logicalName.isQuery()) {
            reason.appendf("%s is query",logicalname);
            return false;
        }
        if (logicalName.isExternal()) {
            reason.appendf("%s is external",logicalname);
            return false;
        }
        if (logicalName.isForeign()) {
            reason.appendf("%s is foreign",logicalname);
            return false;
        }
        if (logicalName.isMulti()) {
            reason.appendf("%s is multi",logicalname);
            return false;
        }
        if (!ignoresub) {
            // And has super owners
            Owned<IPropertyTreeIterator> iter = root->getElements("SuperOwner");
            if (iter->first()) {
                reason.append("Cannot remove file ").append(logicalname).append(" as owned by SuperFile(s): ");
                loop {
                    reason.append(iter->query().queryProp("@name"));
                    if (!iter->next())
                        break;
                    reason.append(", ");
                }
                return false;
            }
        }
        return true;
    }


    virtual const char *queryDefaultDir() = 0;
    virtual unsigned numParts() = 0;
    virtual IDistributedFilePart &queryPart(unsigned idx) = 0;
    virtual IDistributedFilePart* getPart(unsigned idx) = 0;
    virtual void savePartsAttr(bool force=false) = 0;
    virtual IDistributedFilePartIterator *getIterator(IDFPartFilter *filter=NULL) = 0;
    virtual IDistributedSuperFile *querySuperFile() = 0;
    virtual ClusterPartDiskMapSpec &queryPartDiskMapping(unsigned clusternum)=0;
    virtual void updatePartDiskMapping(const char *clustername,const ClusterPartDiskMapSpec &spec)=0;
    virtual void enqueueReplicate()=0;
    virtual bool getAccessedTime(CDateTime &dt) = 0;                            // get date and time last accessed (returns false if not set)
    virtual void setAccessedTime(const CDateTime &dt) = 0;                      // set date and time last accessed
};

class CDistributedFile: public CDistributedFileBase<IDistributedFile>
{
protected:
    Owned<IFileDescriptor> fdesc;
    CDistributedFilePartArray parts;            // use queryParts to access
    CriticalSection sect;
    StringAttr directory;
    StringAttr partmask;
    FileClusterInfoArray clusters;

    void savePartsAttr(bool force)
    {
        CriticalBlock block (sect);
        IPropertyTree *pt;
        if (parts.ordinality()==1) { // single part saved as part
            if (parts.item(0).clearDirty()||force) {
                CDistributedFilePart &part = parts.item(0);
                while ((pt=root->queryPropTree("Part[1]"))!=NULL)
                    root->removeTree(pt);
                pt = createPTreeFromIPT(part.queryAttr());
                pt->setPropInt("@num",1);
                const char *grp = root->queryProp("@group");
                if (!grp||!*grp) {
                    StringBuffer eps;
                    pt->addProp("@node",part.queryNode(0)->endpoint().getUrlStr(eps).str()); // legacy
                }
                const char *override = part.queryOverrideName();
                if (override&&*override)
                    pt->setProp("@name",override);
                else {
                    pt->removeProp("@name");
                    const char *mask=queryPartMask();
                    if (mask&&*mask) {
                        StringBuffer tmp;
                        expandMask(tmp,mask,0,1);
                        pt->setProp("@name",tmp.str());
                    }
                }
                root->setPropTree("Part",pt);
            }
        }
        else {
            unsigned n = parts.ordinality();
            unsigned i1;
            for (i1=0;i1<n;i1++) {
                if (parts.item(i1).clearDirty()||force) {
                    MemoryBuffer mb;
                    CriticalBlock block (sect);
                    ForEachItemIn(i2,parts)
                        serializePartAttr(mb,parts.item(i2).queryAttr());
                    root->setPropBin("Parts",mb.length(),mb.toByteArray());
                    while ((pt=root->queryPropTree("Part[1]"))!=NULL)
                        root->removeTree(pt);
                    break;
                }
            }
            while (i1<n)
                parts.item(i1++).clearDirty();
        }
    }

protected: friend class CDistributedFilePart;
    CDistributedFilePartArray &queryParts()
    {
        return parts;
    }
public:
    IMPLEMENT_IINTERFACE;

    CDistributedFile(CDistributedFileDirectory *_parent, IRemoteConnection *_conn,const CDfsLogicalFileName &lname,IUserDescriptor *user) // takes ownership of conn
    {
        setUserDescriptor(udesc,user);
        logicalName.set(lname);
        parent = _parent;
        conn.setown(_conn);
        CClustersLockedSection sect(logicalName);
        root.setown(conn->getRoot());
        root->queryBranch(".");     // load branch
#ifdef EXTRA_LOGGING
        LOGPTREE("CDistributedFile.a root",root);
#endif
        Owned<IFileDescriptor> fdesc = deserializeFileDescriptorTree(root,&queryNamedGroupStore(),0);
#ifdef EXTRA_LOGGING
        LOGFDESC("CDistributedFile.a fdesc",fdesc);
#endif
        setFileAttrs(fdesc,false);
        setClusters(fdesc);
        setPreferredClusters(_parent->defprefclusters);
        setParts(fdesc,false);
        //shrinkFileTree(root); // enable when safe!
    }

    CDistributedFile(CDistributedFileDirectory *_parent, IFileDescriptor *fdesc, bool includeports)
    {
#ifdef EXTRA_LOGGING
        LOGFDESC("CDistributedFile.b fdesc",fdesc);
#endif
        parent = _parent;
        root.setown(createPTree(queryDfsXmlBranchName(DXB_File)));
//      fdesc->serializeTree(*root,IFDSF_EXCLUDE_NODES);
        setFileAttrs(fdesc,true);
        setClusters(fdesc);
        setPreferredClusters(_parent->defprefclusters);
        saveClusters();
        setParts(fdesc,true);
#ifdef EXTRA_LOGGING
        LOGPTREE("CDistributedFile.b root.1",root);
#endif
        offset_t totalsize=0;
        unsigned checkSum = ~0;
        bool useableCheckSum = true;
        MemoryBuffer pmb;
        unsigned n = fdesc->numParts();
        for (unsigned i=0;i<n;i++) {
            IPropertyTree *partattr = &fdesc->queryPart(i)->queryProperties();
            if (!partattr)
            {
                totalsize = (unsigned)-1;
                useableCheckSum = false;
            }
            else
            {
                offset_t psz;
                if (totalsize!=(offset_t)-1) {
                    psz = (offset_t)partattr->getPropInt64("@size", -1);
                    if (psz==(offset_t)-1)
                        totalsize = psz;
                    else
                        totalsize += psz;
                }
                if (useableCheckSum) {
                    unsigned crc;
                    if (fdesc->queryPart(i)->getCrc(crc))
                        checkSum ^= crc;
                    else
                        useableCheckSum = false;
                }
            }
        }
        shrinkFileTree(root);
        if (totalsize!=(offset_t)-1)
            queryAttributes().setPropInt64("@size", totalsize);
        if (useableCheckSum)
            queryAttributes().setPropInt64("@checkSum", checkSum);
        setModified();
#ifdef EXTRA_LOGGING
        LOGPTREE("CDistributedFile.b root.2",root);
#endif
    }

    void killParts()
    {
        ForEachItemIn(i,parts)
            parts.item(i).childRelease();
        parts.kill(true);
    }

    ~CDistributedFile()
    {
        assert(proplockcount == 0 && "CDistributedFile destructor: Some properties are still locked");
        if (conn)
            conn->rollback();       // changes should always be done in locked properties
        killParts();
        clusters.kill();
    }

    IFileDescriptor *getFileDescriptor(const char *clustername)
    {
        CriticalBlock block (sect);
        Owned<IFileDescriptor> fdesc = deserializeFileDescriptorTree(root,&queryNamedGroupStore(),0);
        fdesc->setTraceName(logicalName.get());
        StringArray cnames;
        if (clustername&&*clustername)
            cnames.append(clustername);
        else
            getClusterNames(cnames);
        fdesc->setClusterOrder(cnames,clustername&&*clustername);
        return fdesc.getClear();
    }

    void setFileAttrs(IFileDescriptor *fdesc,bool save)
    {
        directory.set(fdesc->queryDefaultDir());
        partmask.set(fdesc->queryPartMask());
        const char *lfn = logicalName.get();
        if (lfn&&*lfn) {
            if (partmask.isEmpty()) {
                StringBuffer mask;
                getPartMask(mask,lfn,0);
                partmask.set(mask);
            }
        }
        if (!save)
            return;
        if (directory.isEmpty())
            root->removeProp("@directory");
        else
            root->setProp("@directory",directory);
        if (partmask.isEmpty())
            root->removeProp("@partmask");
        else
            root->setProp("@partmask",partmask);
        IPropertyTree *t = &fdesc->queryProperties();
        if (isEmptyPTree(t))
            resetFileAttr();
        else
            resetFileAttr(createPTreeFromIPT(t));
    }

    void setClusters(IFileDescriptor *fdesc)
    {
        clusters.clear();
        unsigned nc = fdesc->numClusters();
        if (nc) {
            for (unsigned i=0;i<nc;i++) {
                StringBuffer cname;
                StringBuffer clabel;
                IClusterInfo &cluster = *createClusterInfo(
                                    fdesc->getClusterGroupName(i,cname,NULL).str(),
                                    fdesc->queryClusterGroup(i),
                                    fdesc->queryPartDiskMapping(i),
                                    &queryNamedGroupStore(),
                                    fdesc->queryClusterRoxieLabel(i)
                                    );
#ifdef EXTRA_LOGGING
                PROGLOG("setClusters(%d,%s)",i,cname.str());
#endif

                if (!cluster.queryGroup(&queryNamedGroupStore())) {
                    ERRLOG("IDistributedFileDescriptor cannot set cluster for %s",logicalName.get());
                }
                clusters.append(cluster);
            }
        }
        else
            ERRLOG("No cluster specified for %s",logicalName.get());
    }

    unsigned numClusters()
    {
        return clusters.ordinality();
    }

    unsigned findCluster(const char *clustername)
    {
        return clusters.find(clustername);
    }

    unsigned getClusterNames(StringArray &clusternames)
    {
        return clusters.getNames(clusternames);
    }

    void reloadClusters()
    {
        // called from CClustersLockedSection
        if (!CDistributedFileBase<IDistributedFile>::conn)
            return;
        assertex(CDistributedFileBase<IDistributedFile>::proplockcount==0); // cannot reload clusters if properties locked
        CDistributedFileBase<IDistributedFile>::conn->reload(); // should only be cluster changes but a bit dangerous
        IPropertyTree *t = CDistributedFileBase<IDistributedFile>::conn->queryRoot();  // NB not CDistributedFileBase<IDistributedFile>::queryRoot();

        if (!t)
            return;
        clusters.clear();
        getClusterInfo(*t,&queryNamedGroupStore(),0,clusters);
    }
    
    void saveClusters()
    {
        // called from CClustersLockedSection
        IPropertyTree *t;
        if (CDistributedFileBase<IDistributedFile>::conn)
            t = CDistributedFileBase<IDistributedFile>::conn->queryRoot();
        else
            t = CDistributedFileBase<IDistributedFile>::queryRoot(); //cache
        if (!t)
            return;
        IPropertyTree *pt;
        IPropertyTree *tc = CDistributedFileBase<IDistributedFile>::queryRoot(); //cache
        IPropertyTree *t0 = t;
        StringBuffer grplist;
        // the following is complicated by fact there is a cache of the file branch
        loop {
            while ((pt=t->queryPropTree("Cluster[1]"))!=NULL)
                t->removeTree(pt);
            ForEachItemIn(i,clusters) {
                IPropertyTree *pt = createPTree("Cluster");
                clusters.item(i).serializeTree(pt,IFDSF_EXCLUDE_GROUPS);
                if (!isEmptyPTree(pt)) {
                    t->addPropTree("Cluster",pt);
                    if (t==t0) {
                        StringBuffer clabel;
                        clusters.item(i).getClusterLabel(clabel);
                        if (clabel.length()) {
                            if (grplist.length())
                                grplist.append(',');
                            grplist.append(clabel);
                        }
                    }
                }
                else
                    WARNLOG("CFileClusterOwner::saveClusters - empty cluster");
            }
            if (grplist.length()) 
                t->setProp("@group",grplist.str());
            else
                t->removeProp("@group");
            t->setPropInt("@numclusters",clusters.ordinality());
            if (t==tc)
                break;
            t = tc; // now fix cache
        }
        if (CDistributedFileBase<IDistributedFile>::conn)
            CDistributedFileBase<IDistributedFile>::conn->commit(); // should only be cluster changes but a bit dangerous
    }

    void addCluster(const char *clustername,ClusterPartDiskMapSpec &mspec)
    {
        if (!clustername&&!*clustername)
            return;
        CClustersLockedSection cls(CDistributedFileBase<IDistributedFile>::logicalName);
        reloadClusters();
        if (findCluster(clustername)!=NotFound) {
            if (findCluster(clustername)!=NotFound) {
                IDFS_Exception *e = new CDFS_Exception(DFSERR_ClusterAlreadyExists,clustername);
                throw e;
            }
        }
        Owned<IClusterInfo> cluster = createClusterInfo(clustername,NULL,mspec,&queryNamedGroupStore());
        if (cluster->queryGroup(&queryNamedGroupStore())) {
            clusters.append(*cluster.getClear());
        }
        else {
            IDFS_Exception *e = new CDFS_Exception(DFSERR_ClusterNotFound,clustername);
            throw e;
        }
        saveClusters();
    }

    void removeCluster(const char *clustername)
    {
        CClustersLockedSection cls(CDistributedFileBase<IDistributedFile>::logicalName);
        reloadClusters();
        unsigned i = findCluster(clustername);
        if (i!=NotFound) {
            if (clusters.ordinality()==1)
                throw MakeStringException(-1,"CFileClusterOwner::removeCluster cannot remove sole cluster %s",clustername);
            clusters.remove(i);
            saveClusters();
        }
    }

    void setPreferredClusters(const char *clusterlist)
    {
        clusters.setPreferred(clusterlist,CDistributedFileBase<IDistributedFile>::logicalName);
    }


    INode *queryNode(unsigned idx,unsigned copy)
    {
        unsigned rep;
        unsigned cluster = copyClusterNum(idx,copy,&rep);
        if (cluster==NotFound)
            return queryNullNode();
        unsigned nn;
        unsigned dn;
        IGroup *grp = clusters.queryGroup(cluster);
        if (!grp)
            return queryNullNode();
        if (!clusters.item(cluster).queryPartDiskMapping().calcPartLocation (idx, numParts(),rep, grp->ordinality(), nn, dn))
            return queryNullNode();
        return &grp->queryNode(nn);
    }

    unsigned queryDrive(unsigned idx,unsigned copy,const char *dir)
    {
        // this is odd routine
        unsigned dn = dir?getPathDrive(dir):0;
        if (dn)
            return dn;
        unsigned rep;
        unsigned cluster = copyClusterNum(idx,copy,&rep);
        if (cluster==NotFound)
            return 0;
        unsigned nn;
        IGroup *grp = clusters.queryGroup(cluster);
        if (!grp)
            return 0;
        if (!clusters.item(cluster).queryPartDiskMapping().calcPartLocation (idx, numParts(),rep, grp->ordinality(), nn, dn))
            return 0;
        return dn;
    }


    StringBuffer &getClusterName(unsigned clusternum,StringBuffer &name)
    {
        return clusters.getName(clusternum,name);
    }

    unsigned copyClusterNum(unsigned part, unsigned copy,unsigned *replicate)
    {
        return clusters.copyNum(part,copy, numParts(),replicate);
    }

    ClusterPartDiskMapSpec &queryPartDiskMapping(unsigned clusternum)
    {
        assertex(clusternum<clusters.ordinality());
        return clusters.queryPartDiskMapping(clusternum);
    }

    void updatePartDiskMapping(const char *clustername,const ClusterPartDiskMapSpec &spec)
    {
        CClustersLockedSection cls(CDistributedFileBase<IDistributedFile>::logicalName);
        reloadClusters();
        unsigned i = findCluster(clustername);
        if (i!=NotFound) {
            clusters.updatePartDiskMapping(i,spec);
            saveClusters();
        }
    }

    IGroup *queryClusterGroup(unsigned clusternum)
    {
        return clusters.queryGroup(clusternum);
    }

    virtual unsigned numCopies(unsigned partno)
    {
        return clusters.numCopies(partno,numParts());
    }

    void setSingleClusterOnly()
    {
        clusters.setSingleClusterOnly();
    }

    unsigned numClusterCopies(unsigned cnum,unsigned partnum)
    {
        IClusterInfo &cluster = clusters.item(cnum);
        IGroup *grp = cluster.queryGroup();
        return cluster.queryPartDiskMapping().numCopies(partnum,grp?grp->ordinality():1,numParts());

    }

    void adjustClusterDir(unsigned partno,unsigned copy, StringBuffer &path)
    {
        // this corrects the directory for a copy

        // assumes default dir matches one of clusters
        unsigned rep=0;
        unsigned cluster = NotFound;
        const char *ds = path.str();
        unsigned nc = clusters.ordinality();
        if (nc>1) {
            StringAttr matched;
            StringAttr toadd;
            unsigned i=0;
            bool c = 0;
            int cp = (int)copy;
            while (i<nc) {
                StringBuffer dcmp;
                clusters.item(i).getBaseDir(dcmp,SepCharBaseOs(getPathSepChar(ds)));    // no trailing sep
                const char *t = dcmp.str();
                const char *d = ds;
                while (*d&&(*t==*d)) {
                    d++;
                    t++;
                }
                if (!*t&&(!*d||isPathSepChar(*d))&&(dcmp.length()>matched.length()))
                    matched.set(dcmp);
                unsigned mc = numClusterCopies(i,partno);
                if ((cp>=0)&&(cp<(int)mc)) {
                    toadd.set(dcmp);
                    rep = (unsigned)cp;
                    cluster = i;
                }
                cp -= mc;
                i++;
            }
            if (!matched.isEmpty()&&!toadd.isEmpty()&&(strcmp(matched,toadd)!=0)) {
                StringBuffer tmp(toadd);
                tmp.append(ds+matched.length());
                path.swapWith(tmp);
            }
        }
        else {
            rep = copy;
            cluster = 0;
        }
// now set replicate
        if (cluster!=NotFound) {
            unsigned n;
            unsigned d;
            clusters.item(cluster).queryPartDiskMapping().calcPartLocation(partno,numParts(),rep,clusters.queryGroup(cluster)?clusters.queryGroup(cluster)->ordinality():numParts(),n,d);
            setReplicateFilename(path,d);
        }
    }

    void setParts(IFileDescriptor *fdesc,bool save)
    {
        unsigned np = fdesc->numParts();
        for (unsigned i = 0;i<np;i++) {
            CDistributedFilePart &part = *new CDistributedFilePart(*this,i,fdesc->queryPart(i));
            parts.append(part);
        }
        if (save) {
            root->setPropInt("@numparts",parts.ordinality());
            savePartsAttr(true);
        }
    }

    unsigned numParts()
    {
        return parts.ordinality();
    }

    IDistributedFilePart &queryPart(unsigned idx)
    {
        if (idx<parts.ordinality())
            return queryParts().item(idx);
        return *(IDistributedFilePart *)NULL;
    }

    IDistributedFilePart* getPart(unsigned idx)
    {
        if (idx>=parts.ordinality())
            return NULL;
        IDistributedFilePart *ret = &queryParts().item(idx);
        return LINK(ret);
    }

    IDistributedFilePartIterator *getIterator(IDFPartFilter *filter=NULL)
    {
        return new CDistributedFilePartIterator(queryParts(),filter);
    }

    void rename(const char *_logicalname,IUserDescriptor *user)
    {
        StringBuffer prevname;
        Owned<IFileRelationshipIterator> reliter;
        // set prevname
        if (!isAnon()) {
            getLogicalName(prevname);
            try {
                IFileRelationshipIterator *iter = parent->lookupAllFileRelationships(prevname.str());
                reliter.setown(iter);
            }
            catch (IException *e) {
                EXCLOG(e,"CDistributedFileDirectory::rename");
                e->Release();
            }
            detach();
        }
        attach(_logicalname,user);
        if (prevname.length()) {
            DistributedFilePropertyLock lock(this);
            IPropertyTree &pt = queryAttributes();
            StringBuffer list;
            if (pt.getProp("@renamedFrom",list)&&list.length())
                list.append(',');
            pt.setProp("@renamedFrom",list.append(prevname).str());
        }
        if (reliter.get()) {
            // add back any relationships with new name
            parent->renameFileRelationships(prevname.str(),_logicalname,reliter);
        }
    }


    const char *queryDefaultDir()
    {
        CriticalBlock block (sect);
        return directory.get();
    }

    const char *queryPartMask()
    {
        CriticalBlock block (sect);
        if (partmask.isEmpty()) {
            assertex(root);
            partmask.set(root->queryProp("@partmask"));
        }
        return partmask.get();
    }

    bool isAnon() 
    { 
        return (!logicalName.isSet());
    }

    void attach(const char *_logicalname,IUserDescriptor *user)
    {
        CriticalBlock block (sect);
        assertex(isAnon()); // already attached!
        logicalName.set(_logicalname);
        if (!checkLogicalName(logicalName,user,true,true,true,"attach"))
            return; // query
#ifdef EXTRA_LOGGING
        PROGLOG("CDistributedFile::attach(%s)",_logicalname);
        LOGPTREE("CDistributedFile::attach root.1",root);
#endif
        parent->addEntry(logicalName,root.getClear(),false,false);
        killParts();
        clusters.kill();
        CFileConnectLock fcl("CDistributedFile::attach",logicalName,DXB_File,false,false,defaultTimeout);
        conn.setown(fcl.detach());
        root.setown(conn->getRoot());
        root->queryBranch(".");     // load branch
        Owned<IFileDescriptor> fdesc = deserializeFileDescriptorTree(root,&queryNamedGroupStore(),0);
        setFileAttrs(fdesc,false);
        setClusters(fdesc);
        setParts(fdesc,false);
#ifdef EXTRA_LOGGING
        LOGFDESC("CDistributedFile::attach fdesc",fdesc);
        LOGPTREE("CDistributedFile::attach root.2",root);
#endif
    }

    void detach(unsigned timeoutms=INFINITE)
    {
        assert(proplockcount == 0 && "CDistributedFile detach: Some properties are still locked");
        CriticalBlock block (sect);
        assertex(!isAnon()); // not attached!
        MemoryBuffer mb;
#ifdef EXTRA_LOGGING
        PROGLOG("CDistributedFile::detach(%s)",logicalName.get());
        LOGPTREE("CDistributedFile::detach root.1",root);
#endif
        root->serialize(mb);
        conn.clear();
        root.setown(createPTree(mb));
        StringAttr lname(logicalName.get());
        logicalName.clear();
#ifdef EXTRA_LOGGING
        LOGPTREE("CDistributedFile::detach root.2",root);
#endif
        parent->removeEntry(lname.get(),udesc, timeoutms);
    }

    bool removePhysicalPartFiles(const char *cluster,IMultiException *mexcept)
    {
        Owned<IGroup> grpfilter;
        if (cluster&&*cluster) {
            unsigned cn = findCluster(cluster);
            if (cn==NotFound)
                return false;
            if (clusters.ordinality()==0)
                cluster = NULL; // cannot delete last cluster
            else
                grpfilter.setown(clusters.getGroup(cn));
        }
        if (logicalName.isExternal()) {
            if (logicalName.isQuery())
                return false;
            throw MakeStringException(-1,"cannot remove an external file (%s)",logicalName.get());
        }
        if (logicalName.isForeign())
            throw MakeStringException(-1,"cannot remove a foreign file (%s)",logicalName.get());

        unsigned width = numParts();
        CriticalSection errcrit;
        class casyncfor: public CAsyncFor
        {
            IDistributedFile *file;
            CriticalSection &errcrit;
            IMultiException *mexcept;
            unsigned width;
            IGroup *grpfilter;
        public:
            bool ok;
            bool islazy;
            casyncfor(IDistributedFile *_file,unsigned _width,IGroup *_grpfilter,IMultiException *_mexcept,CriticalSection &_errcrit)
                : errcrit(_errcrit)
            {
                file = _file;
                ok = true;
                mexcept = _mexcept;
                width = _width;
                grpfilter = _grpfilter;
            }
            void Do(unsigned i)
            {
                Owned<IDistributedFilePart> part = file->getPart(i);
                unsigned nc = part->numCopies();
                for (unsigned copy = 0; copy < nc; copy++)
                {
                    RemoteFilename rfn;
                    part->getFilename(rfn,copy);
                    if (grpfilter&&(grpfilter->rank(rfn.queryEndpoint())==RANK_NULL))
                        continue;
                    Owned<IFile> partfile = createIFile(rfn);
                    StringBuffer eps;
                    try
                    {
                        unsigned start = msTick();
                        if (!partfile->remove()&&(copy==0)&&!islazy) // only warn about missing primary files
                            LOG(MCwarning, unknownJob, "Failed to remove file part %s from %s", partfile->queryFilename(),rfn.queryEndpoint().getUrlStr(eps).str());
                        else {
                            unsigned t = msTick()-start;
                            if (t>5*1000) 
                                LOG(MCwarning, unknownJob, "Removing %s from %s took %ds", partfile->queryFilename(), rfn.queryEndpoint().getUrlStr(eps).str(), t/1000);
                        }

                    }
                    catch (IException *e)
                    {
                        CriticalBlock block(errcrit);
                        if (mexcept) 
                            mexcept->append(*e);
                        else {
                            StringBuffer s("Failed to remove file part ");
                            s.append(partfile->queryFilename()).append(" from ");
                            rfn.queryEndpoint().getUrlStr(s);
                            EXCLOG(e, s.str());
                            e->Release();
                        }
                        ok = false;
                    }
                }
            }
        } afor(this,width,grpfilter,mexcept,errcrit);
        afor.islazy = queryAttributes().getPropInt("@lazy")!=0;
        afor.For(width,10,false,true);
        if (cluster&&*cluster) 
            removeCluster(cluster);
        return afor.ok;
    }

    bool existsPhysicalPartFiles(unsigned short port)
    {
        unsigned width = numParts();
        CriticalSection errcrit;
        class casyncfor: public CAsyncFor
        {
            IDistributedFile *file;
            unsigned short port;
            CriticalSection &errcrit;
            unsigned width;
        public:
            bool ok;
            casyncfor(IDistributedFile *_file,unsigned _width,unsigned short _port,CriticalSection &_errcrit)
                : errcrit(_errcrit)
            {
                file = _file;
                port = _port;
                ok = true;
                width = _width;
                ok = true;
            }
            void Do(unsigned i)
            {
                {
                    CriticalBlock block(errcrit);
                    if (!ok)
                        return;
                }
                Owned<IDistributedFilePart> part = file->getPart(i);
                unsigned nc = part->numCopies();
                for (unsigned copy = 0; copy < nc; copy++)
                {
                    RemoteFilename rfn;
                    part->getFilename(rfn,copy);
                    if (port)
                        rfn.setPort(port); // if daliservix
                    Owned<IFile> partfile = createIFile(rfn);
                    try
                    {
                        if (partfile->exists())
                            return;
                    }
                    catch (IException *e)
                    {
                        CriticalBlock block(errcrit);
                        StringBuffer s("Failed to find file part ");
                        s.append(partfile->queryFilename()).append(" on ");
                        rfn.queryEndpoint().getUrlStr(s);
                        EXCLOG(e, s.str());
                        e->Release();
                    }
                }
                CriticalBlock block(errcrit);
                ok = false;
            }
        } afor(this,width,port,errcrit);
        afor.For(width,10,false,true);
        return afor.ok;
    }

    // This method takes an existing physical directory path for a logical file
    // and a constructed path to the same logical file created in this context
    // and deduces the original base path e.g. /var/lib/HPCCSystems/hpcc-data/thor
    // This is necessary, because there is no not enough context to directly fetch the
    // original base path to construct new paths for the rename
    bool getBase(const char *oldPath, const char *thisPath, StringBuffer &baseDir)
    {
        const char *oldEnd = oldPath+strlen(oldPath)-1;
        const char *thisEnd = thisPath+strlen(thisPath)-1;
        if (isPathSepChar(*oldEnd))
            oldEnd--;
        if (isPathSepChar(*thisEnd))
            thisEnd--;
        const char *oldP = oldEnd, *thisP = thisEnd;
        loop {
            if (oldP==oldPath || thisP==thisPath)
                break;
            if (*oldP != *thisP) {
                // unless last was separator, continue until find one
                if (isPathSepChar(*(oldP+1)))
                    oldP++;
                else {
                    while (oldP != oldPath && (!isPathSepChar(*oldP)))
                        oldP--;
                }
                baseDir.append(oldP-oldPath, oldPath);
                return true;
            }
            --oldP;
            --thisP;
        }
        return false;
    }

    bool renamePhysicalPartFiles(const char *newname,
                                 const char *cluster,
                                 IMultiException *mexcept,
                                 const char *newbasedir)
    {
        // cluster TBD
        unsigned width = numParts();
        StringBuffer newdir;
        StringBuffer newmask;
        const char *diroverride = NULL;
        char psc = getPathSepChar(directory.get());
        DFD_OS os = SepCharBaseOs(psc);
        StringBuffer basedir;
        if (newbasedir)
            diroverride = newbasedir;

        const char *myBase = queryBaseDirectory(false,os);
        StringBuffer baseDir, newPath;
        makePhysicalPartName(logicalName.get(), 0, 0, newPath, false, os, diroverride);
        if (!getBase(directory, newPath, baseDir))
            baseDir.append(myBase); // getBase returns false, if directory==newPath, so have common base
        getPartMask(newmask,newname,width);
        if (newmask.length()==0)
            return false;
        makePhysicalPartName(newname, 0, 0, newPath.clear(), false, os, diroverride);
        if (newPath.length()==0)
            return false;
        if (isPathSepChar(newPath.charAt(newPath.length()-1)))
            newPath.setLength(newPath.length()-1);
        newPath.remove(0, strlen(myBase));
        newdir.append(baseDir).append(newPath);
        StringBuffer fullname;
        CIArrayOf<CIStringArray> newNames;
        unsigned i;
        for (i=0;i<width;i++) {
            newNames.append(*new CIStringArray);
            CDistributedFilePart &part = parts.item(i);
            for (unsigned copy=0; copy<part.numCopies(); copy++) {
                makePhysicalPartName(newname, i+1, width, newPath.clear(), false, os, myBase);
                newPath.remove(0, strlen(myBase));

                StringBuffer copyDir(baseDir);
                adjustClusterDir(i, copy, copyDir);
                fullname.clear().append(copyDir).append(newPath);

                PROGLOG("fullname = %s", fullname.str());
                newNames.item(i).append(fullname);
            }
        }
        // NB: the code below, specifically deals with 1 primary + 1 replicate
        // it will need refactoring if it's to deal with multiple clusters/copies

        // first check file doestn't exist for any new part

        CriticalSection crit;
        class casyncforbase: public CAsyncFor
        {
        protected:
            CriticalSection &crit;
            CIArrayOf<CIStringArray> &newNames;
            IDistributedFile *file;
            unsigned width;
            IMultiException *mexcept;
            bool *ignoreprim;
            bool *ignorerep;
        public:
            bool ok;
            bool * doneprim;
            bool * donerep;
            IException *except;

            casyncforbase(IDistributedFile *_file,CIArrayOf<CIStringArray> &_newNames,unsigned _width,IMultiException *_mexcept,CriticalSection &_crit,bool *_ignoreprim,bool *_ignorerep)
                : newNames(_newNames),crit(_crit)
            {
                width = _width;
                file = _file;
                ok = true;
                mexcept = _mexcept;
                doneprim = (bool *)calloc(sizeof(bool),width);
                donerep = (bool *)calloc(sizeof(bool),width);
                except = NULL;
                ignoreprim = _ignoreprim;
                ignorerep = _ignorerep;
            }
            ~casyncforbase()
            {
                free(doneprim);
                free(donerep);
            }

            virtual bool doPart(IDistributedFilePart *,bool,RemoteFilename &,RemoteFilename &, bool &)
#ifdef _WIN32
            {
                assertex(!"doPart"); // stupid microsoft error
                return false;
            }
#else
             = 0;
#endif          
            void Do(unsigned idx)
            {
                {
                    CriticalBlock block(crit);
                    if (!ok)
                        return;
                }
                Owned<IDistributedFilePart> part = file->getPart(idx);
                unsigned copies = part->numCopies();
                for (int copy = copies-1; copy>=0; copy--)
                {
                    if ((copy==0)&&ignoreprim&&ignoreprim[idx])
                        continue;
                    if ((copy!=0)&&ignorerep&&ignorerep[idx])
                        continue;
                    bool pok=false;
                    IException *ex = NULL;
                    RemoteFilename oldrfn;
                    part->getFilename(oldrfn,(unsigned)copy);
                    const char *newfn = newNames.item(idx).item(copy);
                    if (!newfn||!*newfn)
                        continue;
                    RemoteFilename newrfn;
                    newrfn.setPath(part->queryNode(copy)->endpoint(),newfn);
                    try {
                        pok = doPart(part,copy!=0,oldrfn,newrfn,(copy==0)?doneprim[idx]:donerep[idx]);

                    }
                    catch (IException *e) {
                        ex = e;
                    }
                    CriticalBlock block(crit);
                    if (!pok||ex) {
                        ok = false;
                        if (ex) {
                            StringBuffer s("renamePhysicalPartFiles ");
                            s.append(file->queryLogicalName()).append(" part ").append(newfn);
                            EXCLOG(ex, s.str());
                            if (mexcept) 
                                mexcept->append(*ex);
                            else {
                                if (except)
                                    ex->Release();
                                else
                                    except = ex;
                            }
                        }
                    }
                }
            }
        };
        class casyncfor1: public casyncforbase
        {
        public:
            casyncfor1(IDistributedFile *_file,CIArrayOf<CIStringArray> &_newNames,unsigned _width,IMultiException *_mexcept,CriticalSection &_crit,bool *_ignoreprim,bool *_ignorerep)
                : casyncforbase(_file,_newNames,_width,_mexcept,_crit,_ignoreprim,_ignorerep)
            {
            }
            bool doPart(IDistributedFilePart *part,bool isrep,RemoteFilename &oldrfn,RemoteFilename &newrfn, bool &done)
            {
                done = false;
                Owned<IFile> src = createIFile(oldrfn);
                if (src->exists()) 
                    done = true;
                else {
                    StringBuffer s;
                    oldrfn.getRemotePath(s);
                    WARNLOG("renamePhysicalPartFiles: %s doesn't exist",s.str());
                    return true;
                }
                Owned<IFile> dest = createIFile(newrfn);
                StringBuffer newname;
                newrfn.getRemotePath(newname);
                if (dest->exists()) {
                    IDFS_Exception *e = new CDFS_Exception(DFSERR_PhysicalPartAlreadyExists,newname.str());
                    throw e;
                }
                // check destination directory exists
                StringBuffer newdir;
                splitDirTail(newname.str(),newdir);
                Owned<IFile> destdir = createIFile(newdir.str());
                destdir->createDirectory();
                return true;
            }

        } afor1 (this,newNames,width,mexcept,crit,NULL,NULL);
        afor1.For(width,10,false,true);
        if (afor1.except)
            throw afor1.except; // no recovery needed
        if (!afor1.ok)
            return false; // no recovery needed
        MemoryAttr ignorebuf;
        bool *ignoreprim = (bool *)ignorebuf.allocate(width*sizeof(bool)*2);
        bool *ignorerep = ignoreprim+width;
        for (i=0;i<width;i++) {
            if (afor1.donerep[i]) {
                ignorerep[i] = false;
                ignoreprim[i] = !afor1.doneprim[i];
            }
            else if (afor1.doneprim[i]) {
                ignorerep[i] = true;
                ignoreprim[i] = false;
            }
            else {
                StringBuffer s(queryLogicalName());
                s.append(" Part ").append(i+1);
                IDFS_Exception *e = new CDFS_Exception(DFSERR_PhysicalPartDoesntExist,s.str());
                throw e;
            }
        }
        // now do the rename
        class casyncfor2: public casyncforbase
        {
        public:
            casyncfor2(IDistributedFile *_file,CIArrayOf<CIStringArray> &_newNames,unsigned _width,IMultiException *_mexcept,CriticalSection &_crit,bool *_ignoreprim,bool *_ignorerep)
                : casyncforbase(_file,_newNames,_width,_mexcept,_crit,_ignoreprim,_ignorerep)
            {
            }
            bool doPart(IDistributedFilePart *part,bool isrep,RemoteFilename &oldrfn,RemoteFilename &newrfn, bool &done)
            {
                done = false;
                StringBuffer oldfn;
                oldrfn.getRemotePath(oldfn);
                StringBuffer newfn;
                newrfn.getRemotePath(newfn);
                Owned<IFile> f = createIFile(oldrfn);
                if (!isrep||f->exists()) { // ignore non-existant replicates
                    f->move(newfn.str());
                    PROGLOG("Succeeded rename %s to %s",oldfn.str(),newfn.str());
                }
                done = true;
                return true;;
            }

        } afor2 (this,newNames,width,mexcept,crit,ignoreprim,ignorerep);
        afor2.For(width,10,false,true);
        if (afor2.ok) {
            // now rename directory and partmask
            DistributedFilePropertyLock lock(this);
            root->setProp("@directory",newdir.str());
            root->setProp("@partmask",newmask.str());
            partmask.set(newmask.str());
            directory.set(newdir.str());
            StringBuffer mask;
            for (unsigned i=0;i<width;i++) {
                mask.appendf("Part[%d]/@name",i+1);
                parts.item(i).clearOverrideName();
            }
            savePartsAttr(false);
        }
        else {
            // attempt recovery
            // do this synchronously to maximize chance of success (I don't expect many to have been done)
            for (i=0;i<width;i++) {
                Owned<IDistributedFilePart> part = getPart(i);
                unsigned copies = part->numCopies();
                for (int copy = copies-1; copy>=0; copy--) {
                    bool done = (copy==0)?afor2.doneprim[i]:afor2.donerep[i];
                    if (done) {
                        RemoteFilename oldrfn;
                        part->getFilename(oldrfn,(unsigned)copy);
                        const char *newfn = newNames.item(i).item(copy);
                        if (!newfn||!*newfn)
                            continue;
                        RemoteFilename newrfn;
                        newrfn.setPath(part->queryNode(copy)->endpoint(),newfn);
                        for (unsigned t=1;t<3;t++) {    // 3 goes
                            try {
                                StringBuffer oldfn;
                                oldrfn.getRemotePath(oldfn);
                                StringBuffer newfn;
                                newrfn.getRemotePath(newfn);
                                Owned<IFile> f = createIFile(newrfn);
                                f->move(oldfn.str());
                                PROGLOG("Succeeded rename %s back to %s",newfn.str(),oldfn.str());
                                break;
                            }
                            catch (IException *e) {
                                if (!afor2.except)
                                    afor2.except = e;
                                else
                                    e->Release();
                            }
                        }
                    }
                }
            }
        }
        if (afor2.except)
            throw afor2.except; 
        return afor2.ok;
    }

    IPropertyTree *queryRoot() { return root; }

    __int64 getFileSize(bool allowphysical,bool forcephysical)
    {
        __int64 ret = (__int64)(forcephysical?-1:queryAttributes().getPropInt64("@size",-1));
        if (ret==-1) {
            ret = 0;
            unsigned n = numParts();
            for (unsigned i=0;i<n;i++) {
                Owned<IDistributedFilePart> part = getPart(i);
                __int64 ps = part->getFileSize(allowphysical,forcephysical);
                if (ps == -1) {
                    ret = ps;
                    break;
                }
                ret += ps;
            }
        }
        return ret;
    }

    bool getFileCheckSum(unsigned &checkSum)
    {
        if (queryAttributes().hasProp("@checkSum"))
            checkSum = (unsigned)queryAttributes().getPropInt64("@checkSum");
        else
        {
            checkSum = ~0;
            unsigned n = numParts();
            for (unsigned i=0;i<n;i++) {
                Owned<IDistributedFilePart> part = getPart(i);
                unsigned crc;
                if (!part->getCrc(crc))
                    return false;
                checkSum ^= crc;
            }
        }
        return true;
    }

    virtual bool getFormatCrc(unsigned &crc)
    {
        if (queryAttributes().hasProp("@formatCrc")) {
            // NB pre record_layout CRCs are not valid
            crc = (unsigned)queryAttributes().getPropInt("@formatCrc");
            return true;
        }
        return false;
    }

    virtual bool getRecordLayout(MemoryBuffer &layout) 
    {
        return queryAttributes().getPropBin("_record_layout",layout);
    }

    virtual bool getRecordSize(size32_t &rsz)
    {
        if (queryAttributes().hasProp("@recordSize")) {
            rsz = (size32_t)queryAttributes().getPropInt("@recordSize");
            return true;
        }
        return false;
    }

    virtual unsigned getPositionPart(offset_t pos, offset_t &base)
    {
        unsigned n = numParts();
        base = 0;
        for (unsigned i=0;i<n;i++) {
            Owned<IDistributedFilePart> part = getPart(i);
            offset_t ps = part->getFileSize(true,false);
            if (ps==(offset_t)-1)
                break;
            if (ps>pos)
                return i;
            pos -= ps;
            base += ps;
        }
        return NotFound;
    }

    IDistributedSuperFile *querySuperFile()
    {
        return NULL; // i.e. this isn't super file
    }

    virtual bool checkClusterCompatible(IFileDescriptor &fdesc, StringBuffer &err)
    {
        unsigned n = numParts();
        if (fdesc.numParts()!=n) {
            err.appendf("Different cluster width (%d/%d)",n,fdesc.numParts());
            return false;
        }
        if (fdesc.numClusters()!=1) {
            err.append("Cannot merge more than one cluster");
            return false;
        }
        StringBuffer cname;
        fdesc.getClusterLabel(0,cname);
        if (cname.length()&&(findCluster(cname.str())!=NotFound)) {
            err.append("File already contains cluster");
            err.append(cname.str());
            return false;
        }
        StringBuffer pname;
        StringBuffer fdtail;
        for (unsigned pn=0;pn<n;pn++) {
            IDistributedFilePart &part = queryPart(pn);
            part.getPartName(pname.clear());
            fdesc.queryPart(pn)->getTail(fdtail.clear());
            if (strcmp(pname.str(),fdtail.str())!=0) {
                err.appendf("Part name mismatch (%s,%s)",pname.str(),fdtail.str());
                return false;
            }
            RemoteFilename fdrfn;
            fdesc.getFilename(pn,0,fdrfn);
            unsigned nc = numCopies(pn);
            for (unsigned c = 0;c<nc;c++) {
                RemoteFilename rfn;
                part.getFilename(rfn,c);
                if (rfn.equals(fdrfn)) {
                    err.appendf("Parts overlap %s and %s",pname.str(),fdtail.str());
                    return false;
                }
            }
        }
        return true;
    }

    void enqueueReplicate()
    {
        MemoryBuffer mb;
        mb.append((byte)DRQ_REPLICATE).append(queryLogicalName());
        udesc->serialize(mb);
        CDateTime filedt;
        getModificationTime(filedt);                    
        filedt.serialize(mb);
        Owned<INamedQueueConnection> qconn = createNamedQueueConnection(0);
        Owned<IQueueChannel> qchannel = qconn->open(DFS_REPLICATE_QUEUE);
        qchannel->put(mb);
    }

    bool getAccessedTime(CDateTime &dt)                     
    {
        StringBuffer str;
        if (!root->getProp("@accessed",str))
            return false;
        dt.setString(str.str());
        return true;
    }

    virtual void setAccessedTime(const CDateTime &dt)       
    {
        if (logicalName.isForeign()) {
            parent->setFileAccessed(logicalName,udesc,dt);
        }
        else {
            DistributedFilePropertyLock lock(this);
            if (dt.isNull())
                queryAttributes().removeProp("@accessed");
            else {
                StringBuffer str;
                queryAttributes().setProp("@accessed",dt.getString(str).str());
            }
        }
    }

    void setAccessed()                              
    {
        CDateTime dt;
        dt.setNow();
        setAccessedTime(dt);
    }
};

static unsigned findSubFileOrd(const char *name)
{
    if (*name=='#') {
        const char *n = name+1;
        if (*n) {
            do { n++; } while (*n&&isdigit(*n));
            if (!*n) 
                return atoi(name+1)-1;
        }
    }
    return NotFound;
}

class CDistributedSuperFile: public CDistributedFileBase<IDistributedSuperFile>
{
    void checkNotForeign()
    {
        if (!conn)
            throw MakeStringException(-1,"Operation not allowed on foreign file");
    }

    CDistributedFilePartArray partscache;
    FileClusterInfoArray clusterscache; 

    /**
     * Adds a sub-file to a super-file within a transaction.
     */
    class cAddSubFileAction: public CDFAction
    {
        StringAttr parentlname;
        Owned<IDistributedSuperFile> parent;
        Owned<IDistributedFile> sub;
        StringAttr subfile;
        bool before;
        StringAttr other;
    public:
        cAddSubFileAction(IDistributedFileTransaction *_transaction,const char *_parentlname,const char *_subfile,bool _before,const char *_other)
            : CDFAction(_transaction), parentlname(_parentlname), subfile(_subfile), before(_before), other(_other)
        {
        }
        virtual ~cAddSubFileAction() {}
        bool prepare()
        {
            parent.setown(transaction->lookupSuperFile(parentlname));   
            if (!parent)
                throw MakeStringException(-1,"addSubFile: SuperFile %s cannot be found",parentlname.get());
            if (!subfile.isEmpty()) {
                try {
                    sub.setown(transaction->lookupFile(subfile,SDS_SUB_LOCK_TIMEOUT));
                }
                catch (IDFS_Exception *e) {
                    if (e->errorCode()!=DFSERR_LookupConnectionTimout)
                        throw;
                    return false;
                }
                if (!sub.get())
                    throw MakeStringException(-1,"addSubFile: File %s cannot be found to add",subfile.get());
            }
            // Try to lock all files
            addFileLock(parent);
            addFileLock(sub);
            if (lock())
                return true;
            unlock();
            return false;
        }
        void run()
        {
            if (!sub)
                throw MakeStringException(-1,"addSubFile(2): File %s cannot be found to add",subfile.get());
            CDistributedSuperFile *sf = QUERYINTERFACE(parent.get(),CDistributedSuperFile);                 
            if (sf)
                sf->doAddSubFile(LINK(sub),before,other,transaction);
        }
        void commit()
        {
            CDistributedSuperFile *sf = QUERYINTERFACE(parent.get(),CDistributedSuperFile);                 
            if (sf)
                sf->updateParentFileAttrs(transaction);
            CDFAction::commit();
        }
    };

    /**
     * Removes a sub-file of a super-file within a transaction.
     */
    class cRemoveSubFileAction: public CDFAction
    {
        StringAttr parentlname;
        Owned<IDistributedSuperFile> parent;
        Owned<IDistributedFile> sub;
        StringAttr subfile;
        bool remsub;
        bool remphys;
    public:
        cRemoveSubFileAction(IDistributedFileTransaction *_transaction,const char *_parentlname,const char *_subfile,bool _remsub, bool _remphys)
            : CDFAction(_transaction), parentlname(_parentlname), subfile(_subfile), remsub(_remsub), remphys(_remphys)
        {
        }
        virtual ~cRemoveSubFileAction() {}
        bool prepare()
        {
            parent.setown(transaction->lookupSuperFile(parentlname,true));
            if (!parent)
                throw MakeStringException(-1,"removeSubFile: SuperFile %s cannot be found",parentlname.get());
            if (!subfile.isEmpty()) {
                try {
                    sub.setown(transaction->lookupFile(subfile,SDS_SUB_LOCK_TIMEOUT));
                }
                catch (IDFS_Exception *e) {
                    if (e->errorCode()!=DFSERR_LookupConnectionTimout)
                        throw;
                    return false;
                }
                if (!parent->querySubFileNamed(subfile))
                    WARNLOG("addSubFile: File %s is not a subfile of %s", subfile.get(),parent->queryLogicalName());
            }
            // Try to lock all files
            addFileLock(parent);
            if (sub)
                addFileLock(sub);
            if (lock())
                return true;
            unlock();
            return false;
        }
        void run()
        {
            CDistributedSuperFile *sf = QUERYINTERFACE(parent.get(),CDistributedSuperFile);
            if (sf)
                sf->doRemoveSubFile(subfile.get(),remsub,remphys,transaction,true);
        }
    };

    /**
     * Swaps sub-files between two super-files within a transaction.
     */
    class cSwapFileAction: public CDFAction
    {
        Linked<IDistributedSuperFile> parent;
        Linked<IDistributedSuperFile> file;
        StringAttr parentlname;
        StringAttr filelname;
    public:
        cSwapFileAction(IDistributedFileTransaction *_transaction,const char *_parentlname,const char *_filelname)
            : CDFAction(_transaction), parentlname(_parentlname), filelname(_filelname)
        {
        }
        virtual ~cSwapFileAction() {}
        bool prepare()
        {
            parent.setown(transaction->lookupSuperFile(parentlname));
            if (!parent)
                throw MakeStringException(-1,"swapSuperFile: SuperFile %s cannot be found",parentlname.get());
            file.setown(transaction->lookupSuperFile(filelname));
            if (!file) {
                parent.clear();
                throw MakeStringException(-1,"swapSuperFile: SuperFile %s cannot be found",filelname.get());
            }
            // Try to lock all files
            addFileLock(parent);
            for (unsigned i=0; i<parent->numSubFiles(); i++)
                addFileLock(&parent->querySubFile(i));
            addFileLock(file);
            for (unsigned i=0; i<file->numSubFiles(); i++)
                addFileLock(&file->querySubFile(i));
            if (lock())
                return true;
            unlock();
            return false;
        }
        void run()
        {
            CDistributedSuperFile *sf = QUERYINTERFACE(parent.get(),CDistributedSuperFile);
            if (sf)
                sf->doSwapSuperFile(file,transaction);
        }
    };

    /**
     * SubFile Iterator, used only to list sub-files of a super-file.
     */
    class cSubFileIterator: public CDistributedFileIteratorBase< IDistributedFileIterator, IArrayOf<IDistributedFile> >
    {
    public:
        cSubFileIterator(IArrayOf<IDistributedFile> &_subfiles, bool supersub)
        {
            ForEachItemIn(i,_subfiles) {
                IDistributedSuperFile* super = supersub?_subfiles.item(i).querySuperFile():NULL;
                if (super) {
                    Owned<IDistributedFileIterator> iter = super->getSubFileIterator(true);
                    ForEach(*iter)
                        list.append(iter->get());
                }
                else
                    list.append(*LINK(&_subfiles.item(i)));
            }
        }

        StringBuffer & getName(StringBuffer &name)
        {
            return list.item(index).getLogicalName(name);
        }

        IDistributedFile & query()
        {
            return list.item(index);
        }
    };

    void checkModify(const char *title) 
    {
        StringBuffer reason;
        if (!canModify(reason)) {
#ifdef EXTRA_LOGGING
            PROGLOG("CDistributedSuperFile::%s(canModify) %s",title,reason.str());
#endif
            if (reason.length())
                throw MakeStringException(-1,"CDistributedSuperFile::%s %s",title,reason.str());
        }
    }


protected:
    int interleaved; // 0 not interleaved, 1 interleaved old, 2 interleaved new

    static StringBuffer &getSubPath(StringBuffer &path,unsigned idx)
    {
        return path.append("SubFile[@num=\"").append(idx+1).append("\"]");
    }

    void loadSubFiles(IDistributedFileTransaction *transaction, unsigned timeout)
    {
        partscache.kill();
        StringBuffer path;
        StringBuffer subname;
        subfiles.kill();

        unsigned n = root->getPropInt("@numsubfiles");
        if (n == 0)
            return;
        try {
            // Find all reported indexes and bail on bad range (before we lock any file)
            Owned<IPropertyTreeIterator> subit = root->getElements("SubFile");
            // Adding a sub 'before' another get the list out of order (but still valid)
            OwnedMalloc<unsigned> subFiles(n, true);
            ForEach (*subit)
            {
                IPropertyTree &sub = subit->query();
                unsigned sn = sub.getPropInt("@num",0);
                if (sn == 0)
                    ThrowStringException(-1, "CDistributedSuperFile: SuperFile %s: bad subfile part number %d of %d", logicalName.get(), sn, n);
                if (sn > n)
                    ThrowStringException(-1, "CDistributedSuperFile: SuperFile %s: out-of-range subfile part number %d of %d", logicalName.get(), sn, n);
                if (subFiles[sn-1])
                    ThrowStringException(-1, "CDistributedSuperFile: SuperFile %s: duplicated subfile part number %d of %d", logicalName.get(), sn, n);
                subFiles[sn-1] = 1;
            }
            for (unsigned i=0; i<n; i++)
            {
                if (!subFiles[i])
                    ThrowStringException(-1, "CDistributedSuperFile: SuperFile %s: missing subfile part number %d of %d", logicalName.get(), i+1, n);
            }

            // Now try to resolve them all (file/superfile)
            ForEach (*subit)
            {
                IPropertyTree &sub = subit->query();
                sub.getProp("@name",subname.clear());
                Owned<IDistributedFile> subfile;
                subfile.setown(transaction?transaction->lookupFile(subname.str(),timeout):parent->lookup(subname.str(),udesc,false,transaction,timeout));
                if (!subfile.get())
                    subfile.setown(transaction?transaction->lookupSuperFile(subname.str(),timeout):parent->lookupSuperFile(subname.str(),udesc,transaction,timeout));

                // Some files are ok not to exist
                if (!subfile.get())
                {
                    CDfsLogicalFileName cdfsl;
                    cdfsl.set(subname);
                    if (cdfsl.isForeign())
                    {
                        // MORE - This foreign treatment seems flaky at best
                        WARNLOG("CDistributedSuperFile: SuperFile %s's sub-file file '%s' is foreign, removing it from super", logicalName.get(), subname.str());
                        root->removeTree(&sub);
                        continue;
                    }
                    else
                        ThrowStringException(-1, "CDistributedSuperFile: SuperFile %s: corrupt subfile file '%s' cannot be found", logicalName.get(), subname.str());
                }
                subfiles.append(*subfile.getClear());
            }
            // This is *only* due to foreign files
            if (subfiles.ordinality() != n)
            {
                WARNLOG("CDistributedSuperFile: SuperFile %s's number of sub-files updated to %d", logicalName.get(), subfiles.ordinality());
                root->setPropInt("@numsubfiles", subfiles.ordinality());
            }
        }
        catch (IException *) {
            partscache.kill();
            subfiles.kill();    // one out, all out
            throw;
        }
    }

    void addItem(unsigned pos,IDistributedFile *_file)
    {
        Owned<IDistributedFile> file = _file;
        partscache.kill();
        // first renumber all above
        StringBuffer path;
        IPropertyTree *sub;
        for (unsigned i=subfiles.ordinality();i>pos;i--) {
            sub = root->queryPropTree(getSubPath(path.clear(),i-1).str());
            if (!sub)
                throw MakeStringException(-1,"C(2): Corrupt subfile file part %d cannot be found",i);
            sub->setPropInt("@num",i+1);
        }
        sub = createPTree();
        sub->setPropInt("@num",pos+1);
        sub->setProp("@name",file->queryLogicalName());
        if (pos==0) {
            resetFileAttr(createPTreeFromIPT(&file->queryAttributes()));
        }
        root->addPropTree("SubFile",sub);
        subfiles.add(*file.getClear(),pos);
        root->setPropInt("@numsubfiles",subfiles.ordinality());
    }

    void removeItem(unsigned pos, StringBuffer &subname)
    {
        partscache.kill();
        StringBuffer path;
        IPropertyTree* sub = root->queryPropTree(getSubPath(path,pos).str());
        if (!sub)
            throw MakeStringException(-1,"CDistributedSuperFile(3): Corrupt subfile file part %d cannot be found",pos+1);
        sub->getProp("@name",subname);
        root->removeTree(sub);
        // now renumber all above
        for (unsigned i=pos+1; i<subfiles.ordinality(); i++) {
            sub = root->queryPropTree(getSubPath(path.clear(),i).str());
            if (!sub)
                throw MakeStringException(-1,"CDistributedSuperFile(2): Corrupt subfile file part %d cannot be found",i+1);
            sub->setPropInt("@num",i);
        }
        subfiles.remove(pos);
        if (pos==0) {
            if (subfiles.ordinality())
                resetFileAttr(createPTreeFromIPT(&subfiles.item(0).queryAttributes()));
            else
                resetFileAttr(getEmptyAttr());
        }
        root->setPropInt("@numsubfiles",subfiles.ordinality());
    }

    void loadParts(CDistributedFilePartArray &partsret, IDFPartFilter *filter)
    {
        unsigned p = 0;
        if (interleaved) { // a bit convoluted but should work
            IArrayOf<IDistributedFile> allsubfiles;
            ForEachItemIn(i,subfiles) {
                // if old format keep original interleaving
                IDistributedSuperFile* super = (interleaved==1)?NULL:subfiles.item(i).querySuperFile();
                if (super) {
                    Owned<IDistributedFileIterator> iter = super->getSubFileIterator(true);
                    ForEach(*iter) 
                        allsubfiles.append(iter->get());
                }
                else
                    allsubfiles.append(*LINK(&subfiles.item(i)));
            }
            unsigned *pn = new unsigned[allsubfiles.ordinality()];
            ForEachItemIn(j,allsubfiles) 
                pn[j] = allsubfiles.item(j).numParts();
            unsigned f=0;
            bool found=false;
            loop {
                if (f==allsubfiles.ordinality()) {
                    if (!found)
                        break; // no more
                    found = false;
                    f = 0;
                }
                if (pn[f]) {
                    found = true;
                    if (!filter||filter->includePart(p)) {
                        IDistributedFile &subfile = allsubfiles.item(f);
                        IDistributedFilePart *part = subfile.getPart(subfile.numParts()-pn[f]);
                        partsret.append(*QUERYINTERFACE(part,CDistributedFilePart)); // bit kludgy
                    }
                    p++;
                    pn[f]--;
                }
                f++;
            }
            delete [] pn;
        }
        else { // sequential
            ForEachItemIn(i,subfiles) { // not wonderfully quick
                IDistributedFile &subfile = subfiles.item(i);
                unsigned n = subfile.numParts();
                unsigned j = 0;
                while (n--) {
                    if (!filter||filter->includePart(p)) {
                        IDistributedFilePart *part = subfile.getPart(j++);
                        partsret.append(*QUERYINTERFACE(part,CDistributedFilePart)); // bit kludgy
                    }
                    p++;
                }
            }
        }
    }

    void linkSubFile(unsigned pos,IDistributedFileTransaction *transaction,bool link=true)
    {
        IDistributedFile *subfile = &subfiles.item(pos);
        DistributedFilePropertyLock lock(subfile);
        IDistributedSuperFile *ssub = subfile->querySuperFile();
        if (ssub) {
            CDistributedSuperFile *cdsuper = QUERYINTERFACE(ssub,CDistributedSuperFile);
            cdsuper->linkSuperOwner(queryLogicalName(),link);
        }
        else {
            CDistributedFile *cdfile = QUERYINTERFACE(subfile,CDistributedFile);
            cdfile->linkSuperOwner(queryLogicalName(),link);
        }
        if (!transaction || !transaction->active())
            lock.commit();
    }

    void unlinkSubFile(unsigned pos,IDistributedFileTransaction *transaction)
    {
        linkSubFile(pos, transaction, false);
    }

    void checkSubFormatAttr(IDistributedFile *sub, const char* exprefix="")
    {
        // empty super files now pass
        ForEachItemIn(i,subfiles) {
            IDistributedSuperFile* super = subfiles.item(i).querySuperFile();
            if (super) {
                CDistributedSuperFile *cdsuper = QUERYINTERFACE(super,CDistributedSuperFile);
                if (cdsuper)
                    cdsuper->checkSubFormatAttr(sub,exprefix);
                return;
            }
            CDistributedFile *cdfile = QUERYINTERFACE(&subfiles.item(0),CDistributedFile);
            if (cdfile)
                cdfile->checkFormatAttr(sub,exprefix);        // any file will do
        }
    }

    void checkFormatAttr(IDistributedFile *sub, const char* exprefix="")
    {
        // only check sub files not siblings, which is excessive (format checking is really only debug aid)
        checkSubFormatAttr(sub,exprefix);
    }


public:
    IArrayOf<IDistributedFile> subfiles;


    unsigned findSubFile(const char *name)
    {
        StringBuffer lfn;
        normalizeLFN(name,lfn);
        ForEachItemIn(i,subfiles) 
            if (stricmp(subfiles.item(i).queryLogicalName(),lfn.str())==0)
                return i;
        return NotFound;
    }

    
    
    IMPLEMENT_IINTERFACE;

    void init(CDistributedFileDirectory *_parent, IPropertyTree *_root, const CDfsLogicalFileName &_name, IUserDescriptor* user, IDistributedFileTransaction *transaction, unsigned timeout=INFINITE)
    {
        assertex(_name.isSet());
        setUserDescriptor(udesc,user);
        logicalName.set(_name);
        parent = _parent;
        root.set(_root);
        const char *val = root->queryProp("@interleaved");
        if (val&&isdigit(*val))
            interleaved = atoi(val);
        else
            interleaved = strToBool(val)?1:0;
        loadSubFiles(transaction,timeout);
    }

    CDistributedSuperFile(CDistributedFileDirectory *_parent, IPropertyTree *_root,const CDfsLogicalFileName &_name,IUserDescriptor* user) 
    {
        init(_parent,_root,_name,user,NULL);
    }

    CDistributedSuperFile(CDistributedFileDirectory *_parent, IRemoteConnection *_conn,const CDfsLogicalFileName &_name,IUserDescriptor* user, IDistributedFileTransaction *transaction,unsigned timeout)
    {
        conn.setown(_conn);
        init(_parent,conn->queryRoot(),_name,user,transaction,timeout);
    }

    CDistributedSuperFile(CDistributedFileDirectory *_parent,const CDfsLogicalFileName &_name, IUserDescriptor* user, IDistributedFileTransaction *transaction)
    {
        // temp super file
        assertex(_name.isMulti());
        Owned<IPropertyTree> tree = _name.createSuperTree();
        init(_parent,tree,_name,user,transaction);
    }

    ~CDistributedSuperFile()
    {
        partscache.kill();
        subfiles.kill();
    }

    StringBuffer &getClusterName(unsigned clusternum,StringBuffer &name)
    {
        // returns the cluster name if all the same
        CriticalBlock block (sect);
        if (subfiles.ordinality()==1)
            return subfiles.item(0).getClusterName(clusternum,name);
        size32_t rl = name.length();
        StringBuffer test;
        ForEachItemIn(i,subfiles) {
            if (i) {
                subfiles.item(i).getClusterName(clusternum,test.clear());
                if (strcmp(name.str(),test.str())!=0) {
                    name.setLength(rl);
                    break;
                }
            }
            else 
                subfiles.item(i).getClusterName(clusternum,name);
        }
        return name; 
    }

    IFileDescriptor *getFileDescriptor(const char *clustername)
    {
        CriticalBlock block (sect);
        if (subfiles.ordinality()==1)
            return subfiles.item(0).getFileDescriptor(clustername);
        // superfiles assume consistant replication
        UnsignedArray subcounts;  
        bool mixedwidth = false;
        Owned<IPropertyTree> at = getEmptyAttr();
        if (subfiles.ordinality()!=0) {
            Owned<IAttributeIterator> ait = subfiles.item(0).queryAttributes().getAttributes();
            ForEach(*ait) {
                const char *name = ait->queryName();
                if ((stricmp(name,"@size")!=0)&&(stricmp(name,"@recordCount")!=0)) {
                    const char *v = ait->queryValue();
                    if (!v)
                        continue;
                    bool ok = true;
                    for (unsigned i=1;i<subfiles.ordinality();i++) {
                        const char *p = subfiles.item(i).queryAttributes().queryProp(name);
                        if (!p||(strcmp(p,v)!=0)) {
                            ok = false;
                            break;
                        }
                    }
                    if (ok)
                        at->setProp(name,v);
                }
            }
            unsigned width = 0;
            Owned<IDistributedFileIterator> fiter = getSubFileIterator(true);
            ForEach(*fiter) {
                unsigned np = fiter->query().numParts();
                if (width) 
                    width = np;
                else if (np!=width) 
                    mixedwidth = true;
                subcounts.append(np);
            }
        }

        // need common attributes
        Owned<ISuperFileDescriptor> fdesc=createSuperFileDescriptor(at.getClear());
        if (interleaved&&(interleaved!=2))
            WARNLOG("getFileDescriptor: Unsupported interleave value (1)");
        fdesc->setSubMapping(subcounts,interleaved!=0);
        fdesc->setTraceName(logicalName.get());
        Owned<IDistributedFilePartIterator> iter = getIterator(NULL);
        unsigned n = 0;
        SocketEndpointArray reps;
        ForEach(*iter) {
            IDistributedFilePart &part = iter->query();
            CDistributedFilePart *cpart = (clustername&&*clustername)?QUERYINTERFACE(&part,CDistributedFilePart):NULL;
            unsigned copy = 0;
            if (cpart) {
                IDistributedFile &f = cpart->queryParent();
                unsigned cn = f.findCluster(clustername);
                if (cn!=NotFound) {
                    for (unsigned i = 0;i<cpart->numCopies();i++)
                        if (cpart->copyClusterNum(i,NULL)==cn) {
                            copy = i;
                            break;
                        }
                }
            }
            if (mixedwidth) {
                SocketEndpoint rep;
                if (copy+1<part.numCopies())
                    rep = part.queryNode(copy+1)->endpoint();
                reps.append(rep);
            }

            RemoteFilename rfn;
            fdesc->setPart(n,part.getFilename(rfn,copy),&part.queryAttributes());
            n++;
        }
        ClusterPartDiskMapSpec mspec;
        if (subfiles.ordinality()) {
            mspec = subfiles.item(0).queryPartDiskMapping(0);
        }
        mspec.interleave = numSubFiles(true);
        fdesc->endCluster(mspec);
        if (mixedwidth) { // bleah - have to add replicate node numbers
            Owned<IGroup> group = fdesc->getGroup();
            unsigned gw = group->ordinality();
            for (unsigned pn=0;pn<reps.ordinality();pn++) {
                const SocketEndpoint &ep=reps.item(pn);
                if (!ep.isNull()) {
                    unsigned gn = pn;
                    if (gn<gw) {
                        do {
                            gn++;
                            if (gn==gw)
                                gn = 0;
                            if (ep.equals(group->queryNode((rank_t)gn).endpoint())) {
                                IPartDescriptor *part = fdesc->queryPart(pn);
                                if (part)
                                    part->queryProperties().setPropInt("@rn",(unsigned)gn);
                                break;
                            }
                        } while (gn!=pn);
                    }
                }
            }
        }
        return fdesc.getClear();
    }

    unsigned numParts()
    {
        CriticalBlock block(sect);
        unsigned ret=0;
        ForEachItemIn(i,subfiles)
            ret += subfiles.item(i).numParts();
        return ret;
    }

    IDistributedFilePart &queryPart(unsigned idx)
    {
        CriticalBlock block(sect);
        if (subfiles.ordinality()==1)
            return subfiles.item(0).queryPart(idx);
        if (partscache.ordinality()==0)
            loadParts(partscache,NULL);     
        if (idx>=partscache.ordinality())
            return *(IDistributedFilePart *)NULL;
        return partscache.item(idx);
    }

    IDistributedFilePart* getPart(unsigned idx)
    {
        IDistributedFilePart* ret = &queryPart(idx);
        return LINK(ret);
    }

    IDistributedFilePartIterator *getIterator(IDFPartFilter *filter=NULL)
    {
        CriticalBlock block(sect);
        if (subfiles.ordinality()==1)
            return subfiles.item(0).getIterator(filter);
        CDistributedFilePartIterator *ret = new CDistributedFilePartIterator();
        loadParts(ret->queryParts(),filter);
        return ret;
    }

    void rename(const char *_logicalname,IUserDescriptor *user)
    {
        StringBuffer prevname;
        Owned<IFileRelationshipIterator> reliter;
        // set prevname
        if (!isAnon()) {
            getLogicalName(prevname);
            try {
                IFileRelationshipIterator *iter = parent->lookupAllFileRelationships(prevname.str());
                reliter.setown(iter);
            }
            catch (IException *e) {
                EXCLOG(e,"CDistributedFileDirectory::rename");
                e->Release();
            }
            detach();
        }
        attach(_logicalname,user);
        if (reliter.get()) {
            // add back any relationships with new name
            parent->renameFileRelationships(prevname.str(),_logicalname,reliter);
        }
    }


    const char *queryDefaultDir()
    {
        // returns the directory if all the same
        const char *ret = NULL;
        CriticalBlock block (sect);
        ForEachItemIn(i,subfiles) {
            if (subfiles.item(i).numParts())
            {
                const char *s = subfiles.item(i).queryDefaultDir();
                if (!s)
                    return NULL;
                if (!ret)
                    ret = s;
                else if (strcmp(ret,s)!=0)
                    return NULL;
            }
        }
        return ret; 
    }

    const char *queryPartMask()
    {
        // returns the part mask if all the same
        const char *ret = NULL;
        CriticalBlock block (sect);
        ForEachItemIn(i,subfiles) {
            const char *s = subfiles.item(i).queryPartMask();
            if (!s)
                return NULL;
            if (!ret)
                ret = s;
            else if (stricmp(ret,s)!=0)
                return NULL;
        }
        return ret; 
    }



    void attach(const char *_logicalname,IUserDescriptor *user)
    {
        // will need more thought but this gives limited support for anon
        if (isAnon())
            return;
        assertex(!conn.get()); // already attached
        CriticalBlock block (sect);
        StringBuffer tail;
        StringBuffer lfn;
        logicalName.set(_logicalname);
        checkLogicalName(logicalName,user,true,true,false,"attach"); 
        parent->addEntry(logicalName,root.getClear(),true,false);
        conn.clear();
        CFileConnectLock fcl("CDistributedSuperFile::attach",logicalName,DXB_SuperFile,false,false,defaultTimeout);
        conn.setown(fcl.detach());
        assertex(conn.get()); // must have been attached
        root.setown(conn->getRoot());
    }

    void detach(unsigned timeoutms=INFINITE)
    {   
        // will need more thought but this gives limited support for anon
        if (isAnon())
            return;
        assertex(conn.get()); // must be attached
        CriticalBlock block (sect);
        checkModify("CDistributedSuperFile::detach");
        subfiles.kill();    
        MemoryBuffer mb;
        root->serialize(mb);
        root.clear();
        conn.clear();
        root.setown(createPTree(mb));
        StringAttr lname(logicalName.get());
        logicalName.clear();
        parent->removeEntry(lname.get(),udesc, timeoutms);
    }

    bool removePhysicalPartFiles(const char *clustername,IMultiException *mexcept)
    {
        throw MakeStringException(-1,"removePhysicalPartFiles not supported for SuperFiles");
        return false; 
    }

    bool existsPhysicalPartFiles(unsigned short port)
    {
        CriticalBlock block (sect);
        ForEachItemIn(i,subfiles) {
            IDistributedFile &f=subfiles.item(i);
            if (!f.existsPhysicalPartFiles(port))
                return false;
        }
        return true; 
    }

    bool renamePhysicalPartFiles(const char *newlfn,const char *cluster,IMultiException *mexcept,const char *newbasedir)
    {
        throw MakeStringException(-1,"renamePhysicalPartFiles not supported for SuperFiles");
        return false; 
    }

    void serialize(MemoryBuffer &mb)
    {
        UNIMPLEMENTED; // not yet needed
    }

    virtual unsigned numCopies(unsigned partno)
    {
        unsigned ret = (unsigned)-1;
        CriticalBlock block (sect);
        ForEachItemIn(i,subfiles) {
            IDistributedFile &f=subfiles.item(i);
            unsigned fnc = f.numCopies(partno);
            if (fnc<ret)
                ret = fnc;
        }
        return (ret==(unsigned)-1)?1:ret;
    }

    __int64 getFileSize(bool allowphysical,bool forcephysical)
    {
        __int64 ret = (__int64)(forcephysical?-1:queryAttributes().getPropInt64("@size",-1));
        if (ret==-1) {
            ret = 0;
            ForEachItemIn(i,subfiles) {
                __int64 ps = subfiles.item(i).getFileSize(allowphysical,forcephysical);
                if (ps == -1) {
                    ret = ps;
                    break;
                }
                ret += ps;
            }
        }
        return ret;
    }

    __int64 getRecordCount()
    {
        __int64 ret = queryAttributes().getPropInt64("@recordCount",-1);
        if (ret==-1) {
            ret = 0;
            ForEachItemIn(i,subfiles) {
                __int64 rc = subfiles.item(i).queryAttributes().getPropInt64("@recordCount",-1);
                if (rc == -1) {
                    ret = rc;
                    break;
                }
                ret += rc;
            }
        }
        return ret;
    }

    bool getFileCheckSum(unsigned &checkSum)
    {
        if (queryAttributes().hasProp("@checkSum"))
            checkSum = (unsigned)queryAttributes().getPropInt64("@checkSum");
        else
        {
            checkSum = ~0;
            ForEachItemIn(i,subfiles) {
                unsigned cs;
                if (!subfiles.item(i).getFileCheckSum(cs))
                    return false;
                checkSum ^= cs;
            }
        }
        return true;
    }

    IDistributedSuperFile *querySuperFile()
    {
        return this;
    }

    virtual IDistributedFile &querySubFile(unsigned idx,bool sub)
    {
        CriticalBlock block (sect);
        if (sub) {
            ForEachItemIn(i,subfiles) {
                IDistributedFile &f=subfiles.item(i);
                IDistributedSuperFile *super = f.querySuperFile();
                if (super) {
                    unsigned ns = super->numSubFiles(true);
                    if (ns>idx)
                        return super->querySubFile(idx,true);
                    idx -= ns;
                }
                else if (idx--==0)
                    return f;
            }
            // fall through to error
        }
        return subfiles.item(idx);
    }

    virtual IDistributedFile *querySubFileNamed(const char *name, bool sub)
    {
        CriticalBlock block (sect);
        unsigned idx=findSubFileOrd(name);
        if ((idx!=NotFound)&&(idx<subfiles.ordinality()))
            return &subfiles.item(idx);
        idx=findSubFile(name);
        if (idx!=NotFound) 
            return &subfiles.item(idx);
        if (sub) {
            ForEachItemIn(i,subfiles) {
                IDistributedFile &f=subfiles.item(i);
                IDistributedSuperFile *super = f.querySuperFile();
                if (super) {
                    IDistributedFile *ret = super->querySubFileNamed(name);
                    if (ret)
                        return ret;
                }
            }
        }
        return NULL;
    }

    virtual IDistributedFile *getSubFile(unsigned idx,bool sub)
    {
        CriticalBlock block (sect);
        return LINK(&querySubFile(idx,sub));
    }

    virtual unsigned numSubFiles(bool sub)
    {
        CriticalBlock block (sect);
        unsigned ret = 0;
        if (sub) {
            ForEachItemIn(i,subfiles) {
                IDistributedFile &f=subfiles.item(i);
                IDistributedSuperFile *super = f.querySuperFile();
                if (super) 
                    ret += super->numSubFiles();
                else
                    ret++;
            }
        }
        else
            ret = subfiles.ordinality();
        return ret;
    }

    virtual bool getFormatCrc(unsigned &crc)
    {
        if (queryAttributes().hasProp("@formatCrc")) {
            crc = (unsigned)queryAttributes().getPropInt("@formatCrc");
            return true;
        }
        bool found = false;
        ForEachItemIn(i,subfiles) {
            unsigned c;
            if (subfiles.item(i).getFormatCrc(c)) {
                if (found&&(c!=crc))
                    return false;
                found = true;
                crc = c;
            }
        }
        return found;
    }

    virtual bool getRecordLayout(MemoryBuffer &layout)  
    {
        layout.clear();
        if (queryAttributes().getPropBin("_record_layout",layout))
            return true;
        bool found = false;
        ForEachItemIn(i,subfiles) {
            MemoryBuffer b;
            if (subfiles.item(i).getRecordLayout(found?b:layout)) {
                if (found) {
                    if ((b.length()!=layout.length())||(memcmp(b.bufferBase(),layout.bufferBase(),b.length())!=0))
                        return false;
                }
                else 
                    found = true;
            }
        }
        return found;
    }

    virtual bool getRecordSize(size32_t &rsz)
    {
        if (queryAttributes().hasProp("@recordSize")) {
            rsz = (size32_t)queryAttributes().getPropInt("@recordSize");
            return true;
        }
        bool found = false;
        ForEachItemIn(i,subfiles) {
            size32_t sz;
            if (subfiles.item(i).getRecordSize(sz)) {
                if (found&&(sz!=rsz))
                    return false;
                found = true;
                rsz = sz;
            }
        }
        return found;
    }

    virtual bool isInterleaved()
    {
        return interleaved!=0;
    }

    virtual IDistributedFile *querySubPart(unsigned partidx,unsigned &subfileidx)
    {
        CriticalBlock block (sect);
        subfileidx = 0;
        Owned<IDistributedFilePart> part = getPart(partidx);
        if (!part)
            return NULL;
        CDistributedFilePart *cpart = QUERYINTERFACE(part.get(),CDistributedFilePart);
        if (!cpart)
            return NULL;
        IDistributedFile &ret = cpart->queryParent();
        unsigned n = ret.numParts();
        for (unsigned i=0;i<n;i++) {
            Owned<IDistributedFilePart> spart = ret.getPart(i);
            if (spart.get()==part.get()) {
                subfileidx = i;
                return &ret;
            }
        }
        return NULL;
    }

    virtual unsigned getPositionPart(offset_t pos, offset_t &base)
    {   // not very quick!
        CriticalBlock block (sect);
        unsigned n = numParts();
        base = 0;
        for (unsigned i=0;i<n;i++) {
            Owned<IDistributedFilePart> part = getPart(i);
            offset_t ps = part->getFileSize(true,false);
            if (ps==(offset_t)-1)
                break;
            if (ps>pos)
                return i;
            pos -= ps;
            base += ps;
        }
        return NotFound;
    }

    IDistributedFileIterator *getSubFileIterator(bool supersub)
    {
        CriticalBlock block (sect);
        return new cSubFileIterator(subfiles,supersub);
    }

    void updateFileAttrs()
    {
        if (subfiles.ordinality()==0) {
            StringBuffer desc;
            root->getProp("Attr/@description",desc);
            root->removeProp("Attr");       // remove all other attributes if superfile empty
            IPropertyTree *t=resetFileAttr(getEmptyAttr());
            if (desc.length())
                t->setProp("@description",desc.str());
            return;
        }
        root->removeProp("Attr/@size");
        root->removeProp("Attr/@checkSum");
        root->removeProp("Attr/@recordCount");  // recordCount not currently supported by superfiles
        root->removeProp("Attr/@formatCrc");    // formatCrc set if all consistant
        root->removeProp("Attr/@recordSize");   // record size set if all consistant
        root->removeProp("Attr/_record_layout");
        __int64 fs = getFileSize(false,false);
        if (fs!=-1)
            root->setPropInt64("Attr/@size",fs);
        unsigned checkSum;
        if (getFileCheckSum(checkSum))
            root->setPropInt64("Attr/@checkSum", checkSum);
        __int64 rc = getRecordCount();
        if (rc!=-1)
            root->setPropInt64("Attr/@recordCount",rc);
        unsigned fcrc;
        if (getFormatCrc(fcrc))
            root->setPropInt("Attr/@formatCrc", fcrc);
        size32_t rsz;
        if (getRecordSize(rsz))
            root->setPropInt("Attr/@recordSize", rsz);
        MemoryBuffer mb;
        if (getRecordLayout(mb)) 
            root->setPropBin("Attr/_record_layout", mb.length(), mb.bufferBase());

    }

    void updateParentFileAttrs(IDistributedFileTransaction *transaction)
    {
        Owned<IPropertyTreeIterator> iter = root->getElements("SuperOwner");
        StringBuffer pname;
        ForEach(*iter) {
            iter->query().getProp("@name",pname.clear());
            Owned<IDistributedSuperFile> psfile = transaction?transaction->lookupSuperFile(pname.str()):
                queryDistributedFileDirectory().lookupSuperFile(pname.str(),udesc,NULL);
            CDistributedSuperFile *file = QUERYINTERFACE(psfile.get(),CDistributedSuperFile);
            if (file) {
                {
                    DistributedFilePropertyLock lock(file);
                    file->setModified();
                    file->updateFileAttrs();
                }
                file->updateParentFileAttrs(transaction);
            }
        }
    }

private:
    void doAddSubFile(IDistributedFile *_sub,bool before,const char *other,IDistributedFileTransaction *transaction) // takes ownership of sub
    {
        Owned<IDistributedFile> sub = _sub;
        if (strcmp(sub->queryLogicalName(),queryLogicalName())==0)
            throw MakeStringException(-1,"addSubFile: Cannot add file %s to itself", queryLogicalName());
        if (subfiles.ordinality())
            checkFormatAttr(sub,"addSubFile");
        if (findSubFile(sub->queryLogicalName())!=NotFound)
            throw MakeStringException(-1,"addSubFile: File %s is already a subfile of %s", sub->queryLogicalName(),queryLogicalName());

        unsigned pos;
        if (other&&*other) {
            pos = findSubFileOrd(other);
            if (pos==NotFound)
                pos = findSubFile(other);
            if (pos==NotFound)
                pos = before?0:subfiles.ordinality();
            else if (!before&&(pos<subfiles.ordinality()))
                pos++;
        }
        else
            pos = before?0:subfiles.ordinality();
        unsigned cmppos = (pos==0)?1:0;
        addItem(pos,sub.getClear());     // remove if failure TBD?
        setModified();
        updateFileAttrs();
        linkSubFile(pos, transaction);
    }

    bool doRemoveSubFile(const char *subfile,
                         bool remsub,                // if true removes subfiles from DFS
                         bool remphys,               // if true removes physical parts of sub file
                         IDistributedFileTransaction *transaction,
                         bool delayed)
    {
        // have to be quite careful here
        StringAttrArray subnames;
        unsigned pos;
        StringBuffer subname;
        if (subfile) {
            unsigned pos=findSubFileOrd(subfile);
            if ((pos==NotFound)||(pos>=subfiles.ordinality()))
                pos = findSubFile(subfile);
            if (pos==NotFound)
                return false;
            {
                DistributedFilePropertyLock lock(this);
                // don't reload subfiles here
                pos=findSubFileOrd(subfile);
                if ((pos==NotFound)||(pos>=subfiles.ordinality()))
                    pos = findSubFile(subfile);
                if (pos==NotFound)
                    return false;
                unlinkSubFile(pos,transaction);
                removeItem(pos,subname.clear());
                subnames.append(* new StringAttrItem(subname.str()));
                setModified();
                updateFileAttrs();
            }
            updateParentFileAttrs(transaction);
        }
        else {
            pos = subfiles.ordinality();
            if (pos) {
                DistributedFilePropertyLock lock(this);
                if (lock.needsReload())
                    loadSubFiles(transaction,1000*60*10);
                pos = subfiles.ordinality();
                if (pos) {
                    do {
                        pos--;
                        unlinkSubFile(pos,transaction);
                        removeItem(pos,subname.clear());
                        subnames.append(* new StringAttrItem(subname.str()));
                    } while (pos);
                    setModified();
                    updateFileAttrs();
                    lock.unlock();
                    updateParentFileAttrs(transaction);
                }
            }
        }
        if (remsub||remphys) {
            try {
                ForEachItemIn(i,subnames) {
                    bool done;
                    CDfsLogicalFileName dlfn;
                    dlfn.set(subnames.item(i).text.get());
                    if (!transaction||!delayed||!transaction->addDelayedDelete(dlfn.get(),remphys,udesc)) {
                        if (remphys) 
                            done = parent->doRemovePhysical(dlfn,NULL,NULL,udesc,true);
                        else {
                            done = parent->doRemoveEntry(dlfn,udesc,true);
                        }
                        if (!done)
                            WARNLOG("removeSubFile(%d) %s not removed, perhaps sub-file of different superfile",(int)remphys,subnames.item(i).text.get());
                    }
                }
            }
            catch (IException *e) {
                // should use multiexception here
                EXCLOG(e,"CDistributedSuperFile::removeSubFile");
                e->Release();
            }
        }
        return true;
    }

    bool doSwapSuperFile(IDistributedSuperFile *_file,
                         IDistributedFileTransaction *transaction)
    {
        assertex(transaction);
        CDistributedSuperFile *file = QUERYINTERFACE(_file,CDistributedSuperFile);
        if (!file)
            return false;
        // Cache names (so we can delete without problems)
        StringArray subnames1;
        StringArray subnames2;
        for (unsigned i=0; i<this->numSubFiles(false); i++)
                subnames1.append(querySubFile(i, false).queryLogicalName());
        for (unsigned i=0; i<file->numSubFiles(false); i++)
                subnames2.append(file->querySubFile(i, false).queryLogicalName());
        // Delete all files
        ForEachItemIn(d1,subnames1) {
            Owned<IDistributedFile> sub = transaction->lookupFile(subnames1.item(d1));
            if (!doRemoveSubFile(sub->queryLogicalName(), false, false, transaction, false))
                return false;
        }
        ForEachItemIn(d2,subnames2) {
            Owned<IDistributedFile> sub = transaction->lookupFile(subnames2.item(d2));
            if (!file->doRemoveSubFile(sub->queryLogicalName(), false, false, transaction, false))
                return false;
        }
        // Add files swapped
        ForEachItemIn(a1,subnames1) {
            Owned<IDistributedFile> sub = transaction->lookupFile(subnames1.item(a1));
            file->doAddSubFile(LINK(sub), false, NULL, transaction);
        }
        ForEachItemIn(a2,subnames2) {
            Owned<IDistributedFile> sub = transaction->lookupFile(subnames2.item(a2));
            doAddSubFile(LINK(sub), false, NULL, transaction);
        }
        return true;
    }

public:
    void addSubFile(const char * subfile,
                    bool before=false,              // if true before other
                    const char *other=NULL,     // in NULL add at end (before=false) or start(before=true)
                    bool addcontents=false,
                    IDistributedFileTransaction *transaction=NULL
                   )
    {
        CriticalBlock block (sect);
        if (!subfile||!*subfile)
            return;
        checkModify("addSubFile");
        partscache.kill();

        // Create a local transaction that will be destroyed (but never touch the external transaction)
        Linked<IDistributedFileTransaction> localtrans;
        bool local = false;
        if (transaction) {
            localtrans.set(transaction);
            if (!localtrans->active()) {
                local = true;
                localtrans->start();
            }
        } else {
            // TODO: Make it explicit in the API that a transaction is required
            localtrans.setown(new CDistributedFileTransaction(udesc));
            local = true;
            localtrans->start();
        }
        localtrans->addFile(this);

        if (addcontents) {
            StringArray subs;
            Owned<IDistributedSuperFile> sfile = localtrans->lookupSuperFile(subfile);
            if (sfile) {
                Owned<IDistributedFileIterator> iter = sfile->getSubFileIterator(true);
                ForEach(*iter)
                    subs.append(iter->query().queryLogicalName());
            }
            sfile.clear();
            ForEachItemIn(i,subs) {
                addSubFile(subs.item(i),before,other,false,localtrans);
            }
        } else {
            // action is owned by transaction (acquired on CDFAction's c-tor) so don't unlink or delete!
            cAddSubFileAction *action = new cAddSubFileAction(localtrans,queryLogicalName(),subfile,before,other);
        }

        if (local)
            localtrans->commit();
        else
            localtrans->autoCommit();
    }

    virtual bool removeSubFile(const char *subfile,         // if NULL removes all
                                bool remsub,                // if true removes subfiles from DFS
                                bool remphys,               // if true removes physical parts of sub file
                                bool remcontents,
                                IDistributedFileTransaction *transaction,
                                bool delayed)
    {
        CriticalBlock block (sect);
        if (subfile&&!*subfile)
            return false;
        checkModify("removeSubFile");
        partscache.kill();

        // Create a local transaction that will be destroyed (but never touch the external transaction)
        Linked<IDistributedFileTransaction> localtrans;
        bool local = false;
        if (transaction) {
            // Recurring calls will always have an active transaction, so commit will happen at the end
            localtrans.set(transaction);
            if (!localtrans->active()) {
                local = true;
                localtrans->start();
            }
        } else {
            // TODO: Make it explicit in the API that a transaction is required
            localtrans.setown(new CDistributedFileTransaction(udesc));
            localtrans->start();
            local = true;
        }
        // Make sure this file is in cache (reuse below)
        localtrans->addFile(this);

        if (remcontents) {
            CDfsLogicalFileName logicalname;
            logicalname.set(subfile);
            IDistributedFile *sub = querySubFileNamed(logicalname.get(),false);
            if (!sub)
                return false;
            IDistributedSuperFile *sfile = sub->querySuperFile();
            if (sfile) {
                Owned<IDistributedFileIterator> iter = sfile->getSubFileIterator(true);
                bool ret = true;
                StringArray toremove;
                ForEach(*iter)
                    toremove.append(iter->query().queryLogicalName());
                iter.clear();
                ForEachItemIn(i,toremove)
                    if (!sfile->removeSubFile(toremove.item(i),remsub,remphys,false,localtrans,delayed))
                        ret = false;
                if (!ret||!remsub)
                    return ret;
            }
        }

        // action is owned by transaction (acquired on CDFAction's c-tor) so don't unlink or delete!
        cRemoveSubFileAction *action = new cRemoveSubFileAction(localtrans,queryLogicalName(),subfile,remsub,remphys);

        // Local transaction should commit all actions at once (including remcontents)
        if (local)
            localtrans->commit();
        else
            localtrans->autoCommit();

        // MORE - auto-commit will throw an exception, change this to void
        return true;
    }

    virtual bool swapSuperFile( IDistributedSuperFile *_file,
                                IDistributedFileTransaction *transaction)
    {
        CriticalBlock block (sect);
        if (!_file)
            return false;
        checkModify("swapSuperFile");
        partscache.kill();

        // Create a local transaction that will be destroyed (but never touch the external transaction)
        Linked<IDistributedFileTransaction> localtrans;
        if (transaction) {
            // Recurring calls will always have an active transaction, so commit will happen at the end
            localtrans.set(transaction);
        } else {
            // TODO: Make it explicit in the API that a transaction is required
            localtrans.setown(new CDistributedFileTransaction(udesc));
            localtrans->start();
        }
        // Make sure this file is in cache
        localtrans->addFile(this);

        // action is owned by transaction (acquired on CDFAction's c-tor) so don't unlink or delete!
        cSwapFileAction *action = new cSwapFileAction(localtrans,queryLogicalName(),_file->queryLogicalName());

        localtrans->autoCommit();

        return true;
    }

    void savePartsAttr(bool force)
    {
    }

    void fillClustersCache()
    {
        if (clusterscache.ordinality()==0) {
            StringBuffer name;
            ForEachItemIn(i,subfiles) {
                StringArray clusters;
                IDistributedFile &f=subfiles.item(i);
                unsigned nc = f.numClusters();
                for(unsigned j=0;j<nc;j++) {
                    f.getClusterName(j,name.clear());
                    if (clusterscache.find(name.str())==NotFound) {
                        IClusterInfo &cluster = *createClusterInfo(name.str(),f.queryClusterGroup(j),f.queryPartDiskMapping(j),&queryNamedGroupStore());
                        clusterscache.append(cluster);
                    }
                }
            }   
        }
    }

    unsigned getClusterNames(StringArray &clusters)
    {
        CriticalBlock block (sect);
        fillClustersCache();
        return clusterscache.getNames(clusters);
    }

    unsigned numClusters()
    {
        CriticalBlock block (sect);
        fillClustersCache();
        return clusterscache.ordinality();
    }
    
    unsigned findCluster(const char *clustername)
    {
        CriticalBlock block (sect);
        fillClustersCache();
        return clusterscache.find(clustername);
    }

    ClusterPartDiskMapSpec &queryPartDiskMapping(unsigned clusternum)
    {
        CriticalBlock block (sect);
        fillClustersCache();
        return clusterscache.queryPartDiskMapping(clusternum);
    }

    void updatePartDiskMapping(const char *clustername,const ClusterPartDiskMapSpec &spec)
    {
        if (!clustername||!*clustername)
            return;
        CriticalBlock block (sect);
        fillClustersCache();
        ForEachItemIn(i,subfiles) {
            IDistributedFile &f=subfiles.item(i);
            f.updatePartDiskMapping(clustername,spec);
        }       
    }

    IGroup *queryClusterGroup(unsigned clusternum)
    {
        CriticalBlock block (sect);
        fillClustersCache();
        return clusterscache.queryGroup(clusternum);
    }

    void addCluster(const char *clustername,ClusterPartDiskMapSpec &mspec)  
    {
        if (!clustername||!*clustername)
            return;
        CriticalBlock block (sect);
        clusterscache.clear();
        subfiles.item(0).addCluster(clustername,mspec);
    }

    virtual void removeCluster(const char *clustername)
    {
        CriticalBlock block (sect);
        clusterscache.clear();
        ForEachItemIn(i,subfiles) {
            IDistributedFile &f=subfiles.item(i);
            f.removeCluster(clustername);
        }       
    }

    void setPreferredClusters(const char *clusters)
    {
        CriticalBlock block (sect);
        clusterscache.clear();
        ForEachItemIn(i,subfiles) {
            IDistributedFile &f=subfiles.item(i);
            f.setPreferredClusters(clusters);
        }       
    }

    virtual bool checkClusterCompatible(IFileDescriptor &fdesc, StringBuffer &err) 
    {
        CriticalBlock block (sect);
        if (subfiles.ordinality()!=1) {
            err.append("only singleton superfiles allowed");
            return false;
        }
        ForEachItemIn(i,subfiles) {
            IDistributedFile &f=subfiles.item(i);
            if (!f.checkClusterCompatible(fdesc,err))
                return false;
        }       
        return true;
    }


    void setSingleClusterOnly()
    {
        CriticalBlock block (sect);
        ForEachItemIn(i,subfiles) {
            IDistributedFile &f=subfiles.item(i);
            f.setSingleClusterOnly();
        }       
    }


    void enqueueReplicate()
    {
        CriticalBlock block (sect);
        ForEachItemIn(i,subfiles) {
            IDistributedFile &f=subfiles.item(i);
            f.enqueueReplicate();
        }       
    }

    bool getAccessedTime(CDateTime &dt)                     
    {
        bool set=false;
        CriticalBlock block (sect);
        ForEachItemIn(i,subfiles) {
            IDistributedFile &f=subfiles.item(i);
            if (set)
                set = f.getAccessedTime(dt);
            else {
                CDateTime cmp;
                if (f.getAccessedTime(cmp)) {
                    if (cmp.compare(dt)>0)
                        dt.set(cmp);
                }
            }
        }
        return false;
    }

    void setAccessedTime(const CDateTime &dt)
    {
        {
            CriticalBlock block (sect);
            ForEachItemIn(i,subfiles) {
                IDistributedFile &f=subfiles.item(i);
                f.setAccessedTime(dt);
            }       
        }
    }
};


// --------------------------------------------------------


CDistributedFilePart::CDistributedFilePart(CDistributedFile &_parent,unsigned _part,IPartDescriptor *pd)
  : parent(_parent)
{
    partIndex = _part;
    dirty = false;
    if (pd) {
        if (pd->isMulti())
            ERRLOG("Multi filenames not supported in Dali DFS Part %d of %s",_part+1,_parent.queryLogicalName());
        overridename.set(pd->queryOverrideName());
        setAttr(*pd->getProperties());
    }
    else
        ERRLOG("CDistributedFilePart::CDistributedFilePart no IPartDescriptor for part");
}

void CDistributedFilePart::Link(void) const 
{ 
    parent.Link(); 
    CInterface::Link(); 
}                     

bool CDistributedFilePart::Release(void) const
{ 
    parent.Release(); 
    return CInterface::Release(); 
}

StringBuffer & CDistributedFilePart::getPartName(StringBuffer &partname)
{
    if (!overridename.isEmpty()) {
        if (isSpecialPath(overridename)) {
            // bit of a kludge 
            if (isPathSepChar(*overridename)&&partname.length()&&isPathSepChar(partname.charAt(partname.length()-1)))
                partname.setLength(partname.length()-1);
            return partname.append(overridename);
        }
        return partname.append(pathTail(overridename));
    }
    const char *mask=parent.queryPartMask();
    if (!mask||!*mask) {
        const char *err ="CDistributedFilePart::getPartName cannot determine part name (no mask)";
        ERRLOG("%s", err);
        throw MakeStringException(-1, "%s", err);
    }
    expandMask(partname,mask,partIndex,parent.numParts());
    return partname;
}

unsigned CDistributedFilePart::bestCopyNum(const IpAddress &ip,unsigned rel)
{
    unsigned n = numCopies();
    unsigned *dist = new unsigned[n];
    unsigned *idx = new unsigned[n];
    for (unsigned c=0;c<n;c++) {
        dist[c] = ip.ipdistance(queryNode(c)->endpoint());
        idx[c] = c;
    }
    if (rel>=n)
        rel = n-1;
    // do bubble sort as not that many!
    for (unsigned i=0; i<n-1; i++) 
        for (unsigned j=0; j<n-1-i; j++) 
            if (dist[idx[j+1]] < dist[idx[j]]) {  
                unsigned t = idx[j];         
                idx[j] = idx[j+1];
                idx[j+1] = t;
            }
    unsigned ret = idx[rel];
    delete [] idx;
    delete [] dist;
    return ret;
}

unsigned CDistributedFilePart::copyClusterNum(unsigned copy,unsigned *replicate)
{
    return parent.copyClusterNum(partIndex,copy,replicate);
}

StringBuffer &CDistributedFilePart::getPartDirectory(StringBuffer &ret,unsigned copy)
{
    const char *defdir = parent.queryDefaultDir();
    StringBuffer dir;
    const char *pn;
    if (overridename.isEmpty())
        pn = parent.queryPartMask();
    else {
        pn = overridename.get();
        if (isSpecialPath(pn))  // its a query
            return ret; // ret.append('/');     // not sure if really need '/' here
    }
    if (pn&&*pn) {
        StringBuffer odir;
        splitDirTail(pn,odir);
        if (odir.length()) {
            if (isAbsolutePath(pn))
                dir.append(odir);
            else if (defdir&&*defdir)
                addPathSepChar(dir.append(defdir)).append(odir);
        }
        else
            dir.append(defdir);
    }
    if (dir.length()==0)
        ERRLOG("IDistributedFilePart::getPartDirectory unable to determine part directory");
    else {
        parent.adjustClusterDir(partIndex,copy,dir);
        ret.append(dir);
    }
    return ret;
}

unsigned CDistributedFilePart::numCopies()
{
    return parent.numCopies(partIndex);
}

INode *CDistributedFilePart::queryNode(unsigned copy)
{
    return parent.queryNode(partIndex,copy);
}

unsigned CDistributedFilePart::queryDrive(unsigned copy)
{
    return parent.queryDrive(partIndex,copy,parent.directory);
}

bool CDistributedFilePart::isHost(unsigned copy)
{
    return (queryNode(copy)->isHost()); 
}


IPropertyTree &CDistributedFilePart::queryAttributes()
{ 
    CriticalBlock block (sect);     // avoid nested blocks
    if (attr) 
        return *attr;
    WARNLOG("CDistributedFilePart::queryAttributes missing part attributes");
    attr.setown(getEmptyAttr());
    return *attr;
}

RemoteFilename &CDistributedFilePart::getFilename(RemoteFilename &ret,unsigned copy)
{
    // this is probably not as efficient as could be
    StringBuffer fullpath;
    getPartDirectory(fullpath,copy);
    addPathSepChar(fullpath);
    getPartName(fullpath);
    SocketEndpoint ep;
    INode *node=queryNode(copy);
    if (node)
        ep = node->endpoint();
    ret.setPath(ep,fullpath.str());
    return ret;
}

bool CDistributedFilePart::getCrc(unsigned &crc)
{
    return getCrcFromPartProps(parent.queryAttributes(),queryAttributes(), crc);
}

unsigned CDistributedFilePart::getPhysicalCrc()
{
    StringBuffer firstname;
    unsigned nc=parent.numCopies(partIndex);
    for (unsigned copy=0;copy<nc;copy++) {
        RemoteFilename rfn;
        try {
            Owned<IFile> partfile = createIFile(getFilename(rfn,copy));
            if (partfile&&partfile->exists()) 
                return partfile->getCRC();
        }
        catch (IException *e)
        {
            StringBuffer s("CDistributedFilePart::getPhysicalCrc ");
            rfn.getRemotePath(s);
            EXCLOG(e, s.str());
            e->Release();
        }
        if (copy==0)
            rfn.getRemotePath(firstname);
    }
    IDFS_Exception *e = new CDFS_Exception(DFSERR_CannotFindPartFileCrc,firstname.str());
    throw e;
}

// TODO: Create DistributedFilePropertyLock for parts
bool CDistributedFilePart::lockProperties(unsigned timeoutms)
{
    dirty = true;
    return parent.lockProperties(timeoutms);
}

// TODO: Create DistributedFilePropertyLock for parts
void CDistributedFilePart::unlockProperties(DFTransactionState state=TAS_NONE)
{
    parent.unlockProperties(state);
}

offset_t CDistributedFilePart::getFileSize(bool allowphysical,bool forcephysical)
{
    offset_t ret = (offset_t)((forcephysical&&allowphysical)?-1:queryAttributes().getPropInt64("@size", -1));
    if (allowphysical&&(ret==(offset_t)-1)) {
        StringBuffer firstname;
        bool compressed = ::isCompressed(parent.queryAttributes());
        unsigned nc=parent.numCopies(partIndex);
        for (unsigned copy=0;copy<nc;copy++) {
            RemoteFilename rfn;
            try {
                Owned<IFile> partfile = createIFile(getFilename(rfn,copy));
                if (compressed)
                {
                    Owned<ICompressedFileIO> compressedIO = createCompressedFileReader(partfile);
                    if (compressedIO)
                        ret = compressedIO->size();
                }
                else
                    ret = partfile->size();
                if (ret!=(offset_t)-1)
                    return ret;
            }
            catch (IException *e)
            {
                StringBuffer s("CDistributedFilePart::getFileSize ");
                rfn.getRemotePath(s);
                EXCLOG(e, s.str());
                e->Release();
            }
            if (copy==0)
                rfn.getRemotePath(firstname);
        }
        IDFS_Exception *e = new CDFS_Exception(DFSERR_CannotFindPartFileSize,firstname.str());;
        throw e;
    }
    return ret;
}

offset_t CDistributedFilePart::getDiskSize()
{
    // gets size on disk
    if (!::isCompressed(parent.queryAttributes()))
        return getFileSize(true,false);
    StringBuffer firstname;
    unsigned nc=parent.numCopies(partIndex);
    for (unsigned copy=0;copy<nc;copy++) {
        RemoteFilename rfn;
        try {
            Owned<IFile> partfile = createIFile(getFilename(rfn,copy));
                offset_t ret = partfile->size();
            if (ret!=(offset_t)-1)
                return ret;
        }
        catch (IException *e)
        {
            StringBuffer s("CDistributedFilePart::getFileSize ");
            rfn.getRemotePath(s);
            EXCLOG(e, s.str());
            e->Release();
        }
        if (copy==0)
            rfn.getRemotePath(firstname);
    }
    IDFS_Exception *e = new CDFS_Exception(DFSERR_CannotFindPartFileSize,firstname.str());;
    throw e;
    return 0;
}

bool CDistributedFilePart::getModifiedTime(bool allowphysical,bool forcephysical, CDateTime &dt)
{
    StringBuffer s;
    if (!forcephysical&&queryAttributes().getProp("@modified", s)) {
        dt.setString(s.str());
        if (!dt.isNull())
            return true;
    }
    if (allowphysical) {
        unsigned nc=parent.numCopies(partIndex);
        for (unsigned copy=0;copy<nc;copy++) {
            RemoteFilename rfn;
            try {
                Owned<IFile> partfile = createIFile(getFilename(rfn,copy));
                if (partfile->getTime(NULL,&dt,NULL))
                    return true;
            }
            catch (IException *e)
            {
                StringBuffer s("CDistributedFilePart::getFileTime ");
                rfn.getRemotePath(s);
                EXCLOG(e, s.str());
                e->Release();
            }
        }
    }
    return false;
}

// --------------------------------------------------------

class CNamedGroupIterator: public CInterface, implements INamedGroupIterator
{
    Owned<IPropertyTreeIterator> pe;
    Linked<IRemoteConnection> conn;
    Linked<IGroup> matchgroup;
    bool exactmatch;


    bool match();

public:
    IMPLEMENT_IINTERFACE;
    CNamedGroupIterator(IRemoteConnection *_conn,IGroup *_matchgroup=NULL,bool _exactmatch=false)
        : conn(_conn), matchgroup(_matchgroup)
    {
        exactmatch = _exactmatch;
        if (matchgroup.get()) {
            StringBuffer query;
            query.append("Group[Node/@ip=\"");
            matchgroup->queryNode(0).endpoint().getUrlStr(query);
            query.append("\"]");
            pe.setown(conn->getElements(query.str())); 
        }
        else
            pe.setown(conn->queryRoot()->getElements("Group"));
    }

    bool first()
    {
        if (!pe->first())
            return false;
        if (match())
            return true;
        return next();
    }
    bool next()
    {
        while (pe->next()) 
            if (match())
                return true;
        return false;
    }
    bool isValid()
    {
        return pe->isValid();
    }
    StringBuffer &get(StringBuffer &name)
    {
        pe->query().getProp("@name",name);
        return name;
    }
    StringBuffer &getdir(StringBuffer &dir)
    {
        pe->query().getProp("@dir",dir);
        return dir;
    }
    bool isCluster()
    {
        return pe->query().getPropBool("@cluster");
    }
};

// --------------------------------------------------------

#define GROUP_CACHE_INTERVAL (1000*60)

class CNamedGroupStore: public CInterface, implements INamedGroupStore
{
    CriticalSection cachesect;
    Owned<IGroup> cachedgroup;
    StringAttr cachedname;
    StringAttr cachedgroupdir;
    unsigned cachedtime;
    unsigned defaultTimeout;

public:
    IMPLEMENT_IINTERFACE;

    CNamedGroupStore()
    {
        defaultTimeout = INFINITE;
        cachedtime = 0;
    }

    IGroup *dolookup(const char *logicalgroupname,IRemoteConnection *conn, StringBuffer *dirret)
    {
        SocketEndpointArray epa;
        StringBuffer gname(logicalgroupname);
        gname.trim();
        if (!gname.length())
            return NULL;
        gname.toLowerCase();
        logicalgroupname = gname.str();
        if ((gname.length()>9)&&(memcmp(logicalgroupname,"foreign::",9)==0)) {
            StringBuffer eps;
            const char *s = logicalgroupname+9;
            while (*s&&((*s!=':')||(s[1]!=':')))
                eps.append(*(s++));
            if (*s) {
                s+=2;
                if (*s) {
                    Owned<INode> dali = createINode(eps.str());
                    if (dali) 
                        return getRemoteGroup(dali,s,FOREIGN_DALI_TIMEOUT,dirret);
                }
            }
        }
        bool isiprange = (*logicalgroupname!=0);
        for (const char *s1=logicalgroupname;*s1;s1++)
            if (isalpha(*s1)) {
                isiprange = false;
                break;
            }
        if (isiprange) { 
            // allow IP or IP list instead of group name
            // I don't think this is a security problem as groups not checked
            // NB ports not allowed here

            char *buf = strdup(logicalgroupname);
            char *s = buf;
            while (*s) {
                char *next = strchr(s,',');
                if (next) 
                    *next = 0;
                SocketEndpoint ep;
                unsigned n = ep.ipsetrange(s);
                for (unsigned i=0;i<n;i++) {
                    if (ep.isNull()) { // failed
                        epa.kill();
                        break;
                    }
                    epa.append(ep);
                    ep.ipincrement(1);
                }
                if (!next)
                    break;
                s = next+1;
            }
            free(buf);
            if (epa.ordinality())
                return createIGroup(epa);
        }
        StringBuffer range;
        StringBuffer parent;
        if (decodeChildGroupName(gname.str(),parent,range)) {
            gname.clear().append(parent);
            logicalgroupname = gname.str();
        }
        StringAttr groupdir;
        {
            CriticalBlock block(cachesect);
            if (cachedgroup.get()) {
                if (msTick()-cachedtime>GROUP_CACHE_INTERVAL) {
                    cachedgroup.clear();
                    cachedname.clear();
                    cachedgroupdir.clear();
                }
                else if (strcmp(gname.str(),cachedname.get())==0) {
                    cachedtime = msTick();
                    if (range.length()==0) {
                        if (dirret)
                            dirret->append(cachedgroupdir);
                        return cachedgroup.getLink();
                    }
                    // there is a range so copy to epa
                    cachedgroup->getSocketEndpoints(epa);
                    groupdir.set(cachedgroupdir);
                }
            }
        }
        if (epa.ordinality()==0) {
            struct sLock
            {
                sLock()  { lock = NULL; };
                ~sLock() { delete lock; };
                CConnectLock *lock;
            } slock;
            if (!conn) {
                slock.lock = new CConnectLock("CNamedGroup::lookup",SDS_GROUPSTORE_ROOT,false,false,defaultTimeout);
                conn = slock.lock->conn;
                if (!conn)
                    return NULL;
            }
            Owned<IPropertyTree> pt = getNamedPropTree(conn->queryRoot(),"Group","@name",gname.str(),true);
            if (!pt)
                return NULL;
            groupdir.set(pt->queryProp("@dir"));
            Owned<IPropertyTreeIterator> pe2 = pt->getElements("Node");
            ForEach(*pe2) {
                SocketEndpoint ep(pe2->query().queryProp("@ip"));
                epa.append(ep);
            }
        }
        IGroup *ret = createIGroup(epa);
        {
            CriticalBlock block(cachesect);
            cachedgroup.set(ret);
            cachedname.set(gname);
            cachedgroupdir.set(groupdir);
            cachedtime = msTick();
        }
        if (range.length()) {
            SocketEndpointArray epar;
            const char *s = range.str();
            while (*s) {
                unsigned start = 0;
                while (isdigit(*s)) {
                    start = start*10+*s-'0';
                    s++;
                }
                if (!start)
                    break;
                unsigned end;
                if (*s=='-') {
                    s++;
                    end = 0;
                    while (isdigit(*s)) {
                        end = end*10+*s-'0';
                        s++;
                    }
                    if (!end)
                        end = epa.ordinality();
                }
                else 
                    end = start;
                if ((start>epa.ordinality())||(end>epa.ordinality())) {
                    s = range.str();
                    break;
                }
                if (*s==',')
                    s++;
                unsigned i=start-1;
                do {                        // allow 400-1 etc
                    i++;
                    if (i>epa.ordinality())
                        i = 1;
                    epar.append(epa.item(i-1));
                } while (i!=end);
            }
            if (*s) 
                throw MakeStringException(-1,"Invalid group range %s",range.str());
            ::Release(ret);
            ret = createIGroup(epar);
        }
        if (dirret)
            dirret->append(groupdir);
        return ret;
    }

    IGroup *lookup(const char *logicalgroupname)
    {
        return dolookup(logicalgroupname,NULL,NULL);
    }

    IGroup *lookup(const char *logicalgroupname, StringBuffer &dir)
    {
        return dolookup(logicalgroupname,NULL,&dir);
    }

    INamedGroupIterator *getIterator()
    {
        CConnectLock connlock("CNamedGroup::getIterator",SDS_GROUPSTORE_ROOT,false,true,defaultTimeout);
        return new CNamedGroupIterator(connlock.conn); // links connection
    }

    INamedGroupIterator *getIterator(IGroup *match,bool exact)
    {
        CConnectLock connlock("CNamedGroup::getIterator",SDS_GROUPSTORE_ROOT,false,false,defaultTimeout);
        return new CNamedGroupIterator(connlock.conn,match,exact); // links connection
    }

    void doadd(CConnectLock &connlock,const char *name,IGroup *group,bool cluster,const char *dir)
    {
        if (!group)
            return;
        IPropertyTree *val = createPTree("Group");
        val->setProp("@name",name);
        if (cluster)
            val->setPropBool("@cluster", true);
        if (dir)
            val->setProp("@dir",dir);

        INodeIterator &gi = *group->getIterator();
        StringBuffer str;
        ForEach(gi) {
            IPropertyTree *n = createPTree("Node");
            n = val->addPropTree("Node",n);
            gi.query().endpoint().getIpText(str.clear());
            n->setProp("@ip",str.str());
        }
        gi.Release();
        connlock.conn->queryRoot()->addPropTree("Group",val);
    }
    
    void addUnique(IGroup *group,StringBuffer &lname,const char *dir)
    {
        if (group->ordinality()==1) {
            group->getText(lname);
            return;
        }
        CConnectLock connlock("CNamedGroup::addUnique",SDS_GROUPSTORE_ROOT,true,false,defaultTimeout);
        StringBuffer name;
        StringBuffer prop;
        unsigned scale = 16;
        loop {
            name.clear();
            if (lname.length()) { // try suggested name
                name.append(lname);
                name.toLowerCase();
                lname.clear();
            }
            else 
                name.append("__anon").append(getRandom()%scale);
            prop.clear().appendf("Group[@name=\"%s\"]",name.str());
            if (!connlock.conn->queryRoot()->hasProp(prop.str()))
                break;
            scale*=2;
        }
        doadd(connlock,name.str(),group,false,dir);
        lname.append(name);
    }
    
    void add(const char *logicalgroupname,IGroup *group,bool cluster,const char *dir)
    {
        StringBuffer name(logicalgroupname);
        name.toLowerCase();
        name.trim();
        StringBuffer prop;
        prop.appendf("Group[@name=\"%s\"]",name.str());
        CConnectLock connlock("CNamedGroup::add",SDS_GROUPSTORE_ROOT,true,false,defaultTimeout);
        connlock.conn->queryRoot()->removeProp(prop.str()); 
        doadd(connlock,name.str(),group,cluster,dir);
        {                                                           
            CriticalBlock block(cachesect);                     
            cachedgroup.set(group); // may be NULL
            cachedname.set(name.str());
            cachedgroupdir.set(dir);
            cachedtime = msTick();
        }
    }

    void remove(const char *logicalgroupname)
    {
        add(logicalgroupname,NULL,false,NULL);
    }

    bool find(IGroup *grp, StringBuffer &gname, bool add)
    {
        // gname on entry is suggested name for add if set
        unsigned n = grp->ordinality();
        if (!grp||!n)
            return false;
        Owned<INamedGroupIterator> iter=getIterator(grp,(n==1));     // one node clusters must be exact match
        StringAttr bestname;
        StringBuffer name;
        ForEach(*iter) {
            bool iscluster = iter->isCluster();
            if (iscluster||(bestname.isEmpty())) { 
                iter->get(name.clear());
                if (name.length()) {
                    bestname.set(name);
                    if (iscluster)
                        break;
                }
            }
        }
        iter.clear();
        if (bestname.isEmpty()) {
            if (add||(n==1)) // single-nodes always have implicit group of IP
                addUnique(grp,gname,NULL);
            return false;
        }
        gname.clear().append(bestname);
        return true;
    }

    void swapNode(const IpAddress &from, const IpAddress &to)
    {
        if (from.ipequals(to))
            return;
        CConnectLock connlock("CNamedGroup::swapNode",SDS_GROUPSTORE_ROOT,true,false,defaultTimeout);
        StringBuffer froms;
        from.getIpText(froms);
        StringBuffer tos;
        to.getIpText(tos);
        Owned<IPropertyTreeIterator> pe  = connlock.conn->queryRoot()->getElements("Group");
        ForEach(*pe) {
            IPropertyTree &group = pe->query();
            const char *kind = group.queryProp("@kind");
            if (kind && streq("Spare", kind))
                continue;
            StringBuffer name;
            group.getProp("@name",name);
            StringBuffer xpath("Node[@ip = \"");
            xpath.append(froms).append("\"]");
            for (unsigned guard=0; guard<1000; guard++) {
                Owned<IPropertyTreeIterator> ne = group.getElements(xpath.str());
                if (!ne->first()) 
                    break;
                ne->query().setProp("@ip",tos.str());
                PROGLOG("swapNode swapping %s for %s in group %s",froms.str(),tos.str(),name.str());
            }
        }
        CriticalBlock block(cachesect);
        cachedgroup.clear();
        cachedname.clear();
        cachedgroupdir.clear();
    }

    IGroup *getRemoteGroup(const INode *foreigndali, const char *gname, unsigned foreigndalitimeout, StringBuffer *dirret)
    {
        StringBuffer lcname(gname);
        gname = lcname.trim().toLowerCase().str();
        CMessageBuffer mb;
        mb.append((int)MDFS_GET_GROUP_TREE).append(gname);
        size32_t mbsz = mb.length();
        foreignDaliSendRecv(foreigndali,mb,foreigndalitimeout);
        checkDfsReplyException(mb);
        if (mb.length()==0)
            return NULL;
        byte ok;
        mb.read(ok);
        if (ok!=1) {
            // kludge for prev bug
            if ((ok==(byte)MDFS_GET_GROUP_TREE)&&mb.length()>mbsz) {
                mb.skip(mbsz-1);
                mb.read(ok);
                if (ok!=1) 
                    return NULL;
            }
            else
                return NULL;
        }
        Owned<IPropertyTree> pt = createPTree(mb);
        Owned<IPropertyTreeIterator> pe = pt->getElements("Node");
        SocketEndpointArray epa;
        ForEach(*pe) {
            SocketEndpoint ep(pe->query().queryProp("@ip"));
            epa.append(ep);
        }
        IGroup *ret = createIGroup(epa);
        {
            CriticalBlock block(cachesect);
            cachedgroup.set(ret);
            cachedname.set(gname);
            cachedgroupdir.set(pt->queryProp("@dir"));
            if (dirret)
                dirret->append(cachedgroupdir);
            cachedtime = msTick();
        }
        return ret;
    }

    unsigned setDefaultTimeout(unsigned timems)
    {
        unsigned ret = defaultTimeout;
        defaultTimeout = timems;
        return ret;
    }


};

static CNamedGroupStore *groupStore = NULL;
static CriticalSection groupsect;

bool CNamedGroupIterator::match()
{
    if (conn.get()) {
        if (matchgroup.get()) {
            if (!groupStore)
                return false;
            const char *name = pe->query().queryProp("@name");
            if (!name||!*name)
                return false;
            Owned<IGroup> lgrp = groupStore->dolookup(name,conn,NULL);
            if (lgrp) {
                if (exactmatch)
                    return lgrp->equals(matchgroup);
                GroupRelation gr = matchgroup->compare(lgrp);
                return (gr==GRidentical)||(gr==GRbasesubset)||(gr==GRwrappedsuperset);
            }
        }
        else
            return true;
    }
    return false;
}

INamedGroupStore  &queryNamedGroupStore()
{
    if (!groupStore) {
        CriticalBlock block(groupsect);
        if (!groupStore) 
            groupStore = new CNamedGroupStore();
    }
    return *groupStore;
}

// --------------------------------------------------------


IDistributedFile *CDistributedFileDirectory::createExternal(const CDfsLogicalFileName &logicalname)
{
    //authentication already done
    SocketEndpoint ep;
    Owned<IGroup> group;
    if (!logicalname.getEp(ep)) {
        StringBuffer grp;
        if (logicalname.getGroupName(grp).length()==0) 
            throw MakeStringException(-1,"missing node in external file name (%s)",logicalname.get());
        group.setown(queryNamedGroupStore().lookup(grp.str()));
        if (!group)
            throw MakeStringException(-1,"cannot resolve node %s in external file name (%s)",grp.str(),logicalname.get());
        ep = group->queryNode(0).endpoint();
    }

    bool iswin=false;
    bool usedafs;
    switch (getDaliServixOs(ep)) { 
      case DAFS_OSwindows: 
          iswin = true;
          // fall through
      case DAFS_OSlinux:   
      case DAFS_OSsolaris: 
          usedafs = ep.port||!ep.isLocal();
          break;
      default:
#ifdef _WIN32
        iswin = true;
#else
        iswin = false;
#endif
        usedafs = false;
    }

    //rest is local path
    Owned<IFileDescriptor> fileDesc = createFileDescriptor();
    StringBuffer dir;
    StringBuffer tail;
    IException *e=NULL;
    if (!logicalname.getExternalPath(dir,tail,iswin,&e)) {
        if (e)
            throw e;
        return NULL;
    }
    fileDesc->setDefaultDir(dir.str());
    unsigned n = group.get()?group->ordinality():1;
    StringBuffer partname;
    CDateTime moddt;
    bool moddtset = false;
    for (unsigned i=0;i<n;i++) {
        if (group.get())
            ep = group->queryNode(i).endpoint();
        partname.clear();
        partname.append(dir);
        const char *s = tail.str();
        bool isspecial = (*s=='>');
        if (isspecial)
            partname.append(s);
        else {
            while (*s) {
                if (memicmp(s,"$P$",3)==0) {
                    partname.append(i+1);
                    s += 3;
                }
                else if (memicmp(s,"$N$",3)==0) {
                    partname.append(n);
                    s += 3;
                }
                else
                    partname.append(*(s++));
            }
        }
        if (!ep.port&&usedafs)
            ep.port = getDaliServixPort();
        RemoteFilename rfn;
        rfn.setPath(ep,partname.str());
        if (!isspecial&&(memcmp(partname.str(),"/$/",3)!=0)&&(memcmp(partname.str(),"\\$\\",3)!=0)) { // don't get date on external data
            try {
                Owned<IFile> file = createIFile(rfn);
                CDateTime dt;
                if (file&&file->getTime(NULL,&dt,NULL)) {
                    if (!moddtset||(dt.compareDate(moddt)>0)) {
                        moddt.set(dt);
                        moddtset = true;
                    }
                }
            }
            catch (IException *e) {
                EXCLOG(e,"CDistributedFileDirectory::createExternal");
                e->Release();
            }
        }
        fileDesc->setPart(i,rfn);
    }
    fileDesc->queryPartDiskMapping(0).defaultCopies = DFD_NoCopies;
    IDistributedFile * ret = createNew(fileDesc,logicalname.get(),true);   // set modified
    if (ret&&moddtset) {
        ret->setModificationTime(moddt);    
    }
    return ret;
}




IDistributedFile *CDistributedFileDirectory::lookup(const char *_logicalname,IUserDescriptor *user,bool writeattr,IDistributedFileTransaction *transaction, unsigned timeout)
{
    CDfsLogicalFileName logicalname;    
    logicalname.set(_logicalname);
    return lookup(logicalname,user,writeattr,transaction,timeout);
}

IDistributedFile *CDistributedFileDirectory::dolookup(const CDfsLogicalFileName &_logicalname,IUserDescriptor *user,bool writeattr,IDistributedFileTransaction *transaction,unsigned timeout)
{
    const CDfsLogicalFileName *logicalname = &_logicalname;
    if (logicalname->isMulti()) 
        // don't bother checking because the sub file creation will
        return new CDistributedSuperFile(this,*logicalname,user,transaction); // temp superfile
    Owned<IDfsLogicalFileNameIterator> redmatch;
    loop {
        checkLogicalName(*logicalname,user,true,writeattr,true,NULL);
        if (logicalname->isExternal()) 
            return createExternal(*logicalname);    // external always works?
        if (logicalname->isForeign()) {
            IDistributedFile * ret = getFile(logicalname->get(),user,NULL);
            if (ret)
                return ret;
        }
        else {
            unsigned start = 0;
            loop {
                CFileConnectLock fcl;
                DfsXmlBranchKind bkind;
                if (!fcl.initany("CDistributedFileDirectory::lookup",*logicalname,bkind,false,true,timeout))
                    break;
                if (bkind == DXB_File) {
                    StringBuffer cname;
                    if (logicalname->getCluster(cname).length()) {
                        IPropertyTree *froot=fcl.queryRoot();
                        if (froot) {
                            StringBuffer query;
                            query.appendf("Cluster[@name=\"%s\"]",cname.str());
                            if (!froot->hasProp(query.str())) 
                                break;
                        }
                    }
                    return new CDistributedFile(this,fcl.detach(),*logicalname,user);  // found
                }
                // now super file
                if (bkind != DXB_SuperFile) 
                    break;
                if (start==0)
                    start = msTick();
                unsigned elapsed;
                try {
                    return new CDistributedSuperFile(this,fcl.detach(),*logicalname,user,transaction,SDS_SUB_LOCK_TIMEOUT);
                }
                catch (IDFS_Exception *e) {
                    elapsed = msTick()-start;
                    if ((e->errorCode()!=DFSERR_LookupConnectionTimout)||(elapsed>((timeout==INFINITE)?SDS_CONNECT_TIMEOUT:timeout)))
                        throw;
                    EXCLOG(e,"Superfile lookup");
                    e->Release();
                }
                PROGLOG("CDistributedSuperFile connect timeout (%dms) pausing",elapsed);
                Sleep(SDS_TRANSACTION_RETRY/2+(getRandom()%SDS_TRANSACTION_RETRY)); 
            }
        }
        if (redmatch.get()) {
            if (!redmatch->next())
                break;
        }
        else {
            redmatch.setown(queryRedirection().getMatch(logicalname->get()));
            if (!redmatch.get()) 
                break;
            if (!redmatch->first())
                break;
        }
        logicalname = &redmatch->query();

    }
    return NULL;
}

IDistributedFile *CDistributedFileDirectory::lookup(const CDfsLogicalFileName &logicalname,IUserDescriptor *user,bool writeattr,IDistributedFileTransaction *transaction, unsigned timeout)
{
    return dolookup(logicalname,user,writeattr,transaction,timeout);
}

IDistributedSuperFile *CDistributedFileDirectory::lookupSuperFile(const char *_logicalname,IUserDescriptor *user,IDistributedFileTransaction *transaction, unsigned timeout)
{
    CDfsLogicalFileName logicalname;    
    logicalname.set(_logicalname);
    IDistributedFile *file = dolookup(logicalname,user,false,transaction,timeout);
    if (file) {
        IDistributedSuperFile *sf = file->querySuperFile();
        if (sf)
            return sf;
        file->Release();
    }
    return NULL;
}

bool CDistributedFileDirectory::isSuperFile(    const char *logicalname,
                                                IUserDescriptor *user,
                                                INode *foreigndali,
                                                unsigned timeout)
{
    Owned<IPropertyTree> tree = getFileTree(logicalname, user, foreigndali,timeout, false);
    return tree.get()&&(strcmp(tree->queryName(),queryDfsXmlBranchName(DXB_SuperFile))==0);
}


bool CDistributedFileDirectory::exists(const char *_logicalname,IUserDescriptor *user,bool notsuper,bool superonly)
{
    // (currently) no check on scope permissions for exists

    bool external;
    bool foreign;
    CDfsLogicalFileName dlfn;   
    dlfn.set(_logicalname);
    const char *logicalname = dlfn.get();
    external = dlfn.isExternal();
    foreign = dlfn.isForeign();
    if (foreign) {
        Owned<IDistributedFile> file = lookup(_logicalname,user,false,NULL,defaultTimeout); 
        if (file.get()==NULL)
            return false;
        if (file->querySuperFile()) {
            if (notsuper)
                return false;
        }
        else
            if (superonly)
                return false;
    }
    else if (external) {
        if (!existsPhysical(_logicalname,user))
            return false;
    }
    else {
        StringBuffer str;
        if (!superonly) {
            dlfn.makeFullnameQuery(str,DXB_File,true);
            CConnectLock connlockfile("CDistributedFileDirectory::exists",str.str(),false,false,defaultTimeout);
            if (connlockfile.conn.get())
                return true;
        }
        if (notsuper)
            return false;
        dlfn.makeFullnameQuery(str.clear(),DXB_SuperFile,true);
        CConnectLock connlocksuper("CDistributedFileDirectory::exists",str.str(),false,false,defaultTimeout);
        if (!connlocksuper.conn.get())
            return false;
    }
    return true;
}

bool CDistributedFileDirectory::existsPhysical(const char *_logicalname,IUserDescriptor *user)
{
    Owned<IDistributedFile> file = lookup(_logicalname,user,false,NULL, defaultTimeout); 
    if (!file)
        return false;
    return file->existsPhysicalPartFiles(0);
}

IDistributedFile *CDistributedFileDirectory::createNew(IFileDescriptor *fdesc,const char *lname, bool includeports)
{
    CDistributedFile *file = new CDistributedFile(this, fdesc, includeports);
    if (file&&lname&&*lname&&file->isAnon())
        file->setLogicalName(lname);
    return file;
}

/**
 * Creates a super-file within a transaction.
 */
class cCreateSuperFileAction: public CDFAction
{
    CDfsLogicalFileName logicalname;
    CDistributedFileDirectory *parent;
    Linked<IDistributedSuperFile> super;
    IUserDescriptor *user;
    IPropertyTree *root;
    bool created;
public:
    cCreateSuperFileAction(IDistributedFileTransaction *_transaction,
                           CDistributedFileDirectory *_parent,
                           IUserDescriptor *_user,
                           const char *_flname,
                           bool interleaved)
        : CDFAction(_transaction), parent(_parent), user(_user), created(false)
    {
        logicalname.set(_flname);
        // We *have* to make sure the file doesn't exist here
        IDistributedSuperFile *sfile = parent->lookupSuperFile(logicalname.get(), user, transaction, SDS_SUB_LOCK_TIMEOUT);
        if (sfile) {
            super.setown(sfile);
        } else {
            // Create file and link to transaction, so subsequent lookups won't fail
            root = createPTree();
            root->setPropInt("@interleaved",interleaved?2:0); // this is ill placed
            super.setown(new CDistributedSuperFile(parent, root, logicalname, user));
            created = true;
        }
        addFileLock(super);
    }
    virtual ~cCreateSuperFileAction() {}
    bool prepare()
    {
        // Attach the file to DFS, if wasn't there already
        if (created)
            super->attach(logicalname.get(), user);
        if (lock())
            return true;
        unlock();
        return false;
    }
    void run()
    {
        // Do nothing, file is already created
    }
    void retry()
    {
        // on retry, we need to remove the file so next lock doesn't fail
        if (created)
            super->detach();
        CDFAction::retry();
    }
    void rollback()
    {
        state = TAS_FAILURE;
        if (created)
            super->detach();
        CDFAction::rollback();
    }
};

IDistributedSuperFile *CDistributedFileDirectory::createSuperFile(const char *_logicalname,IUserDescriptor *user, bool _interleaved,bool ifdoesnotexist,IDistributedFileTransaction *transaction)
{
    CDfsLogicalFileName logicalname;
    logicalname.set(_logicalname);
    checkLogicalName(logicalname,user,true,true,false,"have a superfile with");

    // Create a local transaction that will be destroyed (but never touch the external transaction)
    Linked<IDistributedFileTransaction> localtrans;
    if (transaction) {
        localtrans.set(transaction);
    } else {
        // TODO: Make it explicit in the API that a transaction is required
        localtrans.setown(new CDistributedFileTransaction(user));
    }

    IDistributedSuperFile *sfile = localtrans->lookupSuperFile(logicalname.get());
    if (sfile) {
        if (ifdoesnotexist) {
            // Cache, since we're going to use it
            if (transaction && transaction->active())
                transaction->addFile(sfile);
            return sfile;
        } else
            throw MakeStringException(-1,"createSuperFile: SuperFile %s already exists",logicalname.get());
    }

    // action is owned by transaction (acquired on CDFAction's c-tor) so don't unlink or delete!
    cCreateSuperFileAction *action = new cCreateSuperFileAction(localtrans,this,user,_logicalname,_interleaved);

    localtrans->autoCommit();

    return localtrans->lookupSuperFile(_logicalname);
}

// MORE - this should go when remove file gets into transactions
bool CDistributedFileDirectory::cannotRemove(CDfsLogicalFileName &dlfn,IUserDescriptor *user,StringBuffer &reason,bool ignoresub, unsigned timeoutms)
{
    // This is a hack while we don't move remove out of dir
    Owned<IDistributedFile> file = queryDistributedFileDirectory().lookup(dlfn, user, false, NULL, 6*1000);
    if (file.get())
        return !file->canRemove(reason, ignoresub);
    return false;
}

bool CDistributedFileDirectory::doRemoveEntry(CDfsLogicalFileName &dlfn,IUserDescriptor *user,bool ignoresub, unsigned timeoutms)
{
    const char *logicalname = dlfn.get();
#ifdef EXTRA_LOGGING
    PROGLOG("CDistributedFileDirectory::doRemoveEntry(%s)",logicalname);
#endif
    if (!checkLogicalName(dlfn,user,true,true,true,"remove"))
        return false;
    StringBuffer reason;
    if (cannotRemove(dlfn,user,reason,ignoresub,timeoutms)) {
#ifdef EXTRA_LOGGING
        PROGLOG("CDistributedFileDirectory::doRemoveEntry(cannotRemove) %s",reason.str());
#endif
        if (reason.length())
            throw MakeStringException(-1,"CDistributedFileDirectory::removeEntry %s",reason.str());
        return false;
    }
    StringBuffer cname;
    dlfn.getCluster(cname);
    DfsXmlBranchKind bkind;
    CFileConnectLock fconnlock;
    {
        IPropertyTree *froot=NULL;
        if (fconnlock.initany("CDistributedFileDirectory::doRemoveEntry",dlfn,bkind,true,false,timeoutms))
            froot = fconnlock.queryRoot();
        if (!froot) {
#ifdef EXTRA_LOGGING
            PROGLOG("CDistributedFileDirectory::doRemoveEntry(%s) NOT FOUND",logicalname);
#endif
            return false;
        }
        if (cname.length()) {
            if (bkind==DXB_SuperFile) {
                ERRLOG("Trying to remove cluster %s from superfile %s",logicalname,cname.str());
                return false;
            }
            const char *group = froot->queryProp("@group"); 
            if (group&&(strcmp(group,cname.str())!=0)) {    // see if only cluster (if it is remove entire)
                StringBuffer query;
                query.appendf("Cluster[@name=\"%s\"]",cname.str());
                IPropertyTree *t = froot->queryPropTree(query.str());
                if (t) {
                    return froot->removeTree(t);    
                }
                else {
                    ERRLOG("Cluster %s not present in file %s",logicalname,cname.str());
                    return false;
                }
            }           
        }
        if (bkind==DXB_SuperFile) {
            Owned<IPropertyTreeIterator> iter = froot->getElements("SubFile");
            StringBuffer oquery;
            oquery.append("SuperOwner[@name=\"").append(logicalname).append("\"]");
            ForEach(*iter) {
                const char *name = iter->query().queryProp("@name");
                if (name&&*name) {
                    CDfsLogicalFileName subfn;
                    subfn.set(name);
                    CFileConnectLock fconnlock;
                    DfsXmlBranchKind subbkind;
                    if (fconnlock.initany("CDistributedFileDirectory::doRemoveEntry",subfn,subbkind,false,false,timeoutms)) {
                        IPropertyTree *subfroot = fconnlock.queryRoot();
                        if (subfroot) {
                            if (!subfroot->removeProp(oquery.str()))
                                WARNLOG("CDistributedFileDirectory::removeEntry: SubFile %s of %s not found for removal",name?name:"(NULL)",logicalname);
                        }
                    }
                }
            }
        }
    }
    fconnlock.remove();
    fconnlock.kill();
    try {
        removeFileEmptyScope(dlfn,timeoutms);
        removeAllFileRelationships(logicalname);
    }
    catch (IException *e) {
        EXCLOG(e,"CDistributedFileDirectory::doRemoveEntry");
        e->Release();
    }
    return true;
}


bool CDistributedFileDirectory::removeEntry(const char *name,IUserDescriptor *user, unsigned timeoutms)
{
    CDfsLogicalFileName dlfn;   
    dlfn.set(name);
    return doRemoveEntry(dlfn,user,false, timeoutms);
}

void CDistributedFileDirectory::removeEmptyScope(const char *scope)
{
    if (scope&&*scope) {
        StringBuffer fn(scope);
        fn.append("::x");
        CDfsLogicalFileName dlfn;   
        dlfn.set(fn.str());
        removeFileEmptyScope(dlfn,defaultTimeout);
    }
}

bool CDistributedFileDirectory::doRemovePhysical(CDfsLogicalFileName &dlfn,const char *cluster,IMultiException *exceptions,IUserDescriptor *user,bool ignoresub)
{
    CriticalBlock block(removesect);
    const char *logicalname = dlfn.get();
    if (dlfn.isForeign()) {
        WARNLOG("Attempt to delete foreign file %s",logicalname);
        return false;
    }
    if (dlfn.isExternal()) {
        WARNLOG("Attempt to delete external file %s",logicalname);
        return false;
    }
    Owned<IDistributedFile> file = lookup(logicalname,user,true,NULL, defaultTimeout); 
    if (!file)
        return false;
    if (file->isSubFile()&&ignoresub)
        return false;
    if (file->querySuperFile()) {
        ERRLOG("SuperFile remove physical not supported currently");
        file.clear();
        return doRemoveEntry(dlfn,user,ignoresub);  
    }
    StringBuffer clustername(cluster); 
    if (clustername.length()==0)
        dlfn.getCluster(clustername); // override
    if ((clustername.length()==0)||((file->findCluster(clustername.str())==0)&&(file->numClusters()==1))) {
        clustername.clear();
        file->detach(); 
    }
    try {
        file->removePhysicalPartFiles(clustername.str(),exceptions);
    }
    catch (IException *e)
    {
        StringBuffer msg("Removing ");
        msg.append(logicalname);
        EXCLOG(e,msg.str());
        e->Release();
        return false;
    }
    return true;
}

bool CDistributedFileDirectory::removePhysical(const char *_logicalname,IUserDescriptor *user,const char *cluster,IMultiException *exceptions)
{
    CDfsLogicalFileName dlfn;
    dlfn.set(_logicalname);
    return doRemovePhysical(dlfn,cluster,exceptions,user,false);
}

    
bool CDistributedFileDirectory::renamePhysical(const char *oldname,const char *newname,IUserDescriptor *user,IMultiException *exceptions)
{
    CriticalBlock block(removesect);
    if (!user)
    {
#ifdef _DALIUSER_STACKTRACE
        DBGLOG("UNEXPECTED USER (NULL) in dadfs.cpp CDistributedFileDirectory::renamePhysical %d",__LINE__);
        //following debug code to be removed
        PrintStackReport();
#endif
        user = defaultudesc.get();
    }
    CDfsLogicalFileName oldlogicalname; 
    oldlogicalname.set(oldname);
    checkLogicalName(oldlogicalname,user,true,true,false,"rename");
    Owned<IDistributedFile> file = lookup(oldlogicalname,user,true,NULL,defaultTimeout); 
    if (!file) {
        ERRLOG("renamePhysical: %s does not exist",oldname);
        return false;
    }   
    if (file->querySuperFile()) 
        throw MakeStringException(-1,"CDistributedFileDirectory::renamePhysical Cannot rename file %s as is SuperFile",oldname);
    StringBuffer reason;
    if (!file->canRemove(reason))
        throw MakeStringException(-1,"CDistributedFileDirectory::renamePhysical %s",reason.str());
    CDfsLogicalFileName newlogicalname; 
    newlogicalname.set(newname);
    if (newlogicalname.isExternal()) 
        throw MakeStringException(-1,"renamePhysical cannot rename to external file");
    if (newlogicalname.isForeign()) 
        throw MakeStringException(-1,"renamePhysical cannot rename to foreign file");
    StringBuffer oldcluster;
    oldlogicalname.getCluster(oldcluster);
    StringBuffer newcluster;
    newlogicalname.getCluster(newcluster);
    Owned<IDistributedFile> newfile = lookup(newlogicalname.get(),user,true,NULL, defaultTimeout); 
    Owned<IDistributedFile> oldfile;
    bool mergeinto = false;
    bool splitfrom = false;
    if (newfile) {
        if (newcluster.length()) {
            if (oldcluster.length()) 
                throw MakeStringException(-1,"cannot specify both source and destination clusters on rename");
            if (newfile->findCluster(newcluster.str())!=NotFound) 
                throw MakeStringException(-1,"renamePhysical cluster %s already part of file %s",newcluster.str(),newname);
            if (file->numClusters()!=1) 
                throw MakeStringException(-1,"renamePhysical source file %s has more than one cluster",oldname);
            // check compatible here ** TBD
            mergeinto = true;
        }
        else {
            ERRLOG("renamePhysical %s already exists",newname);
            return false;
        }

    }
    else if (oldcluster.length()) {
        if (newcluster.length()) 
            throw MakeStringException(-1,"cannot specify both source and destination clusters on rename");
        if (file->numClusters()==1) 
            throw MakeStringException(-1,"cannot rename sole cluster %s",oldcluster.str());
        if (file->findCluster(oldcluster.str())==NotFound) 
            throw MakeStringException(-1,"renamePhysical cannot find cluster %s",oldcluster.str());
        oldfile.setown(file.getClear());
        Owned<IFileDescriptor> newdesc = oldfile->getFileDescriptor(oldcluster.str());
        file.setown(createNew(newdesc));
        splitfrom = true;
    }
    
    try {
        if (!file->renamePhysicalPartFiles(newlogicalname.get(),splitfrom?oldcluster.str():NULL,exceptions))
            return false;
    }
    catch (IException *e)
    {
        StringBuffer msg("Renaming ");
        msg.append(oldname).append(" to ").append(newname);
        EXCLOG(e,msg.str());
        e->Release();
        return false;
    }
    if (splitfrom) {
        oldfile->removeCluster(oldcluster.str());
        file->attach(newlogicalname.get(),user);
    }
    else if (mergeinto) {
        ClusterPartDiskMapSpec mspec = file->queryPartDiskMapping(0);
        file->detach();
        newfile->addCluster(newcluster.str(),mspec);
        fixDates(newfile);
    }
    else
        file->rename(newname,user);
    return true;
}

void CDistributedFileDirectory::fixDates(IDistributedFile *file)
{
    // should do in parallel 
    unsigned width = file->numParts();
    CriticalSection crit;
    class casyncfor: public CAsyncFor
    {
        IDistributedFile *file;
        CriticalSection &crit;
        unsigned width;
    public:
        bool ok;
        casyncfor(IDistributedFile *_file,unsigned _width,CriticalSection &_errcrit)
            : crit(_errcrit)
        {
            file = _file;
            ok = true;
            width = _width;
            ok = true;
        }
        void Do(unsigned i)
        {
            CriticalBlock block(crit);
            Owned<IDistributedFilePart> part = file->getPart(i);
            CDateTime dt;
            if (!part->getModifiedTime(false,false,dt))
                return;
            unsigned nc = part->numCopies();
            for (unsigned copy = 0; copy < nc; copy++) {
                RemoteFilename rfn;
                part->getFilename(rfn,copy);
                Owned<IFile> partfile = createIFile(rfn);
                try {
                    CriticalUnblock unblock(crit);
                    CDateTime dt2;
                    if (partfile->getTime(NULL,&dt2,NULL)) {
                        if (!dt.equals(dt2)) {
                            partfile->setTime(NULL,&dt,NULL);
                        }
                    }
                }
                catch (IException *e) {
                    CriticalBlock block(crit);
                    StringBuffer s("Failed to find file part ");
                    s.append(partfile->queryFilename()).append(" on ");
                    rfn.queryEndpoint().getUrlStr(s);
                    EXCLOG(e, s.str());
                    e->Release();
                }
            }
        }
    } afor(file,width,crit);
    afor.For(width,10,false,true);
}

void CDistributedFileDirectory::addEntry(CDfsLogicalFileName &dlfn,IPropertyTree *root,bool superfile, bool ignoreexists)
{
    // add bit awkward 
    bool external;
    bool foreign;
    external = dlfn.isExternal();
    foreign = dlfn.isForeign();
    if (external) {
        root->Release();
        return; // ignore attempts to add external
    }
    CScopeConnectLock sconnlock("CDistributedFileDirectory::addEntry",dlfn,true,false,defaultTimeout);
    if (!sconnlock.conn()) {// warn?
        root->Release();
        return;
    }
    IPropertyTree* sroot =  sconnlock.conn()->queryRoot();
    StringBuffer tail;
    dlfn.getTail(tail);
    IPropertyTree *prev = getNamedPropTree(sroot,superfile?queryDfsXmlBranchName(DXB_SuperFile):queryDfsXmlBranchName(DXB_File),"@name",tail.str(),false);
    if (!prev) // check super/file doesn't exist
        prev = getNamedPropTree(sroot,superfile?queryDfsXmlBranchName(DXB_File):queryDfsXmlBranchName(DXB_SuperFile),"@name",tail.str(),false);
    if (prev!=NULL) {
        prev->Release();
        root->Release();
        if (ignoreexists)
            return;
        IDFS_Exception *e = new CDFS_Exception(DFSERR_LogicalNameAlreadyExists,dlfn.get());
        throw e;
    }
    root->setProp("@name",tail.str());
    root->setProp("OrigName",dlfn.get());
    sroot->addPropTree(superfile?queryDfsXmlBranchName(DXB_SuperFile):queryDfsXmlBranchName(DXB_File),root); // now owns root  
}

IDistributedFileIterator *CDistributedFileDirectory::getIterator(const char *wildname, bool includesuper, IUserDescriptor *user)
{
    return new CDistributedFileIterator(this,wildname,includesuper,user);
}

GetFileClusterNamesType CDistributedFileDirectory::getFileClusterNames(const char *_logicalname,StringArray &out)
{
    CDfsLogicalFileName logicalname;    
    logicalname.set(_logicalname);
    if (logicalname.isForeign())
        return GFCN_Foreign;
    if (logicalname.isExternal())
        return GFCN_External;
    CScopeConnectLock sconnlock("CDistributedFileDirectory::getFileClusterList",logicalname,false,false,defaultTimeout);
    DfsXmlBranchKind bkind;
    IPropertyTree *froot = sconnlock.queryFileRoot(logicalname,bkind);
    if (froot) {
        if (bkind==DXB_File) {
            getFileGroups(froot,out);
            return GFCN_Normal;
        }
        if (bkind==DXB_SuperFile) 
            return GFCN_Super;
    }
    return GFCN_NotFound;
}



// --------------------------------------------------------


static CDistributedFileDirectory *DFdir = NULL;
static CriticalSection dfdirCrit;

/**
 * Public method to control DistributedFileDirectory access
 * as a singleton. This is the only way to get directories,
 * files, super-files and logic-files.
 */
IDistributedFileDirectory &queryDistributedFileDirectory()
{
    if (!DFdir) {
        CriticalBlock block(dfdirCrit);
        if (!DFdir) 
            DFdir = new CDistributedFileDirectory();
    }
    return *DFdir;
}

/**
 * Shutdown distributed file system (root directory).
 */
void closedownDFS()  // called by dacoven
{
    CriticalBlock block(dfdirCrit);
    try { 
        delete DFdir;
    }
    catch (IMP_Exception *e) {
        if (e->errorCode()!=MPERR_link_closed)
            throw;
        PrintExceptionLog(e,"closedownDFS");
        e->Release();
    }
    catch (IDaliClient_Exception *e) {
        if (e->errorCode()!=DCERR_server_closed)
            throw;
        e->Release();
    }
    DFdir = NULL;
    CriticalBlock block2(groupsect);
    ::Release(groupStore);
    groupStore = NULL;
}

class CDFPartFilter : public CInterface, implements IDFPartFilter
{
protected:
    bool *partincluded;
    unsigned max;

public:
    IMPLEMENT_IINTERFACE;

    CDFPartFilter(const char *filter)
    {
        max = 0;
        partincluded = NULL;
        unsigned pn=0;
        const char *s=filter;
        if (!s)
            return;
        while (*s) {
            if (isdigit(*s)) {
                pn = pn*10+(*s-'0'); 
                if (pn>max)
                    max = pn;       
            }
            else
                pn = 0;
            s++;
        }
        if (max==0) 
            return;
        partincluded = new bool[max];       
        unsigned i;
        for (i=0;i<max;i++)
            partincluded[i] = false;
        pn=0;
        s=filter;
        unsigned start=0;
        loop {
            if ((*s==0)||(*s==',')||isspace(*s)) {
                if (start) {
                    for (i=start-1;i<pn;i++)
                        partincluded[i] = true;
                    start = 0;
                }
                else
                    partincluded[pn-1] = true;
                if (*s==0)
                    break;
                pn = 0;
            }
            else if (isdigit(*s)) {
                pn = pn*10+(*s-'0'); 
                if (pn>max)
                    max = pn;       
                if (s[1]=='-') {
                    s++;
                    start = pn;
                    pn = 0;
                }
            }
            s++;
        }
    }

    ~CDFPartFilter()
    {
        delete [] partincluded;
    }

    bool includePart(unsigned part)
    {
        if (max==0)
            return true;
        if (part>=max)
            return false;
        return partincluded[part];
    };
};

IDFPartFilter *createPartFilter(const char *filter)
{
    return new CDFPartFilter(filter); 

}


//=====================================================================================
// Server Side Support

class CFileMatch : public CInterface
{
    StringAttr name;
    Linked<IPropertyTree> tree;
    bool isSuper;
public:
    CFileMatch(const char *_name, IPropertyTree *_tree, bool _isSuper) : name(_name), tree(_tree), isSuper(_isSuper)
    {
    }
    IPropertyTree &queryFileTree() const { return *tree; }
    const char *queryName() const { return name; }
    bool queryIsSuper() const { return isSuper; }
};
typedef CIArrayOf<CFileMatch> CFileMatchArray;

class CScope : public CInterface
{
    StringAttr name;
    CIArrayOf<CFileMatch> files; // matches
    CIArrayOf<CScope> subScopes;
public:
    CScope(const char *_name) : name(_name)
    {
    }
    const char *getName() const { return name; }
    void addMatch(const char *name, IPropertyTree &fileTree, bool isSuper)
    {
        files.append(*new CFileMatch(name, &fileTree, isSuper));
    }
    CScope *addScope(const char *scope)
    {
        CScope *subScope = new CScope(scope);
        subScopes.append(*subScope);
        return subScope;
    }
    void popLastScope()
    {
        subScopes.pop();
    }
    CIArrayOf<CScope> &querySubScopes() { return subScopes; }
    CFileMatchArray &queryFiles() { return files; }
};
typedef CIArrayOf<CScope> CScopeArray;


class CFileScanner
{
    bool recursive;
    bool includesuper;
    StringAttr wildname;
    Owned<CScope> topLevelScope;
    CScope *currentScope;

    bool scopeMatch(const char *name)
    {   // name has trailing '::'
        if (!*name)
            return true;
        if (wildname.isEmpty())
            return true;
        const char *s1 = wildname.get();
        const char *s2 = name;
        while (*s2) {
            if (*s1=='*') {
                if (recursive)
                    return true;
                if (*s2==':')
                    return false;
                // '*' can only come at end of scope in non-recursive
                while (*s1&&(*s1!=':'))
                    s1++;
                while (*s2&&(*s2!=':'))
                    s2++;
            }
            else if ((*s1==*s2)||(*s1=='?')) {
                s1++;
                s2++;
            }
            else
                return false;
        }
        return true;
    }

    bool processScopes(IPropertyTree &root,StringBuffer &name)
    {
        bool ret = false;
        CScope *parentScope = currentScope;
        if (parentScope)
            currentScope = parentScope->addScope(name);
        else
        { // once only
            topLevelScope.setown(new CScope(""));
            currentScope = topLevelScope;
        }
        size32_t ns = name.length();
        if (ns)
            name.append("::");
        size32_t ns2 = name.length();

        if (scopeMatch(name.str())) {
            Owned<IPropertyTreeIterator> iter = root.getElements(queryDfsXmlBranchName(DXB_Scope));
            if (iter->first()) {
                do {
                    IPropertyTree &scope = iter->query();
                    if (scope.hasChildren()) {
                        name.append(scope.queryProp("@name"));
                        ret |= processScopes(scope, name);
                        name.setLength(ns2);
                    }
                } while (iter->next());
            }
            ret |= processFiles(root,name);
        }
        if (!ret && parentScope)
            parentScope->popLastScope(); // discard scopes where no matches
        currentScope = parentScope;
        name.setLength(ns);
        return ret;
    }

    bool processFiles(IPropertyTree &root,StringBuffer &name)
    {
        bool ret = false;
        const char *s1 = wildname.get();
        size32_t ns = name.length();
        Owned<IPropertyTreeIterator> iter = root.getElements(queryDfsXmlBranchName(DXB_File));
        if (iter->first()) {
            IPropertyTree &scope = iter->query();
            do {
                IPropertyTree &file = iter->query();
                name.append(file.queryProp("@name"));
                if (!s1||WildMatch(name.str(),s1,true)) {
                    currentScope->addMatch(name,file,false);
                    ret = true;
                }
                name.setLength(ns);
            } while (iter->next());
        }
        if (includesuper) {
            iter.setown(root.getElements(queryDfsXmlBranchName(DXB_SuperFile)));
            if (iter->first()) {
                do {
                    IPropertyTree &file = iter->query();
                    name.append(file.queryProp("@name"));
                    if (!s1||WildMatch(name.str(),s1,true)) {
                        currentScope->addMatch(name,file,true);
                        ret = true;
                    }
                    name.setLength(ns);
                } while (iter->next());
            }
        }
        return ret;
    }

public:
    void scan(IPropertyTree *sroot, const char *_wildname,bool _recursive,bool _includesuper)
    {
        if (_wildname)
            wildname.set(_wildname);
        else
            wildname.clear();
        recursive = _recursive;
        includesuper = _includesuper;
        StringBuffer name;
        topLevelScope.clear();
        currentScope = NULL;
        processScopes(*sroot->queryPropTree(querySdsFilesRoot()),name);
    }
    void _getResults(bool auth, IUserDescriptor *user, CScope &scope, CFileMatchArray &matchingFiles, StringArray &authScopes, unsigned &count)
    {
        if (auth)
        {
            int perm = getScopePermissions(scope.getName(),user,0);     // don't audit
            if (!HASREADPERMISSION(perm))
                return;
            authScopes.append(scope.getName());
        }
        CFileMatchArray &files = scope.queryFiles();
        ForEachItemIn(f, files)
        {
            CFileMatch *match = &files.item(f);
            matchingFiles.append(*LINK(match));
            ++count;
        }
        CScopeArray &subScopes = scope.querySubScopes();
        ForEachItemIn(s, subScopes)
        {
            CScope &subScope = subScopes.item(s);
            _getResults(auth, user, subScope, matchingFiles, authScopes, count);
        }
    }
    unsigned getResults(bool auth, IUserDescriptor *user, CFileMatchArray &matchingFiles, StringArray &authScopes)
    {
        unsigned count = 0;
        _getResults(auth, user, *topLevelScope, matchingFiles, authScopes, count);
        return count;
    }
};

struct CMachineEntry: public CInterface
{
    CMachineEntry(const char *_mname,SocketEndpoint _ep)
        : mname(_mname),ep(_ep)
    {
    }
    StringAttr mname;
    SocketEndpoint ep;
};

typedef CMachineEntry *CMachineEntryPtr;
typedef MapStringTo<CMachineEntryPtr> CMachineEntryMap;

StringBuffer &getClusterGroupName(IPropertyTree &cluster, StringBuffer &groupName)
{
    const char *name = cluster.queryProp("@name");
    const char *nodeGroupName = cluster.queryProp("@nodeGroup");
    if (nodeGroupName && *nodeGroupName)
        name = nodeGroupName;
    groupName.append(name);
    return groupName.trim().toLowerCase();
}

StringBuffer &getClusterSpareGroupName(IPropertyTree &cluster, StringBuffer &groupName)
{
    return getClusterGroupName(cluster, groupName).append("_spares");
}

// JCSMORE - dfs group handling may be clearer if in own module
class CInitGroups
{
    CMachineEntryMap machinemap;
    CIArrayOf<CMachineEntry> machinelist;
    CConnectLock groupsconnlock;
    StringArray clusternames;
    unsigned defaultTimeout;

    bool clusterGroupCompare(IPropertyTree *newClusterGroup, IPropertyTree *oldClusterGroup)
    {
        if (!newClusterGroup && oldClusterGroup)
            return false;
        else if (!oldClusterGroup && newClusterGroup)
            return false;
        if (!newClusterGroup) // both null
            return true;
        // see if identical
        const char *oldKind = oldClusterGroup?oldClusterGroup->queryProp("@kind"):NULL;
        const char *oldDir = oldClusterGroup?oldClusterGroup->queryProp("@dir"):NULL;
        const char *newKind = newClusterGroup?newClusterGroup->queryProp("@kind"):NULL;
        const char *newDir = newClusterGroup?newClusterGroup->queryProp("@dir"):NULL;
        if (oldKind) {
            if (newKind) {
                if (!streq(newKind, newKind))
                    return false;
            }
            else
                return false;
        }
        else if (newKind)
            return false;
        if (oldDir) {
            if (newDir) {
                if (!streq(newDir,oldDir))
                    return false;
            }
            else
                return false;
        }
        else if (NULL!=newDir)
            return false;

        unsigned oldGroupCount = oldClusterGroup->getCount("Node");
        unsigned newGroupCount = newClusterGroup->getCount("Node");
        if (oldGroupCount != newGroupCount)
            return false;
        if (0 == newGroupCount)
            return true;
        Owned<IPropertyTreeIterator> newIter = newClusterGroup->getElements("Node");
        Owned<IPropertyTreeIterator> oldIter = oldClusterGroup->getElements("Node");
        if (newIter->first() && oldIter->first()) {
            loop {
                const char *oldIp = oldIter->query().queryProp("@ip");
                const char *newIp = newIter->query().queryProp("@ip");
                if (!streq(oldIp, newIp))
                    return false;
                if (!oldIter->next() || !newIter->next())
                    break;
            }
        }
        return true;
    }

    void addClusterGroup(const char *name, IPropertyTree *newClusterGroup, bool realCluster)
    {
        VStringBuffer prop("Group[@name=\"%s\"]", name);
        IPropertyTree *root = groupsconnlock.conn->queryRoot();
        IPropertyTree *old = root->queryPropTree(prop.str());
        if (old) {
            // JCSMORE
            // clone
            // iterate through files and point to clone
            //    i) if change is minor, worth swapping to new group anyway?
            //   ii) if old group has machines that are no longer in new environment, mark file bad?
            root->removeTree(old);
        }
        if (!newClusterGroup)
            return;
        if (realCluster)
            clusternames.append(name);
        IPropertyTree *grp = root->addPropTree("Group", newClusterGroup);
        grp->setProp("@name", name);
    }

    enum GroupType { grp_thor, grp_thorspares, grp_roxie, grp_roxiefarm, grp_hthor };
    IGroup *getGroupFromCluster(GroupType groupType, IPropertyTree &cluster)
    {
        SocketEndpointArray eps;
        const char *processName=NULL;
        switch (groupType) {
            case grp_thor:
                processName = "ThorSlaveProcess";
                break;
            case grp_thorspares:
                processName = "ThorSpareProcess";
                break;
            case grp_roxie:
                processName = "RoxieSlave";
                break;
            case grp_roxiefarm:
                processName = "RoxieServerProcess";
                break;
            default:
                throwUnexpected();
        }
        SocketEndpoint nullep;
        Owned<IPropertyTreeIterator> nodes = cluster.getElements(processName);
        ForEach(*nodes) {
            IPropertyTree &node = nodes->query();
            const char *computer = node.queryProp("@computer");
            CMachineEntryPtr *m = machinemap.getValue(computer);
            if (!m) {
                ERRLOG("Cannot construct %s, computer name %s not found\n",cluster.queryProp("@name"),computer);
                return NULL;
            }
            SocketEndpoint ep = (*m)->ep;
            switch (groupType) {
                case grp_roxiefarm:
                {
                    unsigned k;
                    for (k=0;k<eps.ordinality();k++)
                        if (eps.item(k).equals(ep))
                            break;
                    if (k==eps.ordinality())
                        eps.append(ep); // just add (don't care about order and no duplicates)
                    break;
                }
                case grp_roxie:
                {
                    Owned<IPropertyTreeIterator> channels;
                    channels.setown(node.getElements("RoxieChannel"));
                    unsigned j = 0;
                    unsigned mindrive = (unsigned)-1;
                    ForEach(*channels) {
                        unsigned k = channels->query().getPropInt("@number");
                        const char * dir = channels->query().queryProp("@dataDirectory");
                        unsigned d = dir?getPathDrive(dir):0;
                        if (d<mindrive) {
                            j = k;
                            mindrive = d;
                        }
                    }
                    if (j==0) {
                        ERRLOG("Cannot construct roxie cluster %s, no channel for node",cluster.queryProp("@name"));
                        return NULL;
                    }
                    while (eps.ordinality()<j)
                        eps.append(nullep);
                    eps.item(j-1) = ep;
                    break;
                }
                case grp_thor:
                case grp_thorspares:
                    eps.append(ep);
                    break;
                default:
                    throwUnexpected();
            }
        }
        if (!eps.ordinality())
            return NULL;
        Owned<IGroup> grp;
        unsigned slavesPerNode = 0;
        if (grp_thor == groupType)
            slavesPerNode = cluster.getPropInt("@slavesPerNode");
        if (slavesPerNode) {
            SocketEndpointArray msEps;
            for (unsigned s=0; s<slavesPerNode; s++) {
                ForEachItemIn(e, eps)
                    msEps.append(eps.item(e));
            }
            grp.setown(createIGroup(msEps));
        }
        else
            grp.setown(createIGroup(eps));
        return grp.getClear();
    }

    bool loadMachineMap()
    {
        Owned<IRemoteConnection> conn = querySDS().connect("/Environment/Hardware", myProcessSession(), RTM_LOCK_READ, SDS_CONNECT_TIMEOUT);
        if (!conn) {
            WARNLOG("Cannot connect to /Environment/Hardware");
            return false;
        }
        IPropertyTree* root = conn->queryRoot();
        Owned<IPropertyTreeIterator> machines= root->getElements("Computer");
        ForEach(*machines) {
            IPropertyTree &machine = machines->query();
            SocketEndpoint ep(machine.queryProp("@netAddress"));
            const char *name = machine.queryProp("@name");
            CMachineEntry *entry = new CMachineEntry(name,ep);
            machinemap.setValue(name, entry);
            machinelist.append(*entry);
        }
        return true;
    }

    IPropertyTree *createClusterGroup(GroupType groupType, IGroup *group, const char *dir, bool realCluster)
    {
        Owned<IPropertyTree> cluster = createPTree("Group");
        if (realCluster)
            cluster->setPropBool("@cluster", true);
        const char *kind=NULL;
        switch (groupType) {
            case grp_thor:
                kind = "Thor";
                break;
            case grp_roxie:
                kind = "Roxie";
                break;
            case grp_roxiefarm:
                kind = "RoxieFarm";
                break;
            case grp_hthor:
                kind = "hthor";
                break;
        }
        if (kind)
            cluster->setProp("@kind",kind);
        if (dir)
            cluster->setProp("@dir",dir);
        Owned<INodeIterator> iter = group->getIterator();
        StringBuffer str;
        ForEach(*iter) {
            iter->query().endpoint().getIpText(str.clear());
            IPropertyTree *n = createPTree("Node");
            n->setProp("@ip",str.str());
            cluster->addPropTree("Node", n);
        }
        return cluster.getClear();
    }

    IPropertyTree *createClusterGroupFromEnvCluster(GroupType groupType, IPropertyTree &cluster, const char *dir, bool realCluster)
    {
        Owned<IGroup> group = getGroupFromCluster(groupType, cluster);
        if (!group)
            return NULL;
        return createClusterGroup(groupType, group, dir, realCluster);
    }

    bool constructGroup(IPropertyTree &cluster, const char *altName, IPropertyTree *oldEnvCluster, GroupType groupType, bool force, StringBuffer &messages)
    {
        bool realCluster = true;
        StringBuffer gname;
        const char *defDir = NULL;
        switch (groupType)
        {
            case grp_thor:
                getClusterGroupName(cluster, gname);
                if (!streq(cluster.queryProp("@name"), gname.str()))
                    realCluster = false;
                break;
            case grp_thorspares:
                getClusterSpareGroupName(cluster, gname);
                realCluster = false;
                break;
            case grp_roxie:
                defDir = cluster.queryProp("@slaveDataDir");
                if (!defDir||!*defDir)
                    defDir = cluster.queryProp("@baseDataDir");
                gname.append(cluster.queryProp("@name"));
                break;
            case grp_roxiefarm:
                defDir = cluster.queryProp("@dataDirectory");
                break;
            default:
                throwUnexpected();
        }
        if (altName)
            gname.clear().append(altName);

        VStringBuffer xpath("Group[@name=\"%s\"]", gname.str());
        IPropertyTree *existingClusterGroup = groupsconnlock.conn->queryRoot()->queryPropTree(xpath.str()); // 'live' cluster group

        bool matchOldEnv = false;
        Owned<IPropertyTree> newClusterGroup = createClusterGroupFromEnvCluster(groupType, cluster, defDir, realCluster);
        bool matchExisting = clusterGroupCompare(newClusterGroup, existingClusterGroup);
        if (oldEnvCluster) {
            Owned<IPropertyTree> oldClusterGroup = createClusterGroupFromEnvCluster(groupType, *oldEnvCluster, defDir, realCluster);
            matchOldEnv = clusterGroupCompare(newClusterGroup, oldClusterGroup);
        }
        if (force && !matchExisting) {
            VStringBuffer msg("Forcing new group layout for %s [ matched active = %s, matched old environment = %s ]", gname.str(), matchExisting?"true":"false", matchOldEnv?"true":"false");
            WARNLOG("%s", msg.str());
            messages.append(msg).newline();
            matchExisting = matchOldEnv = false;
        }
        if (!matchExisting && !matchOldEnv) {
            VStringBuffer msg("New cluster layout for cluster %s", gname.str());
            WARNLOG("%s", msg.str());
            messages.append(msg).newline();
            addClusterGroup(gname.str(), newClusterGroup.getClear(), realCluster);
            return true;
        }
        return false;
    }

    void constructHThorGroups(IPropertyTree &cluster)
    {
        const char *groupname = cluster.queryProp("@name");
        if (!groupname || !*groupname)
            return;
        unsigned ins = 0;
        Owned<IPropertyTreeIterator> insts = cluster.getElements("Instance");
        ForEach(*insts) {
            const char *na = insts->query().queryProp("@netAddress");
            if (na&&*na) {
                SocketEndpoint ep(na);
                if (!ep.isNull()) {
                    ins++;
                    VStringBuffer gname("hthor__%s", groupname);
                    if (ins>1)
                        gname.append('_').append(ins);
                    Owned<IGroup> group = createIGroup(1, &ep);
                    Owned<IPropertyTree> clusterGroup = createClusterGroup(grp_hthor, group, NULL, true);
                    addClusterGroup(gname.str(), clusterGroup.getClear(), true);
                }
            }
        }
    }

    bool constructFarmGroup(IPropertyTree &cluster, IPropertyTree *oldCluster, bool force, StringBuffer &messages)
    {
        Owned<IPropertyTreeIterator> farms = cluster.getElements("RoxieFarmProcess");  // probably only one but...
        bool ret = true;
        ForEach(*farms) {
            IPropertyTree &farm = farms->query();
            VStringBuffer gname("%s__%s", cluster.queryProp("@name"), farm.queryProp("@name"));
            if (!constructGroup(farm, gname, oldCluster, grp_roxiefarm, force, messages))
                ret = false;
        }
        return ret;
    }

    enum CgCmd { cg_null, cg_reset, cg_add, cg_remove };
public:

    CInitGroups(unsigned _defaultTimeout)
        : groupsconnlock("constructGroup",SDS_GROUPSTORE_ROOT,true,false,_defaultTimeout)
    {
        defaultTimeout = _defaultTimeout;
    }

    bool doClusterGroup(CgCmd cmd, const char *clusterName, const char *type, bool spares, SocketEndpointArray *eps, StringBuffer &messages)
    {
        Owned<IRemoteConnection> conn = querySDS().connect("/Environment/Software", myProcessSession(), RTM_LOCK_READ, SDS_CONNECT_TIMEOUT);
        if (!conn)
            return false;
        if (!clusterName || !*clusterName)
            return false;
        if (!type || !*type)
            return false;
        bool ret = true;
        IPropertyTree* root = conn->queryRoot();
        Owned<IPropertyTreeIterator> clusters;
        StringBuffer errMsg;
        const char *clusterType = type;
        if (loadMachineMap()) {
            VStringBuffer xpath("%s[@name=\"%s\"]", type, clusterName);
            clusters.setown(root->getElements(xpath.str()));
            if (!clusters || !clusters->first()) {
                VStringBuffer errMsg("Could not find type %s, %s cluster", type, clusterName);
                WARNLOG("%s", errMsg.str());
                messages.append(errMsg).newline();
                ret = false;
            }
            else {
                if (!streq("ThorCluster", type))
                    return false; // currently only Thor supported here.
                IPropertyTree &cluster = clusters->query();

                switch (cmd) {
                    case cg_reset:
                    {
                        if (spares) {
                            if (!constructGroup(cluster,NULL,NULL,grp_thorspares,true,messages))
                                ret = false;
                        }
                        else {
                            if (!constructGroup(cluster,NULL,NULL,grp_thor,true,messages))
                                ret = false;
                        }
                        break;
                    }
                    case cg_add:
                    {
                        assertex(eps);
                        StringBuffer groupName;
                        getClusterSpareGroupName(cluster, groupName);
                        IPropertyTree *root = groupsconnlock.conn->queryRoot();
                        VStringBuffer xpath("Group[@name=\"%s\"]",groupName.str());
                        IPropertyTree *existing = root->queryPropTree(xpath.str());
                        if (existing) {
                            Owned<IPropertyTreeIterator> iter = existing->getElements("Node");
                            ForEach(*iter) {
                                SocketEndpoint ep(iter->query().queryProp("@ip"));
                                if (eps->zap(ep)) {
                                    StringBuffer epStr;
                                    VStringBuffer errMsg("addSpares: not adding: %s, already in spares", ep.getUrlStr(epStr).str());
                                    WARNLOG("%s", errMsg.str());
                                    messages.append(errMsg).newline();
                                    while (eps->zap(ep)); // delete any other duplicates
                                }
                            }
                        }
                        else {
                            existing = createPTree();
                            existing->setProp("@name", groupName.str());
                            existing = root->addPropTree("Group", existing);
                        }
                        // add remaining
                        ForEachItemIn(e, *eps) {
                            SocketEndpoint &ep = eps->item(e);
                            StringBuffer ipStr;
                            ep.getIpText(ipStr);
                            IPropertyTree *node = createPTree();
                            node->setProp("@ip", ipStr.str());
                            existing->addPropTree("Node", node);
                        }
                        break;
                    }
                    case cg_remove:
                    {
                        assertex(eps);
                        StringBuffer groupName;
                        getClusterSpareGroupName(cluster, groupName);
                        IPropertyTree *root = groupsconnlock.conn->queryRoot();
                        VStringBuffer xpath("Group[@name=\"%s\"]", groupName.str());
                        IPropertyTree *existing = root->queryPropTree(xpath.str());
                        if (existing) {
                            ForEachItemIn(e, *eps) {
                                SocketEndpoint &ep = eps->item(e);
                                StringBuffer ipStr;
                                ep.getIpText(ipStr);
                                VStringBuffer xpath("Node[@ip=\"%s\"]", ipStr.str());
                                if (!existing->removeProp(xpath.str())) {
                                    VStringBuffer errMsg("removeSpares: %s not found in spares", ipStr.str());
                                    WARNLOG("%s", errMsg.str());
                                    messages.append(errMsg).newline();
                                    while (eps->zap(ep)); // delete any other duplicates
                                }
                                else
                                    while (existing->removeProp(xpath.str())); // remove any others, shouldn't be any
                            }
                        }
                        break;
                    }
                }
                if (clusters->next()) {
                    VStringBuffer errMsg("resetThorGroup: more than one cluster named: %s", clusterName);
                    WARNLOG("%s", errMsg.str());
                    messages.append(errMsg).newline();
                    ret = false;
                }
            }
        }
        return ret;
    }
    bool resetClusterGroup(const char *clusterName, const char *type, bool spares, StringBuffer &messages)
    {
        return doClusterGroup(cg_reset, clusterName, type, spares, NULL, messages);
    }
    bool addSpares(const char *clusterName, const char *type, SocketEndpointArray &eps, StringBuffer &messages)
    {
        return doClusterGroup(cg_add, clusterName, type, true, &eps, messages);
    }
    bool removeSpares(const char *clusterName, const char *type, SocketEndpointArray &eps, StringBuffer &messages)
    {
        return doClusterGroup(cg_remove, clusterName, type, true, &eps, messages);
    }
    void constructGroups(bool force, StringBuffer &messages, IPropertyTree *oldEnvironment)
    {
        Owned<IRemoteConnection> conn = querySDS().connect("/Environment/Software", myProcessSession(), RTM_LOCK_READ, SDS_CONNECT_TIMEOUT);
        if (!conn)
            return;
        clusternames.kill();
        IPropertyTree* root = conn->queryRoot();
        Owned<IPropertyTreeIterator> clusters;
        if (loadMachineMap()) {
            clusters.setown(root->getElements("ThorCluster"));
            ForEach(*clusters) {
                IPropertyTree &cluster = clusters->query();
                IPropertyTree *oldCluster = NULL;
                if (oldEnvironment) {
                    VStringBuffer xpath("Software/ThorCluster[@name=\"%s\"]", cluster.queryProp("@name"));
                    oldCluster = oldEnvironment->queryPropTree(xpath.str());
                }
                constructGroup(cluster,NULL,oldCluster,grp_thor,force,messages);
                constructGroup(cluster,NULL,oldCluster,grp_thorspares,force,messages);
            }
            clusters.setown(root->getElements("RoxieCluster"));
            ForEach(*clusters) {
                IPropertyTree &cluster = clusters->query();
                IPropertyTree *oldCluster = NULL;
                if (oldEnvironment) {
                    VStringBuffer xpath("Software/RoxieCluster[@name=\"%s\"]", cluster.queryProp("@name"));
                    oldCluster = oldEnvironment->queryPropTree(xpath.str());
                }
                constructGroup(cluster,NULL,oldCluster,grp_roxie,force,messages);
                constructFarmGroup(clusters->query(),oldCluster,force,messages);
            }
            clusters.setown(root->getElements("EclAgentProcess"));
            ForEach(*clusters) {
                IPropertyTree &cluster = clusters->query();
                constructHThorGroups(cluster);
            }

            // correct cluster flags
            // JCSMORE - why was this necessary, may well be legacy..
            Owned<IPropertyTreeIterator> grps = groupsconnlock.conn->queryRoot()->getElements("Group");
            ForEach(*grps) {
                IPropertyTree &grp = grps->query();
                const char *name = grp.queryProp("@name");
                bool iscluster = NotFound != clusternames.find(name);
                if (iscluster!=grp.getPropBool("@cluster"))
                    if (iscluster)
                        grp.setPropBool("@cluster", true);
                    else
                        grp.removeProp("@cluster");
            }
        }
    }
};

void initClusterGroups(bool force, StringBuffer &response, IPropertyTree *oldEnvironment, unsigned timems)
{
    CInitGroups init(timems);
    init.constructGroups(force, response, oldEnvironment);
}

bool resetClusterGroup(const char *clusterName, const char *type, bool spares, StringBuffer &response, unsigned timems)
{
    CInitGroups init(timems);
    return init.resetClusterGroup(clusterName, type, spares, response);
}

bool addClusterSpares(const char *clusterName, const char *type, SocketEndpointArray &eps, StringBuffer &response, unsigned timems)
{
    CInitGroups init(timems);
    return init.addSpares(clusterName, type, eps, response);
}

bool removeClusterSpares(const char *clusterName, const char *type, SocketEndpointArray &eps, StringBuffer &response, unsigned timems)
{
    CInitGroups init(timems);
    return init.removeSpares(clusterName, type, eps, response);
}




class CDaliDFSServer: public Thread, public CTransactionLogTracker, implements IDaliServer
{  // Coven size
    
    bool stopped;
    unsigned defaultTimeout;

public:

    IMPLEMENT_IINTERFACE;

    CDaliDFSServer(IPropertyTree *config)
        : Thread("CDaliDFSServer"), CTransactionLogTracker(MDFS_MAX)
    {
        stopped = true;
        defaultTimeout = INFINITE; // server uses default
    }

    ~CDaliDFSServer()
    {
    }

    void start()
    {
        Thread::start();
    }

    void ready()
    {
    }

    void suspend()
    {
    }

    void stop()
    {
        if (!stopped) {
            stopped = true;
            queryCoven().cancel(RANK_ALL,MPTAG_DFS_REQUEST);
        }
        join();
    }

    int run()
    {
        ICoven &coven=queryCoven();
        CMessageBuffer mb;
        stopped = false;
        unsigned throttlecount = 0;
        unsigned last;
        while (!stopped) {
            try {
                mb.clear();
                if (coven.recv(mb,RANK_ALL,MPTAG_DFS_REQUEST,NULL)) {
                    if (throttlecount&&(last-msTick()<10))
                        throttlecount--;
                    else
                        throttlecount = DFSSERVER_THROTTLE_COUNT;
                    processMessage(mb);
                    if (throttlecount==0) {
                        WARNLOG("Throttling CDaliDFSServer");
                        Sleep(DFSSERVER_THROTTLE_TIME);
                    }
                    last = msTick();
                }   
                else
                    stopped = true;
            }
            catch (IException *e) {
                EXCLOG(e, "CDaliDFSServer");
                e->Release();
            }
        }
        return 0;
    }

    void iterateFiles(CMessageBuffer &mb,StringBuffer &trc)
    {
        TransactionLog transactionLog(*this, MDFS_ITERATE_FILES, mb.getSender());

        StringAttr wildname;
        bool recursive;
        bool includesuper = false;
        StringAttr attr;
        mb.read(wildname).read(recursive).read(attr);
        trc.appendf("iterateFiles(%s,%s,%s)",wildname.sget(),recursive?"recursive":"",attr.sget());
        if (queryTransactionLogging())
            transactionLog.log("%s", trc.str());
        Owned<IUserDescriptor> udesc;
        if (mb.getPos()<mb.length()) {
            mb.read(includesuper);
            if (mb.getPos()<mb.length()) {
                udesc.setown(createUserDescriptor());
                udesc->deserialize(mb);
            }
        }

        mb.clear();
        unsigned count=0;
        mb.append(count);

        CFileScanner scanner;
        CSDSServerLockBlock sdsLock; // lock sds while scanning
        unsigned start = msTick();
        scanner.scan(sdsLock, wildname.get(),recursive,includesuper);
        unsigned tookMs = msTick()-start;
        if (tookMs>100)
            PROGLOG("TIMING(filescan): %s: took %dms",trc.str(), tookMs);
        sdsLock.unlock(); // unlock to perform authentification

        bool auth = querySessionManager().checkScopeScansLDAP()&&getScopePermissions(NULL,NULL,(unsigned)-1);
        StringArray authScopes;
        CIArrayOf<CFileMatch> matchingFiles;
        start = msTick();
        count = scanner.getResults(auth, udesc, matchingFiles, authScopes);
        tookMs = msTick()-start;
        if (tookMs>100)
            PROGLOG("TIMING(LDAP): %s: took %dms, %d lookups, file matches = %d", trc.str(), tookMs, authScopes.ordinality(), count);

        sdsLock.lock(); // re-lock sds while serializing
        start = msTick();
        ForEachItemIn(m, matchingFiles)
        {
            CFileMatch &fileMatch = matchingFiles.item(m);
            CDFAttributeIterator::serializeFileAttributes(mb, fileMatch.queryFileTree(), fileMatch.queryName(), fileMatch.queryIsSuper());
        }
        tookMs = msTick()-start;
        if (tookMs>100)
            PROGLOG("TIMING(filescan-serialization): %s: took %dms, %d files",trc.str(), tookMs, count);

        mb.writeDirect(0,sizeof(count),&count);
    }

    void iterateRelationships(CMessageBuffer &mb,StringBuffer &trc)
    {
        TransactionLog transactionLog(*this, MDFS_ITERATE_RELATIONSHIPS, mb.getSender());

        StringAttr primary;
        StringAttr secondary;
        StringAttr primflds;
        StringAttr secflds;
        StringAttr kind;
        StringAttr cardinality;
        byte payloadb;
        mb.read(primary).read(secondary).read(primflds).read(secflds).read(kind).read(cardinality).read(payloadb);
        mb.clear();
        bool payload = (payloadb==1);
        trc.appendf("iterateRelationships(%s,%s,%s,%s,%s,%s,%d)",primary.sget(),secondary.sget(),primflds.sget(),secflds.sget(),kind.sget(),cardinality.sget(),(int)payloadb);
        if (queryTransactionLogging())
            transactionLog.log("%s", trc.str());
        unsigned start = msTick();
        unsigned count=0;
        CSDSServerLockBlock sdsLock; // lock sds while scanning
        StringBuffer xpath;
        CDistributedFileDirectory::getFileRelationshipXPath(xpath,primary,secondary,primflds,secflds,kind,cardinality,((payloadb==0)||(payloadb==1))?&payload:NULL);
        IPropertyTree *root = sdsLock->queryPropTree(querySdsRelationshipsRoot());
        Owned<IPropertyTreeIterator> iter = root?root->getElements(xpath.str()):NULL;
        mb.append(count);
        // save as sequence of branches
        if (iter) {
            ForEach(*iter.get()) {
                iter->query().serialize(mb);
                count++;
            }
        }
        if (msTick()-start>100) {
            PROGLOG("TIMING(relationshipscan): %s: took %dms, %d relations",trc.str(),msTick()-start,count);
        }
        mb.writeDirect(0,sizeof(count),&count);
    }

    void setFileAccessed(CMessageBuffer &mb,StringBuffer &trc)
    {
        TransactionLog transactionLog(*this, MDFS_SET_FILE_ACCESSED, mb.getSender());
        StringAttr lname;
        mb.read(lname);
        CDateTime dt;
        dt.deserialize(mb);
        trc.appendf("setFileAccessed(%s)",lname.sget());
        Owned<IUserDescriptor> udesc;
        if (mb.getPos()<mb.length()) {
            udesc.setown(createUserDescriptor());
            udesc->deserialize(mb);
        }
        if (queryTransactionLogging())
            transactionLog.log("%s", trc.str());
        mb.clear();
        StringBuffer tail;
        CDfsLogicalFileName dlfn;   
        dlfn.set(lname);
        if (!checkLogicalName(dlfn,udesc,true,false,true,"setFileAccessed on"))
            return;
        CScopeConnectLock sconnlock("setFileAccessed",dlfn,false,false,defaultTimeout);
        IPropertyTree* sroot = sconnlock.conn()?sconnlock.conn()->queryRoot():NULL;
        dlfn.getTail(tail);
        Owned<IPropertyTree> tree = getNamedPropTree(sroot,queryDfsXmlBranchName(DXB_File),"@name",tail.str(),false);
        if (tree) {
            StringBuffer str;
            tree->setProp("@accessed",dt.getString(str).str());
        }
    }

    void setFileProtect(CMessageBuffer &mb,StringBuffer &trc)
    {
        TransactionLog transactionLog(*this, MDFS_SET_FILE_PROTECT, mb.getSender());
        StringAttr lname;
        StringAttr owner;
        bool set;
        mb.read(lname).read(owner).read(set);
        trc.appendf("setFileProtect(%s,%s,%s)",lname.sget(),owner.sget(),set?"true":"false");
        if (queryTransactionLogging())
            transactionLog.log("%s", trc.str());
        Owned<IUserDescriptor> udesc;
        if (mb.getPos()<mb.length()) {
            udesc.setown(createUserDescriptor());
            udesc->deserialize(mb);
        }
        mb.clear();
        StringBuffer tail;
        CDfsLogicalFileName dlfn;   
        dlfn.set(lname);
        if (!checkLogicalName(dlfn,udesc,true,false,true,"setFileProtect"))
            return;
        CScopeConnectLock sconnlock("setFileProtect",dlfn,false,false,defaultTimeout);
        IPropertyTree* sroot = sconnlock.conn()?sconnlock.conn()->queryRoot():NULL;
        dlfn.getTail(tail);
        Owned<IPropertyTree> tree = getNamedPropTree(sroot,queryDfsXmlBranchName(DXB_File),"@name",tail.str(),false);
        if (!tree)
            tree.setown(getNamedPropTree(sroot,queryDfsXmlBranchName(DXB_SuperFile),"@name",tail.str(),false));
        if (tree) {
            IPropertyTree *pt = tree->queryPropTree("Attr");
            if (pt) 
                setFileProtectTree(*pt,*owner?owner:owner,set);
        }
    }

    void getFileTree(CMessageBuffer &mb,StringBuffer &trc)
    {
        TransactionLog transactionLog(*this, MDFS_GET_FILE_TREE, mb.getSender());
        StringAttr lname;
        mb.read(lname);
        unsigned ver;
        if (mb.length()<mb.getPos()+sizeof(unsigned))
            ver = 0;
        else {
            mb.read(ver);
            // this is a bit of a mess - for backward compatibility where user descriptor specified
            if (ver>MDFS_GET_FILE_TREE_V2) {
                mb.reset(mb.getPos()-sizeof(unsigned));
                ver = 0;
            }
        }
        trc.appendf("getFileTree(%s,%d)",lname.sget(),ver);
        if (queryTransactionLogging())
            transactionLog.log("%s", trc.str());
        Owned<IUserDescriptor> udesc;
        if (mb.getPos()<mb.length()) {
            udesc.setown(createUserDescriptor());
            udesc->deserialize(mb);
        }
        mb.clear();
        CDfsLogicalFileName dlfn;   
        dlfn.set(lname);
        const CDfsLogicalFileName *logicalname=&dlfn;   
        Owned<IDfsLogicalFileNameIterator> redmatch;
        loop {
            StringBuffer tail;
            checkLogicalName(*logicalname,udesc,true,false,true,"getFileTree on");
            CScopeConnectLock sconnlock("getFileTree",*logicalname,false,false,defaultTimeout);
            IPropertyTree* sroot = sconnlock.conn()?sconnlock.conn()->queryRoot():NULL;
            logicalname->getTail(tail);
            Owned<IPropertyTree> tree = getNamedPropTree(sroot,queryDfsXmlBranchName(DXB_File),"@name",tail.str(),false);
            if (tree) {
                if (ver>=MDFS_GET_FILE_TREE_V2) {
                    Owned<IFileDescriptor> fdesc = deserializeFileDescriptorTree(tree,&queryNamedGroupStore(),IFDSF_EXCLUDE_CLUSTERNAMES);
                    if (fdesc) {
                        ver = MDFS_GET_FILE_TREE_V2;
                        mb.append((int)-2).append(ver);
                        fdesc->serialize(mb);
                        StringBuffer dts;
                        if (tree->getProp("@modified",dts)) {
                            CDateTime dt;
                            dt.setString(dts.str());
                            dt.serialize(mb);
                        }
                    }
                    else
                        ver = 0;
                }
                if (ver==0) {
                    tree.setown(createPTreeFromIPT(tree));
                    StringBuffer cname;
                    logicalname->getCluster(cname);
                    expandFileTree(tree,true,cname.str()); // resolve @node values that may not be set
                    tree->serialize(mb);
                }
                break;
            }
            else {
                tree.setown(getNamedPropTree(sroot,queryDfsXmlBranchName(DXB_SuperFile),"@name",tail.str(),false));
                if (tree) {
                    tree->serialize(mb);
                    break;
                }
            }
            if (redmatch.get()) {
                if (!redmatch->next())
                    break;
            }
            else {
                redmatch.setown(queryDistributedFileDirectory().queryRedirection().getMatch(logicalname->get()));
                if (!redmatch.get()) 
                    break;
                if (!redmatch->first())
                    break;
            }
            logicalname = &redmatch->query();
        }
    }

    void getGroupTree(CMessageBuffer &mb,StringBuffer &trc)
    {
        TransactionLog transactionLog(*this, MDFS_GET_GROUP_TREE, mb.getSender());
        StringAttr gname;
        mb.read(gname);
        mb.clear();
        trc.appendf("getGroupTree(%s)",gname.sget());
        if (queryTransactionLogging())
            transactionLog.log("%s", trc.str());
        byte ok;
        CConnectLock connlock("getGroupTree",SDS_GROUPSTORE_ROOT,false,false,defaultTimeout);
        Owned<IPropertyTree> pt = getNamedPropTree(connlock.conn->queryRoot(),"Group","@name",gname.get(),true);
        if (pt) {
            ok = 1;
            mb.append(ok);
            pt->serialize(mb);
        }
        else {
            ok = 0;
            mb.append(ok);
        }
    }

    void processMessage(CMessageBuffer &mb)
    {
        CheckTime block0("CDaliDFSServer::processMessage ");
        ICoven &coven=queryCoven();
        StringBuffer trc;
        int fn;
        mb.read(fn);

        try {
            switch (fn) {
            case MDFS_ITERATE_FILES: {
                    iterateFiles(mb,trc);                    
                }
                break;
            case MDFS_ITERATE_RELATIONSHIPS: {
                    iterateRelationships(mb,trc);                    
                }
                break;
            case MDFS_GET_FILE_TREE: {
                    getFileTree(mb,trc);
                }
                break;
            case MDFS_GET_GROUP_TREE: {
                    getGroupTree(mb,trc);
                }
                break;
            case MDFS_SET_FILE_ACCESSED: {
                    setFileAccessed(mb,trc);
                }
                break;
            case MDFS_SET_FILE_PROTECT: {
                    setFileProtect(mb,trc);
                }
                break;
            default: {
                    mb.clear();
                }
            }
        }
        catch (IException *e) {
            int err=-1; // exception marker
            mb.clear().append(err); 
            serializeException(e, mb); 
            e->Release();
        }
        coven.reply(mb);    
        if (block0.slow()) {
            SocketEndpoint ep = mb.getSender();
            ep.getUrlStr(block0.appendMsg(trc).append(" from "));
        }
    }   

    void nodeDown(rank_t rank)
    {
        assertex(!"TBD");
    }

    // CTransactionLogTracker
    virtual StringBuffer &getCmdText(unsigned cmd, StringBuffer &ret) const
    {
        switch (cmd)
        {
        case MDFS_ITERATE_FILES:
            return ret.append("MDFS_ITERATE_FILES");
        case MDFS_ITERATE_RELATIONSHIPS:
            return ret.append("MDFS_ITERATE_RELATIONSHIPS");
        case MDFS_GET_FILE_TREE:
            return ret.append("MDFS_GET_FILE_TREE");
        case MDFS_GET_GROUP_TREE:
            return ret.append("MDFS_GET_GROUP_TREE");
        case MDFS_SET_FILE_ACCESSED:
            return ret.append("MDFS_SET_FILE_ACCESSED");
        case MDFS_SET_FILE_PROTECT:
            return ret.append("MDFS_SET_FILE_PROTECT");
        default:
            return ret.append("UNKNOWN");
        }
    }
} *daliDFSServer = NULL;


IDFAttributesIterator *CDistributedFileDirectory::getDFAttributesIterator(const char *wildname, IUserDescriptor *user, bool recursive, bool includesuper,INode *foreigndali,unsigned foreigndalitimeout)
{
    if (!wildname||!*wildname||(strcmp(wildname,"*")==0)) {
        recursive = true;
    }
    CMessageBuffer mb;
    mb.append((int)MDFS_ITERATE_FILES).append(wildname).append(recursive).append("").append(includesuper); // "" is legacy
    if (user)
        user->serialize(mb);
    if (foreigndali) 
        foreignDaliSendRecv(foreigndali,mb,foreigndalitimeout);
    else
        queryCoven().sendRecv(mb,RANK_RANDOM,MPTAG_DFS_REQUEST);
    checkDfsReplyException(mb);
    return new CDFAttributeIterator(mb);
}

IDFScopeIterator *CDistributedFileDirectory::getScopeIterator(IUserDescriptor *user, const char *basescope, bool recursive,bool includeempty)
{
    return new CDFScopeIterator(this,basescope,recursive,includeempty,defaultTimeout);
}

static bool isValidLFN(const char *lfn)
{ // bit OTT
    if (!lfn||!*lfn||(strcmp(lfn,".")==0))
        return false;
    StringBuffer tmp(".::");
    tmp.append(lfn);
    CDfsLogicalFileName dlfn;
    return dlfn.setValidate(tmp.str());
}

bool CDistributedFileDirectory::loadScopeContents(const char *scopelfn,
                         StringArray *scopes,
                         StringArray *supers,
                         StringArray *files,
                         bool includeemptyscopes
                         )
{
    StringBuffer baseq;
    if (scopelfn&&*scopelfn) {
        if (memcmp(scopelfn,".::",3)==0)        // scopes not in .
            scopelfn += 3;
        StringBuffer tmp(scopelfn);
        if (tmp.trim().length()) {
            tmp.append("::.");
            CDfsLogicalFileName dlfn;
            if (!dlfn.setValidate(tmp.str()))
                return false;
            dlfn.makeScopeQuery(baseq,false);
        }
    }
    CConnectLock connlock("CDistributedFileDirectory::loadScopeContents",querySdsFilesRoot(),false,false,defaultTimeout); 
    if (!connlock.conn) 
        return false;
    IPropertyTree *root = connlock.conn->queryRoot();
    if (!root) 
        return false;

    if (baseq.length()) {
        root = root->queryPropTree(baseq.str());
        if (!root) 
            return false;
    }
    Owned<IPropertyTreeIterator> iter;
    if (scopes) {
        iter.setown(root->getElements(queryDfsXmlBranchName(DXB_Scope)));
        ForEach(*iter) {
            IPropertyTree &ct = iter->query();
            if (includeemptyscopes||!recursiveCheckEmptyScope(ct)) {
                StringBuffer name;
                if (ct.getProp("@name",name)&&name.trim().length()&&isValidLFN(name.str()))
                    scopes->append(name.str());
            }
        }
    }
    if (!supers&&!files)
        return true;
        
    if (baseq.length()==0) { // bit odd but top level files are in '.'
        CDfsLogicalFileName dlfn;
        dlfn.set(".",".");
        dlfn.makeScopeQuery(baseq,false);
        root = root->queryPropTree(baseq.str());
        if (!root) 
            return true;    
    }
    if (supers) {
        iter.setown(root->getElements(queryDfsXmlBranchName(DXB_SuperFile)));
        ForEach(*iter) {
            IPropertyTree &ct = iter->query();
            StringBuffer name;
            if (ct.getProp("@name",name)&&name.trim().length()&&isValidLFN(name.str()))
                supers->append(name.str());
        }
    }
    if (files) {
        iter.setown(root->getElements(queryDfsXmlBranchName(DXB_File)));
        ForEach(*iter) {
            StringBuffer name;
            IPropertyTree &ct = iter->query();
            if (ct.getProp("@name",name)&&name.trim().length()&&isValidLFN(name.str()))
                files->append(name.str());
        }
    }
    return true;
}

void CDistributedFileDirectory::setFileAccessed(CDfsLogicalFileName &dlfn,IUserDescriptor *user, const CDateTime &dt, const INode *foreigndali,unsigned foreigndalitimeout)
{
    // this accepts either a foreign dali node or a foreign lfn
    Owned<INode> fnode;
    SocketEndpoint ep;
    const char *lname;
    if (dlfn.isForeign()) {
        if (!dlfn.getEp(ep)) 
            throw MakeStringException(-1,"cannot resolve dali ip in foreign file name (%s)",dlfn.get());
        fnode.setown(createINode(ep));
        foreigndali = fnode;
        lname = dlfn.get(true);
    }
    else if (dlfn.isExternal())
        return;
    else
        lname = dlfn.get();
    if (isLocalDali(foreigndali))
        foreigndali = NULL;
    CMessageBuffer mb;
    mb.append((int)MDFS_SET_FILE_ACCESSED).append(lname);
    dt.serialize(mb);
    if (user)
        user->serialize(mb);
    if (foreigndali) 
        foreignDaliSendRecv(foreigndali,mb,foreigndalitimeout);
    else
        queryCoven().sendRecv(mb,RANK_RANDOM,MPTAG_DFS_REQUEST);
    checkDfsReplyException(mb);
}

void CDistributedFileDirectory::setFileProtect(CDfsLogicalFileName &dlfn,IUserDescriptor *user, const char *owner, bool set, const INode *foreigndali,unsigned foreigndalitimeout)
{
    // this accepts either a foreign dali node or a foreign lfn
    Owned<INode> fnode;
    SocketEndpoint ep;
    const char *lname;
    if (dlfn.isForeign()) {
        if (!dlfn.getEp(ep)) 
            throw MakeStringException(-1,"cannot resolve dali ip in foreign file name (%s)",dlfn.get());
        fnode.setown(createINode(ep));
        foreigndali = fnode;
        lname = dlfn.get(true);
    }
    else if (dlfn.isExternal())
        return;
    else
        lname = dlfn.get();
    if (isLocalDali(foreigndali))
        foreigndali = NULL;
    CMessageBuffer mb;
    if (!owner)
        owner = "";
    mb.append((int)MDFS_SET_FILE_PROTECT).append(lname).append(owner).append(set);
    if (user)
        user->serialize(mb);
    if (foreigndali) 
        foreignDaliSendRecv(foreigndali,mb,foreigndalitimeout);
    else
        queryCoven().sendRecv(mb,RANK_RANDOM,MPTAG_DFS_REQUEST);
    checkDfsReplyException(mb);
}

IPropertyTree *CDistributedFileDirectory::getFileTree(const char *lname, IUserDescriptor *user, const INode *foreigndali,unsigned foreigndalitimeout, bool expandnodes, bool appendForeign)
{
    // this accepts either a foreign dali node or a foreign lfn
    Owned<INode> fnode;
    CDfsLogicalFileName dlfn;
    SocketEndpoint ep;
    dlfn.set(lname);
    if (dlfn.isForeign()) {
        if (!dlfn.getEp(ep)) 
            throw MakeStringException(-1,"cannot resolve dali ip in foreign file name (%s)",lname);
        fnode.setown(createINode(ep));
        foreigndali = fnode;
        lname = dlfn.get(true);
    }
    if (isLocalDali(foreigndali))
        foreigndali = NULL;
    CMessageBuffer mb;
    mb.append((int)MDFS_GET_FILE_TREE).append(lname);
    mb.append(MDFS_GET_FILE_TREE_V2);
    if (user)
        user->serialize(mb);
    if (foreigndali) 
        foreignDaliSendRecv(foreigndali,mb,foreigndalitimeout);
    else
        queryCoven().sendRecv(mb,RANK_RANDOM,MPTAG_DFS_REQUEST);
    checkDfsReplyException(mb);
    if (mb.length()==0)
        return NULL;
    unsigned ver = 0;
    if ((mb.length()>=sizeof(int))&&(*(int *)mb.bufferBase()) == -2) { // version indicator
        int i;
        mb.read(i);
        mb.read(ver);
    }
    Owned<IPropertyTree> ret;
    if (ver==0)
        ret.setown(createPTree(mb));
    else {
        Owned<IFileDescriptor> fdesc;
        CDateTime modified;
        if (ver==MDFS_GET_FILE_TREE_V2) { // no longer in use but support for back compatibility
            fdesc.setown(deserializeFileDescriptor(mb));
            if (mb.remaining()>0)
                modified.deserialize(mb);
        }
        else
            throw MakeStringException(-1,"Unknown GetFileTree serialization version %d",ver);
        ret.setown(createPTree(queryDfsXmlBranchName(DXB_File)));
        fdesc->serializeTree(*ret,expandnodes?0:CPDMSF_packParts);
        if (!modified.isNull()) {
            StringBuffer dts;
            ret->setProp("@modified",modified.getString(dts).str());
        }
    }
    if (expandnodes) {
        StringBuffer cname;
        dlfn.getCluster(cname);
        expandFileTree(ret,true,cname.str());
        CDfsLogicalFileName dlfn2;
        dlfn2.set(dlfn);
        if (foreigndali) 
            dlfn2.setForeign(foreigndali->endpoint(),false);
        ret->setProp("OrigName",dlfn.get());
    }
    if (foreigndali && appendForeign)
        resolveForeignFiles(ret,foreigndali);
    return ret.getClear();
}

IFileDescriptor *CDistributedFileDirectory::getFileDescriptor(const char *lname,IUserDescriptor *user,const INode *foreigndali,unsigned foreigndalitimeout)
{
    Owned<IPropertyTree> tree = getFileTree(lname,user,foreigndali,foreigndalitimeout,false);
    if (!tree)
        return NULL;
    if (strcmp(tree->queryName(),queryDfsXmlBranchName(DXB_SuperFile))==0) {
        CDfsLogicalFileName dlfn;
        dlfn.set(lname);
        Owned<CDistributedSuperFile> sfile = new CDistributedSuperFile(this,tree, dlfn, user);
        return sfile->getFileDescriptor(NULL);
    }
    if (strcmp(tree->queryName(),queryDfsXmlBranchName(DXB_File))!=0)
        return NULL; // what is it?


    IFileDescriptor * fdesc = deserializeFileDescriptorTree(tree,&queryNamedGroupStore(),0);
    if (fdesc)
        fdesc->setTraceName(lname);
    return fdesc;
}

IDistributedFile *CDistributedFileDirectory::getFile(const char *lname,IUserDescriptor *user,const INode *foreigndali,unsigned foreigndalitimeout)
{
    Owned<IPropertyTree> tree = getFileTree(lname,user,foreigndali,foreigndalitimeout,false);
    if (!tree)
        return NULL;
    if (strcmp(tree->queryName(),queryDfsXmlBranchName(DXB_SuperFile))==0) {
        CDfsLogicalFileName dlfn;
        dlfn.set(lname);
        return new CDistributedSuperFile(this,tree, dlfn, user);
    }
    if (strcmp(tree->queryName(),queryDfsXmlBranchName(DXB_File))!=0)
        return NULL; // what is it?

    Owned<IFileDescriptor> fdesc = deserializeFileDescriptorTree(tree,&queryNamedGroupStore(),IFDSF_FOREIGN_GROUP);
    if (!fdesc)
        return NULL;
    fdesc->setTraceName(lname);
    IDistributedFile *ret = createNew(fdesc,lname,true);
    const char *date = tree->queryProp("@modified");
    if (ret) {
        CDateTime dt;
        if (date&&*date)
            dt.setString(date);
        ret->setModificationTime(dt);   
    }
    return ret;
}

static void addForeignName(IPropertyTree &t,const INode *foreigndali,const char *attr)
{
    StringBuffer sb;
    const char *name = t.queryProp(attr);
    if (!name||!*name)
        return;
    CDfsLogicalFileName logicalname;
    logicalname.set(name);
    if (logicalname.isExternal()||logicalname.isQuery())
        return; // how did that get in here?
    if (logicalname.isForeign()) { 
        SocketEndpoint ep;
        Owned<INode> fd = createINode(ep);
        if (logicalname.getEp(ep)&&isLocalDali(fd)) { // see if pointing back at self
            logicalname.clearForeign();
            t.setProp(attr,logicalname.get());
        }
    }
    else if (foreigndali) {
        logicalname.setForeign(foreigndali->endpoint(),false);
        t.setProp(attr,logicalname.get());
    }
}

void CDistributedFileDirectory::resolveForeignFiles(IPropertyTree *tree,const INode *foreigndali)
{
    if (!tree||!foreigndali)
        return;
    // now add to all sub files
    Owned<IPropertyTreeIterator> pe = tree->getElements("SubFile");
    ForEach(*pe) 
        addForeignName(pe->query(),foreigndali,"@name");
    pe.setown(tree->getElements("SuperOwner"));
    ForEach(*pe) 
        addForeignName(pe->query(),foreigndali,"@name");
    // do origname?
}

int CDistributedFileDirectory::getFilePermissions(const char *lname,IUserDescriptor *user,unsigned auditflags)
{
    CDfsLogicalFileName dlfn;
    dlfn.set(lname);
    StringBuffer scopes;
    dlfn.getScopes(scopes);
    return getScopePermissions(scopes.str(),user,auditflags);
}

int CDistributedFileDirectory::getNodePermissions(const IpAddress &ip,IUserDescriptor *user,unsigned auditflags)
{
    if (ip.isNull())
        return 0;
    CDfsLogicalFileName dlfn;
    SocketEndpoint ep(0,ip);
    dlfn.setExternal(ep,"/x");
    StringBuffer scopes;
    dlfn.getScopes(scopes,true);
    return getScopePermissions(scopes.str(),user,auditflags);
}

int CDistributedFileDirectory::getFDescPermissions(IFileDescriptor *fdesc,IUserDescriptor *user,unsigned auditflags)
{
    // this checks have access to the nodes in the file descriptor
    int ret = 255;
    unsigned np = fdesc->numParts();
    for (unsigned i=0;i<np;i++) {
        INode *node = fdesc->queryNode(i);
        if (node) {
            bool multi = false;
            RemoteMultiFilename mfn;
            unsigned n = 1;
            if (fdesc->isMulti()) {
                fdesc->getMultiFilename(i,0,mfn);
                multi = true;
                n = mfn.ordinality();
            }
            for (unsigned j = 0;j<n;j++) {
                RemoteFilename rfn;
                if (multi) {
                    rfn.set(mfn.item(j));
                }
                else
                fdesc->getFilename(i,0,rfn);
                StringBuffer localpath;
                rfn.getLocalPath(localpath);
                // translate wild cards 
                for (unsigned k=0;k<localpath.length();k++)
                    if ((localpath.charAt(k)=='?')||(localpath.charAt(k)=='*'))
                        localpath.setCharAt(k,'_');
                CDfsLogicalFileName dlfn;
                dlfn.setExternal(rfn.queryEndpoint(),localpath.str());          
                StringBuffer scopes;
                dlfn.getScopes(scopes);
                int p = getScopePermissions(scopes.str(),user,auditflags);
                if (p<ret) {
                    ret = p;
                    if (ret==0)
                        return 0;
                }
            }
        }
    }
    return ret;
}

void CDistributedFileDirectory::setDefaultUser(IUserDescriptor *user)
{
    if (user)
        defaultudesc.set(user);
    else
        defaultudesc.setown(createUserDescriptor());
}

IUserDescriptor* CDistributedFileDirectory::queryDefaultUser()
{
    return defaultudesc.get();
}

void CDistributedFileDirectory::setDefaultPreferredClusters(const char *clusters)
{
    defprefclusters.set(clusters);
}

bool removePhysicalFiles(IGroup *grp,const char *_filemask,unsigned short port,ClusterPartDiskMapSpec &mspec,IMultiException *mexcept)
{
    // TBD this won't remove repeated parts 


    PROGLOG("removePhysicalFiles(%s)",_filemask);
    if (!isAbsolutePath(_filemask))
        throw MakeStringException(-1,"removePhysicalFiles: Filename %s must be complete path",_filemask);

    size32_t l = strlen(_filemask);
    while (l&&isdigit(_filemask[l-1]))
        l--;
    unsigned width=0;
    if (l&&(_filemask[l-1]=='_'))
        width = atoi(_filemask+l);
    if (!width)
        width = grp->ordinality();

    CriticalSection errcrit;
    class casyncfor: public CAsyncFor
    {
        unsigned short port;
        CriticalSection &errcrit;
        IMultiException *mexcept;
        unsigned width;
        StringAttr filemask;
        IGroup *grp;
        ClusterPartDiskMapSpec &mspec;
    public:
        bool ok;
        casyncfor(IGroup *_grp,const char *_filemask,unsigned _width,unsigned short _port,ClusterPartDiskMapSpec &_mspec,IMultiException *_mexcept,CriticalSection &_errcrit)
            : mspec(_mspec),filemask(_filemask),errcrit(_errcrit)
        {
            grp = _grp;
            port = _port;
            ok = true;
            mexcept = _mexcept;
            width = _width;
        }
        void Do(unsigned i)
        {
            for (unsigned copy = 0; copy < 2; copy++)   // ** TBD
            {
                RemoteFilename rfn;
                constructPartFilename(grp,i+1,width,NULL,filemask,"",copy>0,mspec,rfn);
                if (port)
                    rfn.setPort(port); // if daliservix
                Owned<IFile> partfile = createIFile(rfn);
                StringBuffer eps;
                try
                {
                    unsigned start = msTick();
#if 1                   
                    if (partfile->remove()) {
                        PROGLOG("Removed '%s'",partfile->queryFilename());
                        unsigned t = msTick()-start;
                        if (t>5*1000) 
                            LOG(MCwarning, unknownJob, "Removing %s from %s took %ds", partfile->queryFilename(), rfn.queryEndpoint().getUrlStr(eps).str(), t/1000);
                    }
                    else
                        LOG(MCwarning, unknownJob, "Failed to remove file part %s from %s", partfile->queryFilename(),rfn.queryEndpoint().getUrlStr(eps).str());
#else
                    if (partfile->exists()) 
                        PROGLOG("Would remove '%s'",partfile->queryFilename());
#endif

                }
                catch (IException *e)
                {
                    CriticalBlock block(errcrit);
                    if (mexcept) 
                        mexcept->append(*e);
                    else {
                        StringBuffer s("Failed to remove file part ");
                        s.append(partfile->queryFilename()).append(" from ");
                        rfn.queryEndpoint().getUrlStr(s);
                        EXCLOG(e, s.str());
                        e->Release();
                    }
                    ok = false;
                }
            }
        }
    } afor(grp,_filemask,width,port,mspec,mexcept,errcrit);
    afor.For(width,10,false,true);
    return afor.ok;
}


IDaliServer *createDaliDFSServer(IPropertyTree *config)
{
    assertex(!daliDFSServer); // initialization problem
    daliDFSServer = new CDaliDFSServer(config);
    return daliDFSServer;
}

IDistributedFileTransaction *createDistributedFileTransaction(IUserDescriptor *user)
{
    return new CDistributedFileTransaction(user);
}

static void encodeCompareResult(DistributedFileCompareResult &ret,bool differs,CDateTime &newestdt1,CDateTime &newestdt2)
{
    if (ret!=DFS_COMPARE_RESULT_FAILURE) {
        int cmp = 0;
        if (!newestdt1.isNull()) {
            if (!newestdt2.isNull()) {
                int cmp = newestdt1.compare(newestdt2,false);   
                if (cmp>=0)
                    ret = DFS_COMPARE_RESULT_SAME_NEWER;
                else
                    ret = DFS_COMPARE_RESULT_SAME_OLDER;
            }
            else
                ret = DFS_COMPARE_RESULT_SAME_NEWER;
        }
        else if (!newestdt2.isNull()) 
            ret = DFS_COMPARE_RESULT_SAME_OLDER;
        if (differs) {
            if (ret==DFS_COMPARE_RESULT_SAME_OLDER) // ok they could be same but seems rather unlikely!
                ret = DFS_COMPARE_RESULT_DIFFER_OLDER;
            else
                ret = DFS_COMPARE_RESULT_DIFFER_NEWER;
        }
    }
}

DistributedFileCompareResult CDistributedFileDirectory::fileCompare(const char *lfn1,const char *lfn2,DistributedFileCompareMode mode,StringBuffer &errstr,IUserDescriptor *user)
{
    DistributedFileCompareResult ret = DFS_COMPARE_RESULT_SAME;
    StringBuffer msg;
    try {
        Owned<IDistributedFile> file1 = lookup(lfn1,user,false,NULL,defaultTimeout);    
        Owned<IDistributedFile> file2 = lookup(lfn2,user,false,NULL,defaultTimeout);            
        if (!file1) {
            errstr.appendf("File %s not found",lfn1);
            ret = DFS_COMPARE_RESULT_FAILURE;
        }
        else if (!file2) {
            errstr.appendf("File %s not found",lfn2);
            ret = DFS_COMPARE_RESULT_FAILURE;
        }
        else {
            unsigned np = file1->numParts();
            if (np!=file2->numParts()) {
                errstr.appendf("Files %s and %s have differing number of parts",lfn1,lfn2);
                ret = DFS_COMPARE_RESULT_FAILURE;
            }
            else {
                CDateTime newestdt1;
                CDateTime newestdt2;
                bool differs = false;
                class casyncfor: public CAsyncFor
                {
                    CriticalSection crit;
                    DistributedFileCompareResult &ret;
                    IDistributedFile *file1;
                    IDistributedFile *file2;
                    const char *lfn1;
                    const char *lfn2;
                    StringBuffer &errstr;
                    DistributedFileCompareMode mode;
                    bool physdatesize;
                    CDateTime &newestdt1;
                    CDateTime &newestdt2;
                    bool &differs;
                public:
                    casyncfor(const char *_lfn1,const char *_lfn2,IDistributedFile *_file1,IDistributedFile *_file2,DistributedFileCompareMode _mode,DistributedFileCompareResult &_ret,StringBuffer &_errstr,
                        CDateTime &_newestdt1,CDateTime &_newestdt2,bool &_differs)
                        : ret(_ret), errstr(_errstr),newestdt1(_newestdt1),newestdt2(_newestdt2),differs(_differs)
                    {
                        lfn1 = _lfn1;
                        lfn2 = _lfn2;
                        file1 = _file1;
                        file2 = _file2;
                        mode = _mode;
                        physdatesize = (mode==DFS_COMPARE_FILES_PHYSICAL)||(mode==DFS_COMPARE_FILES_PHYSICAL_CRCS);
                    }
                    void Do(unsigned p)
                    {
                        CriticalBlock block (crit);
                        StringBuffer msg;
                        Owned<IDistributedFilePart> part1 = file1->getPart(p);  
                        Owned<IDistributedFilePart> part2 = file2->getPart(p);  
                        CDateTime dt1;
                        RemoteFilename rfn;
                        bool ok;
                        {
                            CriticalUnblock unblock(crit);
                            ok = part1->getModifiedTime(true,physdatesize,dt1);
                        }
                        if (!ok) {
                            if (errstr.length()==0) {
                                errstr.append("Could not find ");
                                part1->getFilename(rfn);
                                rfn.getPath(errstr);
                            }
                            ret = DFS_COMPARE_RESULT_FAILURE;
                        }

                        CDateTime dt2;
                        {
                            CriticalUnblock unblock(crit);
                            ok = part2->getModifiedTime(true,physdatesize,dt2);
                        }
                        if (!ok) {
                            if (errstr.length()==0) {
                                errstr.append("Could not find ");
                                part2->getFilename(rfn);
                                rfn.getPath(errstr);
                            }
                            ret = DFS_COMPARE_RESULT_FAILURE;
                        }
                        if (ret!=DFS_COMPARE_RESULT_FAILURE) {
                            int cmp = dt1.compare(dt2,false);
                            if (cmp>0) {
                                if (newestdt1.isNull()||(dt1.compare(newestdt1,false)>0))
                                    newestdt1.set(dt1);
                            }
                            else if (cmp<0) {
                                if (newestdt2.isNull()||(dt2.compare(newestdt2,false)>0))
                                    newestdt2.set(dt2);
                            }
                        }
                        if ((ret!=DFS_COMPARE_RESULT_FAILURE)&&!differs) {
                            offset_t sz1;
                            offset_t sz2;
                            {
                                CriticalUnblock unblock(crit);
                                sz1 = part1->getFileSize(true,physdatesize);
                                sz2 = part2->getFileSize(true,physdatesize);
                            }
                            if (sz1!=sz2) 
                                differs = true;
                        }
                        if ((ret!=DFS_COMPARE_RESULT_FAILURE)&&!differs) {
                            unsigned crc1;
                            unsigned crc2;
                            if (mode==DFS_COMPARE_FILES_PHYSICAL_CRCS) {
                                {
                                    CriticalUnblock unblock(crit);
                                    crc1 = part1->getPhysicalCrc();
                                    crc2 = part2->getPhysicalCrc();
                                }
                            }
                            else {
                                if (!part1->getCrc(crc1)) 
                                    return;
                                if (!part2->getCrc(crc2)) 
                                    return;
                            }   
                            if (crc1!=crc2) 
                                differs = true;
                        }
                    }
                } afor(lfn1,lfn2,file1,file2,mode,ret,errstr,newestdt1,newestdt2,differs);
                afor.For(np,20,false,false);
                encodeCompareResult(ret,differs,newestdt1,newestdt2);
            }
        }
    }
    catch (IException *e) {
        if (errstr.length()==0)
            e->errorMessage(errstr);
        else
            EXCLOG(e,"CDistributedFileDirectory::fileCompare");
        e->Release();
        ret = DFS_COMPARE_RESULT_FAILURE;
    }
    return ret;
}

bool CDistributedFileDirectory::filePhysicalVerify(const char *lfn,IUserDescriptor *user,bool includecrc,StringBuffer &errstr)
{
    bool differs = false;
    Owned<IDistributedFile> file = lookup(lfn,user,false,NULL,defaultTimeout);  
    if (!file) {
        errstr.appendf("Could not find file: %s",lfn);
        return false;
    }
    try {
        unsigned np = file->numParts();
        class casyncfor: public CAsyncFor
        {
            CriticalSection crit;
            IDistributedFile *file;
            const char *lfn;
            StringBuffer &errstr;
            bool includecrc;
            bool &differs;
            unsigned defaultTimeout;
        public:
            casyncfor(const char *_lfn,IDistributedFile *_file,StringBuffer &_errstr, bool _includecrc,
                        bool &_differs, unsigned _defaultTimeout)
                : errstr(_errstr), differs(_differs)
            {
                lfn = _lfn;
                file = _file;
                includecrc = _includecrc;
                defaultTimeout = _defaultTimeout;

            }
            void Do(unsigned p)
            {
                CriticalBlock block (crit);
                StringBuffer msg;
                Owned<IDistributedFilePart> part = file->getPart(p);    
                CDateTime dt1; // logical
                CDateTime dt2; // physical
                RemoteFilename rfn;
                bool ok;
                bool nological = !part->getModifiedTime(false,false,dt1);
                {
                    CriticalUnblock unblock(crit);
                    ok = part->getModifiedTime(true,true,dt2);
                }
                if (!ok) {
                    if (errstr.length()==0) {
                        errstr.append("Could not find part file: ");
                        part->getFilename(rfn);
                        rfn.getPath(errstr);
                    }
                    differs = true;
                }
                if (!differs&&!includecrc) {
                    if (nological) {
                        StringBuffer str;
                        // TODO: Create DistributedFilePropertyLock for parts
                        part->lockProperties(defaultTimeout);
                        part->queryAttributes().setProp("@modified",dt2.getString(str).str());
                        part->unlockProperties();
                    }
                    else  {
                        if (dt1.compare(dt2,false)!=0) {
                            if (errstr.length()==0) {
                                errstr.append("Modified time differs for: ");
                                part->getFilename(rfn);
                                rfn.getPath(errstr);
                            }
                            differs = true;
                        }
                    }
                }
                if (!differs) {
                    offset_t sz1;
                    offset_t sz2;
                    {
                        CriticalUnblock unblock(crit);
                        sz1 = part->getFileSize(false,false);
                        sz2 = part->getFileSize(true,true);
                    }
                    if (sz1!=sz2) {
                        if (sz1==(offset_t)-1) {
                            // TODO: Create DistributedFilePropertyLock for parts
                            part->lockProperties(defaultTimeout);
                            part->queryAttributes().setPropInt64("@size",sz2);
                            part->unlockProperties();
                        }
                        else if (sz2!=(offset_t)-1) {
                            if (errstr.length()==0) {
                                errstr.append("File size differs for: ");
                                part->getFilename(rfn);
                                rfn.getPath(errstr);
                            }
                            differs = true;
                        }
                    }
                }
                if (!differs&&includecrc) {
                    unsigned crc1;
                    unsigned crc2;
                    {
                        CriticalUnblock unblock(crit);
                        crc2 = part->getPhysicalCrc();
                    }
                    if (!part->getCrc(crc1)) {
                        // TODO: Create DistributedFilePropertyLock for parts
                        part->lockProperties(defaultTimeout);
                        part->queryAttributes().setPropInt64("@fileCrc",(unsigned)crc2);
                        part->unlockProperties();
                    }
                    else if (crc1!=crc2) {
                        if (errstr.length()==0) {
                            errstr.append("File CRC differs for: ");
                            part->getFilename(rfn);
                            rfn.getPath(errstr);
                        }
                        differs = true;
                    }
                }
            }
        } afor(lfn,file,errstr,includecrc,differs,defaultTimeout);
        afor.For(np,10,false,false);
    }
    catch (IException *e) {
        if (errstr.length()==0) 
            e->errorMessage(errstr);
        else
            EXCLOG(e,"CDistributedFileDirectory::fileCompare");
        e->Release();
        differs = true;
    }
    return !differs;
}

typedef MapStringTo<bool> SubfileSet;
class CFilterAttrIterator: public CInterface, implements IDFAttributesIterator
{
    Owned<IDFAttributesIterator> iter;
    Linked<IUserDescriptor> user;
    SubfileSet sfset;
    bool includesub;
public:
    IMPLEMENT_IINTERFACE;
    CFilterAttrIterator(IDFAttributesIterator *_iter,IUserDescriptor* _user,bool _includesub,unsigned timeoutms)
        : iter(_iter), user(_user)
    {
        includesub = _includesub;
        CDfsLogicalFileName lfn;
        StringBuffer query;
        Owned<IDFScopeIterator> siter = queryDistributedFileDirectory().getScopeIterator(user,NULL,true,false);
        ForEach(*siter) {
            lfn.set(siter->query(),"X");
            lfn.makeScopeQuery(query.clear());
            Owned<IRemoteConnection> conn = querySDS().connect(query.str(),myProcessSession(),0, timeoutms);
            if (conn) {
                IPropertyTree *t = conn->queryRoot();
                Owned<IPropertyTreeIterator> iter = t->getElements("SuperFile/SubFile");
                ForEach(*iter) {
                    const char *name =  iter->query().queryProp("@name");
                    if (!sfset.getValue(name)) 
                        sfset.setValue(name, true);
                }
            }
        }
    }
    inline bool match()
    {
        const char *name = iter->query().queryProp("@name");
        return ((sfset.getValue(name)!=NULL)==includesub);
    }
    bool first()
    {
        if (!iter->first())
            return false;
        while (!match())
            if (!iter->next())
                return false;
        return true;
    }
    bool next()
    {
        do {
            if (!iter->next())
                return false;
        } while (!match());
        return true;
    }
    bool isValid() { return iter->isValid(); }
    IPropertyTree  & query() { return iter->query(); }
};

IDFAttributesIterator *createSubFileFilter(IDFAttributesIterator *_iter,IUserDescriptor* _user, bool includesub, unsigned timeoutms)
{
    return new CFilterAttrIterator(_iter,_user,includesub,timeoutms);
}

bool decodeChildGroupName(const char *gname,StringBuffer &parentname, StringBuffer &range)
{
    if (!gname||!*gname)
        return false;
    size32_t l = strlen(gname);
    if (gname[l-1]!=']') 
        return false;
    const char *ss = strchr(gname,'[');
    if (!ss||(ss==gname)) 
        return false;
    range.append(l-(ss-gname)-2,ss+1);
    range.trim();
    if (!range.length())
        return false;
    parentname.append(ss-gname,gname);
    return true;
}

class CLightWeightSuperFileConn: public CInterface, implements ISimpleSuperFileEnquiry
{
    CFileConnectLock lock;
    bool readonly;
    IArrayOf<IRemoteConnection> children;
    unsigned defaultTimeout;

    static StringBuffer &getSubPath(StringBuffer &path,unsigned idx)
    {
        return path.append("SubFile[@num=\"").append(idx+1).append("\"]");
    }

    void migrateProp(const char *name, unsigned num,IPropertyTree *from,IPropertyTree *to,IPropertyTree *newt, bool allowunchanged)
    {
        StringBuffer aname("Attr/");
        aname.append(name);
        StringBuffer s;
        StringBuffer o;
        if (from->getProp(aname.str(),s)) 
            if ((num==1)||(allowunchanged&&to->getProp(aname.str(),o)&&(strcmp(s.str(),o.str())==0)))
                newt->setProp(name,s.str());
    }

    void migrateAttr(IPropertyTree *from,IPropertyTree *to)
    {
        // this tries hard to set what it knows but avoids sibling traversal
        if (!to)
            return;
        const char *desc = to->queryProp("Attr/@description");
        IPropertyTree* newt = getEmptyAttr();
        if (desc)
            newt->setProp("@description",desc);
        if (from) {
            unsigned num=to->getPropInt("@numsubfiles");
            migrateProp("@size",num,from,to,newt,false);
            migrateProp("@checkSum",num,from,to,newt,true);
            migrateProp("@formatCrc",num,from,to,newt,true);
            migrateProp("@recordSize",num,from,to,newt,true);
            MemoryBuffer mb;
            MemoryBuffer mbo;
            const char *aname = "Attr/_record_layout";
            if (from->getPropBin(aname,mb)) 
                if ((num==1)||(to->getPropBin(aname,mbo)&&
                              (mb.length()==mbo.length())&&
                              (memcmp(mb.bufferBase(),mbo.bufferBase(),mb.length())==0)))
                    newt->setPropBin("_record_layout", mb.length(), mb.bufferBase());
        }
        to->setPropTree("Attr",newt);
    }

    void migrateSuperOwnersAttr(IPropertyTree *from)
    {
        if (!from)
            return;
        Owned<IPropertyTreeIterator> iter = from->getElements("SuperOwner");
        StringBuffer pname;
        StringBuffer query;
        ForEach(*iter) {
            if (iter->query().getProp("@name",pname.clear())) {
                CDfsLogicalFileName lfn;
                lfn.set(pname.str()); 
                lfn.makeFullnameQuery(query.clear(),DXB_SuperFile,true);
                Owned<IRemoteConnection> conn;
                try {
                    conn.setown(querySDS().connect(query.str(),myProcessSession(),RTM_LOCK_WRITE,1000*60*5));
                }
                catch (ISDSException *e) {
                    if (SDSExcpt_LockTimeout != e->errorCode()) 
                        throw;
                    e->Release();
                    WARNLOG("migrateSuperOwnersAttr: Could not lock parent %s",query.str());
                    conn.setown(querySDS().connect(query.str(),myProcessSession(),0,defaultTimeout));
                }
                if (conn) {
                    migrateAttr(from,conn->queryRoot());
                    migrateSuperOwnersAttr(conn->queryRoot());
                }
                else
                    WARNLOG("migrateSuperOwnersAttr could not connect to parent superfile %s",lfn.get());
            }
        }
    }
    
public:

    IMPLEMENT_IINTERFACE;
    
    CLightWeightSuperFileConn(unsigned _defaultTimeout)
    {
        defaultTimeout = _defaultTimeout;
    }

    bool connect(CDistributedFileDirectory *parent,const char *title, const char *name, bool _readonly, bool *autocreate, unsigned timeout)
    {
        if (autocreate)
            *autocreate = false;
        readonly = _readonly;
        disconnect(false);
        CDfsLogicalFileName lfn;
        if (!lfn.setValidate(name))
            throw MakeStringException(-1,"%s: Invalid superfile name '%s'",title,name);
        if (lfn.isMulti()||lfn.isExternal()||lfn.isForeign()) 
            return false;
        if (!lock.init(title,lfn,DXB_SuperFile,!readonly,true,timeout)) {
            if (!autocreate)        // NB not !*autocreate here !
                return false;
            IPropertyTree *root = createPTree();
            root->setPropInt("@interleaved",2); 
            root->setPropInt("@numsubfiles",0); 
            root->setPropTree("Attr",getEmptyAttr());   
            parent->addEntry(lfn,root,true,false);
            if (!lock.init(title,lfn,DXB_SuperFile,true,true,timeout)) 
                throw MakeStringException(-1,"%s: Cannot create superfile '%s'",title,name);
            if (autocreate)
                *autocreate = true;
        }
        StringBuffer reason;
        if (!readonly&&checkProtectAttr(name,lock.queryRoot(),reason)) 
            throw MakeStringException(-1,"CDistributedSuperFile::%s %s",title,reason.str());
        return true;
    }

    void disconnect(bool commit)
    {
        if (lock.conn()&&!readonly) {
            if (commit) {
                migrateSuperOwnersAttr(lock.queryRoot());
                CDateTime dt;
                dt.setNow();
                StringBuffer s;
                lock.queryRoot()->setProp("@modified",dt.getString(s).str());
            }
            else {
                ForEachItemIn(i,children)
                    children.item(i).rollback();
                lock.conn()->rollback();
            }
        }
        lock.kill();
        children.kill();
    }

    unsigned numSubFiles() const
    {
        return (unsigned)lock.queryRoot()->getPropInt("@numsubfiles");
    }

    bool getSubFileName(unsigned num,StringBuffer &name) const
    {
        if ((unsigned)lock.queryRoot()->getPropInt("@numsubfiles")<=num)
            return false;
        StringBuffer xpath;
        getSubPath(xpath,num); 
        IPropertyTree *sub = lock.queryRoot()->queryPropTree(xpath.str());
        if (!sub)
            return false;
        name.append(sub->queryProp("@name"));
        return true;
    }

    unsigned findSubName(const char *subname) const
    {
        unsigned n = findSubFileOrd(subname);
        if (n!=NotFound)
            return n;
        StringBuffer lfn;
        normalizeLFN(subname,lfn);
        Owned<IPropertyTreeIterator> iter = lock.queryRoot()->getElements("SubFile");
        ForEach(*iter) {
            if (stricmp(iter->query().queryProp("@name"),lfn.str())==0) {
                unsigned ret=iter->query().getPropInt("@num");
                if (ret&&((unsigned)lock.queryRoot()->getPropInt("@numsubfiles")>=ret))
                    return ret-1;
            }
        }
        return NotFound;
    }

    unsigned getContents(StringArray &contents) const
    {   
        // slightly inefficient
        unsigned n = lock.queryRoot()->getPropInt("@numsubfiles");
        StringBuffer xpath;
        for (unsigned sni=0;sni<n;sni++) {
            getSubPath(xpath.clear(),sni); 
            IPropertyTree *sub = lock.queryRoot()->queryPropTree(xpath.str());
            if (!sub)
                break;
            contents.append(sub->queryProp("@name"));
        }
        return contents.ordinality();
    }
};

// Contention never expected for this function!
#define PROMOTE_CONN_TIMEOUT (60*1000) // how long to wait for a single superfile
#define PROMOTE_DELAY   (30*1000)   

// Check files don't share subfiles (MORE - make this part of swap files action?)
static int hasCommonSubChildren(IDistributedSuperFile *orig, IDistributedSuperFile *dest)
{
    unsigned origSubs = orig->numSubFiles();
    unsigned destSubs = dest->numSubFiles();
    if (origSubs == 0)
        return NotFound;
    for (unsigned j=0; j<origSubs; j++) {
        for (unsigned k=0; k<destSubs; k++) {
            if (strcmp(orig->querySubFile(j).queryLogicalName(), dest->querySubFile(k).queryLogicalName())==0)
                return j;
        }
    }
    return NotFound;
}

// MORE - use string arrays, rather than char* arrays or comma-separated strings
void CDistributedFileDirectory::promoteSuperFiles(unsigned numsf,const char **sfnames,const char *addsubnames,bool delsub,bool createonlyonesuperfile,IUserDescriptor *user,unsigned timeout,StringArray &outunlinked)
{
    if (!numsf) 
        return;

    // Create a local transaction that will be destroyed
    Owned<IDistributedFileTransaction> transaction = new CDistributedFileTransaction(user);
    transaction->start();

    // Lookup all files (keep them in transaction's cache)
    bool created = false;
    unsigned files = numsf;
    for (unsigned i=0; i<numsf; i++) {
        Owned<IDistributedSuperFile> super = transaction->lookupSuperFile(sfnames[i]);
        if (!super.get()) {
            if (created && createonlyonesuperfile) {
                files = i;
                break;
            }
            Owned<IDistributedSuperFile> sfile = createSuperFile(sfnames[i],user,false,false,transaction);
            created = true;
        }
    }

    // If last file had sub-files, clean and fill outlinked
    Owned<IDistributedSuperFile> last = transaction->lookupSuperFile(sfnames[files-1]);
    assertex(last.get());
    unsigned lastSubs = last->numSubFiles();
    if (files == numsf && lastSubs > 0) {
        for (unsigned i=0; i<lastSubs; i++) {
            outunlinked.append(last->querySubFile(i).queryLogicalName());
        }
        last->removeSubFile(NULL,false,false,false,transaction,true);
    }
    last.clear();

    // Move up, starting from last
    for (unsigned i=files-1; i; i--) {
        Owned<IDistributedSuperFile> orig = transaction->lookupSuperFile(sfnames[i-1]);
        Owned<IDistributedSuperFile> dest = transaction->lookupSuperFile(sfnames[i]);
        assertex(orig.get());
        assertex(dest.get());
        int common = hasCommonSubChildren(orig, dest);
        if (common != NotFound) {
            throw MakeStringException(-1,"promoteSuperFiles: superfiles %s and %s share same subfile %s",
                    orig->queryLogicalName(), dest->queryLogicalName(), orig->querySubFile(common).queryLogicalName());
        }
        orig->swapSuperFile(dest, transaction);
    }

    // Move new subs to first super, if any
    Owned<IDistributedSuperFile> first = transaction->lookupSuperFile(sfnames[0]);
    assertex(first.get());
    StringArray toadd;
    toadd.appendListUniq(addsubnames, ",");
    ForEachItemIn(i,toadd) {
        CDfsLogicalFileName lfn;
        if (!lfn.setValidate(toadd.item(i)))
            throw MakeStringException(-1,"promoteSuperFiles: invalid logical name to add: %s",toadd.item(i));
        first->addSubFile(toadd.item(i),false,NULL,false,transaction);
    }
    first.clear();

    transaction->commit();

    // MORE - once deletion of logic files are also in transaction we can move this up (and allow promote within transactions)
    if (delsub) {
        ForEachItemIn(j,outunlinked) 
            removePhysical(outunlinked.item(j),user,NULL,NULL);
    }
}


ISimpleSuperFileEnquiry * CDistributedFileDirectory::getSimpleSuperFileEnquiry(const char *logicalname,const char *title,unsigned timeout)
{
    Owned<CLightWeightSuperFileConn> ret = new CLightWeightSuperFileConn(defaultTimeout);
    if (ret->connect(this,title,logicalname,true,NULL,timeout))
        return ret.getClear();
    return NULL;
}

bool CDistributedFileDirectory::getFileSuperOwners(const char *logicalname, StringArray &owners)
{
    CFileConnectLock lock;
    CDfsLogicalFileName lfn;
    if (!lfn.setValidate(logicalname))
        throw MakeStringException(-1,"CDistributedFileDirectory::getFileSuperOwners: Invalid file name '%s'",logicalname);
    if (lfn.isMulti()||lfn.isExternal()||lfn.isForeign()) 
        return false;
    DfsXmlBranchKind bkind;
    if (!lock.initany("CDistributedFileDirectory::getFileSuperOwners",lfn,bkind,false,false,defaultTimeout))
        return false;
    Owned<IPropertyTreeIterator> iter = lock.queryRoot()->getElements("SuperOwner");
    StringBuffer pname;
    ForEach(*iter) {
        iter->query().getProp("@name",pname.clear());
        if (pname.length())
            owners.append(pname.str());
    }
    return true;
}

class CFileRelationship: public CInterface, implements IFileRelationship
{
    Linked<IPropertyTree> pt;
    const char *queryProp(const char *name)
    {
        if (pt.get()) {
            const char *ret = pt->queryProp(name);
            if (ret)
                return ret;
        }
        return "";
    }

public:
    IMPLEMENT_IINTERFACE;
    CFileRelationship(IPropertyTree *_pt)
        : pt(_pt)
    {
    }
    virtual const char *queryKind()  {  return queryProp("@kind"); }
    virtual const char *queryPrimaryFilename() { return queryProp("@primary"); }
    virtual const char *querySecondaryFilename() { return queryProp("@secondary"); }
    virtual const char *queryPrimaryFields()  { return queryProp("@primflds"); }
    virtual const char *querySecondaryFields()  { return queryProp("@secflds"); }
    virtual const char *queryCardinality()  { return queryProp("@cardinality"); }
    virtual bool isPayload()  { return pt->getPropBool("@payload"); }
    virtual const char *queryDescription()  { return queryProp("Description"); }
    virtual IPropertyTree *queryTree() { return pt.get(); }
};

class CFileRelationshipIterator: public CInterface, implements IFileRelationshipIterator
{
    unsigned num;
    unsigned idx;
    CMessageBuffer mb;
    Owned<CFileRelationship> r;
    Owned<IPropertyTree> pt;
    Linked<INode> foreigndali;
    unsigned defaultTimeout;

    bool setPT()
    {
        if (idx<num) {
            pt.setown(createPTree(mb));
            addForeignName(*pt,foreigndali,"@primary");
            addForeignName(*pt,foreigndali,"@secondary");
        }
        return pt.get()!=NULL;
    }

public:
    IMPLEMENT_IINTERFACE;
    CFileRelationshipIterator(unsigned timems)
    {
        num = 0;
        idx = 0;
        mb.append(num);
        defaultTimeout = timems;
    }

    void init(
        INode *_foreigndali,
        unsigned foreigndalitimeout,
        const char *primary,
        const char *secondary,
        const char *primflds,
        const char *secflds,
        const char *kind,
        const char *cardinality,
        const bool *payload )
    {
        foreigndali.set(_foreigndali);

        if (isLocalDali(foreigndali)) {
            CConnectLock connlock("lookupFileRelationships",querySdsRelationshipsRoot(),false,false,defaultTimeout);
            StringBuffer xpath;
            CDistributedFileDirectory::getFileRelationshipXPath(xpath,primary,secondary,primflds,secflds,kind,cardinality,payload);
            Owned<IPropertyTreeIterator> iter = connlock.conn?connlock.conn->getElements(xpath.str()):NULL;
            mb.clear();
            unsigned count = 0;
            mb.append(count);
            // save as sequence of branches
            if (iter) {
                ForEach(*iter.get()) {
                    iter->query().serialize(mb);
                    count++;
                }
                mb.writeDirect(0,sizeof(count),&count);
            }
        }
        else {
            byte payloadb = 255;
            if (payload)
                payloadb = *payload?1:0;
            mb.clear().append((int)MDFS_ITERATE_RELATIONSHIPS).append(primary).append(secondary).append(primflds).append(secflds).append(kind).append(cardinality).append(payloadb);
            foreignDaliSendRecv(foreigndali,mb,foreigndalitimeout);
            checkDfsReplyException(mb);
            if (mb.length()<sizeof(unsigned))
                mb.clear().append((unsigned)0);
        }
    }

    void initall(const char *filename)
    {
        StringBuffer xpath;
        Owned<IPropertyTreeIterator> iter;
        mb.clear();
        unsigned count = 0;
        mb.append(count);
        {
            CConnectLock connlock("lookupFileRelationships",querySdsRelationshipsRoot(),false,false,defaultTimeout);
            CDistributedFileDirectory::getFileRelationshipXPath(xpath,filename,NULL,NULL,NULL,NULL,NULL,NULL);
            // save as sequence of branches
            iter.setown(connlock.conn?connlock.conn->getElements(xpath.str()):NULL);
            if (iter) {
                ForEach(*iter.get()) {
                    iter->query().serialize(mb);
                    count++;
                }
            }
        }
        { // Kludge - seems to be a bug in getElements without second conn lock
            CConnectLock connlock("lookupFileRelationships",querySdsRelationshipsRoot(),false,false,defaultTimeout);
            xpath.clear();
            CDistributedFileDirectory::getFileRelationshipXPath(xpath,NULL,filename,NULL,NULL,NULL,NULL,NULL);
            iter.clear();
            iter.setown(connlock.conn?connlock.conn->getElements(xpath.str()):NULL);
            if (iter) {
                ForEach(*iter.get()) {
                    IPropertyTree &it = iter->query();
                    const char *fn1 = it.queryProp("@primary");
                    if (!fn1||(strcmp(fn1,filename)!=0)) {              // see if already done
                        it.serialize(mb);
                        count++;
                    }
                }
            }
        }
        mb.writeDirect(0,sizeof(count),&count);
    }

    bool first()
    {
        r.clear();
        pt.clear();
        idx = 0;
        mb.reset().read(num);
        return setPT();
    }

    bool next()
    {
        r.clear();
        pt.clear();
        idx++;
        return setPT();
    }

    bool isValid()
    {
        return pt.get()!=NULL;
    }

    IFileRelationship & query()
    {
        if (!r) 
            r.setown(new CFileRelationship(pt));
        return *r;
    }

};

static bool isWild(const char *path,bool emptydefault=false)
{
    if (!path||!*path)
        return emptydefault;
    return ((strchr(path,'?')||strchr(path,'*')));
}

static void addRelationCondition(StringBuffer &xpath,const char *fld,const char *mask)
{
    if (!mask||!*mask||((*mask=='*')&&(!mask[1])))
        return;
    xpath.append('[').append(fld).append('=');
    if (isWild(mask))
        xpath.append('~');
    xpath.append('"').append(mask).append("\"]");
}

static void addRelationBoolCondition(StringBuffer &xpath,const char *fld,const bool *mask)
{
    if (!mask)
        return;
    xpath.append('[').append(fld).append("=\"");
    if (*mask)
        xpath.append("1\"]");
    else
        xpath.append("0\"]");
}

static const char *normLFN(const char *name,CDfsLogicalFileName &logicalname,const char *title)
{
    if (isWild(name,true))
        return name;
    if (!logicalname.setValidate(name))
        throw MakeStringException(-1,"%s: invalid logical file name '%s'",title,name);
    if (logicalname.isForeign()) { 
        SocketEndpoint ep;
        Owned<INode> fd = createINode(ep);
        if (logicalname.getEp(ep)&&isLocalDali(fd))  // see if pointing back at self
            logicalname.clearForeign();
    }
    return logicalname.get();
}


StringBuffer &CDistributedFileDirectory::getFileRelationshipXPath(
  StringBuffer &xpath,
  const char *primary,
  const char *secondary,
  const char *primflds,
  const char *secflds,
  const char *kind,
  const char *cardinality,
  const bool *payload
  )
{
    xpath.append("Relationship");
    CDfsLogicalFileName lfn;
    addRelationCondition(xpath,"@kind",kind);
    addRelationCondition(xpath,"@primary",normLFN(primary,lfn,"findFileRelationship(primary)"));
    addRelationCondition(xpath,"@secondary",normLFN(secondary,lfn,"findFileRelationship(secondary)"));
    addRelationCondition(xpath,"@primflds",primflds);
    addRelationCondition(xpath,"@secflds",secflds);
    addRelationCondition(xpath,"@cardinality",cardinality);
    addRelationBoolCondition(xpath,"@payload",payload);
    return xpath;
}

void CDistributedFileDirectory::doRemoveFileRelationship(
  IRemoteConnection *conn,
  const char *primary,
  const char *secondary,
  const char *primflds,
  const char *secflds,
  const char *kind
  )
{
    if (!conn)
        return;
    StringBuffer xpath;
    CDistributedFileDirectory::getFileRelationshipXPath(xpath,primary,secondary,primflds,secflds,kind,NULL,NULL);
    Owned<IPropertyTreeIterator> iter = conn->getElements(xpath.str());
    IArrayOf<IPropertyTree> toremove;
    ForEach(*iter) {
        IPropertyTree &t = iter->query();
        toremove.append(*LINK(&t));
    }
    ForEachItemIn(i, toremove) {
        conn->queryRoot()->removeTree(&toremove.item(i));
    }
}

void CDistributedFileDirectory::addFileRelationship(
  const char *primary,
  const char *secondary,
  const char *primflds,
  const char *secflds,
  const char *kind,
  const char *cardinality,
  bool payload,
  const char *description=NULL
  )
{
    if (!kind||!*kind)
        kind = S_LINK_RELATIONSHIP_KIND;
    Owned<IPropertyTree> pt = createPTree("Relationship");
    if (isWild(primary,true)||isWild(secondary,true)||isWild(primflds,false)||isWild(secflds,false)||isWild(cardinality,false))
        throw MakeStringException(-1,"Wildcard not allowed in addFileRelation");
    CDfsLogicalFileName pfn;
    if (!pfn.setValidate(primary))  
        throw MakeStringException(-1,"addFileRelationship invalid primary name '%s'",primary);
    if (pfn.isExternal()||pfn.isForeign()||pfn.isQuery())
        throw MakeStringException(-1,"addFileRelationship primary %s not allowed",pfn.get());
    primary = pfn.get();
    if (!exists(primary,UNKNOWN_USER))//MORE:Pass IUserDescriptor
        throw MakeStringException(-1,"addFileRelationship primary %s does not exist",primary);
    CDfsLogicalFileName sfn;
    if (!sfn.setValidate(secondary))  
        throw MakeStringException(-1,"addFileRelationship invalid secondary name '%s'",secondary);
    if (sfn.isExternal()||sfn.isForeign()||sfn.isQuery())
        throw MakeStringException(-1,"addFileRelationship secondary %s not allowed",sfn.get());
    secondary = sfn.get();
    if (!exists(secondary,UNKNOWN_USER))//MORE:Pass IUserDescriptor
        throw MakeStringException(-1,"addFileRelationship secondary %s does not exist",secondary);
    if (cardinality&&*cardinality&&!strchr(cardinality,':'))
        throw MakeStringException(-1,"addFileRelationship cardinality %s invalid",cardinality);

    pt->setProp("@kind",kind);
    pt->setProp("@primary",primary);
    pt->setProp("@secondary",secondary);
    pt->setProp("@cardinality",cardinality);
    pt->setProp("@primflds",primflds);
    pt->setProp("@secflds",secflds);
    pt->setPropBool("@payload",payload);
    if (description&&*description)
        pt->setProp("Description",description);

    StringBuffer xpath(querySdsFilesRoot());


    for (unsigned i=0;i<2;i++) {
        CConnectLock connlock("addFileRelation",querySdsRelationshipsRoot(),true,false,defaultTimeout);
        if (!connlock.conn) {
            CConnectLock connlock2("addFileRelation.2",querySdsFilesRoot(),true,false,defaultTimeout);
            if (!connlock2.conn)
                return;
            Owned<IPropertyTree> ptr = createPTree("Relationships");
            connlock2.conn->queryRoot()->addPropTree("Relationships",ptr.getClear());
            continue;
        }   
        StringBuffer query;
        doRemoveFileRelationship(connlock.conn,primary,secondary,primflds,secflds,kind);
        connlock.conn->queryRoot()->addPropTree("Relationship",pt.getClear());
        break;
    }
}

void CDistributedFileDirectory::removeFileRelationships(
  const char *primary,
  const char *secondary,
  const char *primflds,
  const char *secflds,
  const char *kind
  )
{
    if ((!primary||!*primary||(strcmp(primary,"*")==0))&&
        (!secondary||!*secondary||(strcmp(secondary,"*")==0)))
        throw MakeStringException(-1,"removeFileRelationships primary and secondary cannot both be wild");

    CConnectLock connlock("removeFileRelation",querySdsRelationshipsRoot(),true,false,defaultTimeout);
    doRemoveFileRelationship(connlock.conn,primary,secondary,primflds,secflds,kind);
}

IFileRelationshipIterator *CDistributedFileDirectory::lookupFileRelationships(
    const char *primary,
    const char *secondary,
    const char *primflds,
    const char *secflds,
    const char *kind,
    const char *cardinality,
    const bool *payload,
    const char *foreigndali,
    unsigned foreigndalitimeout
)
{
    Owned<INode> foreign;
    if (foreigndali&&*foreigndali) {
        SocketEndpoint ep(foreigndali);
        if (ep.isNull())
            throw MakeStringException(-1,"lookupFileRelationships::Cannot resolve foreign dali %s",foreigndali);
        foreign.setown(createINode(ep));
    }
    Owned<CFileRelationshipIterator> ret = new CFileRelationshipIterator(defaultTimeout);
    ret->init(foreign,foreigndalitimeout,primary,secondary,primflds,secflds,kind,cardinality,payload);
    return ret.getClear();
}

void CDistributedFileDirectory::removeAllFileRelationships(const char *filename)
{
    if (!filename||!*filename||(strcmp(filename,"*")==0))
        throw MakeStringException(-1,"removeAllFileRelationships filename cannot be wild");
    {
        CConnectLock connlock("removeFileRelation",querySdsRelationshipsRoot(),true,false,defaultTimeout);
        doRemoveFileRelationship(connlock.conn,filename,NULL,NULL,NULL,NULL);
    }
    {   // kludge bug in getElements if connection used twice
        CConnectLock connlock("removeFileRelation",querySdsRelationshipsRoot(),true,false,defaultTimeout);
        doRemoveFileRelationship(connlock.conn,NULL,filename,NULL,NULL,NULL);
    }
}

IFileRelationshipIterator *CDistributedFileDirectory::lookupAllFileRelationships(
    const char *filename)
{
    if (isWild(filename,true))
        throw MakeStringException(-1,"Wildcard filename not allowed in lookupAllFileRelationships");
    CDfsLogicalFileName lfn;
    normLFN(filename,lfn,"lookupAllFileRelationships");
    Owned<CFileRelationshipIterator> ret = new CFileRelationshipIterator(defaultTimeout);
    ret->initall(lfn.get());
    return ret.getClear();
}

void CDistributedFileDirectory::renameFileRelationships(const char *oldname,const char *newname,IFileRelationshipIterator *reliter)
{
    CDfsLogicalFileName oldlfn;
    normLFN(oldname,oldlfn,"renameFileRelationships(old name)");
    CDfsLogicalFileName newlfn;
    normLFN(newname,newlfn,"renameFileRelationships(new name)");
    ForEach(*reliter) {
        try {
            IFileRelationship &r = reliter->query();
            bool adj = false;
            const char *pf = r.queryPrimaryFilename();
            if (!pf)
                continue;
            if (strcmp(pf,oldlfn.get())==0) {
                adj = true;
                pf = newlfn.get();
            }
            const char *sf = r.querySecondaryFilename();
            if (!sf)
                continue;
            if (strcmp(sf,oldlfn.get())==0) {
                adj = true;
                sf = newlfn.get();
            }
            if (adj)
                addFileRelationship(pf,sf,r.queryPrimaryFields(),r.querySecondaryFields(),r.queryKind(),r.queryCardinality(),r.isPayload(),r.queryDescription());
        }
        catch (IException *e)
        {
            EXCLOG(e,"renameFileRelationships");
            e->Release();
        }
    }
}


// JCSMORE what was this for, not called by anything afaics
bool CDistributedFileDirectory::publishMetaFileXML(const CDfsLogicalFileName &logicalname,IUserDescriptor *user)
{
    if (logicalname.isExternal()||logicalname.isForeign()||logicalname.isQuery()) 
        return false;
    Owned<IPropertyTree> file = getFileTree(logicalname.get(),user,NULL,FOREIGN_DALI_TIMEOUT,true);
    if (!file.get())
        return false;
    if (strcmp(file->queryName(),queryDfsXmlBranchName(DXB_SuperFile))==0)
        return false;

    unsigned max = file->getPropInt("@numparts");
    SocketEndpointArray ips;
    StringBuffer xpath;
    StringBuffer ipstr;
    for (unsigned i=0;i<max;i++) {  // probably could be done better
        xpath.clear().append("Part[@num=\"").append(i+1).append("\"]");
        Owned<IPropertyTree> child = file->getPropTree(xpath.str());
        SocketEndpoint ep;
        if (child.get()&&child->getProp("@node",ipstr.clear()))
            ep.ipset(ipstr.str());
        ips.append(ep);
    }


    Owned<IException> exc;
    CriticalSection errcrit;
    class casyncfor: public CAsyncFor
    {
        IPropertyTree* file;
        CriticalSection &errcrit;
        Owned<IException> &exc;
        SocketEndpointArray &ips;
    public:
        casyncfor(IPropertyTree* _file,SocketEndpointArray &_ips,Owned<IException> &_exc,CriticalSection &_errcrit)
            : ips(_ips), exc(_exc), errcrit(_errcrit)
        {
            file = _file;
        }
        void Do(unsigned i)
        {
            UnsignedArray parts;
            SocketEndpoint &ep = ips.item(i);
            if (ep.isNull())
                return;
            ForEachItemIn(j,ips) {
                if (j==i)
                    parts.append(i);
                else if (ep.ipequals(ips.item(j))) {
                    if (j<i)
                        return; // already done
                    parts.append(j);
                }
            }
            try {
                StringBuffer path;
                StringBuffer mask;
                if (file->getProp("@directory",path)&&file->getProp("@partmask",mask)) {
                    addPathSepChar(path).append(mask);
                    StringBuffer outpath;
                    StringBuffer tail("META__");
                    splitFilename(path.str(), &outpath, &outpath, &tail, NULL);
                    outpath.append(tail).append(".xml");
                    Owned<IPropertyTree> pt = createPTreeFromIPT(file);
                    filterParts(pt,parts);
                    StringBuffer str;
                    toXML(pt, str);
                    RemoteFilename rfn;
                    rfn.setPath(ep,outpath.str());
                    Owned<IFile> out = createIFile(rfn);
                    Owned<IFileIO> outio = out->open(IFOcreate);
                    if (outio)
                        outio->write(0,str.length(),str.str());
                    
                }
            }
            catch(IException *e)
            {
                CriticalBlock block(errcrit);
                EXCLOG(e,"publishMetaFileXML");
                if (!exc.get())
                    exc.setown(e);
                else
                    e->Release();
            }

        }
    } afor(file,ips,exc,errcrit);
    afor.For(max,20);
    if (exc)
        throw exc.getClear();
    return true;
    

}

IFileDescriptor *CDistributedFileDirectory::createDescriptorFromMetaFile(const CDfsLogicalFileName &logicalname,IUserDescriptor *user)
{
    return NULL; // TBD
}

// Overwrite protection

bool CDistributedFileDirectory::isProtectedFile(const CDfsLogicalFileName &logicalname, unsigned timeout)
{
    DfsXmlBranchKind bkind;
    CFileConnectLock fconnattrlock(true);
    if (!fconnattrlock.initany("CDistributedFileDirectory::isProtectedFile",logicalname,bkind,true,false,timeout?timeout:INFINITE))
        return false; // timeout will raise exception
    Owned<IPropertyTreeIterator> wpiter = fconnattrlock.queryRoot()->getElements("Protect");
    bool prot = false;
    ForEach(*wpiter) {
        IPropertyTree &t = wpiter->query();
        if (t.getPropInt("@count")) {
            prot = true;
            break;
        }
    }
    // timeout retry TBD
    return prot; 
}

unsigned CDistributedFileDirectory::queryProtectedCount(const CDfsLogicalFileName &logicalname, const char *owner)
{
    DfsXmlBranchKind bkind;
    CFileConnectLock fconnattrlock(true);
    if (!fconnattrlock.initany("CDistributedFileDirectory::isProtectedFile",logicalname,bkind,true,false,defaultTimeout))
        return 0; // timeout will raise exception
    Owned<IPropertyTreeIterator> wpiter = fconnattrlock.queryRoot()->getElements("Protect");
    unsigned count = 0;
    ForEach(*wpiter) {
        IPropertyTree &t = wpiter->query();
        const char *name = t.queryProp("@name");
        if (!owner||!*owner||(name&&(strcmp(owner,name)==0))) 
            count += t.getPropInt("@count");
    }
    return count;
}

bool CDistributedFileDirectory::getProtectedInfo(const CDfsLogicalFileName &logicalname, StringArray &names, UnsignedArray &counts)
{
    DfsXmlBranchKind bkind;
    CFileConnectLock fconnattrlock(true);
    if (!fconnattrlock.initany("CDistributedFileDirectory::isProtectedFile",logicalname,bkind,true,false,defaultTimeout))
        return false; // timeout will raise exception
    Owned<IPropertyTreeIterator> wpiter = fconnattrlock.queryRoot()->getElements("Protect");
    bool prot = false;
    ForEach(*wpiter) {
        IPropertyTree &t = wpiter->query();
        const char *name = t.queryProp("@name");
        names.append(name?name:"<Unknown>");
        unsigned c = t.getPropInt("@count");
        if (c)
            prot = true;
        counts.append(c);
    }
    return prot;
}

IDFProtectedIterator *CDistributedFileDirectory::lookupProtectedFiles(const char *owner,bool notsuper,bool superonly)
{
    return new CDFProtectedIterator(owner,notsuper,superonly,defaultTimeout);
}<|MERGE_RESOLUTION|>--- conflicted
+++ resolved
@@ -907,15 +907,9 @@
     bool existsPhysical(const char *_logicalname,IUserDescriptor *user);
 
     void addEntry(CDfsLogicalFileName &lfn,IPropertyTree *root,bool superfile, bool ignoreexists);
-<<<<<<< HEAD
     bool removeEntry(const char *_logicalname,IUserDescriptor *user, unsigned timeoutms=INFINITE);
-    bool removePhysical(const char *_logicalname,const char *cluster,IMultiException *mexcept,IUserDescriptor *user);
-    bool renamePhysical(const char *oldname,const char *newname,IMultiException *exceptions,IUserDescriptor *user);
-=======
-    bool removeEntry(const char *_logicalname,IUserDescriptor *user);
     bool removePhysical(const char *_logicalname,IUserDescriptor *user,const char *cluster,IMultiException *mexcept);
     bool renamePhysical(const char *oldname,const char *newname,IUserDescriptor *user,IMultiException *exceptions);
->>>>>>> 74843ef2
     void removeEmptyScope(const char *name);
 
     IDistributedSuperFile *lookupSuperFile(const char *logicalname,IUserDescriptor *user,IDistributedFileTransaction *transaction,unsigned timeout=INFINITE);

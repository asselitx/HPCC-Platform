--- conflicted
+++ resolved
@@ -1374,20 +1374,6 @@
     IDistributedSuperFile *lookupSuperFile(const char *name, unsigned timeout)
     {
         IDistributedSuperFile *ret;
-<<<<<<< HEAD
-        IDistributedFile * f = findFile(name);
-        if (f) {
-            ret = f->querySuperFile();
-            if (ret)
-                return LINK(ret);
-        }
-        ret = queryDistributedFileDirectory().lookupSuperFile(name,udesc,this,timeout);
-        if (!ret)
-            return NULL;
-        if (isactive) {
-            addFileToCache(ret);
-        }
-=======
         IDistributedFile *f = findFile(name);
         if (f)
             ret = LINK(f->querySuperFile());
@@ -1395,7 +1381,6 @@
             ret = queryDistributedFileDirectory().lookupSuperFile(name,udesc,this,timeout);
         if (isactive && ret)
             addFileToCache(ret);
->>>>>>> 7debfeef
         return ret;
     }
 
@@ -1414,64 +1399,6 @@
         }
         isactive = prev;
         return ret;
-    }
-
-private:
-    void addFileToCache(IDistributedFile *file)
-    {
-        file->Link();
-        dflist.append(*file);
-        // Also add subfiles to cache
-        IDistributedSuperFile * sfile = file->querySuperFile();
-        if (sfile) {
-            Owned<IDistributedFileIterator> iter = sfile->getSubFileIterator();
-            ForEach(*iter) {
-                IDistributedFile *f = &iter->query();
-                if (f->querySuperFile()) {
-                    addFileToCache(f);
-                } else {
-                    f->Link();
-                    dflist.append(*f);
-                }
-            }
-        }
-    }
-
-public:
-    bool active()
-    {
-        return isactive;
-    }
-
-    void clearFiles()
-    {
-        dflist.kill();
-    }
-
-    IUserDescriptor *queryUser()
-    {
-        return udesc;
-    }
-
-    bool addDelayedDelete(CDfsLogicalFileName &lfn,unsigned timeoutms)
-    {
-        delayeddelete.append(*new CDelayedDelete(lfn,udesc,timeoutms));
-        return true;
-    }
-    
-    void deleteFiles()      // no rollback at this point
-    {
-        Owned<IMultiException> me = MakeMultiException("Transaction");
-        ForEachItemIn(i,delayeddelete) {
-            try {
-                delayeddelete.item(i).doDelete();
-            } catch (IException *e) {
-                me->append(*e);
-            }
-        }
-        delayeddelete.kill();
-        if (me->ordinality())
-            throw me.getClear();
     }
 
 private:
@@ -1487,6 +1414,43 @@
             ForEach(*iter)
                 addFileToCache(&iter->query());
         }
+    }
+
+public:
+    bool active()
+    {
+        return isactive;
+    }
+
+    void clearFiles()
+    {
+        dflist.kill();
+    }
+
+    IUserDescriptor *queryUser()
+    {
+        return udesc;
+    }
+
+    bool addDelayedDelete(CDfsLogicalFileName &lfn,unsigned timeoutms)
+    {
+        delayeddelete.append(*new CDelayedDelete(lfn,udesc,timeoutms));
+        return true;
+    }
+    
+    void deleteFiles()      // no rollback at this point
+    {
+        Owned<IMultiException> me = MakeMultiException("Transaction");
+        ForEachItemIn(i,delayeddelete) {
+            try {
+                delayeddelete.item(i).doDelete();
+            } catch (IException *e) {
+                me->append(*e);
+            }
+        }
+        delayeddelete.kill();
+        if (me->ordinality())
+            throw me.getClear();
     }
 };
 

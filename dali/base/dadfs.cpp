--- conflicted
+++ resolved
@@ -4835,11 +4835,6 @@
         return NotFound;
     }
 
-<<<<<<< HEAD
-
-
-=======
->>>>>>> a98b5da7
     IMPLEMENT_IINTERFACE;
 
     void init(CDistributedFileDirectory *_parent, IPropertyTree *_root, const CDfsLogicalFileName &_name, IUserDescriptor* user, IDistributedFileTransaction *transaction, unsigned timeout=INFINITE)

--- conflicted
+++ resolved
@@ -2437,10 +2437,7 @@
         return ret;
     }
     virtual StringBuffer &getStorageFilePath(StringBuffer & path, unsigned copy) override;
-<<<<<<< HEAD
-=======
     virtual unsigned getStripeNum(unsigned copy) override;
->>>>>>> 760d3d80
 };
 
 // --------------------------------------------------------
@@ -4912,11 +4909,6 @@
     if (!storagePlane)
         throw new CDFS_Exception(DFSERR_MissingStoragePlane, planeName);
 
-<<<<<<< HEAD
-    // Note: striping to be implemented as a separate jira as additional information
-    // will be needed in the configuration
-=======
->>>>>>> 760d3d80
     path.append(parent.directory);
     if (parent.hasDirPerPart())
         addPathSepChar(path).append(partIndex+1); // part subdir 1 based
@@ -4928,8 +4920,6 @@
     return path;
 }
 
-<<<<<<< HEAD
-=======
 unsigned CDistributedFilePart::getStripeNum(unsigned copy)
 {
     if (copy >= stripeNumber.size() || stripeNumber[copy]==UINT_MAX)
@@ -4953,7 +4943,6 @@
     return stripeNumber[copy];
 }
 
->>>>>>> 760d3d80
 static unsigned findSubFileOrd(const char *name)
 {
     if (*name=='#') {

/*##############################################################################

    HPCC SYSTEMS software Copyright (C) 2012 HPCC Systems.

    Licensed under the Apache License, Version 2.0 (the "License");
    you may not use this file except in compliance with the License.
    You may obtain a copy of the License at

       http://www.apache.org/licenses/LICENSE-2.0

    Unless required by applicable law or agreed to in writing, software
    distributed under the License is distributed on an "AS IS" BASIS,
    WITHOUT WARRANTIES OR CONDITIONS OF ANY KIND, either express or implied.
    See the License for the specific language governing permissions and
    limitations under the License.
############################################################################## */


#define da_decl __declspec(dllexport)
#include "platform.h"
#include "jlib.hpp"
#include "jfile.hpp"
#include "jlzw.hpp"
#include "jmisc.hpp"
#include "jtime.hpp"
#include "jregexp.hpp"
#include "jexcept.hpp"
#include "jsort.hpp"
#include "jptree.hpp"
#include "jbuff.hpp"
#include "dafdesc.hpp"
#include "dasds.hpp"
#include "dasess.hpp"
#include "daclient.hpp"
#include "daserver.hpp"
#include "dautils.hpp"
#include "danqs.hpp"
#include "mputil.hpp"
#include "rmtfile.hpp"
#include "dadfs.hpp"

#ifdef _DEBUG
//#define EXTRA_LOGGING
//#define TRACE_LOCKS
#endif

#define SDS_CONNECT_TIMEOUT  (1000*60*60*2)     // better than infinite
#define SDS_SUB_LOCK_TIMEOUT (10000)
#define SDS_TRANSACTION_RETRY (60000)

#define DEFAULT_NUM_DFS_THREADS 30
#define TIMEOUT_ON_CLOSEDOWN 120000 // On closedown, give up on trying to join a thread in CDaliDFSServer after two minutes

#if _INTERNAL_EDITION == 1
#ifndef _MSC_VER
#warning Disabling Sub-file compatibility checking
#endif
#else
#define SUBFILE_COMPATIBILITY_CHECKING
#endif

//#define PACK_ECL


#define SDS_GROUPSTORE_ROOT "Groups" // followed by name

class CDistributedFile;

enum MDFSRequestKind 
{ 
    MDFS_ITERATE_FILES,
    MDFS_UNUSED1,
    MDFS_GET_FILE_TREE,
    MDFS_GET_GROUP_TREE,
    MDFS_SET_FILE_ACCESSED,
    MDFS_ITERATE_RELATIONSHIPS,
    MDFS_SET_FILE_PROTECT,
    MDFS_ITERATE_FILTEREDFILES,
    MDFS_MAX
};

// Mutex for physical operations (remove/rename)
static CriticalSection physicalChange;

#define MDFS_GET_FILE_TREE_V2 ((unsigned)1)

static int strcompare(const void * left, const void * right)
{
    const char * l = (const char *)left; 
    const char * r = (const char *)right;
    return stricmp(l,r);
}

inline unsigned ipGroupDistance(const IpAddress &ip,const IGroup *grp)
{
    if (!grp)
        return (unsigned)-1;
    return grp->distance(ip);
}

inline unsigned groupDistance(IGroup *grp1,IGroup *grp2)
{
    if (grp1==grp2)
        return 0;
    if (!grp1||!grp2)
        return (unsigned)-1;
    return grp1->distance(grp2);
}
    

static StringBuffer &normalizeFormat(StringBuffer &in)
{
    in.toLowerCase();
    for (unsigned i = 0;i<in.length();)
    {
        switch (in.charAt(i)) {
        case '-': 
        case '_': 
        case ' ': 
            in.remove(i,1);
            break;
        default:
            i++;
            break;
        }
    }
    return in;
}

static StringBuffer &getAttrQueryStr(StringBuffer &str,const char *sub,const char *key,const char *name)
{
    assertex(key[0]=='@');
    str.appendf("%s[%s=\"%s\"]",sub,key,name);
    return str;
}

static IPropertyTree *getNamedPropTree(IPropertyTree *parent,const char *sub,const char *key,const char *name,bool preload)
{  // no create
    if (!parent)
        return NULL;
    StringBuffer query;
    getAttrQueryStr(query,sub,key,name);
    if (preload)
        return parent->getBranch(query.str());
    return parent->getPropTree(query.str());
}

static IPropertyTree *addNamedPropTree(IPropertyTree *parent,const char *sub,const char *key,const char *name, IPropertyTree* init=NULL)
{  
    IPropertyTree* ret = init?createPTreeFromIPT(init):createPTree(sub);
    assertex(key[0]=='@');
    ret->setProp(key,name);
    ret = parent->addPropTree(sub,ret);
    return LINK(ret);
}

const char *normalizeLFN(const char *s,StringBuffer &tmp)
{ 
    CDfsLogicalFileName dlfn;
    dlfn.set(s);
    return dlfn.get(tmp).str();
}

static IPropertyTree *getEmptyAttr()
{
    return createPTree("Attr");
}

RemoteFilename &constructPartFilename(IGroup *grp,unsigned partno,unsigned partmax,const char *name,const char *partmask,const char *partdir,unsigned copy,ClusterPartDiskMapSpec &mspec,RemoteFilename &rfn)
{
    partno--;
    StringBuffer tmp;
    if (!name||!*name) {
        if (!partmask||!*partmask) {
            partmask = "!ERROR!._$P$_of_$N$"; // could use logical tail name if I had it
            ERRLOG("No partmask for constructPartFilename");
        }
        name = expandMask(tmp,partmask,partno,partmax).str();
    }
    StringBuffer fullname;
    if (findPathSepChar(name)==NULL) 
        addPathSepChar(fullname.append(partdir));
    fullname.append(name);
    unsigned n;
    unsigned d;
    mspec.calcPartLocation(partno,partmax,copy,grp?grp->ordinality():partmax,n,d);
    setReplicateFilename(fullname,d);  
    SocketEndpoint ep;
    if (grp)
        ep=grp->queryNode(n).endpoint();
    rfn.setPath(ep,fullname.toLowerCase().str());
    return rfn;
}

inline void LOGPTREE(const char *title,IPropertyTree *pt)
{
    StringBuffer buf;
    if (pt) {
      toXML(pt,buf);
      PROGLOG("%s:\n%s\n",title,buf.str());
    }
    else
        PROGLOG("%s : NULL",title);
}

inline void LOGFDESC(const char *title,IFileDescriptor *fdesc)
{
    if (fdesc) {
        Owned<IPropertyTree> pt = fdesc->getFileTree();
        LOGPTREE(title,pt);
    }
    else
        PROGLOG("%s : NULL",title);
}


class CDFS_Exception: public CInterface, implements IDFS_Exception
{
    StringAttr errstr;
    int errcode;
public:
    CDFS_Exception(int _errcode, const char *_errstr)
        : errstr(_errstr)
    {
        errcode = _errcode;
    }

    int             errorCode() const { return errcode; }
    StringBuffer &  errorMessage(StringBuffer &str) const
    { 
        if (errcode==DFSERR_ok)
            return str;
        str.append("DFS Exception: ").append(errcode);
        switch(errcode) {
        case DFSERR_LogicalNameAlreadyExists: 
            return str.append(": logical name ").append(errstr).append(" already exists");
        case DFSERR_CannotFindPartFileSize:
            return str.append(": Cannot find physical file size for ").append(errstr);
        case DFSERR_CannotFindPartFileCrc:
            return str.append(": Cannot find physical file crc for ").append(errstr);
        case DFSERR_LookupAccessDenied: 
            return str.append(" Lookup access denied for scope ").append(errstr);
        case DFSERR_CreateAccessDenied: 
            return str.append(" Create access denied for scope ").append(errstr);
        case DFSERR_PhysicalPartAlreadyExists: 
            return str.append(": physical part ").append(errstr).append(" already exists");
        case DFSERR_PhysicalPartDoesntExist: 
            return str.append(": physical part ").append(errstr).append(" doesnt exist");
        case DFSERR_ForeignDaliTimeout: 
            return str.append(": Timeout connecting to Dali Server on ").append(errstr);
        case DFSERR_ClusterNotFound: 
            return str.append(": Cluster not found: ").append(errstr);
        case DFSERR_ClusterAlreadyExists: 
            return str.append(": Cluster already exists: ").append(errstr);
        case DFSERR_LookupConnectionTimout: 
            return str.append(": Lookup connection timeout: ").append(errstr);
        }
        return str.append("Unknown DFS Exception"); 
    }
    MessageAudience errorAudience() const { return MSGAUD_user; }

    IMPLEMENT_IINTERFACE;
};


class CConnectLock
{
public:
    Owned<IRemoteConnection> conn;
    CConnectLock(const char *caller, const char *name, bool write, bool preload, bool hold, unsigned timeout)
    {
        unsigned start = msTick();
        bool first = true;
        loop
        {
            try
            {
                unsigned mode = write ? RTM_LOCK_WRITE : RTM_LOCK_READ;
                if (preload) mode |= RTM_SUB;
                if (hold) mode |= RTM_LOCK_HOLD;
                conn.setown(querySDS().connect(name, queryCoven().inCoven() ? 0 : myProcessSession(), mode, (timeout==INFINITE)?1000*60*5:timeout));
#ifdef TRACE_LOCKS
                PROGLOG("%s: LOCKGOT(%x) %s %s",caller,(unsigned)(memsize_t)conn.get(),name,write?"WRITE":"");
                LogRemoteConn(conn);
                PrintStackReport();
#endif
                break;
            }
            catch (ISDSException *e)
            {
                if (SDSExcpt_LockTimeout == e->errorCode())
                {
#ifdef TRACE_LOCKS
                    PROGLOG("%s: LOCKFAIL %s %s",caller,name,write?"WRITE":"");
                    LogRemoteConn(conn);
#endif
                    unsigned tt = msTick()-start;
                    if (timeout!=INFINITE) {
                        StringBuffer tmp;
                        e->errorMessage(tmp);
                        CDFS_Exception *dfse = new CDFS_Exception(DFSERR_LookupConnectionTimout,tmp.str());
                        e->Release();
                        throw dfse;
                    }
                    WARNLOG("CConnectLock on %s waiting for %ds",name,tt/1000);
                    if (first) {
                        PrintStackReport();
                        first = false;
                    }
                    if (tt>SDS_CONNECT_TIMEOUT)
                        throw;
                    e->Release();
                }
                else
                    throw;
            }
            catch (IException *e) {
                StringBuffer tmp("CConnectLock ");
                tmp.append(caller).append(' ').append(name);
                EXCLOG(e, tmp.str());
                throw;
            }
        }
    }
    IRemoteConnection *detach()
    {
#ifdef TRACE_LOCKS
        if (conn.get()) {
            PROGLOG("LOCKDETACH(%x)",(unsigned)(memsize_t)conn.get());
            LogRemoteConn(conn);
        }
#endif
        return conn.getClear();
    }
#ifdef TRACE_LOCKS
    ~CConnectLock()
    {
        if (conn.get()) {
            PROGLOG("LOCKDELETE(%x)",(unsigned)(memsize_t)conn.get());
            LogRemoteConn(conn);
        }
    }
#endif
};

void ensureFileScope(const CDfsLogicalFileName &dlfn,unsigned timeout)
{
    CConnectLock connlock("ensureFileScope",querySdsFilesRoot(),true,false,false,timeout);
    StringBuffer query;
    IPropertyTree *r = connlock.conn->getRoot();
    StringBuffer scopes;
    const char *s=dlfn.getScopes(scopes,true).str();
    loop {
        IPropertyTree *nr;
        const char *e = strstr(s,"::");
        query.clear();
        if (e) 
            query.append(e-s,s);
        else
            query.append(s);
        nr = getNamedPropTree(r,queryDfsXmlBranchName(DXB_Scope),"@name",query.trim().toLowerCase().str(),false);
        if (!nr)
            nr = addNamedPropTree(r,queryDfsXmlBranchName(DXB_Scope),"@name",query.str());
        r->Release();
        if (!e) { 
            ::Release(nr);
            break;
        }
        r = nr;
        s = e+2;
    }
}

void removeFileEmptyScope(const CDfsLogicalFileName &dlfn,unsigned timeout)
{
    CConnectLock connlock("removeFileEmptyScope",querySdsFilesRoot(),true,false,false,timeout); //*1
    IPropertyTree *root = connlock.conn.get()?connlock.conn->queryRoot():NULL;
    if (!root)
        return;
    StringBuffer query;
    dlfn.makeScopeQuery(query.clear(),false);
    StringBuffer head;
    loop {
        if (query.length()) {
            const char *tail = splitXPath(query.str(),head.clear());
            if (!tail||!*tail)
                break;
            IPropertyTree *pt;
            if (head.length()) {
                query.set(head);
                pt = root->queryPropTree(query.str());
            }
            else 
                pt = root;
            IPropertyTree *t = pt?pt->queryPropTree(tail):NULL;
            if (t) {
                if (t->hasChildren()) 
                    break;
                pt->removeTree(t);  
                if (root==pt)
                    break;
            }
            else
                break;
        }
        else 
            break;
    }
}

class CFileLockBase
{
    IRemoteConnection *conn;
protected:
    Owned<IRemoteConnection> lock;

    bool init(const char *lockPath, unsigned mode, IRemoteConnection *_conn, unsigned timeout, const char *msg)
    {
        conn = NULL;
        lock.clear();
        CTimeMon tm(timeout);
        loop
        {
            try
            {
                lock.setown(querySDS().connect(lockPath, myProcessSession(), mode, timeout>60000 ? 60000 : timeout));
                if (lock.get())
                {
                    conn = _conn;
                    return true;
                }
                return false;
            }
            catch (ISDSException *e)
            {
                if (SDSExcpt_LockTimeout != e->errorCode() || tm.timedout())
                    throw;
                WARNLOG("CFileAttrLockBase(%s) blocked for %ds", msg, tm.elapsed()/1000);
                e->Release();
            }
        }
    }
public:
    CFileLockBase()
    {
        conn = NULL;
    }
    ~CFileLockBase()
    {
        // if conn provided, 'lock' was just a surrogate for the owner connection, commit now to conn if write lock
        if (conn && lock)
            conn->commit();
    }
    IRemoteConnection *detach()
    {
        return lock.getClear();
    }
    void clear()
    {
        lock.clear();
        conn = NULL;
    }
    IPropertyTree *queryRoot() const
    {
        return lock.get() ? lock->queryRoot() : NULL;
    }
};

class CFileLock : protected CFileLockBase
{
protected:
    DfsXmlBranchKind kind;
public:
    CFileLock()
    {
        kind = DXB_Internal;
    }
    bool init(const CDfsLogicalFileName &logicalName, DfsXmlBranchKind bkind, unsigned mode, unsigned timeout, const char *msg)
    {
        StringBuffer lockPath;
        logicalName.makeFullnameQuery(lockPath, bkind, true);
        if (CFileLockBase::init(lockPath, mode, NULL, timeout, msg))
        {
            kind = bkind;
            return true;
        }
        kind = DXB_Internal;
        return false;
    }
    bool init(const CDfsLogicalFileName &logicalName, unsigned mode, unsigned timeout, const char *msg)
    {
        StringBuffer lockPath;
        logicalName.makeFullnameQuery(lockPath, DXB_File, true);
        if (CFileLockBase::init(lockPath, mode, NULL, timeout, msg))
        {
            kind = DXB_File;
            return true;
        }
        // try super
        logicalName.makeFullnameQuery(lockPath.clear(), DXB_SuperFile, true);
        if (CFileLockBase::init(lockPath, mode, NULL, timeout, msg))
        {
            kind = DXB_SuperFile;
            return true;
        }
        kind = DXB_Internal;
        return false;
    }
    IRemoteConnection *detach() { return CFileLockBase::detach(); }
    IPropertyTree *queryRoot() const { return CFileLockBase::queryRoot(); }
    IRemoteConnection *queryConnection() const
    {
        return lock;
    }
    void clear()
    {
        CFileLockBase::clear();
        kind = DXB_Internal;
    }
    DfsXmlBranchKind getKind() const { return kind; }
};

class CFileSubLock : protected CFileLockBase
{
public:
    bool init(const CDfsLogicalFileName &logicalName, DfsXmlBranchKind bkind, unsigned mode, const char *subLock, IRemoteConnection *conn, unsigned timeout, const char *msg)
    {
        StringBuffer lockPath;
        logicalName.makeFullnameQuery(lockPath, bkind, true);
        lockPath.appendf("/%s", subLock);
        return CFileLockBase::init(lockPath, mode, conn, timeout, msg);
    }
    bool init(const CDfsLogicalFileName &logicalName, unsigned mode, const char *subLock, IRemoteConnection *conn, unsigned timeout, const char *msg)
    {
        StringBuffer lockPath;
        logicalName.makeFullnameQuery(lockPath, DXB_File, true);
        lockPath.appendf("/%s", subLock);
        if (CFileLockBase::init(lockPath, mode, conn, timeout, msg))
            return true;
        // try super
        logicalName.makeFullnameQuery(lockPath.clear(), DXB_SuperFile, true);
        return CFileLockBase::init(lockPath, mode, conn, timeout, msg);
    }
};


class CFileAttrLock : protected CFileSubLock
{
public:
    bool init(const CDfsLogicalFileName &logicalName, DfsXmlBranchKind bkind, unsigned mode, IRemoteConnection *conn, unsigned timeout, const char *msg)
    {
        return CFileSubLock::init(logicalName, bkind, mode, "Attr", conn, timeout, msg);
    }
    bool init(const CDfsLogicalFileName &logicalName, unsigned mode, IRemoteConnection *conn, unsigned timeout, const char *msg)
    {
        return CFileSubLock::init(logicalName, mode, "Attr", conn, timeout, msg);
    }
    IPropertyTree *queryRoot() const { return CFileSubLock::queryRoot(); }
};

class CFileLockCompound : protected CFileLockBase
{
public:
    bool init(const CDfsLogicalFileName &logicalName, unsigned mode, IRemoteConnection *conn, const char *subLock, unsigned timeout, const char *msg)
    {
        StringBuffer lockPath;
        if (subLock)
            lockPath.appendf("/_Locks/%s/", subLock);
        logicalName.makeXPathLName(lockPath);
        return CFileLockBase::init(lockPath, mode, conn, timeout, msg);
    }
};

class CFileSuperOwnerLock : protected CFileLockCompound
{
public:
    bool init(const CDfsLogicalFileName &logicalName, IRemoteConnection *conn, unsigned timeout, const char *msg)
    {
        return CFileLockCompound::init(logicalName, RTM_CREATE_QUERY | RTM_LOCK_WRITE | RTM_DELETE_ON_DISCONNECT, conn, "SuperOwnerLock", timeout, msg);
    }
    IRemoteConnection *detach()
    {
        return CFileLockCompound::detach();
    }
};

class CScopeConnectLock
{
    CConnectLock *lock;
public:
    CScopeConnectLock()
    {
        lock = NULL;
    }
    CScopeConnectLock(const char *caller, const CDfsLogicalFileName &lname, bool write, bool preload, bool hold, unsigned timeout)
    {
        lock = NULL;
        init(caller, lname, write, preload, hold, timeout);
    }
    ~CScopeConnectLock()
    {
        delete lock;
    }

    bool init(const char *caller, const CDfsLogicalFileName &lname, bool write, bool preload, bool hold, unsigned timeout)
    {
        delete lock;
        StringBuffer query;
        lname.makeScopeQuery(query,true);
        lock = new CConnectLock(caller, query.str(), write, preload,hold, timeout);
        if (lock->conn.get()==NULL)
        {
            delete lock;
            lock = NULL;
            ensureFileScope(lname);
            lock = new CConnectLock(caller, query.str(), write, preload, hold, timeout);
        }
        return lock->conn.get()!=NULL;
    }
    IRemoteConnection *detach()
    {
        return lock?lock->detach():NULL;
    }

    IRemoteConnection *conn()
    {
        return lock?lock->conn:NULL;
    }

    IPropertyTree *queryRoot()
    {
        return (lock&&lock->conn.get())?lock->conn->queryRoot():NULL;
    }

    void remove()
    {
        if (lock&&lock->conn.get())
            lock->conn->close(true);
    }

    IPropertyTree *queryFileRoot(const CDfsLogicalFileName &dlfn,DfsXmlBranchKind &bkind)
    {
        bool external;
        bool foreign;
        external = dlfn.isExternal();
        foreign = dlfn.isForeign();
        if (external||foreign)
            return NULL;
        IPropertyTree *sroot = queryRoot();
        if (!sroot)
            return NULL;
        StringBuffer tail;
        dlfn.getTail(tail);
        StringBuffer query;
        getAttrQueryStr(query,queryDfsXmlBranchName(DXB_File),"@name",tail.str());
        IPropertyTree *froot = sroot->queryPropTree(query.str());
        bkind = DXB_File;
        if (!froot) {
            // check for super file
            getAttrQueryStr(query.clear(),queryDfsXmlBranchName(DXB_SuperFile),"@name",tail.str());
            froot = sroot->queryPropTree(query.str());
            if (froot)
                bkind = DXB_SuperFile;
        }
        return froot;
    }
};

class CClustersLockedSection
{
    Owned<IRemoteConnection> conn;
public:
    CClustersLockedSection(CDfsLogicalFileName &dlfn, bool exclusive)
    {
        StringBuffer xpath;
        dlfn.makeFullnameQuery(xpath,DXB_File,true).append("/ClusterLock");

        /* Avoid RTM_CREATE_QUERY connect() if possible by making 1st call without. This is to avoid write contention caused by RTM_CREATE*
         * NB: RTM_CREATE_QUERY should probably only gain exclusive access in Dali if node is missing.
         */
        conn.setown(querySDS().connect(xpath.str(), myProcessSession(), exclusive ? RTM_LOCK_WRITE : RTM_LOCK_READ, SDS_CONNECT_TIMEOUT));
        if (!conn.get()) // NB: ClusterLock is now created at File create time, so this can only be true for pre-existing File's
        {
            conn.setown(querySDS().connect(xpath.str(), myProcessSession(), RTM_CREATE_QUERY | RTM_LOCK_WRITE, SDS_CONNECT_TIMEOUT));
            assertex(conn.get());
            if (!exclusive)
                conn->changeMode(RTM_LOCK_READ, SDS_CONNECT_TIMEOUT);
        }
    }
};

static void checkDfsReplyException(MemoryBuffer &mb)
{
    if (mb.length()<=sizeof(int))
        return;
    if ((*(int *)mb.bufferBase()) == -1) { // exception indicator
        int i;
        mb.read(i);
        throw deserializeException(mb);
    }
}

static void foreignDaliSendRecv(const INode *foreigndali,CMessageBuffer &mb, unsigned foreigndalitimeout)
{
    SocketEndpoint ep = foreigndali->endpoint();
    if (ep.port==0)
        ep.port = DALI_SERVER_PORT;
    Owned<IGroup> grp = createIGroup(1,&ep);
    Owned<ICommunicator> comm = createCommunicator(grp,true); 
    if (!comm->verifyConnection(0,foreigndalitimeout)) {
        StringBuffer tmp;
        IDFS_Exception *e = new CDFS_Exception(DFSERR_ForeignDaliTimeout, foreigndali->endpoint().getUrlStr(tmp).str());
        throw e;
    }
    comm->sendRecv(mb,0,MPTAG_DFS_REQUEST);
}

static bool isLocalDali(const INode *foreigndali)
{
    if (!foreigndali)
        return true;
    Owned<INode> node;
    SocketEndpoint ep = foreigndali->endpoint();
    if (ep.port==0) {
        ep.port = DALI_SERVER_PORT;
        node.setown(createINode(ep));
        foreigndali = node.get();
    }
    return queryCoven().inCoven((INode *)foreigndali);
}


class FileClusterInfoArray: public IArrayOf<IClusterInfo>
{
    ClusterPartDiskMapSpec defaultmapping;
    bool singleclusteroverride;
public:
    FileClusterInfoArray()
    {
        singleclusteroverride = false;
    }
    void clear()
    {
        IArrayOf<IClusterInfo>::kill();
    }
    unsigned getNames(StringArray &clusternames)
    {
        StringBuffer name;
        ForEachItem(i) {
            clusternames.append(item(i).getClusterLabel(name.clear()).str());
            if (singleclusteroverride)
                break;
        }
        return clusternames.ordinality();
    }

    unsigned find(const char *_clusterName)
    {
        StringAttr clusterName = _clusterName;
        clusterName.toLowerCase();
        StringBuffer name;
        ForEachItem(i)  {
            if (strcmp(item(i).getClusterLabel(name.clear()).str(),clusterName)==0)
                return i;
            if (singleclusteroverride)
                break;
        }
        return NotFound;
    }

    IGroup *queryGroup(unsigned clusternum)
    {
        if (clusternum>=ordinality())
            return NULL;
        if (singleclusteroverride&&clusternum)
            return NULL;
        return item(clusternum).queryGroup();
    }

    IGroup *getGroup(unsigned clusternum)
    {
        IGroup *ret = queryGroup(clusternum);
        return LINK(ret);
    }

    unsigned copyNum(unsigned part,unsigned copy,unsigned maxparts, unsigned *replicate)
    {
        ForEachItem(i) {
            IGroup *g = queryGroup(i);
            unsigned cw = g?g->ordinality():1;
            unsigned mc = item(i).queryPartDiskMapping().numCopies(part,cw,maxparts);
            if (copy<mc) {
                if (replicate)
                    *replicate = copy;
                return i;
            }
            copy -= mc;
            if (singleclusteroverride)
                break;
        }
        return NotFound;
    }

    ClusterPartDiskMapSpec &queryPartDiskMapping(unsigned clusternum)
    {
        if (clusternum>=ordinality()||(singleclusteroverride&&clusternum)) 
            return defaultmapping;
        return item(clusternum).queryPartDiskMapping();
    }

    void updatePartDiskMapping(unsigned clusternum,const ClusterPartDiskMapSpec &spec)
    {
        if (clusternum<ordinality())
            item(clusternum).queryPartDiskMapping() = spec;
    }

    StringBuffer &getName(unsigned clusternum,StringBuffer &name)
    {
        if (clusternum<ordinality())
            item(clusternum).getClusterLabel(name);
        return name;
    }

    void setPreferred(const char *clusters,CDfsLogicalFileName &lfname)
    {
        unsigned nc = ordinality();
        if (nc<=1)
            return;
        StringBuffer cname;
        StringArray clustlist;
        if (lfname.getCluster(cname).length())
            clustlist.append(cname.str());
        unsigned i;
        if (clusters) {
            loop {
                const char *s = clusters;
                while (*s&&(*s!=','))
                    s++;
                if (s!=clusters) {
                    cname.clear().append(s-clusters,clusters);
                    for (i=0;i<clustlist.ordinality();i++)
                        if (strcmp(clustlist.item(i),cname.str())==0)
                            break;
                    if (i==clustlist.ordinality())
                        clustlist.append(cname.str());
                }
                if (!*s)
                    break;
                clusters = s+1;
            }
        }
        if (clustlist.ordinality()==0) {
            // sort by closest to this node
            const IpAddress &myip = queryMyNode()->endpoint();
            unsigned *d=new unsigned[nc];
            for (i=0;i<nc;i++) 
                d[i] = ipGroupDistance(myip,item(i).queryGroup());
            // bubble sort it - only a few
            for (i=0;i+1<nc;i++)
                for (unsigned j=0;j+i+1<nc;j++)
                    if (d[j+1]<d[j]) {
                        unsigned bd = d[j+1];
                        d[j+1] = d[j];
                        d[j] = bd;
                        swap(j,j+1);
                    }
            delete [] d;
            return;
        }
        Owned<IGroup> firstgrp;
        unsigned done = 0;
        StringBuffer name;
        StringBuffer name2;
        ForEachItemIn(ci,clustlist) {
            const char *cls = clustlist.item(ci);
            Owned<IGroup> grp = queryNamedGroupStore().lookup(cls); 
            if (!grp) {
                ERRLOG("IDistributedFile::setPreferred - cannot find cluster %s",cls);
                return;
            }
            if (!firstgrp.get())
                firstgrp.set(grp);
            for (i=done;i<nc;i++) {
                IClusterInfo &info=item(i);
                if (stricmp(info.getClusterLabel(name2.clear()).str(),name.str())==0) 
                    break;
                IGroup *grp2 = info.queryGroup();
                if (grp2&&(grp->compare(grp2)!=GRdisjoint)) 
                    break;
            }
            if (i<nc) {
                if (i) {
                    Linked<IClusterInfo> tmp = &item(i);
                    remove(i);
                    add(*tmp.getClear(),done);
                }
                done++;
                if (done+1>=nc)
                    break;
            }
        }
        if (done+1<nc) { // sort remaining by nearest to first group
            unsigned *d=new unsigned[nc]; // only use done to nc
            for (i=done;i<nc;i++)
                d[i] = groupDistance(firstgrp,item(i).queryGroup());
            // bubble sort it - only a few
            for (i=done;i+1<nc;i++)
                for (unsigned j=done;j+i+1<nc;j++)
                    if (d[j+1]<d[j]) {
                        unsigned bd = d[j+1];
                        d[j+1] = d[j];
                        d[j] = bd;
                        swap(j,j+1);
                    }
            delete [] d;
        }       
    }

    void setSingleClusterOnly(bool set=true)
    {
        singleclusteroverride = set;
    }

    unsigned numCopies(unsigned part,unsigned maxparts)
    {
        unsigned ret = 0;
        ForEachItem(i) {
            IGroup *g = queryGroup(i);
            unsigned cw = g?g->ordinality():1;
            ret += item(i).queryPartDiskMapping().numCopies(part,cw,maxparts);
            if (singleclusteroverride)
                break;
        }
        return ret;
    }

};


// Internal extension of transaction interface, used to manipulate and track transaction
interface IDistributedFileTransactionExt : extends IDistributedFileTransaction
{
    virtual IUserDescriptor *queryUser()=0;
    virtual void descend()=0;  // descend into a recursive call (can't autoCommit if depth is not zero)
    virtual void ascend()=0;   // ascend back from the deep, one step at a time
    virtual void autoCommit()=0; // if transaction not active, commit straight away
    virtual void addAction(CDFAction *action)=0;
    virtual void addFile(IDistributedFile *file)=0;
    virtual void ensureFile(IDistributedFile *file)=0;
    virtual void clearFile(IDistributedFile *file)=0;
    virtual void clearFiles()=0;
    virtual void noteAddSubFile(IDistributedSuperFile *super, const char *superName, IDistributedFile *sub) = 0;
    virtual void noteRemoveSubFile(IDistributedSuperFile *super, IDistributedFile *sub) = 0;
    virtual void noteSuperSwap(IDistributedSuperFile *super1, IDistributedSuperFile *super2) = 0;
    virtual void clearSubFiles(IDistributedSuperFile *super) = 0;
    virtual void noteRename(IDistributedFile *file, const char *newName) = 0;
    virtual void validateAddSubFile(IDistributedSuperFile *super, IDistributedFile *sub, const char *subName) = 0;
    virtual bool isSubFile(IDistributedSuperFile *super, const char *subFile, bool sub) = 0;
    virtual bool addDelayedDelete(CDfsLogicalFileName &lfn,unsigned timeoutms=INFINITE)=0; // used internally to delay deletes until commit
    virtual bool prepareActions()=0;
    virtual void retryActions()=0;
    virtual void runActions()=0;
    virtual void commitAndClearup()=0;
};

class CDistributedFileDirectory: public CInterface, implements IDistributedFileDirectory
{
    Owned<IUserDescriptor> defaultudesc;
    Owned<IDFSredirection> redirection;
    
    void resolveForeignFiles(IPropertyTree *tree,const INode *foreigndali);

protected: friend class CDistributedFile;
    StringAttr defprefclusters;
    unsigned defaultTimeout;

public:

    IMPLEMENT_IINTERFACE;

    CDistributedFileDirectory()
    {
        defaultTimeout = INFINITE;
        defaultudesc.setown(createUserDescriptor());
        redirection.setown(createDFSredirection());
    }

    IDistributedFile *dolookup(CDfsLogicalFileName &logicalname, IUserDescriptor *user, bool writeattr, bool hold, bool lockSuperOwner, IDistributedFileTransaction *transaction, unsigned timeout);

    IDistributedFile *lookup(const char *_logicalname, IUserDescriptor *user, bool writeattr, bool hold, bool lockSuperOwner, IDistributedFileTransaction *transaction, unsigned timeout);
    IDistributedFile *lookup(CDfsLogicalFileName &logicalname, IUserDescriptor *user, bool writeattr, bool hold, bool lockSuperOwner, IDistributedFileTransaction *transaction, unsigned timeout);

    /* createNew always creates an unnamed unattached distributed file
     * The caller must associated it with a name and credentials when it is attached (attach())
     */
    IDistributedFile *createNew(IFileDescriptor * fdesc, bool includeports=false);
    IDistributedSuperFile *createSuperFile(const char *logicalname,IUserDescriptor *user,bool interleaved,bool ifdoesnotexist,IDistributedFileTransaction *transaction=NULL);
    void removeSuperFile(const char *_logicalname, bool delSubs, IUserDescriptor *user, IDistributedFileTransaction *transaction);

    IDistributedFileIterator *getIterator(const char *wildname, bool includesuper,IUserDescriptor *user);
    IDFAttributesIterator *getDFAttributesIterator(const char *wildname, IUserDescriptor *user, bool recursive, bool includesuper,INode *foreigndali,unsigned foreigndalitimeout);
    IPropertyTreeIterator *getDFAttributesTreeIterator(const char *filters, DFUQResultField* localFilters, const char *localFilterBuf,
        IUserDescriptor *user, INode *foreigndali,unsigned foreigndalitimeout);
    IDFAttributesIterator *getForeignDFAttributesIterator(const char *wildname, IUserDescriptor *user, bool recursive=true, bool includesuper=false, const char *foreigndali="", unsigned foreigndalitimeout=FOREIGN_DALI_TIMEOUT)
    {
        Owned<INode> foreign;
        if (foreigndali&&*foreigndali) {
            SocketEndpoint ep(foreigndali);
            foreign.setown(createINode(ep));
        }
        return getDFAttributesIterator(wildname, user, recursive, includesuper,foreign,foreigndalitimeout);
    }

    IDFScopeIterator *getScopeIterator(IUserDescriptor *user, const char *subscope,bool recursive,bool includeempty);
    bool loadScopeContents(const char *scopelfn,StringArray *scopes,    StringArray *supers,StringArray *files, bool includeemptyscopes);

    IPropertyTree *getFileTree(const char *lname,IUserDescriptor *user,const INode *foreigndali,unsigned foreigndalitimeout,bool expandnodes=false, bool appendForeign=true);
    void setFileAccessed(CDfsLogicalFileName &dlfn, IUserDescriptor *user,const CDateTime &dt,const INode *foreigndali=NULL,unsigned foreigndalitimeout=FOREIGN_DALI_TIMEOUT);
    IFileDescriptor *getFileDescriptor(const char *lname,IUserDescriptor *user,const INode *foreigndali=NULL,unsigned foreigndalitimeout=FOREIGN_DALI_TIMEOUT);
    IDistributedFile *getFile(const char *lname,IUserDescriptor *user,const INode *foreigndali=NULL,unsigned foreigndalitimeout=FOREIGN_DALI_TIMEOUT);

    bool exists(const char *_logicalname,IUserDescriptor *user,bool notsuper=false,bool superonly=false);
    bool existsPhysical(const char *_logicalname,IUserDescriptor *user);

    void addEntry(CDfsLogicalFileName &lfn,IPropertyTree *root,bool superfile, bool ignoreexists);
    bool removeEntry(const char *name, IUserDescriptor *user, IDistributedFileTransaction *transaction=NULL, unsigned timeoutms=INFINITE, bool throwException=false);
    void renamePhysical(const char *oldname,const char *newname,IUserDescriptor *user,IDistributedFileTransaction *transaction);
    void removeEmptyScope(const char *name);

    IDistributedSuperFile *lookupSuperFile(const char *logicalname,IUserDescriptor *user,IDistributedFileTransaction *transaction,unsigned timeout=INFINITE);

    int getFilePermissions(const char *lname,IUserDescriptor *user,unsigned auditflags);
    int getNodePermissions(const IpAddress &ip,IUserDescriptor *user,unsigned auditflags);
    int getFDescPermissions(IFileDescriptor *,IUserDescriptor *user,unsigned auditflags=0);
    void setDefaultUser(IUserDescriptor *user);
    IUserDescriptor* queryDefaultUser();

    DistributedFileCompareResult fileCompare(const char *lfn1,const char *lfn2,DistributedFileCompareMode mode,StringBuffer &errstr,IUserDescriptor *user);
    bool filePhysicalVerify(const char *lfn1,IUserDescriptor *user,bool includecrc,StringBuffer &errstr);
    void setDefaultPreferredClusters(const char *clusters);
    void fixDates(IDistributedFile *fil);

    GetFileClusterNamesType getFileClusterNames(const char *logicalname,StringArray &out); // returns 0 for normal file, 1 for

    bool isSuperFile( const char *logicalname, IUserDescriptor *user, INode *foreigndali, unsigned timeout);

    void promoteSuperFiles(unsigned numsf,const char **sfnames,const char *addsubnames,bool delsub,bool createonlyonesuperfile,IUserDescriptor *user, unsigned timeout, StringArray &outunlinked);
    ISimpleSuperFileEnquiry * getSimpleSuperFileEnquiry(const char *logicalname,const char *title,IUserDescriptor *udesc,unsigned timeout);
    bool getFileSuperOwners(const char *logicalname, StringArray &owners);

    IDFSredirection & queryRedirection() { return *redirection; }

    static StringBuffer &getFileRelationshipXPath(StringBuffer &xpath, const char *primary, const char *secondary,const char *primflds,const char *secflds,
                                                const char *kind, const char *cardinality,  const bool *payload
        );
    void doRemoveFileRelationship( IRemoteConnection *conn, const char *primary,const char *secondary,const char *primflds,const char *secflds, const char *kind);
    void removeFileRelationships(const char *primary,const char *secondary, const char *primflds, const char *secflds, const char *kind);
    void addFileRelationship(const char *kind,const char *primary,const char *secondary,const char *primflds, const char *secflds,const char *cardinality,bool payload,IUserDescriptor *user,const char *description);
    IFileRelationshipIterator *lookupFileRelationships(const char *primary,const char *secondary,const char *primflds,const char *secflds,
                                                       const char *kind,const char *cardinality,const bool *payload,
                                                       const char *foreigndali,unsigned foreigndalitimeout);
    void removeAllFileRelationships(const char *filename);
    IFileRelationshipIterator *lookupAllFileRelationships(const char *filenames);

    void renameFileRelationships(const char *oldname,const char *newname,IFileRelationshipIterator *reliter, IUserDescriptor *user);

    bool publishMetaFileXML(const CDfsLogicalFileName &logicalname,IUserDescriptor *user);
    IFileDescriptor *createDescriptorFromMetaFile(const CDfsLogicalFileName &logicalname,IUserDescriptor *user);
    
    bool isProtectedFile(const CDfsLogicalFileName &logicalname, unsigned timeout) ;
    unsigned queryProtectedCount(const CDfsLogicalFileName &logicalname, const char *owner);                    
    bool getProtectedInfo(const CDfsLogicalFileName &logicalname, StringArray &names, UnsignedArray &counts);
    IDFProtectedIterator *lookupProtectedFiles(const char *owner=NULL,bool notsuper=false,bool superonly=false);
    IDFAttributesIterator* getLogicalFilesSorted(IUserDescriptor* udesc, DFUQResultField *sortOrder, const void *filterBuf, DFUQResultField *specialFilters,
            const void *specialFilterBuf, unsigned startOffset, unsigned maxNum, __int64 *cacheHint, unsigned *total);

    void setFileProtect(CDfsLogicalFileName &dlfn,IUserDescriptor *user, const char *owner, bool set, const INode *foreigndali=NULL,unsigned foreigndalitimeout=FOREIGN_DALI_TIMEOUT);

    unsigned setDefaultTimeout(unsigned timems)
    {
        unsigned ret = defaultTimeout;
        defaultTimeout = timems;
        return ret;
    }
};


// === Transactions
class CDFAction: public CInterface
{
    unsigned locked;
protected:
    IDistributedFileTransactionExt *transaction;
    IArrayOf<IDistributedFile> lockedFiles;
    DFTransactionState state;
    void addFileLock(IDistributedFile *file)
    {
        // derived's prepare must call this before locking
        lockedFiles.append(*LINK(file));
    }
    bool lock()
    {
        // Files most have been acquired already by derived's class prepare
        ForEachItemIn(i,lockedFiles)
        {
            try
            {
                lockedFiles.item(i).lockProperties(0);
            }
            catch (ISDSException *e)
            {
                if (SDSExcpt_LockTimeout != e->errorCode())
                    throw;
                e->Release();
                PROGLOG("CDFAction lock timed out on %s",lockedFiles.item(i).queryLogicalName());
                return false;
            }
            locked++;
        }
        return true;
    }
    void unlock()
    {
        for(unsigned i=0; i<locked; i++)
            lockedFiles.item(i).unlockProperties(state);
        locked = 0;
        lockedFiles.kill();
    }
public:
    CDFAction() : locked(0), state(TAS_NONE)
    {
        transaction = NULL;
    }
    // Clear all locked files (when re-using transaction on auto-commit mode)
    virtual ~CDFAction()
    {
        if (transaction)
            unlock();
    }
    void setTransaction(IDistributedFileTransactionExt *_transaction)
    {
        assertex(_transaction);
        assertex(!transaction);
        transaction = _transaction;
    }
    virtual bool prepare()=0;  // should call lock
    virtual void run()=0; // must override this
    // If some lock fails, call this
    virtual void retry()
    {
        state = TAS_RETRY;
        unlock();
    }
    // MORE: In the rare event of a commit failure, not all actions can be rolled back.
    // Since all actions today occur during "run", and since commit phases does very little,
    // this chance is minimal and will probably be caused by corrupted file descriptors.
    // The problem is that the state of the sub removals and the order in which they occur might not
    // be trivial on such a low level error, and there's no way to atomically do operations in SDS
    // at present time. We need more thought about this.
    virtual void commit()
    {
        state = TAS_SUCCESS;
        unlock();
    }
    virtual void rollback()
    {
        state = TAS_FAILURE;
        unlock();
    }
};

static void setUserDescriptor(Linked<IUserDescriptor> &udesc,IUserDescriptor *user)
{
    if (!user)
    {
#ifdef NULL_DALIUSER_STACKTRACE
        StringBuffer sb;
        if (user)
            user->getUserName(sb);
        if (sb.length()==0)
        {
            DBGLOG("UNEXPECTED USER (NULL) in dadfs.cpp setUserDescriptor() %d",__LINE__);
            //following debug code to be removed
            PrintStackReport();
        }
#endif
        user = queryDistributedFileDirectory().queryDefaultUser();
    }
    udesc.set(user);
}

static int getScopePermissions(const char *scopename,IUserDescriptor *user,unsigned auditflags)
{  // scope must be normalized already
    static bool permissionsavail=true;
    if (auditflags==(unsigned)-1) 
        return permissionsavail?1:0;
    int ret = 255;
    if (permissionsavail&&scopename&&*scopename&&((*scopename!='.')||scopename[1])) {
        if (!user)
        {
#ifdef NULL_DALIUSER_STACKTRACE
            DBGLOG("UNEXPECTED USER (NULL) in dadfs.cpp getScopePermissions() line %d",__LINE__);
            //following debug code to be removed
            PrintStackReport();
#endif
            user = queryDistributedFileDirectory().queryDefaultUser();
        }
        ret = querySessionManager().getPermissionsLDAP(queryDfsXmlBranchName(DXB_Scope),scopename,user,auditflags);
        if (ret<0) {
            if (ret==-1) {
                permissionsavail=false;
                ret = 255;
            }
            else 
                ret = 0;
        }
    }
    return ret;
}

static void checkLogicalScope(const char *scopename,IUserDescriptor *user,bool readreq,bool createreq)
{
    // scope must be normalized already
    if (!readreq&&!createreq)
        return;
    unsigned auditflags = 0;
    if (readreq)
        auditflags |= (DALI_LDAP_AUDIT_REPORT|DALI_LDAP_READ_WANTED);
    if (createreq)
        auditflags |= (DALI_LDAP_AUDIT_REPORT|DALI_LDAP_WRITE_WANTED);
#ifdef NULL_DALIUSER_STACKTRACE
    if (!user)
    {
        DBGLOG("UNEXPECTED USER (NULL) in dadfs.cpp checkLogicalScope() line %d",__LINE__);
        PrintStackReport();
    }
#endif

    int perm = getScopePermissions(scopename,user,auditflags);
    IDFS_Exception *e = NULL;
    if (readreq&&!HASREADPERMISSION(perm)) 
        e = new CDFS_Exception(DFSERR_LookupAccessDenied,scopename);
    else if (createreq&&!HASWRITEPERMISSION(perm)) 
        e = new CDFS_Exception(DFSERR_CreateAccessDenied,scopename);
    if (e) 
        throw e;
}

static bool checkLogicalName(CDfsLogicalFileName &dlfn,IUserDescriptor *user,bool readreq,bool createreq,bool allowquery,const char *specialnotallowedmsg)
{
    bool ret = true;
    if (dlfn.isMulti()) { //is temporary superFile?
        if (specialnotallowedmsg)
            throw MakeStringException(-1,"cannot %s a multi file name (%s)",specialnotallowedmsg,dlfn.get());
        if (!dlfn.isExpanded())
            dlfn.expand(user);//expand wildcards
        unsigned i = dlfn.multiOrdinality();
        while (--i)//continue looping even when ret is false, in order to check for illegal elements (foreigns/externals), and to check each scope permission
            ret = checkLogicalName((CDfsLogicalFileName &)dlfn.multiItem(i),user,readreq,createreq,allowquery,specialnotallowedmsg)&&ret;
    }
    else {
        if (specialnotallowedmsg) {
            if (dlfn.isExternal()) { 
                if (dlfn.isQuery()&&allowquery)
                    ret = false;
                else
                    throw MakeStringException(-1,"cannot %s an external file name (%s)",specialnotallowedmsg,dlfn.get());
            }
            if (dlfn.isForeign()) { 
                throw MakeStringException(-1,"cannot %s a foreign file name (%s)",specialnotallowedmsg,dlfn.get());
            }
        }
        StringBuffer scopes;
        dlfn.getScopes(scopes);
        checkLogicalScope(scopes.str(),user,readreq,createreq);
    }
    return ret;
}

/*
 * This class removes all files marked for deletion during transactions.
 *
 * TODO: the doDelete method re-acquires the lock to remove the files, and
 * that creates a window (between end of commit and deletion) where other
 * processes can acquire locks and blow things up. To fix this, you'd have
 * to be selective on what files you unlock during commit, so that you
 * can still keep an unified cache AND release the deletions later on.
 */
class CDelayedDelete: public CInterface
{
    CDfsLogicalFileName lfn;
    Linked<IUserDescriptor> user;
    unsigned timeoutms;

public:
    CDelayedDelete(CDfsLogicalFileName &_lfn,IUserDescriptor *_user,unsigned _timeoutms)
        : user(_user), timeoutms(_timeoutms)
    {
        lfn.set(_lfn);
    }

    void doDelete() // Throw on error!
    {
        const char *logicalname = lfn.get();
        if (!lfn.isExternal() && !checkLogicalName(lfn,user,true,true,true,"remove"))
            ThrowStringException(-1, "Logical Name fails for removal on %s", lfn.get());

<<<<<<< HEAD
        // Transaction files have already been unlocked at this point, delete all remaining files
        Owned<IDistributedFile> file = queryDistributedFileDirectory().lookup(lfn, user, true, false, true, NULL, SDS_SUB_LOCK_TIMEOUT);
        if (!file.get())
            return;
        StringBuffer reason;
        if (!file->canRemove(reason, false))
            ThrowStringException(-1, "Can't remove %s: %s", lfn.get(), reason.str());
=======
        loop
        {
            // Transaction files have already been unlocked at this point, delete all remaining files
            Owned<IDistributedFile> file = queryDistributedFileDirectory().lookup(lfn, user, true, false, NULL, SDS_SUB_LOCK_TIMEOUT);
            if (!file.get())
                return;
            StringBuffer reason;
            if (!file->canRemove(reason, false))
                ThrowStringException(-1, "Can't remove %s: %s", lfn.get(), reason.str());

            // This will do the right thing for either super-files and logical-files.
            try
            {
                file->detach(0); // 0 == timeout immediately if cannot get exclusive lock
                return;
            }
            catch (ISDSException *e)
            {
                switch (e->errorCode())
                {
                    case SDSExcpt_LockTimeout:
                    case SDSExcpt_LockHeld:
                        e->Release();
                        break;
                    default:
                        throw;
                }
            }
            file.clear();
            PROGLOG("CDelayedDelete: pausing");
            Sleep(SDS_TRANSACTION_RETRY/2+(getRandom()%SDS_TRANSACTION_RETRY));
        }
>>>>>>> f2b7cb92

    }
};

class CDistributedFileTransaction: public CInterface, implements IDistributedFileTransactionExt
{
    class CTransactionFile : public CSimpleInterface
    {
        class HTMapping : public CInterface
        {
            IDistributedFile *file;
            StringAttr name;
        public:
            HTMapping(const char *_name, IDistributedFile *_file) : name(_name), file(_file) { }
            IDistributedFile &query() { return *file; }
            const char *queryFindString() const { return name; }
            const void *queryFindParam() const { return &file; }
        };
        class CSubFileIter : protected SuperHashIteratorOf<HTMapping>, implements IDistributedFileIterator
        {
            typedef SuperHashIteratorOf<HTMapping> PARENT;
        public:
            IMPLEMENT_IINTERFACE_USING(PARENT);
            CSubFileIter(OwningStringSuperHashTableOf<HTMapping> &table) : PARENT(table)
            {
            }
        // IDistributedFileIterator impl.
            virtual IDistributedFile &query()
            {
                HTMapping &map = PARENT::query();
                return map.query();
            }
            virtual bool first() { return PARENT::first(); }
            virtual bool isValid() { return PARENT::isValid(); }
            virtual bool next() { return PARENT::next(); }
            virtual StringBuffer &getName(StringBuffer &name)
            {
                HTMapping &map = PARENT::query();
                return name.append(map.queryFindString());
            }
        };
        CDistributedFileTransaction &owner;
        OwningStringSuperHashTableOf<HTMapping> subFilesByName;
        StringAttr name;
        Linked<IDistributedFile> file;
    public:
        CTransactionFile(CDistributedFileTransaction &_owner, const char *_name, IDistributedFile *_file) : owner(_owner), name(_name), file(_file)
        {
        }
        const char *queryName() const { return name; }
        IDistributedFile *queryFile() { return file; }
        IDistributedFileIterator *getSubFiles()
        {
            IDistributedSuperFile *super = file->querySuperFile();
            if (!super)
                return NULL;
            return new CSubFileIter(subFilesByName);
        }
        void clearSubs()
        {
            subFilesByName.kill();
        }
        unsigned numSubFiles() const { return subFilesByName.count(); }
        void noteAddSubFile(IDistributedFile *sub)
        {
            if (NULL == subFilesByName.find(sub->queryLogicalName()))
            {
                Owned<HTMapping> map = new HTMapping(sub->queryLogicalName(), sub);
                subFilesByName.replace(*map.getLink());
            }
        }
        void noteRemoveSubFile(IDistributedFile *sub)
        {
            HTMapping *map = subFilesByName.find(sub->queryLogicalName());
            if (map)
                verifyex(subFilesByName.removeExact(map));
        }
        bool find(const char *subFile, bool sub)
        {
            HTMapping *match = subFilesByName.find(subFile);
            if (match)
                return true;
            else if (sub)
            {
                SuperHashIteratorOf<HTMapping> iter(subFilesByName);
                ForEach(iter)
                {
                    HTMapping &map = iter.query();
                    IDistributedFile &file = map.query();
                    IDistributedSuperFile *super = file.querySuperFile();
                    if (super)
                    {
                        if (owner.isSubFile(super, subFile, sub))
                            return true;
                    }
                }
            }
            return false;
        }
        const void *queryFindParam() const { return &file; }
        const char *queryFindString() const { return name; }
    };
    CIArrayOf<CDFAction> actions;
    OwningSimpleHashTableOf<CTransactionFile, IDistributedFile *> trackedFiles;
    OwningStringSuperHashTableOf<CTransactionFile> trackedFilesByName;
    bool isactive;
    Linked<IUserDescriptor> udesc;
    CIArrayOf<CDelayedDelete> delayeddelete;
    // auto-commit only works at depth zero (for recursive calls)
    // MORE: Maybe this needs a context object (descend on c-tor, ascend on d-tor)
    // But we need all actions within transactions first to find out if there is
    // any exception to the rule used by addSubFile / removeSubFile
    unsigned depth;
    unsigned prepared;

    /* 'owner' is set if, transaction object is implicitly created, because none provided
     * The owner cannot be release or unlocked. The transaction can still retry if other files are locked,
     * so need to ensure 'owner' remains in tracked file cache.
     */
    IDistributedSuperFile *owner;


    void validateAddSubFile(IDistributedSuperFile *super, IDistributedFile *sub, const char *subName);
    CTransactionFile *queryCreate(const char *name, IDistributedFile *file, bool recreate=false)
    {
        Owned<CTransactionFile> trackedFile;
        if (!recreate)
            trackedFile.set(trackedFiles.find(file));
        if (!trackedFile)
        {
            StringBuffer tmp;
            name = normalizeLFN(name, tmp);
            trackedFile.setown(new CTransactionFile(*this, tmp.str(), file));
            trackedFiles.replace(*trackedFile.getLink());
            trackedFilesByName.replace(*trackedFile.getLink());
        }
        return trackedFile;
    }
    CTransactionFile *lookupTrackedFile(IDistributedFile *file)
    {
        return trackedFiles.find(file);
    }

public:
    IMPLEMENT_IINTERFACE;
    CDistributedFileTransaction(IUserDescriptor *user, IDistributedSuperFile *_owner=NULL)
        : isactive(false), depth(0), prepared(0), owner(_owner)
    {
        setUserDescriptor(udesc,user);
    }
    ~CDistributedFileTransaction()
    {
        // New files should be removed automatically if not committed
        // MORE - refactor cCreateSuperFileAction to avoid this
        if (isactive)
            rollback();
        assert(depth == 0);
    }
    void ensureFile(IDistributedFile *file)
    {
        if (!trackedFiles.find(file))
            addFile(file);
    }
    void addFile(IDistributedFile *file)
    {
        CTransactionFile *trackedFile = queryCreate(file->queryLogicalName(), file, false);
        // Also add subfiles to cache
        IDistributedSuperFile *sfile = file->querySuperFile();
        if (sfile)
        {
            Owned<IDistributedFileIterator> iter = sfile->getSubFileIterator();
            ForEach(*iter)
            {
                IDistributedFile *f = &iter->query();
                trackedFile->noteAddSubFile(f);
                addFile(f);
            }
        }
    }
    void noteAddSubFile(IDistributedSuperFile *super, const char *superName, IDistributedFile *sub)
    {
        CTransactionFile *trackedSuper = queryCreate(superName, super);
        trackedSuper->noteAddSubFile(sub);
    }
    void noteRemoveSubFile(IDistributedSuperFile *super, IDistributedFile *sub)
    {
        CTransactionFile *trackedSuper = lookupTrackedFile(super);
        if (trackedSuper)
            trackedSuper->noteRemoveSubFile(sub);
    }
    virtual void clearSubFiles(IDistributedSuperFile *super)
    {
        CTransactionFile *trackedSuper = lookupTrackedFile(super);
        if (trackedSuper)
            trackedSuper->clearSubs();
    }
    virtual void noteSuperSwap(IDistributedSuperFile *super1, IDistributedSuperFile *super2)
    {
        CTransactionFile *trackedSuper1 = lookupTrackedFile(super1);
        CTransactionFile *trackedSuper2 = lookupTrackedFile(super2);
        assertex(trackedSuper1 && trackedSuper2);
        ICopyArrayOf<IDistributedFile> super1Subs, super2Subs;
        Owned<IDistributedFileIterator> iter = trackedSuper1->getSubFiles();
        ForEach(*iter)
            super1Subs.append(iter->query());
        trackedSuper1->clearSubs();
        iter.setown(trackedSuper2->getSubFiles());
        ForEach(*iter)
            super2Subs.append(iter->query());
        trackedSuper2->clearSubs();
        ForEachItemIn(s, super2Subs)
            trackedSuper1->noteAddSubFile(&super2Subs.item(s));
        ForEachItemIn(s2, super1Subs)
            trackedSuper2->noteAddSubFile(&super1Subs.item(s2));
    }
    void noteRename(IDistributedFile *file, const char *newName)
    {
        CTransactionFile *trackedFile = lookupTrackedFile(file);
        if (trackedFile)
        {
            trackedFiles.removeExact(trackedFile);
            trackedFilesByName.removeExact(trackedFile);
            trackedFile = queryCreate(newName, file);
        }
    }
    void addAction(CDFAction *action)
    {
        actions.append(*action); // takes ownership
        action->setTransaction(this);
    }
    void start()
    {
        if (isactive)
            throw MakeStringException(-1,"Transaction already started");
        clearFiles();
        actions.kill();
        isactive = true;
        prepared = 0;
        assertex(actions.ordinality()==0);
    }
    bool prepareActions()
    {
        prepared = 0;
        unsigned toPrepare = actions.ordinality();
        ForEachItemIn(i0,actions)
        {
            if (actions.item(i0).prepare())
                ++prepared;
            else
                break;
        }
        return prepared == toPrepare;
    }
    void retryActions()
    {
        clearFiles(); // clear all previously tracked pending file changes, e.g. renames, super file additions/removals
        while (prepared) // unlock for retry
            actions.item(--prepared).retry();
    }
    void runActions()
    {
        ForEachItemIn(i,actions)
            actions.item(i).run();
    }
    void commitActions()
    {
        while (actions.ordinality())  // if we get here everything should work!
        {
            Owned<CDFAction> action = &actions.popGet();
            action->commit();
        }
    }
    void commit()
    {
        if (!isactive)
            return;
        IException *rete=NULL;
        // =============== PREPARE AND RETRY UNTIL READY
        try
        {
            loop
            {
                if (prepareActions())
                    break;
                else
                    retryActions();
                PROGLOG("CDistributedFileTransaction: Transaction pausing");
                Sleep(SDS_TRANSACTION_RETRY/2+(getRandom()%SDS_TRANSACTION_RETRY)); 
            }
            runActions();
            commitAndClearup();
            return;
        }
        catch (IException *e)
        {
            rete = e;
        }
        rollback();
        throw rete;
    }
    void commitAndClearup()
    {
        // =============== COMMIT and CLEANUP
        commitActions();
        clearFiles();
        isactive = false;
        actions.kill();
        deleteFiles();
    }

    void rollback()
    {
        // =============== ROLLBACK AND CLEANUP
        while (actions.ordinality())
        {
            try
            {
                // we don't want to unlock what hasn't been locked
                // if an exception was thrown while locking, but we
                // do want to pop them all
                Owned<CDFAction> action = &actions.popGet();
                if (actions.ordinality()<prepared)
                    action->rollback();
            }
            catch (IException *e)
            {
                e->Release();
            }
        }
        actions.kill(); // should be empty
        clearFiles(); // release locks
        if (!isactive)
            return;
        isactive = false;
        // this we only want to do if active
        delayeddelete.kill();
    }

    void autoCommit()
    {
        // Recursive calls to transaction will not commit until
        // all calls have finished (gone back to zero depth)
        if (!depth && !isactive) {
            try {
                isactive = true;
                commit();
            }
            catch (IException *) {
                rollback();
                throw;
            }
        }
    }

    // Call this when you're recurring
    void descend()
    {
        depth++;
    }

    // Call this at the end of the block that started recursion
    void ascend()
    {
        assertex(depth);
        depth--;
    }

    IDistributedFile *findFile(const char *name)
    {
        StringBuffer tmp;
        name = normalizeLFN(name, tmp);
        CTransactionFile *trackedFile = trackedFilesByName.find(tmp.str());
        if (!trackedFile)
            return NULL;
        return trackedFile->queryFile();
    }
    IDistributedFile *lookupFile(const char *name,unsigned timeout)
    {
        IDistributedFile *ret = findFile(name);
        if (ret)
            return LINK(ret);
        else
        {
            ret = queryDistributedFileDirectory().lookup(name, udesc, false, false, false, this, timeout);
            if (ret)
                queryCreate(name, ret, true);
            return ret;
        }
    }

    IDistributedSuperFile *lookupSuperFile(const char *name, unsigned timeout)
    {
        IDistributedFile *f = findFile(name);
        if (f)
            return LINK(f->querySuperFile());
        else
        {
            IDistributedSuperFile *ret = queryDistributedFileDirectory().lookupSuperFile(name,udesc,this,timeout);
            if (ret)
                addFile(ret);
            return ret;
        }
    }

    virtual bool isSubFile(IDistributedSuperFile *super, const char *subFile, bool sub)
    {
        CTransactionFile *trackedSuper = lookupTrackedFile(super);
        if (!trackedSuper)
            return false;
        return trackedSuper->find(subFile, sub);
    }

public:
    bool active()
    {
        return isactive;
    }

    void clearFiles()
    {
        trackedFiles.kill();
        trackedFilesByName.kill();
        if (owner)
            addFile(owner); // ensure remains tracked
    }
    void clearFile(IDistributedFile *file)
    {
        CTransactionFile *trackedFile = lookupTrackedFile(file);
        IDistributedSuperFile *sfile = file->querySuperFile();
        if (trackedFile)
        {
            Owned<IDistributedFileIterator> iter = trackedFile->getSubFiles();
            if (iter)
            {
                ForEach(*iter)
                    clearFile(&iter->query());
            }
            trackedFiles.removeExact(trackedFile);
            trackedFilesByName.removeExact(trackedFile);
        }
    }

    IUserDescriptor *queryUser()
    {
        return udesc;
    }

    bool addDelayedDelete(CDfsLogicalFileName &lfn,unsigned timeoutms)
    {
        delayeddelete.append(*new CDelayedDelete(lfn,udesc,timeoutms));
        return true;
    }
    
    void deleteFiles()      // no rollback at this point
    {
        Owned<IMultiException> me = MakeMultiException("Transaction");
        ForEachItemIn(i,delayeddelete) {
            try {
                delayeddelete.item(i).doDelete();
            } catch (IException *e) {
                me->append(*e);
            }
        }
        delayeddelete.kill();
        if (me->ordinality())
            throw me.getClear();
    }
};

static bool recursiveCheckEmptyScope(IPropertyTree &ct)
{
    Owned<IPropertyTreeIterator> iter = ct.getElements("*");
    ForEach(*iter) {
        IPropertyTree &item = iter->query();
        const char *n = item.queryName();
        if (!n||(strcmp(n,queryDfsXmlBranchName(DXB_Scope))!=0))
            return false;
        if (!recursiveCheckEmptyScope(item))
            return false;
    }
    return true;
}


class CDFScopeIterator: public CInterface, implements IDFScopeIterator
{
    PointerArray scopes;
    unsigned index;
    IDistributedFileDirectory *dir;
    bool includeempty;

    void add(IPropertyTree &t, bool recursive, StringBuffer &name)
    {
        name.trim();
        size32_t nl = name.length();
        size32_t l=nl;
        if (nl) {
            name.append("::");
            l+=2;
        }
        Owned<IPropertyTreeIterator> iter = t.getElements(queryDfsXmlBranchName(DXB_Scope));
        ForEach(*iter) {
            IPropertyTree &ct = iter->query();
            if (includeempty||!recursiveCheckEmptyScope(ct)) {
                name.append(ct.queryProp("@name"));
                scopes.append(strdup(name.str()));
                if (recursive)
                    add(ct,recursive,name);
                name.setLength(l);
            }
        }
        name.setLength(nl);
    }

public:
    IMPLEMENT_IINTERFACE;

    CDFScopeIterator(IDistributedFileDirectory *_dir,const char *base,bool recursive, bool _includeempty,unsigned timeout) // attrib not yet implemented 
    {
        includeempty = _includeempty;
        dir = _dir;
        StringBuffer baseq;
        StringBuffer tmp;
        if (base&&*base) {
            CDfsLogicalFileName dlfn;
            dlfn.set(base,".");
            dlfn.makeScopeQuery(baseq,false);
        }
        {
            CConnectLock connlock("CDFScopeIterator",querySdsFilesRoot(),false,false,false,timeout);
            // could use CScopeConnectLock here probably 
            StringBuffer name;
            IPropertyTree *root = connlock.conn->queryRoot();
            if (baseq.length())
                root = root->queryPropTree(baseq.str());
            if (root)
                add(*root,recursive,name);
        }
        if (scopes.ordinality()>1)
            qsortvec(scopes.getArray(),scopes.ordinality(),strcompare);
        index = 0;
    }
    
    ~CDFScopeIterator()
    {
        ForEachItemIn(i,scopes) {
            free(scopes.item(i));
        }
    }
    

    bool first()
    {
        index = 0;
        return isValid();
    }

    bool next()
    {
        index++;
        return isValid();
    }
                            
    bool isValid()
    {
        return (index<scopes.ordinality());
    }

    const char *query()
    {   
        return (const char *)scopes.item(index);
    }
};


class CDFAttributeIterator: public CInterface, implements IDFAttributesIterator
{
    IArrayOf<IPropertyTree> attrs; 
    unsigned index;
public:
    IMPLEMENT_IINTERFACE;

    static MemoryBuffer &serializeFileAttributes(MemoryBuffer &mb, IPropertyTree &root, const char *name, bool issuper)
    {
        StringBuffer buf;
        mb.append(name);
        if (issuper) {
            mb.append("!SF");
            mb.append(root.getPropInt("@numsubfiles",0));
            mb.append("");
        }
        else {
            mb.append(root.queryProp("@directory"));        
            mb.append(root.getPropInt("@numparts",0));
            mb.append(root.queryProp("@partmask"));
        }
        mb.append(root.queryProp("@modified"));
        Owned<IPropertyTree> attrs = root.getPropTree("Attr");;
        Owned<IAttributeIterator> attriter;
        if (attrs)
            attriter.setown(attrs->getAttributes());
        unsigned count=0;
        size32_t countpos = mb.length();
        mb.append(count);
        if (attriter.get()&&attriter->first()) {
            do {
                mb.append(attriter->queryName());
                mb.append(attriter->queryValue());
                count++;
            } while (attriter->next());
        }
        const char *ps = root.queryProp("@group");
        if (ps&&*ps) {
            count++;
            mb.append("@group");
            mb.append(ps);
        }
        // add protected
        if (attrs) {
            Owned<IPropertyTreeIterator> piter = attrs->getElements("Protect");
            StringBuffer plist;
            ForEach(*piter) {
                const char *name = piter->get().queryProp("@name");
                if (name&&*name) {
                    unsigned count = piter->get().getPropInt("@count");
                    if (count) {
                        if (plist.length())
                            plist.append(',');
                        plist.append(name);
                        if (count>1)
                            plist.append(':').append(count);
                    }
                }
            }
            if (plist.length()) {
                count++;
                mb.append("@protect");
                mb.append(plist.str());
            }
        }
        mb.writeDirect(countpos,sizeof(count),&count);
        return mb;
    }

    CDFAttributeIterator(MemoryBuffer &mb) // attrib not yet implemented
    {
        unsigned numfiles;
        mb.read(numfiles);
        while (numfiles--) {
            IPropertyTree *attr = getEmptyAttr();
            StringAttr val;
            unsigned n;
            mb.read(val);
            attr->setProp("@name",val.get());
            mb.read(val);
            if (stricmp(val,"!SF")==0) {
                mb.read(n);
                attr->setPropInt("@numsubfiles",n);
                mb.read(val);   // not used currently
            }
            else {
                attr->setProp("@directory",val.get());     
                mb.read(n);
                attr->setPropInt("@numparts",n);
                mb.read(val);
                attr->setProp("@partmask",val.get());
            }
            mb.read(val);
            attr->setProp("@modified",val.get());
            unsigned count;
            mb.read(count);
            StringAttr at;
            while (count--) {
                mb.read(at);
                mb.read(val);
                attr->setProp(at.get(),val.get());
            }
            attrs.append(*attr);
        }
        index = 0;
    }

    CDFAttributeIterator(IArrayOf<IPropertyTree>& trees)
    {
        ForEachItemIn(t, trees)
            attrs.append(*LINK(&trees.item(t)));
        index = 0;
    }

    ~CDFAttributeIterator()
    {
        attrs.kill();
    }

    bool  first()
    {
        index = 0;
        return (attrs.ordinality()!=0);
    }

    bool  next()
    {
        index++;
        return (index<attrs.ordinality());
    }
                            
    bool  isValid()
    {
        return (index<attrs.ordinality());
    }

    IPropertyTree &  query()
    {
        return attrs.item(index);
    }
};


class CDFProtectedIterator: public CInterface, implements IDFProtectedIterator
{
    StringAttr owner;
    StringAttr fn;
    unsigned count;
    bool issuper;
    Owned<IRemoteConnection> conn;
    Owned<IPropertyTreeIterator> fiter;
    Owned<IPropertyTreeIterator> piter;
    unsigned defaultTimeout;
    
    bool notsuper;
    bool superonly;

    void fill()
    {
        IPropertyTree &t = fiter->query();
        fn.set(t.queryProp("OrigName"));
        IPropertyTree &pt = piter->query();
        owner.set(pt.queryProp("@name"));
        count = pt.getPropInt("@count");
    }

    void clear()
    {
        piter.clear();
        fiter.clear();
        conn.clear();
        issuper = false;
    }

public:
    IMPLEMENT_IINTERFACE;

    CDFProtectedIterator(const char *_owner,bool _notsuper,bool _superonly,unsigned _defaultTimeout)
        : owner(_owner)
    {
        count = 0;
        issuper = false;
        notsuper=_notsuper;
        superonly=_superonly;
        defaultTimeout = _defaultTimeout;
    }

    ~CDFProtectedIterator()
    {
        clear();
    }

    bool  first()
    {
        clear();
        conn.setown(querySDS().connect("Files",myProcessSession(),0, defaultTimeout));
        if (!conn) 
            return false;
        IPropertyTree *t = conn->queryRoot();
        if (!superonly) {
            fiter.setown(t->getElements("//File[Attr/Protect]", iptiter_remote));
            if (fiter->first()) {
                piter.setown(fiter->query().getElements("Attr/Protect"));
                if (piter->first()) {
                    fill();
                    return true;
                }
            }
        }
        if (!notsuper) {
            issuper = true;
            fiter.clear();
            fiter.setown(t->getElements("//SuperFile[Attr/Protect]", iptiter_remote));
            if (fiter->first()) {
                piter.setown(fiter->query().getElements("Attr/Protect"));
                if (piter->first()) {
                    fill();
                    return true;
                }
            }
        }
        clear();
        return false;
    }

    bool next()
    {
        if (!fiter.get())
            return false;
        if (piter->next()) {
            fill();
            return true;
        }
        loop {
            if (fiter->next()) {
                piter.setown(fiter->query().getElements("Attr/Protect"));
                if (piter->first()) {
                    fill();
                    return true;
                }
            }
            else if (!notsuper&&!issuper) {
                issuper = true;
                fiter.clear();
                fiter.setown(conn->queryRoot()->getElements("//SuperFile[Attr/Protect]", iptiter_remote));
                if (fiter->first()) {
                    piter.setown(fiter->query().getElements("Attr/Protect"));
                    if (piter->first()) {
                        fill();
                        return true;
                    }
                }
                else
                    break;
            }
            else
                break;
        }
        clear();
        return false;
    }
                            
    bool isValid()
    {
        return fiter.get()!=NULL;
    }

    const char *queryFilename()
    {
        return fn;
    }

    const char *queryOwner()
    {
        return owner;
    }

    unsigned getCount()
    {
        return count;
    }

    bool isSuper()
    {
        return issuper;
    }
};


// --------------------------------------------------------

class CDistributedFilePart: public CInterface, implements IDistributedFilePart
{
    unsigned partIndex;
    CDistributedFile &parent;
    Owned<IPropertyTree> attr;
    CriticalSection sect;
    StringAttr overridename;    // may or not be relative to directory
    bool            dirty;      // whether needs updating in tree 

    offset_t getSize(bool checkCompressed);

public:

    virtual void Link(void) const;
    virtual bool Release(void) const;
    void set(IPropertyTree *pt,FileClusterInfoArray &clusters,unsigned maxcluster);
    RemoteFilename &getFilename(RemoteFilename &ret,unsigned copy);
    void renameFile(IFile *file);
    IPropertyTree &queryAttributes();
    bool lockProperties(unsigned timems);
    void unlockProperties(DFTransactionState state);
    bool isHost(unsigned copy);
    offset_t getFileSize(bool allowphysical,bool forcephysical);
    offset_t getDiskSize(bool allowphysical,bool forcephysical);
    bool getModifiedTime(bool allowphysical,bool forcephysical,CDateTime &dt);
    bool getCrc(unsigned &crc); 
    unsigned getPhysicalCrc();  
    IPartDescriptor *getPartDescriptor();
    unsigned numCopies();
    INode *queryNode(unsigned copy);
    unsigned queryDrive(unsigned copy);
    StringBuffer &getPartName(StringBuffer &name);                          
    StringBuffer &getPartDirectory(StringBuffer &name,unsigned copy);
    const char *queryOverrideName() { return overridename; }    
    void clearOverrideName() 
    {
        if (overridename.get()&&overridename.length()) {
            dirty = true; 
            overridename.clear();
        }
    }

    unsigned bestCopyNum(const IpAddress &ip,unsigned rel=0);
    unsigned copyClusterNum(unsigned copy,unsigned *replicate=NULL);

    void childLink(void)        { CInterface::Link(); }                     
    bool childRelease(void)     { return CInterface::Release(); }

    CDistributedFilePart(CDistributedFile &_parent,unsigned _part,IPartDescriptor *pd);

    unsigned getPartIndex() 
    { 
        return partIndex; 
    }

    INode *getNode(unsigned copy)
    {
        INode *ret = queryNode(copy); 
        if (ret)
            return LINK(ret);
        return NULL;
    }

    void setAttr(IPropertyTree &pt)
    {
        attr.setown(createPTreeFromIPT(&pt));      // take a copy
        dirty = false;
    }

    IPropertyTree *queryAttr()
    {
        return attr;
    }

    inline CDistributedFile &queryParent()
    {
        return parent;
    }

    inline bool isDirty()
    {
        return dirty;
    }
    
    inline bool clearDirty()
    {
        bool ret=dirty;
        dirty = false;
        return ret;
    }
};

// --------------------------------------------------------

class CDistributedFilePartArray: public CIArrayOf<CDistributedFilePart>
{
public:
    virtual ~CDistributedFilePartArray()    // this shouldn't be needed - points to problem in CIArrayOf?
    {
        kill();
    }   
    void kill(bool nodel = false)
    {
        if (nodel)
            CIArrayOf<CDistributedFilePart>::kill(true);
        else {
            while (ordinality()) {
                CDistributedFilePart &part = popGet();
                part.Release();
            }
        }
    }   
};

// --------------------------------------------------------

/**
 * Base Iterator class for all iterator types. Implements basic iteration
 * logic and forces all iterators to behave similarly. This will simplify
 * future compatibility with STL containers/algorithms.
 *
 * INTERFACE needs to be extended from IIteratorOf<>
 * ARRAYTY need to be extended from IArrayOf<>
 */
template <class INTERFACE, class ARRAYTY>
class CDistributedFileIteratorBase: public CInterface, implements INTERFACE
{
protected:
    unsigned index;
    ARRAYTY list;

    virtual bool set() { return isValid(); }
public:
    IMPLEMENT_IINTERFACE;

    CDistributedFileIteratorBase()
        : index(0)
    {
    }
    virtual ~CDistributedFileIteratorBase()
    {
        list.kill();
    }

    bool first()
    {
        if (list.ordinality() == 0)
            return false;
        index = 0;
        return set();
    }

    bool next()
    {
        index++;
        set();
        return isValid();
    }

    bool isValid()
    {
        return (index < list.ordinality());
    }
};

/**
 * FilePart Iterator, used by files to manipulate its parts.
 */
class CDistributedFilePartIterator: public CDistributedFileIteratorBase<IDistributedFilePartIterator, CDistributedFilePartArray>
{
public:
    CDistributedFilePartIterator(CDistributedFilePartArray &parts, IDFPartFilter *filter)
    {
        ForEachItemIn(i,parts) {
            if (!filter||filter->includePart(i))
                list.append(*LINK(&parts.item(i)));
        }
    }

    CDistributedFilePartIterator()
    {
    }

    IDistributedFilePart & query()
    {
        return list.item(index);
    }

    CDistributedFilePartArray &queryParts()
    {
        return list;
    }
};

/**
 * File Iterator, used by directory to list file search results.
 */
class CDistributedFileIterator: public CDistributedFileIteratorBase<IDistributedFileIterator, PointerArray>
{
    Owned<IDistributedFile> cur;
    IDistributedFileDirectory *parent;
    Linked<IUserDescriptor> udesc;
    Linked<IDistributedFileTransaction> transaction;

    bool set()
    {
        while (isValid()) {
            cur.setown(parent->lookup(queryName(),udesc));
            if (cur)
                return true;
            index++;
        }
        return false;
    }

public:
    CDistributedFileIterator(IDistributedFileDirectory *_dir,const char *wildname,bool includesuper,IUserDescriptor *user,IDistributedFileTransaction *_transaction=NULL)
        : transaction(_transaction)
    {
        setUserDescriptor(udesc,user);
        if (!wildname||!*wildname)
            wildname = "*";
        parent = _dir;
        bool recursive = (stricmp(wildname,"*")==0);
        Owned<IDFAttributesIterator> attriter = parent->getDFAttributesIterator(wildname,user,recursive,includesuper,NULL);
        ForEach(*attriter) {
            IPropertyTree &pt = attriter->query();
            list.append(strdup(pt.queryProp("@name")));
        }
        index = 0;
        if (list.ordinality()>1)
            qsortvec(list.getArray(),list.ordinality(),strcompare);
    }

    const char *queryName()
    {
        return (const char *)list.item(index);
    }

    StringBuffer & getName(StringBuffer &name)
    {
        return name.append(queryName());
    }

    IDistributedFile & query()
    {
        return *cur;
    }
};

/**
 * SuperFile Iterator, used by CDistributedFile to list all its super-owners by name.
 */
class CDistributedSuperFileIterator: public CDistributedFileIteratorBase<IDistributedSuperFileIterator, StringAttrArray>
{
    CDistributedFileDirectory *parent;
    Linked<IUserDescriptor> udesc;
    Linked<IDistributedFileTransaction> transaction;
    Owned<IDistributedSuperFile> cur;
    Linked<IDistributedFile> owner;

public:
    CDistributedSuperFileIterator(IDistributedFile *_owner, CDistributedFileDirectory *_parent,IPropertyTree *root,IUserDescriptor *user, IDistributedFileTransaction *_transaction)
        : owner(_owner), transaction(_transaction)
    {
        setUserDescriptor(udesc,user);
        parent = _parent;
        if (root)
        {
            Owned<IPropertyTreeIterator> iter = root->getElements("SuperOwner");
            StringBuffer pname;
            ForEach(*iter)
            {
                iter->query().getProp("@name",pname.clear());
                if (pname.length())
                    list.append(* new StringAttrItem(pname.str()));
            }
        }
    }

    IDistributedSuperFile & query()
    {
        // NOTE: This used to include a do/while (!cur.get()&&next()) loop
        // this should never be needed but match previous semantics
        // throwing an exception now, to catch the error early on
        if (transaction.get())
            cur.setown(transaction->lookupSuperFile(queryName()));
        else
            cur.setown(parent->lookupSuperFile(queryName(),udesc,NULL));

        if (!cur.get())
            throw  MakeStringException(-1,"superFileIter: invalid super-file on query at %s", queryName());

        return *cur;
    }

    virtual const char *queryName()
    {
        if (isValid())
            return list.item(index).text.get();
        return NULL;
    }
};

//-----------------------------------------------------------------------------

inline void dfCheckRoot(const char *trc,Owned<IPropertyTree> &root,IRemoteConnection *conn) 
{
    if (root.get()!=conn->queryRoot()) {
        WARNLOG("%s - root changed",trc);
#ifdef _DEBUG
        PrintStackReport();
#endif
        root.setown(conn->getRoot());
    }
}

static bool setFileProtectTree(IPropertyTree &p,const char *owner, bool protect)
{
    bool ret = false;
    CDateTime dt;
    dt.setNow();
    if (owner&&*owner) {
        Owned<IPropertyTree> t = getNamedPropTree(&p,"Protect","@name",owner,false);
        if (t) {
            unsigned c = t->getPropInt("@count");
            if (protect) 
                c++;
            else {
                if (c>=1) {
                    p.removeTree(t);
                    c = 0;
                }
                else
                    c--;
            }
            if (c) {
                t->setPropInt("@count",c);
                StringBuffer str;
                t->setProp("@modified",dt.getString(str).str());
            }
        }
        else if (protect) {
            t.setown(addNamedPropTree(&p,"Protect","@name",owner));
            t->setPropInt("@count",1);
            StringBuffer str;
            t->setProp("@modified",dt.getString(str).str());
        }
        ret = true;
    }
    else if (!protect) {
        unsigned n=0;
        IPropertyTree *pt;
        while ((pt=p.queryPropTree("Protect[1]"))!=NULL) {
            p.removeTree(pt);
            n++;
        }
        if (n)
            ret = true;
    }
    return ret;
}

static bool checkProtectAttr(const char *logicalname,IPropertyTree *froot,StringBuffer &reason)
{
    Owned<IPropertyTreeIterator> wpiter = froot->getElements("Attr/Protect");
    bool prot = false;
    ForEach(*wpiter) {
        IPropertyTree &t = wpiter->query();
        if (t.getPropInt("@count")) {
            const char *wpname = t.queryProp("@name");
            if (!wpname||!*wpname)
                wpname = "<Unknown>";
            if (prot)
                reason.appendf(", %s",wpname);
            else {
                reason.appendf("file %s protected by %s",logicalname,wpname);
                prot = true;
            }
        }
    }
    return prot;
}

/**
 * A template class which implements the common methods of an IDistributedFile interface.
 * The actual interface (extended from IDistributedFile) is provided as a template argument.
 */
template <class INTERFACE>
class CDistributedFileBase : public CInterface, implements INTERFACE
{
protected:
    Owned<IPropertyTree> root;    
    Owned<IRemoteConnection> conn;                  // kept connected during lifetime for attributes
    CDfsLogicalFileName logicalName;
    CriticalSection sect;
    CDistributedFileDirectory *parent;
    unsigned proplockcount;
    unsigned transactionnest;
    Linked<IUserDescriptor> udesc;
    unsigned defaultTimeout;
    bool dirty;
    Owned<IRemoteConnection> superOwnerLock;
public:

    IPropertyTree *queryRoot() { return root; }

    CDistributedFileBase<INTERFACE>()
    {
        parent = NULL;
        proplockcount = 0;
        transactionnest = 0;
        defaultTimeout = INFINITE;
        dirty = false;
    }

    ~CDistributedFileBase<INTERFACE>()
    {
        root.clear();
    }

    void setSuperOwnerLock(IRemoteConnection *_superOwnerLock)
    {
        superOwnerLock.setown(_superOwnerLock);
    }

    unsigned setPropLockCount(unsigned _propLockCount)
    {
        unsigned prevPropLockCount = proplockcount;
        proplockcount = _propLockCount;
        return prevPropLockCount;
    }

    bool isCompressed(bool *blocked)
    {
        return ::isCompressed(queryAttributes(),blocked);
    }

    StringBuffer &getLogicalName(StringBuffer &lname)
    {
        lname.append(logicalName.get());
        return lname;
    }

    void setLogicalName(const char *lname)
    {
        logicalName.set(lname);
    }

    const char *queryLogicalName()
    {
        return logicalName.get();
    }

    IPropertyTree &queryAttributes()
    {
        IPropertyTree *t = root->queryPropTree("Attr");
        if (!t)
            t = root->setPropTree("Attr",createPTree("Attr")); // takes ownership
        return *t;
    }

protected:
    class CFileChangeWriteLock
    {
        IRemoteConnection *conn;
        unsigned timeoutMs, prevMode;
    public:
        CFileChangeWriteLock(IRemoteConnection *_conn, unsigned _timeoutMs)
            : conn(_conn), timeoutMs(_timeoutMs)
        {
            if (conn)
            {
                prevMode = conn->queryMode();
                unsigned newMode = (prevMode & ~RTM_LOCKBASIC_MASK) | RTM_LOCK_WRITE;
                conn->changeMode(RTM_LOCK_WRITE, timeoutMs);
            }
            else
                prevMode = RTM_NONE;
        }
        ~CFileChangeWriteLock()
        {
            if (conn)
                conn->changeMode(prevMode, timeoutMs);
        }
        void clear() { conn = NULL; }
    };
    IPropertyTree *closeConnection(bool removeFile)
    {
        Owned<IPropertyTree> detachedRoot = createPTreeFromIPT(root);
        root.clear();
        if (conn)
        {
            conn->close(removeFile);
            conn.clear();
        }
        return detachedRoot.getClear();
    }
    IPropertyTree *resetFileAttr(IPropertyTree *prop=NULL)
    {
        if (prop)
            return root->setPropTree("Attr", prop);

        root->removeProp("Attr");
        return NULL;
    }
    void updateFS(const CDfsLogicalFileName &lfn, unsigned timeoutMs)
    {
        // Update the file system
        removeFileEmptyScope(lfn, timeoutMs);
        // MORE: We shouldn't have to update all relationships if we had done a better job making sure
        // that all correct relationships were properly cleaned up
        queryDistributedFileDirectory().removeAllFileRelationships(lfn.get());
    }

public:
    bool isAnon()
    {
        return !logicalName.isSet();
    }

    /*
     *  Change connection to write-mode, allowing multiple writers only on the same instance.
     *  Returns true if the lock was lost at least once before succeeding, hinting that some
     *  resources might need reload (like sub-files list, etc).
     *
     *  WARN: This is not thread-safe
     *
     *  @deprecated : use DistributedFilePropertyLock instead, when possible
     */
    bool lockProperties(unsigned timeoutms)
    {
        bool reload = false;
        if (timeoutms==INFINITE)
            timeoutms = defaultTimeout;
        if (proplockcount++==0)
        {
            if (conn)
            {
                conn->rollback(); // changes chouldn't be done outside lock properties
#ifdef TRACE_LOCKS
                PROGLOG("lockProperties: pre safeChangeModeWrite(%x)",(unsigned)(memsize_t)conn.get());
#endif
                try
                {
                    if (0 == timeoutms)
                        conn->changeMode(RTM_LOCK_WRITE, 0, true); // 0 timeout, test and fail immediately if contention
                    else
                        safeChangeModeWrite(conn,queryLogicalName(),reload,timeoutms);
                }
                catch(IException *)
                {
                    proplockcount--;
                    dfCheckRoot("lockProperties",root,conn);
                    if (reload)
                        dirty = true; // safeChangeModeWrite unlocked, and reload will be need if retried
                    throw;
                }
                if (dirty) // a previous attempt unlocked and did not reload
                {
                    dirty = false;
                    if (!reload) // if reload=true, safeChangeModeWrite has just reloaded, so no need to again here
                    {
                        conn->reload();
                        reload = true;
                    }
                }
#ifdef TRACE_LOCKS
                PROGLOG("lockProperties: done safeChangeModeWrite(%x)",(unsigned)(memsize_t)conn.get());
                LogRemoteConn(conn);
#endif
                dfCheckRoot("lockProperties",root,conn);
            }
        }
        return reload;
    }

    /*
     * Change connection back to read mode on the last unlock. There should never be
     * an uneven number of locks/unlocks, since that will leave the connection with
     * the DFS locked until the instance's destruction.
     *
     * WARN: This is not thread-safe
     *
     *  @deprecated : use DistributedFilePropertyLock instead, when possible
     */
    void unlockProperties(DFTransactionState state=TAS_NONE)
    {
        savePartsAttr();
        if (--proplockcount==0) {
            if (conn) {
                // Transactional logic, if any
                switch(state) {
                case TAS_SUCCESS:
                    conn->commit();
                    break;
                case TAS_FAILURE:
                    conn->rollback();
                    break;
                case TAS_RETRY:
                    conn->changeMode(RTM_NONE,defaultTimeout,true);
                    return;
                // TAS_NONE, do nothing
                }
#ifdef TRACE_LOCKS
                PROGLOG("unlockProperties: pre changeMode(%x)",(unsigned)(memsize_t)conn.get());
#endif
                conn->changeMode(RTM_LOCK_READ,defaultTimeout,true);
#ifdef TRACE_LOCKS
                PROGLOG("unlockProperties: post changeMode(%x)",(unsigned)(memsize_t)conn.get());
                LogRemoteConn(conn);
#endif
                dfCheckRoot("unlockProperties",root,conn);
            }
        }
    }

    bool getModificationTime(CDateTime &dt)
    {
        StringBuffer str;
        if (!root->getProp("@modified",str))
            return false;
        dt.setString(str.str());
        return true;
    }

    void setModificationTime(const CDateTime &dt)
    {
        DistributedFilePropertyLock lock(this);
        if (dt.isNull())
            root->removeProp("@modified");
        else {
            StringBuffer str;
            root->setProp("@modified",dt.getString(str).str());
        }
        root->removeProp("@verified");
    }

    void setModified()
    {
        CDateTime dt;
        dt.setNow();
        setModificationTime(dt);
    }

    virtual StringBuffer &getECL(StringBuffer &buf)
    {
        MemoryBuffer mb;
        if (queryAttributes().getPropBin("ECLbin",mb))
            buf.deserialize(mb);
        else
            queryAttributes().getProp("ECL",buf);
        return buf;
    }

    virtual void setECL(const char *ecl)
    {
        DistributedFilePropertyLock lock(this);
        IPropertyTree &p = queryAttributes();
#ifdef PACK_ECL
        p.removeProp("ECL");
        if (!ecl||!*ecl)
            p.removeProp("ECLbin");
        else {
            MemoryBuffer mb;    // could be better
            StringBuffer buf(ecl);
            buf.serialize(mb);
            root->setPropBin("ECLbin",mb.length(),mb.toByteArray());
        }
#else
        p.setProp("ECL",ecl);
#endif
    }

    void setProtect(const char *owner, bool protect, unsigned timems)
    {
        if (logicalName.isForeign()) {
            parent->setFileProtect(logicalName,udesc,owner,protect);
        }
        else {
            bool ret=false;
            if (conn) {
                DistributedFilePropertyLock lock(this);
                IPropertyTree &p = queryAttributes();
                CDateTime dt;
                dt.setNow();
                if (setFileProtectTree(p,owner,protect))
                    conn->commit();
                dfCheckRoot("setProtect.1",root,conn);
            }
            else 
                ERRLOG("setProtect - cannot protect %s (no connection in file)",owner?owner:"");
        }
    }

    virtual IDistributedSuperFileIterator *getOwningSuperFiles(IDistributedFileTransaction *_transaction)
    {
        CriticalBlock block(sect);
        return new CDistributedSuperFileIterator(this,parent,root,udesc,_transaction);
    }

    virtual void checkFormatAttr(IDistributedFile *sub, const char* exprefix="")
    {
        // check file has same (or similar) format
        IPropertyTree &superProp = queryAttributes();
        IPropertyTree &subProp = sub->queryAttributes();
        if (!exprefix)
            exprefix = "CheckFormatAttr";

        bool superBlocked = false;
        bool superComp = ::isCompressed(superProp,&superBlocked);
        bool subBlocked = false;
        bool subComp = ::isCompressed(subProp,&subBlocked);
        // FIXME: this may fail if an empty superfile added to a compressed superfile
        if (superComp != subComp)
            throw MakeStringException(-1,"%s: %s's compression setting (%s) is different than %s's (%s)",
                    exprefix, sub->queryLogicalName(), (subComp?"compressed":"uncompressed"),
                    queryLogicalName(), (superComp?"compressed":"uncompressed"));
        if (superBlocked != subBlocked)
            throw MakeStringException(-1,"%s: %s's blocked setting (%s) is different than %s's (%s)",
                    exprefix, sub->queryLogicalName(), (subBlocked?"blocked":"unblocked"),
                    queryLogicalName(), (superBlocked?"blocked":"unblocked"));

#ifdef SUBFILE_COMPATIBILITY_CHECKING
        bool subSoft = subProp.hasProp("_record_layout");
        bool superSoft = superProp.hasProp("_record_layout");
        if (superSoft != subSoft)
            throw MakeStringException(-1,"%s: %s's record layout (%s) is different than %s's (%s)",
                    exprefix, sub->queryLogicalName(), (subSoft?"dynamic":"fixed"),
                    queryLogicalName(), (superSoft?"dynamic":"fixed"));
        // If they don't, they must have the same size
        if (!superSoft) {
            unsigned superSize = superProp.getPropInt("@recordSize",0);
            unsigned subSize = subProp.getPropInt("@recordSize",0);
            // Variable length files (CSV, etc) have zero record size
            if (superSize && subSize && (superSize != subSize))
                throw MakeStringException(-1,"%s: %s's record size (%d) is different than %s's (%d)",
                        exprefix, sub->queryLogicalName(), subSize, queryLogicalName(), superSize);
        }
        StringBuffer superFmt;
        bool superHasFmt = superProp.getProp("@format",superFmt);
        StringBuffer subFmt;
        bool subHasFmt = subProp.getProp("@format",subFmt);
        if (subHasFmt && superHasFmt)
            if (strcmp(normalizeFormat(superFmt).str(),normalizeFormat(subFmt).str()) != 0)
                throw MakeStringException(-1,"%s: %s's format (%s) is different than %s's (%s)",
                        exprefix, sub->queryLogicalName(), superFmt.str(),
                        queryLogicalName(), subFmt.str());
#endif
        bool superLocal = superProp.getPropBool("@local",false);
        bool subLocal = subProp.getPropBool("@local",false);
        if (subLocal != superLocal)
            throw MakeStringException(-1,"%s: %s's local setting (%s) is different than %s's (%s)",
                    exprefix, sub->queryLogicalName(), (subLocal?"local":"global"),
                    queryLogicalName(), (superLocal?"local":"global"));

        int superRepO = superProp.getPropInt("@replicateOffset",1);
        int subRepO = subProp.getPropInt("@replicateOffset",1);
        if (subRepO != superRepO)
            throw MakeStringException(-1,"%s: %s's replication offset (%d) is different than %s's (%d)",
                    exprefix, sub->queryLogicalName(), subRepO,
                    queryLogicalName(), superRepO);
    }

    virtual void getSuperOwners(StringArray &owners)
    {
        if (root)
        {
            StringBuffer owner;
            Owned<IPropertyTreeIterator> iter = root->getElements("SuperOwner");
            ForEach (*iter)
            {
                iter->query().getProp("@name", owner.clear());
                if (owner.length())
                {
                    if (NotFound == owners.find(owner))
                        owners.append(owner);
                }
            }
        }
    }

    void linkSuperOwner(const char *superfile,bool link)
    {
        if (!superfile||!*superfile)
            return;
        if (conn)
        {
            CFileSuperOwnerLock attrLock;
            if (0 == proplockcount)
                verifyex(attrLock.init(logicalName, conn, defaultTimeout, "CDistributedFile::linkSuperOwner"));
            Owned<IPropertyTree> t = getNamedPropTree(root,"SuperOwner","@name",superfile,false);
            if (t && !link)
                root->removeTree(t);
            else if (!t && link)
                t.setown(addNamedPropTree(root,"SuperOwner","@name",superfile));
        }
        else 
            ERRLOG("linkSuperOwner - cannot link to %s (no connection in file)",superfile);
    }

    void setAccessed()                              
    {
        CDateTime dt;
        dt.setNow();
        setAccessedTime(dt);
    }

    virtual StringBuffer &getColumnMapping(StringBuffer &mapping)
    {
        queryAttributes().getProp("@columnMapping",mapping);
        return mapping;
    }

    virtual void setColumnMapping(const char *mapping)
    {
        DistributedFilePropertyLock lock(this);
        if (!mapping||!*mapping) 
            queryAttributes().removeProp("@columnMapping");
        else
            queryAttributes().setProp("@columnMapping",mapping);
    }

    unsigned setDefaultTimeout(unsigned timems)
    {
        unsigned ret = defaultTimeout;
        defaultTimeout = timems;
        return ret;
    }

    // MORE - simplify this, after removing CLightWeightSuperFileConn
    bool canModify(StringBuffer &reason)
    {
        return !checkProtectAttr(logicalName.get(),root,reason);
    }

    bool canRemove(StringBuffer &reason,bool ignoresub=false)
    {
        CriticalBlock block(sect);
        if (!canModify(reason))
            return false;
        const char *logicalname = logicalName.get();
        if (!logicalname||!*logicalname) {
            reason.appendf("empty filename");
            return false;
        }
        if (logicalName.isQuery()) {
            reason.appendf("%s is query",logicalname);
            return false;
        }
        if (logicalName.isForeign()) {
            reason.appendf("%s is foreign",logicalname);
            return false;
        }
        if (logicalName.isMulti()) {
            reason.appendf("%s is multi",logicalname);
            return false;
        }
        if (!ignoresub) {
            // And has super owners
            Owned<IPropertyTreeIterator> iter = root->getElements("SuperOwner");
            if (iter->first()) {
                reason.append("Cannot remove file ").append(logicalname).append(" as owned by SuperFile(s): ");
                loop {
                    reason.append(iter->query().queryProp("@name"));
                    if (!iter->next())
                        break;
                    reason.append(", ");
                }
                return false;
            }
        }
        return true;
    }


    virtual const char *queryDefaultDir() = 0;
    virtual unsigned numParts() = 0;
    virtual IDistributedFilePart &queryPart(unsigned idx) = 0;
    virtual IDistributedFilePart* getPart(unsigned idx) = 0;
    virtual void savePartsAttr(bool force=false) = 0;
    virtual IDistributedFilePartIterator *getIterator(IDFPartFilter *filter=NULL) = 0;
    virtual IDistributedSuperFile *querySuperFile() = 0;
    virtual ClusterPartDiskMapSpec &queryPartDiskMapping(unsigned clusternum)=0;
    virtual void updatePartDiskMapping(const char *clustername,const ClusterPartDiskMapSpec &spec)=0;
    virtual void enqueueReplicate()=0;
    virtual bool getAccessedTime(CDateTime &dt) = 0;                            // get date and time last accessed (returns false if not set)
    virtual void setAccessedTime(const CDateTime &dt) = 0;                      // set date and time last accessed
};

class CDistributedFile: public CDistributedFileBase<IDistributedFile>
{
protected:
    CDistributedFilePartArray parts;            // use queryParts to access
    CriticalSection sect;
    StringAttr directory;
    StringAttr partmask;
    FileClusterInfoArray clusters;

    void savePartsAttr(bool force)
    {
        CriticalBlock block (sect);
        IPropertyTree *pt;
        if (parts.ordinality()==1) { // single part saved as part
            if (parts.item(0).clearDirty()||force) {
                CDistributedFilePart &part = parts.item(0);
                while ((pt=root->queryPropTree("Part[1]"))!=NULL)
                    root->removeTree(pt);
                pt = createPTreeFromIPT(part.queryAttr());
                pt->setPropInt("@num",1);
                const char *grp = root->queryProp("@group");
                if (!grp||!*grp) {
                    StringBuffer eps;
                    pt->addProp("@node",part.queryNode(0)->endpoint().getUrlStr(eps).str()); // legacy
                }
                const char *override = part.queryOverrideName();
                if (override&&*override)
                    pt->setProp("@name",override);
                else {
                    pt->removeProp("@name");
                    const char *mask=queryPartMask();
                    if (mask&&*mask) {
                        StringBuffer tmp;
                        expandMask(tmp,mask,0,1);
                        pt->setProp("@name",tmp.str());
                    }
                }
                root->setPropTree("Part",pt);
            }
        }
        else {
            unsigned n = parts.ordinality();
            unsigned i1;
            for (i1=0;i1<n;i1++) {
                if (parts.item(i1).clearDirty()||force) {
                    MemoryBuffer mb;
                    CriticalBlock block (sect);
                    ForEachItemIn(i2,parts)
                        serializePartAttr(mb,parts.item(i2).queryAttr());
                    root->setPropBin("Parts",mb.length(),mb.toByteArray());
                    while ((pt=root->queryPropTree("Part[1]"))!=NULL)
                        root->removeTree(pt);
                    break;
                }
            }
            while (i1<n)
                parts.item(i1++).clearDirty();
        }
    }
    void detach(unsigned timeoutMs=INFINITE, bool removePhysicals=true)
    {
        // Removes either a cluster in case of multi cluster file or the whole File entry from DFS

        assert(proplockcount == 0 && "CDistributedFile detach: Some properties are still locked");
        assertex(!isAnon()); // not attached!

        if (removePhysicals)
        {
            // Avoid removing physically when there is no physical representation
            if (logicalName.isMulti())
                removePhysicals = false;
        }

        StringBuffer clusterName;
        Owned<IFileDescriptor> fileDescCopy;
#ifdef EXTRA_LOGGING
        PROGLOG("CDistributedFile::detach(%s)",logicalName.get());
        LOGPTREE("CDistributedFile::detach root.1",root);
#endif
        {
            CriticalBlock block(sect); // JCSMORE - not convinced this is still necessary
            CFileChangeWriteLock writeLock(conn, timeoutMs);

            logicalName.getCluster(clusterName);

            // copy file descriptor before altered, used by physical file removal routines
            if (removePhysicals)
            {
                MemoryBuffer mb;
                Owned<IFileDescriptor> fdesc = getFileDescriptor(clusterName);
                fdesc->serialize(mb);
                fileDescCopy.setown(deserializeFileDescriptor(mb));
            }

            bool removeFile=true;
            if (clusterName.length())
            {
                // Remove just cluster specified, unless it's the last, in which case detach below will remove File entry.
                if (clusters.ordinality()>1)
                {
                    if (removeCluster(clusterName.str()))
                        removeFile=false;
                    else
                        ThrowStringException(-1, "Cluster %s not present in file %s", clusterName.str(), logicalName.get());
                }
            }
            if (removeFile)
            {
                // check can remove, e.g. cannot if this is a subfile of a super
                StringBuffer reason;
                if (!canRemove(reason))
                    throw MakeStringException(-1,"detach: %s", reason.str());
            }
            // detach this IDistributeFile

            /* JCSMORE - In 'removeFile=true' case, this should really delete before release exclusive lock.
             */
            writeLock.clear();
            root.setown(closeConnection(removeFile));
            // NB: The file is now unlocked
            if (removeFile && !logicalName.isExternal())
                updateFS(logicalName, timeoutMs);

            logicalName.clear();
        }
        // NB: beyond unlock
        if (removePhysicals)
        {
            CriticalBlock block(physicalChange);
            Owned<IMultiException> exceptions = MakeMultiException("CDistributedFile::detach");
            removePhysicalPartFiles(fileDescCopy, exceptions);
            if (exceptions->ordinality())
                throw exceptions.getClear();
        }
    }
    bool removePhysicalPartFiles(IFileDescriptor *fileDesc, IMultiException *mexcept)
    {
        if (logicalName.isExternal())
        {
            if (logicalName.isQuery())
                return false;
        }
        if (logicalName.isForeign())
            throw MakeStringException(-1,"cannot remove a foreign file (%s)",logicalName.get());

        class casyncfor: public CAsyncFor
        {
            IFileDescriptor *fileDesc;
            CriticalSection errcrit;
            IMultiException *mexcept;
        public:
            bool ok;
            bool islazy;
            casyncfor(IFileDescriptor *_fileDesc, IMultiException *_mexcept)
            {
                fileDesc = _fileDesc;
                ok = true;
                islazy = false;
                mexcept = _mexcept;
            }
            void Do(unsigned i)
            {
                IPartDescriptor *part = fileDesc->queryPart(i);
                unsigned nc = part->numCopies();
                for (unsigned copy = 0; copy < nc; copy++)
                {
                    RemoteFilename rfn;
                    part->getFilename(copy, rfn);
                    Owned<IFile> partfile = createIFile(rfn);
                    StringBuffer eps;
                    try
                    {
                        unsigned start = msTick();
                        if (!partfile->remove()&&(copy==0)&&!islazy) // only warn about missing primary files
                            LOG(MCwarning, unknownJob, "Failed to remove file part %s from %s", partfile->queryFilename(),rfn.queryEndpoint().getUrlStr(eps).str());
                        else
                        {
                            unsigned t = msTick()-start;
                            if (t>5*1000)
                                LOG(MCwarning, unknownJob, "Removing %s from %s took %ds", partfile->queryFilename(), rfn.queryEndpoint().getUrlStr(eps).str(), t/1000);
                        }
                    }
                    catch (IException *e)
                    {
                        CriticalBlock block(errcrit);
                        if (mexcept)
                            mexcept->append(*e);
                        else
                        {
                            StringBuffer s("Failed to remove file part ");
                            s.append(partfile->queryFilename()).append(" from ");
                            rfn.queryEndpoint().getUrlStr(s);
                            EXCLOG(e, s.str());
                            e->Release();
                        }
                        ok = false;
                    }
                }
            }
        } afor(fileDesc, mexcept);
        afor.islazy = fileDesc->queryProperties().getPropBool("@lazy");
        afor.For(fileDesc->numParts(),10,false,true);
        return afor.ok;
    }

protected: friend class CDistributedFilePart;
    CDistributedFilePartArray &queryParts()
    {
        return parts;
    }
public:
    IMPLEMENT_IINTERFACE;

    CDistributedFile(CDistributedFileDirectory *_parent, IRemoteConnection *_conn,const CDfsLogicalFileName &lname,IUserDescriptor *user) // takes ownership of conn
    {
        setUserDescriptor(udesc,user);
        logicalName.set(lname);
        parent = _parent;
        conn.setown(_conn);
        CClustersLockedSection sect(logicalName, false);
        root.setown(conn->getRoot());
        root->queryBranch(".");     // load branch
#ifdef EXTRA_LOGGING
        LOGPTREE("CDistributedFile.a root",root);
#endif
        Owned<IFileDescriptor> fdesc = deserializeFileDescriptorTree(root,&queryNamedGroupStore(),0);
#ifdef EXTRA_LOGGING
        LOGFDESC("CDistributedFile.a fdesc",fdesc);
#endif
        setFileAttrs(fdesc,false);
        setClusters(fdesc);
        setPreferredClusters(_parent->defprefclusters);
        setParts(fdesc,false);
        //shrinkFileTree(root); // enable when safe!
    }

    CDistributedFile(CDistributedFileDirectory *_parent, IFileDescriptor *fdesc, IUserDescriptor *user, bool includeports)
    {
#ifdef EXTRA_LOGGING
        LOGFDESC("CDistributedFile.b fdesc",fdesc);
#endif
        parent = _parent;
        root.setown(createPTree(queryDfsXmlBranchName(DXB_File)));
        root->setPropTree("ClusterLock", createPTree());
//      fdesc->serializeTree(*root,IFDSF_EXCLUDE_NODES);
        setFileAttrs(fdesc,true);
        setClusters(fdesc);
        setPreferredClusters(_parent->defprefclusters);
        saveClusters();
        setParts(fdesc,true);
        udesc.set(user);
#ifdef EXTRA_LOGGING
        LOGPTREE("CDistributedFile.b root.1",root);
#endif
        offset_t totalsize=0;
        unsigned checkSum = ~0;
        bool useableCheckSum = true;
        MemoryBuffer pmb;
        unsigned n = fdesc->numParts();
        for (unsigned i=0;i<n;i++) {
            IPropertyTree *partattr = &fdesc->queryPart(i)->queryProperties();
            if (!partattr)
            {
                totalsize = (unsigned)-1;
                useableCheckSum = false;
            }
            else
            {
                offset_t psz;
                if (totalsize!=(offset_t)-1) {
                    psz = (offset_t)partattr->getPropInt64("@size", -1);
                    if (psz==(offset_t)-1)
                        totalsize = psz;
                    else
                        totalsize += psz;
                }
                if (useableCheckSum) {
                    unsigned crc;
                    if (fdesc->queryPart(i)->getCrc(crc))
                        checkSum ^= crc;
                    else
                        useableCheckSum = false;
                }
            }
        }
        shrinkFileTree(root);
        if (totalsize!=(offset_t)-1)
            queryAttributes().setPropInt64("@size", totalsize);
        if (useableCheckSum)
            queryAttributes().setPropInt64("@checkSum", checkSum);
        setModified();
#ifdef EXTRA_LOGGING
        LOGPTREE("CDistributedFile.b root.2",root);
#endif
    }

    void killParts()
    {
        ForEachItemIn(i,parts)
            parts.item(i).childRelease();
        parts.kill(true);
    }

    ~CDistributedFile()
    {
        assert(proplockcount == 0 && "CDistributedFile destructor: Some properties are still locked");
        if (conn)
            conn->rollback();       // changes should always be done in locked properties
        killParts();
        clusters.kill();
    }

    IFileDescriptor *getFileDescriptor(const char *_clusterName)
    {
        CriticalBlock block (sect);
        Owned<IFileDescriptor> fdesc = deserializeFileDescriptorTree(root,&queryNamedGroupStore(),0);
        fdesc->setTraceName(logicalName.get());
        StringArray cnames;
        if (_clusterName&&*_clusterName)
        {
            StringAttr clusterName = _clusterName;
            clusterName.toLowerCase();
            cnames.append(clusterName);
        }
        else
            getClusterNames(cnames);
        fdesc->setClusterOrder(cnames,_clusterName&&*_clusterName);
        return fdesc.getClear();
    }

    void setFileAttrs(IFileDescriptor *fdesc,bool save)
    {
        directory.set(fdesc->queryDefaultDir());
        partmask.set(fdesc->queryPartMask());
        const char *lfn = logicalName.get();
        if (lfn&&*lfn) {
            if (partmask.isEmpty()) {
                StringBuffer mask;
                getPartMask(mask,lfn,0);
                partmask.set(mask);
            }
        }
        if (!save)
            return;
        if (directory.isEmpty())
            root->removeProp("@directory");
        else
            root->setProp("@directory",directory);
        if (partmask.isEmpty())
            root->removeProp("@partmask");
        else
            root->setProp("@partmask",partmask);
        IPropertyTree *t = &fdesc->queryProperties();
        if (isEmptyPTree(t))
            resetFileAttr();
        else
            resetFileAttr(createPTreeFromIPT(t));
    }

    void setClusters(IFileDescriptor *fdesc)
    {
        clusters.clear();
        unsigned nc = fdesc->numClusters();
        if (nc) {
            for (unsigned i=0;i<nc;i++) {
                StringBuffer cname;
                StringBuffer clabel;
                IClusterInfo &cluster = *createClusterInfo(
                                    fdesc->getClusterGroupName(i,cname,NULL).str(),
                                    fdesc->queryClusterGroup(i),
                                    fdesc->queryPartDiskMapping(i),
                                    &queryNamedGroupStore()
                                    );
#ifdef EXTRA_LOGGING
                PROGLOG("setClusters(%d,%s)",i,cname.str());
#endif

                if (!cluster.queryGroup(&queryNamedGroupStore())) {
                    ERRLOG("IDistributedFileDescriptor cannot set cluster for %s",logicalName.get());
                }
                clusters.append(cluster);
            }
        }
        else
            ERRLOG("No cluster specified for %s",logicalName.get());
    }

    unsigned numClusters()
    {
        return clusters.ordinality();
    }

    unsigned findCluster(const char *clustername)
    {
        return clusters.find(clustername);
    }

    unsigned getClusterNames(StringArray &clusternames)
    {
        return clusters.getNames(clusternames);
    }

    void reloadClusters()
    {
        // called from CClustersLockedSection
        if (!CDistributedFileBase<IDistributedFile>::conn)
            return;
        assertex(CDistributedFileBase<IDistributedFile>::proplockcount==0); // cannot reload clusters if properties locked
        CDistributedFileBase<IDistributedFile>::conn->reload(); // should only be cluster changes but a bit dangerous
        IPropertyTree *t = CDistributedFileBase<IDistributedFile>::conn->queryRoot();  // NB not CDistributedFileBase<IDistributedFile>::queryRoot();

        if (!t)
            return;
        clusters.clear();
        getClusterInfo(*t,&queryNamedGroupStore(),0,clusters);
    }
    
    void saveClusters()
    {
        // called from CClustersLockedSection
        IPropertyTree *t;
        if (CDistributedFileBase<IDistributedFile>::conn)
            t = CDistributedFileBase<IDistributedFile>::conn->queryRoot();
        else
            t = CDistributedFileBase<IDistributedFile>::queryRoot(); //cache
        if (!t)
            return;
        IPropertyTree *pt;
        IPropertyTree *tc = CDistributedFileBase<IDistributedFile>::queryRoot(); //cache
        IPropertyTree *t0 = t;
        StringBuffer grplist;
        // the following is complicated by fact there is a cache of the file branch
        loop {
            while ((pt=t->queryPropTree("Cluster[1]"))!=NULL)
                t->removeTree(pt);
            ForEachItemIn(i,clusters) {
                IPropertyTree *pt = createPTree("Cluster");
                clusters.item(i).serializeTree(pt,IFDSF_EXCLUDE_GROUPS);
                if (!isEmptyPTree(pt)) {
                    t->addPropTree("Cluster",pt);
                    if (t==t0) {
                        StringBuffer clabel;
                        clusters.item(i).getClusterLabel(clabel);
                        if (clabel.length()) {
                            if (grplist.length())
                                grplist.append(',');
                            grplist.append(clabel);
                        }
                    }
                }
                else
                    WARNLOG("CFileClusterOwner::saveClusters - empty cluster");
            }
            if (grplist.length()) 
                t->setProp("@group",grplist.str());
            else
                t->removeProp("@group");
            t->setPropInt("@numclusters",clusters.ordinality());
            t->setProp("@directory", directory);
            if (t==tc)
                break;
            t = tc; // now fix cache
        }
        if (CDistributedFileBase<IDistributedFile>::conn)
            CDistributedFileBase<IDistributedFile>::conn->commit(); // should only be cluster changes but a bit dangerous
    }

    void addCluster(const char *clustername,const ClusterPartDiskMapSpec &mspec)
    {
        if (!clustername&&!*clustername)
            return;
        CClustersLockedSection cls(CDistributedFileBase<IDistributedFile>::logicalName, true);
        reloadClusters();
        if (findCluster(clustername)!=NotFound) {
            IDFS_Exception *e = new CDFS_Exception(DFSERR_ClusterAlreadyExists,clustername);
            throw e;
        }
        Owned<IClusterInfo> cluster = createClusterInfo(clustername,NULL,mspec,&queryNamedGroupStore());
        if (cluster->queryGroup(&queryNamedGroupStore())) {
            clusters.append(*cluster.getClear());
        }
        else {
            IDFS_Exception *e = new CDFS_Exception(DFSERR_ClusterNotFound,clustername);
            throw e;
        }
        saveClusters();
    }

    bool removeCluster(const char *clustername)
    {
        CClustersLockedSection cls(CDistributedFileBase<IDistributedFile>::logicalName, true);
        reloadClusters();
        unsigned i = findCluster(clustername);
        if (i!=NotFound) {
            if (clusters.ordinality()==1)
                throw MakeStringException(-1,"CFileClusterOwner::removeCluster cannot remove sole cluster %s",clustername);
            // If the cluster is the 'default' one we need to update the directory too
            StringBuffer oldBaseDir;
            char pathSepChar = getPathSepChar(directory.get());
            DFD_OS os = SepCharBaseOs(pathSepChar);
            clusters.item(i).getBaseDir(oldBaseDir, os);
            unsigned oldLen = oldBaseDir.length();
            clusters.remove(i);
            if (oldLen && strncmp(directory, oldBaseDir, oldLen)==0 && (directory[oldLen]==pathSepChar || directory[oldLen]=='\0'))
            {
                StringBuffer newBaseDir;
                clusters.item(0).getBaseDir(newBaseDir, os);
                newBaseDir.append(directory.get() + oldBaseDir.length());
                directory.set(newBaseDir);
            }
            saveClusters();
            return true;
        }
        return false;
    }

    void setPreferredClusters(const char *clusterlist)
    {
        clusters.setPreferred(clusterlist,CDistributedFileBase<IDistributedFile>::logicalName);
    }


    INode *queryNode(unsigned idx,unsigned copy)
    {
        unsigned rep;
        unsigned cluster = copyClusterNum(idx,copy,&rep);
        if (cluster==NotFound)
            return queryNullNode();
        unsigned nn;
        unsigned dn;
        IGroup *grp = clusters.queryGroup(cluster);
        if (!grp)
            return queryNullNode();
        if (!clusters.item(cluster).queryPartDiskMapping().calcPartLocation (idx, numParts(),rep, grp->ordinality(), nn, dn))
            return queryNullNode();
        return &grp->queryNode(nn);
    }

    unsigned queryDrive(unsigned idx,unsigned copy,const char *dir)
    {
        // this is odd routine
        unsigned dn = dir?getPathDrive(dir):0;
        if (dn)
            return dn;
        unsigned rep;
        unsigned cluster = copyClusterNum(idx,copy,&rep);
        if (cluster==NotFound)
            return 0;
        unsigned nn;
        IGroup *grp = clusters.queryGroup(cluster);
        if (!grp)
            return 0;
        if (!clusters.item(cluster).queryPartDiskMapping().calcPartLocation (idx, numParts(),rep, grp->ordinality(), nn, dn))
            return 0;
        return dn;
    }


    StringBuffer &getClusterName(unsigned clusternum,StringBuffer &name)
    {
        return clusters.getName(clusternum,name);
    }

    unsigned copyClusterNum(unsigned part, unsigned copy,unsigned *replicate)
    {
        return clusters.copyNum(part,copy, numParts(),replicate);
    }

    ClusterPartDiskMapSpec &queryPartDiskMapping(unsigned clusternum)
    {
        assertex(clusternum<clusters.ordinality());
        return clusters.queryPartDiskMapping(clusternum);
    }

    void updatePartDiskMapping(const char *clustername,const ClusterPartDiskMapSpec &spec)
    {
        CClustersLockedSection cls(CDistributedFileBase<IDistributedFile>::logicalName, true);
        reloadClusters();
        unsigned i = findCluster(clustername);
        if (i!=NotFound) {
            clusters.updatePartDiskMapping(i,spec);
            saveClusters();
        }
    }

    IGroup *queryClusterGroup(unsigned clusternum)
    {
        return clusters.queryGroup(clusternum);
    }

    StringBuffer &getClusterGroupName(unsigned clusternum, StringBuffer &name)
    {
        return clusters.item(clusternum).getGroupName(name, &queryNamedGroupStore());
    }

    virtual unsigned numCopies(unsigned partno)
    {
        return clusters.numCopies(partno,numParts());
    }

    void setSingleClusterOnly()
    {
        clusters.setSingleClusterOnly();
    }

    unsigned numClusterCopies(unsigned cnum,unsigned partnum)
    {
        IClusterInfo &cluster = clusters.item(cnum);
        IGroup *grp = cluster.queryGroup();
        return cluster.queryPartDiskMapping().numCopies(partnum,grp?grp->ordinality():1,numParts());

    }

    void adjustClusterDir(unsigned partno,unsigned copy, StringBuffer &path)
    {
        // this corrects the directory for a copy

        // assumes default dir matches one of clusters
        unsigned rep=0;
        unsigned cluster = NotFound;
        const char *ds = path.str();
        unsigned nc = clusters.ordinality();
        if (nc>1) {
            StringAttr matched;
            StringAttr toadd;
            unsigned i=0;
            bool c = 0;
            int cp = (int)copy;
            while (i<nc) {
                StringBuffer dcmp;
                clusters.item(i).getBaseDir(dcmp,SepCharBaseOs(getPathSepChar(ds)));    // no trailing sep
                const char *t = dcmp.str();
                const char *d = ds;
                while (*d&&(*t==*d)) {
                    d++;
                    t++;
                }
                if (!*t&&(!*d||isPathSepChar(*d))&&(dcmp.length()>matched.length()))
                    matched.set(dcmp);
                unsigned mc = numClusterCopies(i,partno);
                if ((cp>=0)&&(cp<(int)mc)) {
                    toadd.set(dcmp);
                    rep = (unsigned)cp;
                    cluster = i;
                }
                cp -= mc;
                i++;
            }
            if (!matched.isEmpty()&&!toadd.isEmpty()&&(strcmp(matched,toadd)!=0)) {
                StringBuffer tmp(toadd);
                tmp.append(ds+matched.length());
                path.swapWith(tmp);
            }
        }
        else {
            rep = copy;
            cluster = 0;
        }
// now set replicate
        if (cluster!=NotFound) {
            unsigned n;
            unsigned d;
            ClusterPartDiskMapSpec& mspec = clusters.item(cluster).queryPartDiskMapping();
            mspec.calcPartLocation(partno,numParts(),rep,clusters.queryGroup(cluster)?clusters.queryGroup(cluster)->ordinality():numParts(),n,d);
            if ((d==1) && (mspec.flags&CPDMSF_overloadedConfig) && mspec.defaultReplicateDir.length())
                path.set(mspec.defaultReplicateDir.get());
            else
                setReplicateFilename(path,d);
        }
    }

    void setParts(IFileDescriptor *fdesc,bool save)
    {
        unsigned np = fdesc->numParts();
        for (unsigned i = 0;i<np;i++) {
            CDistributedFilePart &part = *new CDistributedFilePart(*this,i,fdesc->queryPart(i));
            parts.append(part);
        }
        if (save) {
            root->setPropInt("@numparts",parts.ordinality());
            savePartsAttr(true);
        }
    }

    unsigned numParts()
    {
        return parts.ordinality();
    }

    IDistributedFilePart &queryPart(unsigned idx)
    {
        if (idx<parts.ordinality())
            return queryParts().item(idx);
        return *(IDistributedFilePart *)NULL;
    }

    IDistributedFilePart* getPart(unsigned idx)
    {
        if (idx>=parts.ordinality())
            return NULL;
        IDistributedFilePart *ret = &queryParts().item(idx);
        return LINK(ret);
    }

    IDistributedFilePartIterator *getIterator(IDFPartFilter *filter=NULL)
    {
        return new CDistributedFilePartIterator(queryParts(),filter);
    }

    void rename(const char *_logicalname,IUserDescriptor *user)
    {
        StringBuffer prevname;
        Owned<IFileRelationshipIterator> reliter;
        // set prevname
        if (!isAnon()) {
            getLogicalName(prevname);
            try {
                IFileRelationshipIterator *iter = parent->lookupAllFileRelationships(prevname.str());
                reliter.setown(iter);
            }
            catch (IException *e) {
                EXCLOG(e,"CDistributedFile::rename");
                e->Release();
            }
            detachLogical();
        }
        attach(_logicalname,user);
        if (prevname.length()) {
            DistributedFilePropertyLock lock(this);
            IPropertyTree &pt = queryAttributes();
            StringBuffer list;
            if (pt.getProp("@renamedFrom",list)&&list.length())
                list.append(',');
            pt.setProp("@renamedFrom",list.append(prevname).str());
        }
        if (reliter.get()) {
            // add back any relationships with new name
            parent->renameFileRelationships(prevname.str(),_logicalname,reliter,user);
        }
    }


    const char *queryDefaultDir()
    {
        CriticalBlock block (sect);
        return directory.get();
    }

    const char *queryPartMask()
    {
        CriticalBlock block (sect);
        if (partmask.isEmpty()) {
            assertex(root);
            partmask.set(root->queryProp("@partmask"));
        }
        return partmask.get();
    }

    bool isAnon() 
    { 
        return (!logicalName.isSet());
    }

    void attach(const char *_logicalname,IUserDescriptor *user)
    {
        CriticalBlock block (sect);
        assertex(isAnon()); // already attached!
        logicalName.set(_logicalname);
        if (!checkLogicalName(logicalName,user,true,true,true,"attach"))
            return; // query
#ifdef EXTRA_LOGGING
        PROGLOG("CDistributedFile::attach(%s)",_logicalname);
        LOGPTREE("CDistributedFile::attach root.1",root);
#endif
        parent->addEntry(logicalName,root.getClear(),false,false);
        killParts();
        clusters.kill();
        CFileLock fcl;
        verifyex(fcl.init(logicalName, DXB_File, RTM_LOCK_READ, defaultTimeout, "CDistributedFile::attach"));
        conn.setown(fcl.detach());
        root.setown(conn->getRoot());
        root->queryBranch(".");     // load branch
        Owned<IFileDescriptor> fdesc = deserializeFileDescriptorTree(root,&queryNamedGroupStore(),0);
        setFileAttrs(fdesc,false);
        setClusters(fdesc);
        setParts(fdesc,false);
        setUserDescriptor(udesc, user);
#ifdef EXTRA_LOGGING
        LOGFDESC("CDistributedFile::attach fdesc",fdesc);
        LOGPTREE("CDistributedFile::attach root.2",root);
#endif
    }

    /*
     * Internal method (not in IDistributedFile interface) that is used
     * when renaming files (so don't delete the physical representation).
     *
     * This is also used during CPPUINT tests, so we need to make them public
     * only when tests are enabled (ie. non-production mode).
     *
     * See removeLogical()
     */
public:
    void detachLogical(unsigned timeoutms=INFINITE)
    {
        detach(timeoutms, false);
    }

public:
    virtual void detach(unsigned timeoutMs=INFINITE)
    {
        detach(timeoutMs, true);
    }

    bool existsPhysicalPartFiles(unsigned short port)
    {
        unsigned width = numParts();
        CriticalSection errcrit;
        class casyncfor: public CAsyncFor
        {
            IDistributedFile *file;
            unsigned short port;
            CriticalSection &errcrit;
            unsigned width;
        public:
            bool ok;
            casyncfor(IDistributedFile *_file,unsigned _width,unsigned short _port,CriticalSection &_errcrit)
                : errcrit(_errcrit)
            {
                file = _file;
                port = _port;
                ok = true;
                width = _width;
                ok = true;
            }
            void Do(unsigned i)
            {
                {
                    CriticalBlock block(errcrit);
                    if (!ok)
                        return;
                }
                Owned<IDistributedFilePart> part = file->getPart(i);
                unsigned nc = part->numCopies();
                for (unsigned copy = 0; copy < nc; copy++)
                {
                    RemoteFilename rfn;
                    part->getFilename(rfn,copy);
                    if (port)
                        rfn.setPort(port); // if daliservix
                    Owned<IFile> partfile = createIFile(rfn);
                    try
                    {
                        if (partfile->exists())
                            return;
                    }
                    catch (IException *e)
                    {
                        CriticalBlock block(errcrit);
                        StringBuffer s("Failed to find file part ");
                        s.append(partfile->queryFilename()).append(" on ");
                        rfn.queryEndpoint().getUrlStr(s);
                        EXCLOG(e, s.str());
                        e->Release();
                    }
                }
                CriticalBlock block(errcrit);
                ok = false;
            }
        } afor(this,width,port,errcrit);
        afor.For(width,10,false,true);
        return afor.ok;
    }

    // This method takes an existing physical directory path for a logical file
    // and a constructed path to the same logical file created in this context
    // and deduces the original base path e.g. /var/lib/HPCCSystems/hpcc-data/thor
    // This is necessary, because there is no not enough context to directly fetch the
    // original base path to construct new paths for the rename
    bool getBase(const char *oldPath, const char *thisPath, StringBuffer &baseDir)
    {
        const char *oldEnd = oldPath+strlen(oldPath)-1;
        const char *thisEnd = thisPath+strlen(thisPath)-1;
        if (isPathSepChar(*oldEnd))
            oldEnd--;
        if (isPathSepChar(*thisEnd))
            thisEnd--;
        const char *oldP = oldEnd, *thisP = thisEnd;
        loop {
            if (oldP==oldPath || thisP==thisPath)
                break;
            if (*oldP != *thisP) {
                // unless last was separator, continue until find one
                if (isPathSepChar(*(oldP+1)))
                    oldP++;
                else {
                    while (oldP != oldPath && (!isPathSepChar(*oldP)))
                        oldP--;
                }
                baseDir.append(oldP-oldPath, oldPath);
                return true;
            }
            --oldP;
            --thisP;
        }
        return false;
    }

    bool renamePhysicalPartFiles(const char *newname,
                                 const char *cluster,
                                 IMultiException *mexcept,
                                 const char *newbasedir)
    {
        // cluster TBD
        unsigned width = numParts();
        StringBuffer newdir;
        StringBuffer newmask;
        const char *diroverride = NULL;
        char psc = getPathSepChar(directory.get());
        DFD_OS os = SepCharBaseOs(psc);
        StringBuffer basedir;
        if (newbasedir)
            diroverride = newbasedir;

        const char *myBase = queryBaseDirectory(grp_unknown, 0, os);
        StringBuffer baseDir, newPath;
        makePhysicalPartName(logicalName.get(), 0, 0, newPath, false, os, diroverride);
        if (!getBase(directory, newPath, baseDir))
            baseDir.append(myBase); // getBase returns false, if directory==newPath, so have common base
        getPartMask(newmask,newname,width);
        if (newmask.length()==0)
            return false;
        makePhysicalPartName(newname, 0, 0, newPath.clear(), false, os, diroverride);
        if (newPath.length()==0)
            return false;
        if (isPathSepChar(newPath.charAt(newPath.length()-1)))
            newPath.setLength(newPath.length()-1);
        newPath.remove(0, strlen(myBase));
        newdir.append(baseDir).append(newPath);
        StringBuffer fullname;
        CIArrayOf<CIStringArray> newNames;
        unsigned i;
        for (i=0;i<width;i++) {
            newNames.append(*new CIStringArray);
            CDistributedFilePart &part = parts.item(i);
            for (unsigned copy=0; copy<part.numCopies(); copy++) {
                makePhysicalPartName(newname, i+1, width, newPath.clear(), false, os, myBase);
                newPath.remove(0, strlen(myBase));

                StringBuffer copyDir(baseDir);
                adjustClusterDir(i, copy, copyDir);
                fullname.clear().append(copyDir).append(newPath);

                PROGLOG("fullname = %s", fullname.str());
                newNames.item(i).append(fullname);
            }
        }
        // NB: the code below, specifically deals with 1 primary + 1 replicate
        // it will need refactoring if it's to deal with multiple clusters/copies

        // first check file doestn't exist for any new part

        CriticalSection crit;
        class casyncforbase: public CAsyncFor
        {
        protected:
            CriticalSection &crit;
            CIArrayOf<CIStringArray> &newNames;
            IDistributedFile *file;
            unsigned width;
            IMultiException *mexcept;
            bool *ignoreprim;
            bool *ignorerep;
        public:
            bool ok;
            bool * doneprim;
            bool * donerep;
            IException *except;

            casyncforbase(IDistributedFile *_file,CIArrayOf<CIStringArray> &_newNames,unsigned _width,IMultiException *_mexcept,CriticalSection &_crit,bool *_ignoreprim,bool *_ignorerep)
                : newNames(_newNames),crit(_crit)
            {
                width = _width;
                file = _file;
                ok = true;
                mexcept = _mexcept;
                doneprim = (bool *)calloc(sizeof(bool),width);
                donerep = (bool *)calloc(sizeof(bool),width);
                except = NULL;
                ignoreprim = _ignoreprim;
                ignorerep = _ignorerep;
            }
            ~casyncforbase()
            {
                free(doneprim);
                free(donerep);
            }

            virtual bool doPart(IDistributedFilePart *,bool,RemoteFilename &,RemoteFilename &, bool &)
#ifdef _WIN32
            {
                assertex(!"doPart"); // stupid microsoft error
                return false;
            }
#else
             = 0;
#endif          
            void Do(unsigned idx)
            {
                {
                    CriticalBlock block(crit);
                    if (!ok)
                        return;
                }
                Owned<IDistributedFilePart> part = file->getPart(idx);
                unsigned copies = part->numCopies();
                for (int copy = copies-1; copy>=0; copy--)
                {
                    if ((copy==0)&&ignoreprim&&ignoreprim[idx])
                        continue;
                    if ((copy!=0)&&ignorerep&&ignorerep[idx])
                        continue;
                    bool pok=false;
                    IException *ex = NULL;
                    RemoteFilename oldrfn;
                    part->getFilename(oldrfn,(unsigned)copy);
                    const char *newfn = newNames.item(idx).item(copy);
                    if (!newfn||!*newfn)
                        continue;
                    RemoteFilename newrfn;
                    newrfn.setPath(part->queryNode(copy)->endpoint(),newfn);
                    try {
                        pok = doPart(part,copy!=0,oldrfn,newrfn,(copy==0)?doneprim[idx]:donerep[idx]);

                    }
                    catch (IException *e) {
                        EXCLOG(e, NULL);
                        ex = e;
                    }
                    CriticalBlock block(crit);
                    if (!pok||ex) {
                        ok = false;
                        if (ex) {
                            StringBuffer s("renamePhysicalPartFiles ");
                            s.append(file->queryLogicalName()).append(" part ").append(newfn);
                            EXCLOG(ex, s.str());
                            if (mexcept) 
                                mexcept->append(*ex);
                            else {
                                if (except)
                                    ex->Release();
                                else
                                    except = ex;
                            }
                        }
                    }
                }
            }
        };
        class casyncfor1: public casyncforbase
        {
        public:
            casyncfor1(IDistributedFile *_file,CIArrayOf<CIStringArray> &_newNames,unsigned _width,IMultiException *_mexcept,CriticalSection &_crit,bool *_ignoreprim,bool *_ignorerep)
                : casyncforbase(_file,_newNames,_width,_mexcept,_crit,_ignoreprim,_ignorerep)
            {
            }
            bool doPart(IDistributedFilePart *part,bool isrep,RemoteFilename &oldrfn,RemoteFilename &newrfn, bool &done)
            {
                done = false;
                Owned<IFile> src = createIFile(oldrfn);
                if (src->exists()) 
                    done = true;
                else {
                    StringBuffer s;
                    oldrfn.getRemotePath(s);
                    WARNLOG("renamePhysicalPartFiles: %s doesn't exist",s.str());
                    return true;
                }
                Owned<IFile> dest = createIFile(newrfn);
                StringBuffer newname;
                newrfn.getRemotePath(newname);
                if (dest->exists()) {
                    IDFS_Exception *e = new CDFS_Exception(DFSERR_PhysicalPartAlreadyExists,newname.str());
                    throw e;
                }
                // check destination directory exists
                StringBuffer newdir;
                splitDirTail(newname.str(),newdir);
                Owned<IFile> destdir = createIFile(newdir.str());
                destdir->createDirectory();
                return true;
            }

        } afor1 (this,newNames,width,mexcept,crit,NULL,NULL);
        afor1.For(width,10,false,true);
        if (afor1.except)
            throw afor1.except; // no recovery needed
        if (!afor1.ok)
            return false; // no recovery needed
        MemoryAttr ignorebuf;
        bool *ignoreprim = (bool *)ignorebuf.allocate(width*sizeof(bool)*2);
        bool *ignorerep = ignoreprim+width;
        for (i=0;i<width;i++) {
            if (afor1.donerep[i]) {
                ignorerep[i] = false;
                ignoreprim[i] = !afor1.doneprim[i];
            }
            else if (afor1.doneprim[i]) {
                ignorerep[i] = true;
                ignoreprim[i] = false;
            }
            else {
                StringBuffer s(queryLogicalName());
                s.append(" Part ").append(i+1);
                IDFS_Exception *e = new CDFS_Exception(DFSERR_PhysicalPartDoesntExist,s.str());
                throw e;
            }
        }
        // now do the rename
        class casyncfor2: public casyncforbase
        {
        public:
            casyncfor2(IDistributedFile *_file,CIArrayOf<CIStringArray> &_newNames,unsigned _width,IMultiException *_mexcept,CriticalSection &_crit,bool *_ignoreprim,bool *_ignorerep)
                : casyncforbase(_file,_newNames,_width,_mexcept,_crit,_ignoreprim,_ignorerep)
            {
            }
            bool doPart(IDistributedFilePart *part,bool isrep,RemoteFilename &oldrfn,RemoteFilename &newrfn, bool &done)
            {
                done = false;
                StringBuffer oldfn;
                oldrfn.getRemotePath(oldfn);
                StringBuffer newfn;
                newrfn.getRemotePath(newfn);
                Owned<IFile> f = createIFile(oldrfn);
                if (!isrep||f->exists()) { // ignore non-existant replicates
                    f->move(newfn.str());
                    PROGLOG("Succeeded rename %s to %s",oldfn.str(),newfn.str());
                }
                done = true;
                return true;;
            }

        } afor2 (this,newNames,width,mexcept,crit,ignoreprim,ignorerep);
        afor2.For(width,10,false,true);
        if (afor2.ok) {
            // now rename directory and partmask
            DistributedFilePropertyLock lock(this);
            root->setProp("@directory",newdir.str());
            root->setProp("@partmask",newmask.str());
            partmask.set(newmask.str());
            directory.set(newdir.str());
            StringBuffer mask;
            for (unsigned i=0;i<width;i++) {
                mask.appendf("Part[%d]/@name",i+1);
                parts.item(i).clearOverrideName();
            }
            savePartsAttr(false);
        }
        else {
            // attempt recovery
            // do this synchronously to maximize chance of success (I don't expect many to have been done)
            for (i=0;i<width;i++) {
                Owned<IDistributedFilePart> part = getPart(i);
                unsigned copies = part->numCopies();
                for (int copy = copies-1; copy>=0; copy--) {
                    bool done = (copy==0)?afor2.doneprim[i]:afor2.donerep[i];
                    if (done) {
                        RemoteFilename oldrfn;
                        part->getFilename(oldrfn,(unsigned)copy);
                        const char *newfn = newNames.item(i).item(copy);
                        if (!newfn||!*newfn)
                            continue;
                        RemoteFilename newrfn;
                        newrfn.setPath(part->queryNode(copy)->endpoint(),newfn);
                        for (unsigned t=1;t<3;t++) {    // 3 goes
                            try {
                                StringBuffer oldfn;
                                oldrfn.getRemotePath(oldfn);
                                StringBuffer newfn;
                                newrfn.getRemotePath(newfn);
                                Owned<IFile> f = createIFile(newrfn);
                                f->move(oldfn.str());
                                PROGLOG("Succeeded rename %s back to %s",newfn.str(),oldfn.str());
                                break;
                            }
                            catch (IException *e) {
                                if (!afor2.except)
                                    afor2.except = e;
                                else
                                    e->Release();
                            }
                        }
                    }
                }
            }
        }
        if (afor2.except)
            throw afor2.except; 
        return afor2.ok;
    }

    IPropertyTree *queryRoot() { return root; }

    __int64 getFileSize(bool allowphysical,bool forcephysical)
    {
        __int64 ret = (__int64)(forcephysical?-1:queryAttributes().getPropInt64("@size",-1));
        if (ret==-1)
        {
            ret = 0;
            unsigned n = numParts();
            for (unsigned i=0;i<n;i++)
            {
                Owned<IDistributedFilePart> part = getPart(i);
                __int64 ps = part->getFileSize(allowphysical,forcephysical);
                if (ps == -1)
                {
                    ret = ps;
                    break;
                }
                ret += ps;
            }
        }
        return ret;
    }

    __int64 getDiskSize(bool allowphysical,bool forcephysical)
    {
        if (!isCompressed(NULL))
            return getFileSize(allowphysical, forcephysical);

        __int64 ret = (__int64)(forcephysical?-1:queryAttributes().getPropInt64("@compressedSize",-1));
        if (ret==-1)
        {
            ret = 0;
            unsigned n = numParts();
            for (unsigned i=0;i<n;i++)
            {
                Owned<IDistributedFilePart> part = getPart(i);
                __int64 ps = part->getDiskSize(allowphysical,forcephysical);
                if (ps == -1)
                {
                    ret = ps;
                    break;
                }
                ret += ps;
            }
        }
        return ret;
    }

    bool getFileCheckSum(unsigned &checkSum)
    {
        if (queryAttributes().hasProp("@checkSum"))
            checkSum = (unsigned)queryAttributes().getPropInt64("@checkSum");
        else
        {
            checkSum = ~0;
            unsigned n = numParts();
            for (unsigned i=0;i<n;i++) {
                Owned<IDistributedFilePart> part = getPart(i);
                unsigned crc;
                if (!part->getCrc(crc))
                    return false;
                checkSum ^= crc;
            }
        }
        return true;
    }

    virtual bool getFormatCrc(unsigned &crc)
    {
        if (queryAttributes().hasProp("@formatCrc")) {
            // NB pre record_layout CRCs are not valid
            crc = (unsigned)queryAttributes().getPropInt("@formatCrc");
            return true;
        }
        return false;
    }

    virtual bool getRecordLayout(MemoryBuffer &layout) 
    {
        return queryAttributes().getPropBin("_record_layout",layout);
    }

    virtual bool getRecordSize(size32_t &rsz)
    {
        if (queryAttributes().hasProp("@recordSize")) {
            rsz = (size32_t)queryAttributes().getPropInt("@recordSize");
            return true;
        }
        return false;
    }

    virtual unsigned getPositionPart(offset_t pos, offset_t &base)
    {
        unsigned n = numParts();
        base = 0;
        for (unsigned i=0;i<n;i++) {
            Owned<IDistributedFilePart> part = getPart(i);
            offset_t ps = part->getFileSize(true,false);
            if (ps==(offset_t)-1)
                break;
            if (ps>pos)
                return i;
            pos -= ps;
            base += ps;
        }
        return NotFound;
    }

    IDistributedSuperFile *querySuperFile()
    {
        return NULL; // i.e. this isn't super file
    }

    virtual bool checkClusterCompatible(IFileDescriptor &fdesc, StringBuffer &err)
    {
        unsigned n = numParts();
        if (fdesc.numParts()!=n) {
            err.appendf("Different cluster width (%d/%d)",n,fdesc.numParts());
            return false;
        }
        if (fdesc.numClusters()!=1) {
            err.append("Cannot merge more than one cluster");
            return false;
        }
        StringBuffer cname;
        fdesc.getClusterLabel(0,cname);
        if (cname.length()&&(findCluster(cname.str())!=NotFound)) {
            err.append("File already contains cluster");
            err.append(cname.str());
            return false;
        }
        StringBuffer pname;
        StringBuffer fdtail;
        for (unsigned pn=0;pn<n;pn++) {
            IDistributedFilePart &part = queryPart(pn);
            part.getPartName(pname.clear());
            fdesc.queryPart(pn)->getTail(fdtail.clear());
            if (strcmp(pname.str(),fdtail.str())!=0) {
                err.appendf("Part name mismatch (%s,%s)",pname.str(),fdtail.str());
                return false;
            }
            RemoteFilename fdrfn;
            fdesc.getFilename(pn,0,fdrfn);
            unsigned nc = numCopies(pn);
            for (unsigned c = 0;c<nc;c++) {
                RemoteFilename rfn;
                part.getFilename(rfn,c);
                if (rfn.equals(fdrfn)) {
                    err.appendf("Parts overlap %s and %s",pname.str(),fdtail.str());
                    return false;
                }
            }
        }
        return true;
    }

    void enqueueReplicate()
    {
        MemoryBuffer mb;
        mb.append((byte)DRQ_REPLICATE).append(queryLogicalName());
        udesc->serialize(mb);
        CDateTime filedt;
        getModificationTime(filedt);                    
        filedt.serialize(mb);
        Owned<INamedQueueConnection> qconn = createNamedQueueConnection(0);
        Owned<IQueueChannel> qchannel = qconn->open(DFS_REPLICATE_QUEUE);
        qchannel->put(mb);
    }

    bool getAccessedTime(CDateTime &dt)                     
    {
        StringBuffer str;
        if (!root->getProp("@accessed",str))
            return false;
        dt.setString(str.str());
        return true;
    }

    virtual void setAccessedTime(const CDateTime &dt)       
    {
        if (logicalName.isForeign())
            parent->setFileAccessed(logicalName,udesc,dt);
        else
        {
            CFileAttrLock attrLock;
            if (0 == proplockcount && conn)
                verifyex(attrLock.init(logicalName, DXB_File, RTM_LOCK_WRITE, conn, defaultTimeout, "CDistributedFile::setAccessedTime"));
            if (dt.isNull())
                queryAttributes().removeProp("@accessed");
            else
            {
                StringBuffer str;
                queryAttributes().setProp("@accessed",dt.getString(str).str());
            }
        }
    }

    void setAccessed()
    {
        CDateTime dt;
        dt.setNow();
        setAccessedTime(dt);
    }
};

static unsigned findSubFileOrd(const char *name)
{
    if (*name=='#') {
        const char *n = name+1;
        if (*n) {
            do { n++; } while (*n&&isdigit(*n));
            if (!*n) 
                return atoi(name+1)-1;
        }
    }
    return NotFound;
}

class CDistributedSuperFile: public CDistributedFileBase<IDistributedSuperFile>
{
    void checkNotForeign()
    {
        if (!conn)
            throw MakeStringException(-1,"Operation not allowed on foreign file");
    }

    CDistributedFilePartArray partscache;
    FileClusterInfoArray clusterscache;

    /**
     * Adds a sub-file to a super-file within a transaction.
     */
    class cAddSubFileAction: public CDFAction
    {
        StringAttr parentlname;
        Owned<IDistributedSuperFile> parent;
        Owned<IDistributedFile> sub;
        StringAttr subfile;
        bool before;
        StringAttr other;
    public:
        cAddSubFileAction(const char *_parentlname,const char *_subfile,bool _before,const char *_other)
            : parentlname(_parentlname), subfile(_subfile), before(_before), other(_other)
        {
        }
        virtual bool prepare()
        {
            parent.setown(transaction->lookupSuperFile(parentlname));
            if (!parent)
                throw MakeStringException(-1,"addSubFile: SuperFile %s cannot be found",parentlname.get());
            if (!subfile.isEmpty())
            {
                try
                {
                    sub.setown(transaction->lookupFile(subfile,SDS_SUB_LOCK_TIMEOUT));
                    if (!sub)
                        throw MakeStringException(-1,"cAddSubFileAction: sub file %s not found", subfile.sget());
                    // Must validate before locking for update below, to check sub is not already in parent (and therefore locked already)
                    transaction->validateAddSubFile(parent, sub, subfile);
                }
                catch (IDFS_Exception *e)
                {
                    if (e->errorCode()!=DFSERR_LookupConnectionTimout)
                        throw;
                    e->Release();
                    return false;
                }
                if (!sub.get())
                    throw MakeStringException(-1,"addSubFile: File %s cannot be found to add",subfile.get());
            }
            // Try to lock all files
            addFileLock(parent);
            if (lock())
            {
                transaction->noteAddSubFile(parent, parentlname, sub);
                return true;
            }
            unlock();
            parent.clear();
            sub.clear();
            return false;
        }
        virtual void run()
        {
            if (!sub)
                throw MakeStringException(-1,"addSubFile(2): File %s cannot be found to add",subfile.get());
            CDistributedSuperFile *sf = QUERYINTERFACE(parent.get(),CDistributedSuperFile);                 
            if (sf)
                sf->doAddSubFile(LINK(sub),before,other,transaction);
        }
        virtual void commit()
        {
            CDistributedSuperFile *sf = QUERYINTERFACE(parent.get(),CDistributedSuperFile);                 
            if (sf)
                sf->updateParentFileAttrs(transaction);
            CDFAction::commit();
        }
        virtual void retry()
        {
            parent.clear();
            sub.clear();
            CDFAction::retry();
        }
    };

    /**
     * Removes a sub-file of a super-file within a transaction.
     */
    class cRemoveSubFileAction: public CDFAction
    {
        StringAttr parentlname;
        Owned<IDistributedSuperFile> parent;
        Owned<IDistributedFile> sub;
        StringAttr subfile;
        bool remsub;
    public:
        cRemoveSubFileAction(const char *_parentlname,const char *_subfile,bool _remsub=false)
            : parentlname(_parentlname), subfile(_subfile), remsub(_remsub)
        {
        }
        virtual bool prepare()
        {
            parent.setown(transaction->lookupSuperFile(parentlname));
            if (!parent)
                throw MakeStringException(-1,"removeSubFile: SuperFile %s cannot be found",parentlname.get());
            if (!subfile.isEmpty())
            {
                try
                {
                    sub.setown(transaction->lookupFile(subfile,SDS_SUB_LOCK_TIMEOUT));
                }
                catch (IDFS_Exception *e)
                {
                    if (e->errorCode()!=DFSERR_LookupConnectionTimout)
                        throw;
                    e->Release();
                    return false;
                }
                if (!transaction->isSubFile(parent, subfile, true))
                    WARNLOG("addSubFile: File %s is not a subfile of %s", subfile.get(), parent->queryLogicalName());
            }
            // Try to lock all files
            addFileLock(parent);
            if (sub && remsub) // NB: I only need to lock (for exclusivity, if going to delete
                addFileLock(sub);
            if (lock())
            {
                if (sub)
                    transaction->noteRemoveSubFile(parent, sub);
                else
                    transaction->clearSubFiles(parent);
                return true;
            }
            unlock();
            parent.clear();
            sub.clear();
            return false;
        }
        virtual void run()
        {
            CDistributedSuperFile *sf = QUERYINTERFACE(parent.get(),CDistributedSuperFile);
            if (sf) {
                // Delay the deletion of the subs until commit
                if (remsub) {
                    if (subfile) {
                        CDfsLogicalFileName lname;
                        lname.set(subfile.get());
                        transaction->addDelayedDelete(lname, SDS_SUB_LOCK_TIMEOUT);
                    } else { // Remove all subfiles
                        Owned<IDistributedFileIterator> iter = parent->getSubFileIterator(false);
                        ForEach (*iter) {
                            CDfsLogicalFileName lname;
                            IDistributedFile *f = &iter->query();
                            lname.set(f->queryLogicalName());
                            transaction->addDelayedDelete(lname, SDS_SUB_LOCK_TIMEOUT);
                        }
                    }
                }
                // Now we clean the subs
                if (subfile.get())
                    sf->doRemoveSubFile(subfile.get(), transaction);
                else
                    sf->doRemoveSubFiles(transaction);
            }
        }
        virtual void retry()
        {
            parent.clear();
            sub.clear();
            CDFAction::retry();
        }
    };

    /**
     * Removes all subfiles exclusively owned by named superfile within a transaction.
     */
    class cRemoveOwnedSubFilesAction: public CDFAction
    {
        StringAttr parentlname;
        Owned<IDistributedSuperFile> parent;
        bool remsub;
    public:
        cRemoveOwnedSubFilesAction(IDistributedFileTransaction *_transaction, const char *_parentlname,bool _remsub=false)
            : parentlname(_parentlname), remsub(_remsub)
        {
        }
        virtual bool prepare()
        {
            parent.setown(transaction->lookupSuperFile(parentlname));
            if (!parent)
                throw MakeStringException(-1,"removeOwnedSubFiles: SuperFile %s cannot be found", parentlname.get());
            // Try to lock all files
            addFileLock(parent);
            if (lock())
                return true;
            unlock();
            parent.clear();
            return false;
        }
        virtual void run()
        {
            CDistributedSuperFile *sf = QUERYINTERFACE(parent.get(),CDistributedSuperFile);
            if (sf)
            {
                StringArray toRemove;
                Owned<IDistributedFileIterator> iter = parent->getSubFileIterator(false);
                ForEach (*iter)
                {
                    IDistributedFile *file = &iter->query();
                    CDistributedFile *_file = QUERYINTERFACE(file, CDistributedFile);
                    StringArray owners;
                    _file->getSuperOwners(owners);

                    if (NotFound == owners.find(parentlname))
                        ThrowStringException(-1, "removeOwnedSubFiles: SuperFile %s, subfile %s - subfile not owned by superfile", parentlname.get(), file->queryLogicalName());
                    if (1 == owners.ordinality()) // just me
                    {
                        const char *logicalName = file->queryLogicalName();
                        toRemove.append(logicalName);
                        // Delay the deletion of the subs until commit
                        if (remsub)
                        {
                            CDfsLogicalFileName lname;
                            lname.set(logicalName);
                            transaction->addDelayedDelete(lname, SDS_SUB_LOCK_TIMEOUT);
                        }
                    }
                }
                // Now we clean the subs
                if (sf->numSubFiles(false) == toRemove.ordinality())
                    sf->doRemoveSubFiles(transaction); // remove all
                else
                {
                    ForEachItemIn(r, toRemove)
                        sf->doRemoveSubFile(toRemove.item(r), transaction);
                }
            }
        }
        virtual void retry()
        {
            parent.clear();
            CDFAction::retry();
        }
    };

    /**
     * Swaps sub-files between two super-files within a transaction.
     */
    class cSwapFileAction: public CDFAction
    {
        Linked<IDistributedSuperFile> super1, super2;
        StringAttr super1Name, super2Name;
    public:
        cSwapFileAction(const char *_super1Name, const char *_super2Name)
            : super1Name(_super1Name), super2Name(_super2Name)
        {
        }
        virtual bool prepare()
        {
            super1.setown(transaction->lookupSuperFile(super1Name));
            if (!super1)
                throw MakeStringException(-1,"swapSuperFile: SuperFile %s cannot be found", super1Name.get());
            super2.setown(transaction->lookupSuperFile(super2Name));
            if (!super2)
            {
                super1.clear();
                throw MakeStringException(-1,"swapSuperFile: SuperFile %s cannot be found", super2Name.get());
            }
            // Try to lock all files
            addFileLock(super1);
            for (unsigned i=0; i<super1->numSubFiles(); i++)
                addFileLock(&super1->querySubFile(i));
            addFileLock(super2);
            for (unsigned i=0; i<super2->numSubFiles(); i++)
                addFileLock(&super2->querySubFile(i));
            if (lock())
            {
                transaction->noteSuperSwap(super1, super2);
                return true;
            }
            unlock();
            super1.clear();
            super2.clear();
            return false;
        }
        virtual void run()
        {
            CDistributedSuperFile *sf = QUERYINTERFACE(super1.get(),CDistributedSuperFile);
            if (sf)
                sf->doSwapSuperFile(super2,transaction);
        }
        virtual void retry()
        {
            super1.clear();
            super2.clear();
            CDFAction::retry();
        }
    };

    /**
     * SubFile Iterator, used only to list sub-files of a super-file.
     */
    class cSubFileIterator: public CDistributedFileIteratorBase< IDistributedFileIterator, IArrayOf<IDistributedFile> >
    {
    public:
        cSubFileIterator(IArrayOf<IDistributedFile> &_subfiles, bool supersub)
        {
            ForEachItemIn(i,_subfiles) {
                IDistributedSuperFile* super = supersub?_subfiles.item(i).querySuperFile():NULL;
                if (super) {
                    Owned<IDistributedFileIterator> iter = super->getSubFileIterator(true);
                    ForEach(*iter)
                        list.append(iter->get());
                }
                else
                    list.append(*LINK(&_subfiles.item(i)));
            }
        }

        StringBuffer & getName(StringBuffer &name)
        {
            return list.item(index).getLogicalName(name);
        }

        IDistributedFile & query()
        {
            return list.item(index);
        }
    };

    void checkModify(const char *title) 
    {
        StringBuffer reason;
        if (!canModify(reason)) {
#ifdef EXTRA_LOGGING
            PROGLOG("CDistributedSuperFile::%s(canModify) %s",title,reason.str());
#endif
            if (reason.length())
                throw MakeStringException(-1,"CDistributedSuperFile::%s %s",title,reason.str());
        }
    }

protected:
    int interleaved; // 0 not interleaved, 1 interleaved old, 2 interleaved new
    IArrayOf<IDistributedFile> subfiles;

    void clearSuperOwners(unsigned timeoutMs)
    {
        /* JCSMORE - Why on earth is this doing this way?
         * We are in a super file, we already have [read] locks to sub files (in 'subfiles' array)
         * This should iterate through those and call unlinkSubFile I think.
         */
        Owned<IPropertyTreeIterator> iter = root->getElements("SubFile");
        StringBuffer oquery;
        oquery.append("SuperOwner[@name=\"").append(logicalName.get()).append("\"]");
        Owned<IMultiException> exceptions = MakeMultiException("CDelayedDelete::doRemoveEntry::SuperOwners");
        ForEach(*iter)
        {
            const char *name = iter->query().queryProp("@name");
            if (name&&*name)
            {
                CDfsLogicalFileName subfn;
                subfn.set(name);
                CFileLock fconnlockSub;
                // JCSMORE - this is really not right, but consistent with previous version
                // MORE: Use CDistributedSuperFile::linkSuperOwner(false) - ie. unlink
                if (fconnlockSub.init(subfn, RTM_LOCK_READ, timeoutMs, "CDistributedFile::doRemoveEntry"))
                {
                    IPropertyTree *subfroot = fconnlockSub.queryRoot();
                    if (subfroot)
                    {
                        if (!subfroot->removeProp(oquery.str()))
                            exceptions->append(*MakeStringException(-1, "CDelayedDelete::removeEntry: SubFile %s of %s not found for removal",name?name:"(NULL)", logicalName.get()));
                    }
                }
            }
        }
        if (exceptions->ordinality())
            throw exceptions.getClear();
    }

    virtual void getSuperOwners(StringArray &owners)
    {
        ForEachItemIn(i, subfiles)
        {
            IDistributedFile *file = &subfiles.item(i);
            IDistributedSuperFile *super = file->querySuperFile();
            if (super)
            {
                CDistributedSuperFile *_super = QUERYINTERFACE(super, CDistributedSuperFile);
                if (_super)
                    _super->getSuperOwners(owners);
            }
            else
            {
                CDistributedFile *_file = QUERYINTERFACE(file, CDistributedFile);
                if (_file)
                    _file->getSuperOwners(owners);
            }
        }

    }
    static StringBuffer &getSubPath(StringBuffer &path,unsigned idx)
    {
        return path.append("SubFile[@num=\"").append(idx+1).append("\"]");
    }

    void loadSubFiles(IDistributedFileTransaction *transaction, unsigned timeout)
    {
        partscache.kill();
        StringBuffer path;
        StringBuffer subname;
        subfiles.kill();

        unsigned n = root->getPropInt("@numsubfiles");
        if (n == 0)
            return;
        try
        {
            // Find all reported indexes and bail on bad range (before we lock any file)
            Owned<IPropertyTreeIterator> subit = root->getElements("SubFile");
            // Adding a sub 'before' another get the list out of order (but still valid)
            OwnedMalloc<IPropertyTree *> orderedSubFiles(n, true);
            ForEach (*subit)
            {
                IPropertyTree &sub = subit->query();
                unsigned sn = sub.getPropInt("@num",0);
                if (sn == 0)
                    ThrowStringException(-1, "CDistributedSuperFile: SuperFile %s: bad subfile part number %d of %d", logicalName.get(), sn, n);
                if (sn > n)
                    ThrowStringException(-1, "CDistributedSuperFile: SuperFile %s: out-of-range subfile part number %d of %d", logicalName.get(), sn, n);
                if (orderedSubFiles[sn-1])
                    ThrowStringException(-1, "CDistributedSuperFile: SuperFile %s: duplicated subfile part number %d of %d", logicalName.get(), sn, n);
                orderedSubFiles[sn-1] = &sub;
            }
            for (unsigned i=0; i<n; i++)
            {
                if (!orderedSubFiles[i])
                    ThrowStringException(-1, "CDistributedSuperFile: SuperFile %s: missing subfile part number %d of %d", logicalName.get(), i+1, n);
            }
            // Now try to resolve them all (file/superfile)
            for (unsigned f=0; f<n; f++)
            {
                IPropertyTree &sub = *(orderedSubFiles[f]);
                sub.getProp("@name",subname.clear());
                Owned<IDistributedFile> subfile;
                subfile.setown(transaction?transaction->lookupFile(subname.str(),timeout):parent->lookup(subname.str(), udesc, false, false, false, transaction, timeout));
                if (!subfile.get())
                    subfile.setown(transaction?transaction->lookupSuperFile(subname.str(),timeout):parent->lookupSuperFile(subname.str(),udesc,transaction,timeout));

                // Some files are ok not to exist
                if (!subfile.get())
                {
                    CDfsLogicalFileName cdfsl;
                    cdfsl.set(subname);
                    if (cdfsl.isForeign())
                    {
                        // MORE - This foreign treatment seems flaky at best
                        WARNLOG("CDistributedSuperFile: SuperFile %s's sub-file file '%s' is foreign, removing it from super", logicalName.get(), subname.str());
                        root->removeTree(&sub);
                        continue;
                    }
                    else
                        ThrowStringException(-1, "CDistributedSuperFile: SuperFile %s: corrupt subfile file '%s' cannot be found", logicalName.get(), subname.str());
                }
                subfiles.append(*subfile.getClear());
            }
            // This is *only* due to foreign files
            if (subfiles.ordinality() != n)
            {
                WARNLOG("CDistributedSuperFile: SuperFile %s's number of sub-files updated to %d", logicalName.get(), subfiles.ordinality());
                root->setPropInt("@numsubfiles", subfiles.ordinality());
            }
        }
        catch (IException *)
        {
            partscache.kill();
            subfiles.kill();    // one out, all out
            throw;
        }
    }

    void addItem(unsigned pos,IDistributedFile *_file)
    {
        Owned<IDistributedFile> file = _file;
        partscache.kill();
        // first renumber all above
        StringBuffer path;
        IPropertyTree *sub;
        for (unsigned i=subfiles.ordinality();i>pos;i--) {
            sub = root->queryPropTree(getSubPath(path.clear(),i-1).str());
            if (!sub)
                throw MakeStringException(-1,"C(2): Corrupt subfile file part %d cannot be found",i);
            sub->setPropInt("@num",i+1);
        }
        sub = createPTree();
        sub->setPropInt("@num",pos+1);
        sub->setProp("@name",file->queryLogicalName());
        if (pos==0) {
            resetFileAttr(createPTreeFromIPT(&file->queryAttributes()));
        }
        root->addPropTree("SubFile",sub);
        subfiles.add(*file.getClear(),pos);
        root->setPropInt("@numsubfiles",subfiles.ordinality());
    }

    void removeItem(unsigned pos)
    {
        partscache.kill();
        StringBuffer path;
        IPropertyTree* sub = root->queryPropTree(getSubPath(path,pos).str());
        if (!sub)
            throw MakeStringException(-1,"CDistributedSuperFile(3): Corrupt subfile file part %d cannot be found",pos+1);
        root->removeTree(sub);
        // now renumber all above
        for (unsigned i=pos+1; i<subfiles.ordinality(); i++) {
            sub = root->queryPropTree(getSubPath(path.clear(),i).str());
            if (!sub)
                throw MakeStringException(-1,"CDistributedSuperFile(2): Corrupt subfile file part %d cannot be found",i+1);
            sub->setPropInt("@num",i);
        }
        subfiles.remove(pos);
        if (pos==0) {
            if (subfiles.ordinality())
                resetFileAttr(createPTreeFromIPT(&subfiles.item(0).queryAttributes()));
            else
                resetFileAttr(getEmptyAttr());
        }
        root->setPropInt("@numsubfiles",subfiles.ordinality());
    }

    void loadParts(CDistributedFilePartArray &partsret, IDFPartFilter *filter)
    {
        unsigned p = 0;
        if (interleaved) { // a bit convoluted but should work
            IArrayOf<IDistributedFile> allsubfiles;
            ForEachItemIn(i,subfiles) {
                // if old format keep original interleaving
                IDistributedSuperFile* super = (interleaved==1)?NULL:subfiles.item(i).querySuperFile();
                if (super) {
                    Owned<IDistributedFileIterator> iter = super->getSubFileIterator(true);
                    ForEach(*iter) 
                        allsubfiles.append(iter->get());
                }
                else
                    allsubfiles.append(*LINK(&subfiles.item(i)));
            }
            unsigned *pn = new unsigned[allsubfiles.ordinality()];
            ForEachItemIn(j,allsubfiles) 
                pn[j] = allsubfiles.item(j).numParts();
            unsigned f=0;
            bool found=false;
            loop {
                if (f==allsubfiles.ordinality()) {
                    if (!found)
                        break; // no more
                    found = false;
                    f = 0;
                }
                if (pn[f]) {
                    found = true;
                    if (!filter||filter->includePart(p)) {
                        IDistributedFile &subfile = allsubfiles.item(f);
                        IDistributedFilePart *part = subfile.getPart(subfile.numParts()-pn[f]);
                        partsret.append(*QUERYINTERFACE(part,CDistributedFilePart)); // bit kludgy
                    }
                    p++;
                    pn[f]--;
                }
                f++;
            }
            delete [] pn;
        }
        else { // sequential
            ForEachItemIn(i,subfiles) { // not wonderfully quick
                IDistributedFile &subfile = subfiles.item(i);
                unsigned n = subfile.numParts();
                unsigned j = 0;
                while (n--) {
                    if (!filter||filter->includePart(p)) {
                        IDistributedFilePart *part = subfile.getPart(j++);
                        partsret.append(*QUERYINTERFACE(part,CDistributedFilePart)); // bit kludgy
                    }
                    p++;
                }
            }
        }
    }

    void linkSubFile(unsigned pos, bool link=true)
    {
        IDistributedFile *subfile = &subfiles.item(pos);
        IDistributedSuperFile *ssub = subfile->querySuperFile();
        if (ssub) {
            CDistributedSuperFile *cdsuper = QUERYINTERFACE(ssub,CDistributedSuperFile);
            cdsuper->linkSuperOwner(queryLogicalName(),link);
        }
        else {
            CDistributedFile *cdfile = QUERYINTERFACE(subfile,CDistributedFile);
            cdfile->linkSuperOwner(queryLogicalName(),link);
        }
    }

    void unlinkSubFile(unsigned pos)
    {
        linkSubFile(pos, false);
    }

    void checkSubFormatAttr(IDistributedFile *sub, const char* exprefix="")
    {
        // empty super files now pass
        ForEachItemIn(i,subfiles) {
            IDistributedSuperFile* super = subfiles.item(i).querySuperFile();
            if (super) {
                CDistributedSuperFile *cdsuper = QUERYINTERFACE(super,CDistributedSuperFile);
                if (cdsuper)
                    cdsuper->checkSubFormatAttr(sub,exprefix);
                return;
            }
            CDistributedFile *cdfile = QUERYINTERFACE(&subfiles.item(0),CDistributedFile);
            if (cdfile)
                cdfile->checkFormatAttr(sub,exprefix);        // any file will do
        }
    }

public:

    void checkFormatAttr(IDistributedFile *sub, const char* exprefix="")
    {
        // only check sub files not siblings, which is excessive (format checking is really only debug aid)
        checkSubFormatAttr(sub,exprefix);
    }

    unsigned findSubFile(const char *name)
    {
        StringBuffer lfn;
        normalizeLFN(name,lfn);
        ForEachItemIn(i,subfiles) 
            if (stricmp(subfiles.item(i).queryLogicalName(),lfn.str())==0)
                return i;
        return NotFound;
    }

    IMPLEMENT_IINTERFACE;

    void init(CDistributedFileDirectory *_parent, IPropertyTree *_root, const CDfsLogicalFileName &_name, IUserDescriptor* user, IDistributedFileTransaction *transaction, unsigned timeout=INFINITE)
    {
        assertex(_name.isSet());
        setUserDescriptor(udesc,user);
        logicalName.set(_name);
        parent = _parent;
        root.set(_root);
        const char *val = root->queryProp("@interleaved");
        if (val&&isdigit(*val))
            interleaved = atoi(val);
        else
            interleaved = strToBool(val)?1:0;
        loadSubFiles(transaction,timeout);
    }

    CDistributedSuperFile(CDistributedFileDirectory *_parent, IPropertyTree *_root,const CDfsLogicalFileName &_name,IUserDescriptor* user) 
    {
        init(_parent,_root,_name,user,NULL);
    }

    CDistributedSuperFile(CDistributedFileDirectory *_parent, IRemoteConnection *_conn,const CDfsLogicalFileName &_name,IUserDescriptor* user, IDistributedFileTransaction *transaction,unsigned timeout)
    {
        conn.setown(_conn);
        init(_parent,conn->queryRoot(),_name,user,transaction,timeout);
    }

    CDistributedSuperFile(CDistributedFileDirectory *_parent, CDfsLogicalFileName &_name, IUserDescriptor* user, IDistributedFileTransaction *transaction)
    {
        // temp super file
        assertex(_name.isMulti());
        if (!_name.isExpanded())
            _name.expand(user);//expand wildcards
        Owned<IPropertyTree> tree = _name.createSuperTree();
        init(_parent,tree,_name,user,transaction);
    }

    ~CDistributedSuperFile()
    {
        partscache.kill();
        subfiles.kill();
    }

    StringBuffer &getClusterName(unsigned clusternum,StringBuffer &name)
    {
        // returns the cluster name if all the same
        CriticalBlock block (sect);
        if (subfiles.ordinality()==1)
            return subfiles.item(0).getClusterName(clusternum,name);
        size32_t rl = name.length();
        StringBuffer test;
        ForEachItemIn(i,subfiles) {
            if (i) {
                subfiles.item(i).getClusterName(clusternum,test.clear());
                if (strcmp(name.str(),test.str())!=0) {
                    name.setLength(rl);
                    break;
                }
            }
            else 
                subfiles.item(i).getClusterName(clusternum,name);
        }
        return name; 
    }

    IFileDescriptor *getFileDescriptor(const char *clustername)
    {
        CriticalBlock block (sect);
        if (subfiles.ordinality()==1)
            return subfiles.item(0).getFileDescriptor(clustername);
        // superfiles assume consistant replication & compression
        UnsignedArray subcounts;  
        bool mixedwidth = false;
        unsigned width = 0;
        bool first = true;
        Owned<IPropertyTree> at = getEmptyAttr();
        Owned<IDistributedFileIterator> fiter = getSubFileIterator(true);
        ForEach(*fiter)
        {
            IDistributedFile &file = fiter->query();
            if (first)
            {
                first = false;
                Owned<IAttributeIterator> ait = file.queryAttributes().getAttributes();
                ForEach(*ait)
                {
                    const char *name = ait->queryName();
                    if ((stricmp(name,"@size")!=0)&&(stricmp(name,"@recordCount")!=0))
                    {
                        const char *v = ait->queryValue();
                        if (!v)
                            continue;
                        bool ok = true;
                        // add attributes that are common
                        for (unsigned i=1;i<subfiles.ordinality();i++)
                        {
                            IDistributedFile &file = subfiles.item(i);
                            IDistributedSuperFile *sFile = file.querySuperFile();
                            if (!sFile || sFile->numSubFiles(true)) // skip empty super files
                            {
                                const char *p = file.queryAttributes().queryProp(name);
                                if (!p||(strcmp(p,v)!=0))
                                {
                                    ok = false;
                                    break;
                                }
                            }
                        }
                        if (ok)
                            at->setProp(name,v);
                    }
                }
            }
            unsigned np = file.numParts();
            if (0 == width)
                width = np;
            else if (np!=width)
                mixedwidth = true;
            subcounts.append(np);
        }

        // need common attributes
        Owned<ISuperFileDescriptor> fdesc=createSuperFileDescriptor(at.getClear());
        if (interleaved&&(interleaved!=2))
            WARNLOG("getFileDescriptor: Unsupported interleave value (1)");
        fdesc->setSubMapping(subcounts,interleaved!=0);
        fdesc->setTraceName(logicalName.get());
        Owned<IDistributedFilePartIterator> iter = getIterator(NULL);
        unsigned n = 0;
        SocketEndpointArray reps;
        ForEach(*iter) {
            IDistributedFilePart &part = iter->query();
            CDistributedFilePart *cpart = (clustername&&*clustername)?QUERYINTERFACE(&part,CDistributedFilePart):NULL;
            unsigned copy = 0;
            if (cpart) {
                IDistributedFile &f = cpart->queryParent();
                unsigned cn = f.findCluster(clustername);
                if (cn!=NotFound) {
                    for (unsigned i = 0;i<cpart->numCopies();i++)
                        if (cpart->copyClusterNum(i,NULL)==cn) {
                            copy = i;
                            break;
                        }
                }
            }
            if (mixedwidth) {
                SocketEndpoint rep;
                if (copy+1<part.numCopies())
                    rep = part.queryNode(copy+1)->endpoint();
                reps.append(rep);
            }

            RemoteFilename rfn;
            fdesc->setPart(n,part.getFilename(rfn,copy),&part.queryAttributes());
            n++;
        }
        ClusterPartDiskMapSpec mspec;
        if (subfiles.ordinality()) {
            mspec = subfiles.item(0).queryPartDiskMapping(0);
        }
        mspec.interleave = numSubFiles(true);
        fdesc->endCluster(mspec);
        if (mixedwidth) { // bleah - have to add replicate node numbers
            Owned<IGroup> group = fdesc->getGroup();
            unsigned gw = group->ordinality();
            for (unsigned pn=0;pn<reps.ordinality();pn++) {
                const SocketEndpoint &ep=reps.item(pn);
                if (!ep.isNull()) {
                    unsigned gn = pn;
                    if (gn<gw) {
                        do {
                            gn++;
                            if (gn==gw)
                                gn = 0;
                            if (ep.equals(group->queryNode((rank_t)gn).endpoint())) {
                                IPartDescriptor *part = fdesc->queryPart(pn);
                                if (part)
                                    part->queryProperties().setPropInt("@rn",(unsigned)gn);
                                break;
                            }
                        } while (gn!=pn);
                    }
                }
            }
        }
        return fdesc.getClear();
    }

    unsigned numParts()
    {
        CriticalBlock block(sect);
        unsigned ret=0;
        ForEachItemIn(i,subfiles)
            ret += subfiles.item(i).numParts();
        return ret;
    }

    IDistributedFilePart &queryPart(unsigned idx)
    {
        CriticalBlock block(sect);
        if (subfiles.ordinality()==1)
            return subfiles.item(0).queryPart(idx);
        if (partscache.ordinality()==0)
            loadParts(partscache,NULL);     
        if (idx>=partscache.ordinality())
            return *(IDistributedFilePart *)NULL;
        return partscache.item(idx);
    }

    IDistributedFilePart* getPart(unsigned idx)
    {
        IDistributedFilePart* ret = &queryPart(idx);
        return LINK(ret);
    }

    IDistributedFilePartIterator *getIterator(IDFPartFilter *filter=NULL)
    {
        CriticalBlock block(sect);
        if (subfiles.ordinality()==1)
            return subfiles.item(0).getIterator(filter);
        CDistributedFilePartIterator *ret = new CDistributedFilePartIterator();
        loadParts(ret->queryParts(),filter);
        return ret;
    }

    void rename(const char *_logicalname,IUserDescriptor *user)
    {
        StringBuffer prevname;
        Owned<IFileRelationshipIterator> reliter;
        // set prevname
        if (!isAnon()) {
            getLogicalName(prevname);
            try {
                IFileRelationshipIterator *iter = parent->lookupAllFileRelationships(prevname.str());
                reliter.setown(iter);
            }
            catch (IException *e) {
                EXCLOG(e,"CDistributedFileDirectory::rename");
                e->Release();
            }
            detach();
        }
        attach(_logicalname,user);
        if (reliter.get()) {
            // add back any relationships with new name
            parent->renameFileRelationships(prevname.str(),_logicalname,reliter,user);
        }
    }


    const char *queryDefaultDir()
    {
        // returns the directory if all the same
        const char *ret = NULL;
        CriticalBlock block (sect);
        ForEachItemIn(i,subfiles) {
            if (subfiles.item(i).numParts())
            {
                const char *s = subfiles.item(i).queryDefaultDir();
                if (!s)
                    return NULL;
                if (!ret)
                    ret = s;
                else if (strcmp(ret,s)!=0)
                    return NULL;
            }
        }
        return ret; 
    }

    const char *queryPartMask()
    {
        // returns the part mask if all the same
        const char *ret = NULL;
        CriticalBlock block (sect);
        ForEachItemIn(i,subfiles) {
            const char *s = subfiles.item(i).queryPartMask();
            if (!s)
                return NULL;
            if (!ret)
                ret = s;
            else if (stricmp(ret,s)!=0)
                return NULL;
        }
        return ret; 
    }

    void attach(const char *_logicalname,IUserDescriptor *user)
    {
        assertex(!conn.get()); // already attached
        CriticalBlock block (sect);
        StringBuffer tail;
        StringBuffer lfn;
        logicalName.set(_logicalname);
        checkLogicalName(logicalName,user,true,true,false,"attach"); 
        parent->addEntry(logicalName,root.getClear(),true,false);
        conn.clear();
        CFileLock fcl;
        verifyex(fcl.init(logicalName, DXB_SuperFile, RTM_LOCK_READ, defaultTimeout, "CDistributedSuperFile::attach"));
        conn.setown(fcl.detach());
        assertex(conn.get()); // must have been attached
        root.setown(conn->getRoot());
    }

    void detach(unsigned timeoutMs=INFINITE)
    {   
        assertex(conn.get()); // must be attached
        CriticalBlock block(sect);
        checkModify("CDistributedSuperFile::detach");
        subfiles.kill();    

        // Remove from SDS

        /* JCSMORE - this looks very kludgy...
         * We have readlock, this code is doing
         * 1) change to write lock (not using lockProperties or DistributedFilePropertyLock to do so) [using CFileChangeWriteLock]
         *    CFileChangeWriteLock doesn't preserve lock mode quite right.. (see 'newMode')
         * 2) manually deleting SuperOwner from subfiles (in clearSuperOwners)
         * 3) Using the connection to delete the SuperFile from Dali (clones to 'root' in process)
         * 4) ~CFileChangeWriteLock() [writeLock.clear()], restores read lock from write to read
         * 5) updateFS (housekeeping of empty scopes, relationships) - ok
         */
        CFileChangeWriteLock writeLock(conn, timeoutMs);
        clearSuperOwners(timeoutMs);
        writeLock.clear();
        root.setown(closeConnection(true));
        updateFS(logicalName, timeoutMs);
        logicalName.clear();
    }

    bool existsPhysicalPartFiles(unsigned short port)
    {
        CriticalBlock block (sect);
        ForEachItemIn(i,subfiles) {
            IDistributedFile &f=subfiles.item(i);
            if (!f.existsPhysicalPartFiles(port))
                return false;
        }
        return true; 
    }

    bool renamePhysicalPartFiles(const char *newlfn,const char *cluster,IMultiException *mexcept,const char *newbasedir)
    {
        throw MakeStringException(-1,"renamePhysicalPartFiles not supported for SuperFiles");
        return false; 
    }

    void serialize(MemoryBuffer &mb)
    {
        UNIMPLEMENTED; // not yet needed
    }

    virtual unsigned numCopies(unsigned partno)
    {
        unsigned ret = (unsigned)-1;
        CriticalBlock block (sect);
        ForEachItemIn(i,subfiles) {
            IDistributedFile &f=subfiles.item(i);
            unsigned fnc = f.numCopies(partno);
            if (fnc<ret)
                ret = fnc;
        }
        return (ret==(unsigned)-1)?1:ret;
    }

    __int64 getFileSize(bool allowphysical,bool forcephysical)
    {
        __int64 ret = (__int64)(forcephysical?-1:queryAttributes().getPropInt64("@size",-1));
        if (ret==-1)
        {
            ret = 0;
            ForEachItemIn(i,subfiles)
            {
                __int64 ps = subfiles.item(i).getFileSize(allowphysical,forcephysical);
                if (ps == -1)
                    return -1; // i.e. if cannot determine size of any part, total is unknown
                ret += ps;
            }
        }
        return ret;
    }

    __int64 getDiskSize(bool allowphysical,bool forcephysical)
    {
        if (!isCompressed(NULL))
            return getFileSize(allowphysical, forcephysical);

        __int64 ret = (__int64)(forcephysical?-1:queryAttributes().getPropInt64("@compressedSize",-1));
        if (ret==-1)
        {
            ret = 0;
            ForEachItemIn(i,subfiles)
            {
                __int64 ps = subfiles.item(i).getDiskSize(allowphysical,forcephysical);
                if (ps == -1)
                    return -1; // i.e. if cannot determine size of any part, total is unknown
                ret += ps;
            }
        }
        return ret;
    }

    __int64 getRecordCount()
    {
        __int64 ret = queryAttributes().getPropInt64("@recordCount",-1);
        if (ret==-1) {
            ret = 0;
            ForEachItemIn(i,subfiles) {
                __int64 rc = subfiles.item(i).queryAttributes().getPropInt64("@recordCount",-1);
                if (rc == -1) {
                    ret = rc;
                    break;
                }
                ret += rc;
            }
        }
        return ret;
    }

    bool getFileCheckSum(unsigned &checkSum)
    {
        if (queryAttributes().hasProp("@checkSum"))
            checkSum = (unsigned)queryAttributes().getPropInt64("@checkSum");
        else
        {
            checkSum = ~0;
            ForEachItemIn(i,subfiles) {
                unsigned cs;
                if (!subfiles.item(i).getFileCheckSum(cs))
                    return false;
                checkSum ^= cs;
            }
        }
        return true;
    }

    IDistributedSuperFile *querySuperFile()
    {
        return this;
    }

    virtual IDistributedFile &querySubFile(unsigned idx,bool sub)
    {
        CriticalBlock block (sect);
        if (sub) {
            ForEachItemIn(i,subfiles) {
                IDistributedFile &f=subfiles.item(i);
                IDistributedSuperFile *super = f.querySuperFile();
                if (super) {
                    unsigned ns = super->numSubFiles(true);
                    if (ns>idx)
                        return super->querySubFile(idx,true);
                    idx -= ns;
                }
                else if (idx--==0)
                    return f;
            }
            // fall through to error
        }
        return subfiles.item(idx);
    }

    virtual IDistributedFile *querySubFileNamed(const char *name, bool sub)
    {
        CriticalBlock block (sect);
        unsigned idx=findSubFileOrd(name);
        if ((idx!=NotFound)&&(idx<subfiles.ordinality()))
            return &subfiles.item(idx);
        idx=findSubFile(name);
        if (idx!=NotFound) 
            return &subfiles.item(idx);
        if (sub) {
            ForEachItemIn(i,subfiles) {
                IDistributedFile &f=subfiles.item(i);
                IDistributedSuperFile *super = f.querySuperFile();
                if (super) {
                    IDistributedFile *ret = super->querySubFileNamed(name);
                    if (ret)
                        return ret;
                }
            }
        }
        return NULL;
    }

    virtual IDistributedFile *getSubFile(unsigned idx,bool sub)
    {
        CriticalBlock block (sect);
        return LINK(&querySubFile(idx,sub));
    }

    virtual unsigned numSubFiles(bool sub)
    {
        CriticalBlock block (sect);
        unsigned ret = 0;
        if (sub) {
            ForEachItemIn(i,subfiles) {
                IDistributedFile &f=subfiles.item(i);
                IDistributedSuperFile *super = f.querySuperFile();
                if (super) 
                    ret += super->numSubFiles();
                else
                    ret++;
            }
        }
        else
            ret = subfiles.ordinality();
        return ret;
    }

    virtual bool getFormatCrc(unsigned &crc)
    {
        if (queryAttributes().hasProp("@formatCrc")) {
            crc = (unsigned)queryAttributes().getPropInt("@formatCrc");
            return true;
        }
        bool found = false;
        ForEachItemIn(i,subfiles) {
            unsigned c;
            if (subfiles.item(i).getFormatCrc(c)) {
                if (found&&(c!=crc))
                    return false;
                found = true;
                crc = c;
            }
        }
        return found;
    }

    virtual bool getRecordLayout(MemoryBuffer &layout)  
    {
        layout.clear();
        if (queryAttributes().getPropBin("_record_layout",layout))
            return true;
        bool found = false;
        ForEachItemIn(i,subfiles) {
            MemoryBuffer b;
            if (subfiles.item(i).getRecordLayout(found?b:layout)) {
                if (found) {
                    if ((b.length()!=layout.length())||(memcmp(b.bufferBase(),layout.bufferBase(),b.length())!=0))
                        return false;
                }
                else 
                    found = true;
            }
        }
        return found;
    }

    virtual bool getRecordSize(size32_t &rsz)
    {
        if (queryAttributes().hasProp("@recordSize")) {
            rsz = (size32_t)queryAttributes().getPropInt("@recordSize");
            return true;
        }
        bool found = false;
        ForEachItemIn(i,subfiles) {
            size32_t sz;
            if (subfiles.item(i).getRecordSize(sz)) {
                if (found&&(sz!=rsz))
                    return false;
                found = true;
                rsz = sz;
            }
        }
        return found;
    }

    virtual bool isInterleaved()
    {
        return interleaved!=0;
    }

    virtual IDistributedFile *querySubPart(unsigned partidx,unsigned &subfileidx)
    {
        CriticalBlock block (sect);
        subfileidx = 0;
        Owned<IDistributedFilePart> part = getPart(partidx);
        if (!part)
            return NULL;
        CDistributedFilePart *cpart = QUERYINTERFACE(part.get(),CDistributedFilePart);
        if (!cpart)
            return NULL;
        IDistributedFile &ret = cpart->queryParent();
        unsigned n = ret.numParts();
        for (unsigned i=0;i<n;i++) {
            Owned<IDistributedFilePart> spart = ret.getPart(i);
            if (spart.get()==part.get()) {
                subfileidx = i;
                return &ret;
            }
        }
        return NULL;
    }

    virtual unsigned getPositionPart(offset_t pos, offset_t &base)
    {   // not very quick!
        CriticalBlock block (sect);
        unsigned n = numParts();
        base = 0;
        for (unsigned i=0;i<n;i++) {
            Owned<IDistributedFilePart> part = getPart(i);
            offset_t ps = part->getFileSize(true,false);
            if (ps==(offset_t)-1)
                break;
            if (ps>pos)
                return i;
            pos -= ps;
            base += ps;
        }
        return NotFound;
    }

    IDistributedFileIterator *getSubFileIterator(bool supersub=false)
    {
        CriticalBlock block (sect);
        return new cSubFileIterator(subfiles,supersub);
    }

    void updateFileAttrs()
    {
        if (subfiles.ordinality()==0) {
            StringBuffer desc;
            root->getProp("Attr/@description",desc);
            root->removeProp("Attr");       // remove all other attributes if superfile empty
            IPropertyTree *t=resetFileAttr(getEmptyAttr());
            if (desc.length())
                t->setProp("@description",desc.str());
            return;
        }
        root->removeProp("Attr/@size");
        root->removeProp("Attr/@compressedSize");
        root->removeProp("Attr/@checkSum");
        root->removeProp("Attr/@recordCount");  // recordCount not currently supported by superfiles
        root->removeProp("Attr/@formatCrc");    // formatCrc set if all consistant
        root->removeProp("Attr/@recordSize");   // record size set if all consistant
        root->removeProp("Attr/_record_layout");
        __int64 fs = getFileSize(false,false);
        if (fs!=-1)
            root->setPropInt64("Attr/@size",fs);
        if (isCompressed(NULL))
        {
            fs = getDiskSize(false,false);
            if (fs!=-1)
                root->setPropInt64("Attr/@compressedSize",fs);
        }
        unsigned checkSum;
        if (getFileCheckSum(checkSum))
            root->setPropInt64("Attr/@checkSum", checkSum);
        __int64 rc = getRecordCount();
        if (rc!=-1)
            root->setPropInt64("Attr/@recordCount",rc);
        unsigned fcrc;
        if (getFormatCrc(fcrc))
            root->setPropInt("Attr/@formatCrc", fcrc);
        size32_t rsz;
        if (getRecordSize(rsz))
            root->setPropInt("Attr/@recordSize", rsz);
        MemoryBuffer mb;
        if (getRecordLayout(mb)) 
            root->setPropBin("Attr/_record_layout", mb.length(), mb.bufferBase());

    }

    void updateParentFileAttrs(IDistributedFileTransaction *transaction)
    {
        Owned<IPropertyTreeIterator> iter = root->getElements("SuperOwner");
        StringBuffer pname;
        ForEach(*iter) {
            iter->query().getProp("@name",pname.clear());
            Owned<IDistributedSuperFile> psfile = transaction?transaction->lookupSuperFile(pname.str()):
                queryDistributedFileDirectory().lookupSuperFile(pname.str(),udesc,NULL);
            CDistributedSuperFile *file = QUERYINTERFACE(psfile.get(),CDistributedSuperFile);
            if (file) {
                {
                    DistributedFilePropertyLock lock(file);
                    file->setModified();
                    file->updateFileAttrs();
                }
                file->updateParentFileAttrs(transaction);
            }
        }
    }
    void validateAddSubFile(IDistributedFile *sub)
    {
        if (strcmp(sub->queryLogicalName(),queryLogicalName())==0)
            throw MakeStringException(-1,"addSubFile: Cannot add file %s to itself", queryLogicalName());
        if (subfiles.ordinality())
            checkFormatAttr(sub,"addSubFile");
        if (NotFound!=findSubFile(sub->queryLogicalName()))
            throw MakeStringException(-1,"addSubFile: File %s is already a subfile of %s", sub->queryLogicalName(),queryLogicalName());
    }

private:
    void doAddSubFile(IDistributedFile *_sub,bool before,const char *other,IDistributedFileTransactionExt *transaction) // takes ownership of sub
    {
        Owned<IDistributedFile> sub = _sub;
        validateAddSubFile(sub); // shouldn't really be necessary, was validated in transaction before here

        unsigned pos;
        if (other&&*other) {
            pos = findSubFileOrd(other);
            if (pos==NotFound)
                pos = findSubFile(other);
            if (pos==NotFound)
                pos = before?0:subfiles.ordinality();
            else if (!before&&(pos<subfiles.ordinality()))
                pos++;
        }
        else
            pos = before?0:subfiles.ordinality();
        if (pos > subfiles.ordinality())
            throw MakeStringException(-1,"addSubFile: Insert position %d out of range for file %s in superfile %s", pos+1, sub->queryLogicalName(), queryLogicalName());
        addItem(pos,sub.getClear());     // remove if failure TBD?
        setModified();
        updateFileAttrs();
        linkSubFile(pos);
    }

    bool doRemoveSubFiles(IDistributedFileTransactionExt *transaction)
    {
        // have to be quite careful here
        unsigned pos = subfiles.ordinality();
        if (pos)
        {
            DistributedFilePropertyLock lock(this);
            if (lock.needsReload())
                loadSubFiles(transaction,1000*60*10);
            pos = subfiles.ordinality();
            if (pos)
            {
                do
                {
                    pos--;
                    unlinkSubFile(pos);
                    removeItem(pos);
                } while (pos);
                setModified();
                updateFileAttrs();
                lock.unlock();
                updateParentFileAttrs(transaction);
            }
        }
        return true;
    }

    bool doRemoveSubFile(const char *subfile,
                         IDistributedFileTransactionExt *transaction)
    {
        // have to be quite careful here
        unsigned pos=findSubFileOrd(subfile);
        if ((pos==NotFound)||(pos>=subfiles.ordinality()))
            pos = findSubFile(subfile);
        if (pos==NotFound)
            return false;
        {
            DistributedFilePropertyLock lock(this);
            // don't reload subfiles here
            pos=findSubFileOrd(subfile);
            if ((pos==NotFound)||(pos>=subfiles.ordinality()))
                pos = findSubFile(subfile);
            if (pos==NotFound)
                return false;
            unlinkSubFile(pos);
            removeItem(pos);
            setModified();
            updateFileAttrs();
        }
        updateParentFileAttrs(transaction);
        return true;
    }

    bool doSwapSuperFile(IDistributedSuperFile *_file,
            IDistributedFileTransactionExt *transaction)
    {
        assertex(transaction);
        CDistributedSuperFile *file = QUERYINTERFACE(_file,CDistributedSuperFile);
        if (!file)
            return false;
        // Cache names (so we can delete without problems)
        StringArray subnames1;
        StringArray subnames2;
        for (unsigned i=0; i<this->numSubFiles(false); i++)
                subnames1.append(querySubFile(i, false).queryLogicalName());
        for (unsigned i=0; i<file->numSubFiles(false); i++)
                subnames2.append(file->querySubFile(i, false).queryLogicalName());
        // Delete all files
        ForEachItemIn(d1,subnames1) {
            Owned<IDistributedFile> sub = transaction->lookupFile(subnames1.item(d1));
            if (!doRemoveSubFile(sub->queryLogicalName(), transaction))
                return false;
        }
        ForEachItemIn(d2,subnames2) {
            Owned<IDistributedFile> sub = transaction->lookupFile(subnames2.item(d2));
            if (!file->doRemoveSubFile(sub->queryLogicalName(), transaction))
                return false;
        }
        // Add files swapped
        ForEachItemIn(a1,subnames1) {
            Owned<IDistributedFile> sub = transaction->lookupFile(subnames1.item(a1));
            file->doAddSubFile(LINK(sub), false, NULL, transaction);
        }
        ForEachItemIn(a2,subnames2) {
            Owned<IDistributedFile> sub = transaction->lookupFile(subnames2.item(a2));
            doAddSubFile(LINK(sub), false, NULL, transaction);
        }
        return true;
    }

public:
    void addSubFile(const char * subfile,
                    bool before=false,              // if true before other
                    const char *other=NULL,     // in NULL add at end (before=false) or start(before=true)
                    bool addcontents=false,
                    IDistributedFileTransaction *transaction=NULL
                   )
    {
        CriticalBlock block (sect);
        if (!subfile||!*subfile)
            return;
        checkModify("addSubFile");
        partscache.kill();

        // Create a local transaction that will be destroyed (MORE: make transaction compulsory)
        Linked<IDistributedFileTransactionExt> localtrans;
        if (transaction)
        {
            IDistributedFileTransactionExt *_transaction = dynamic_cast<IDistributedFileTransactionExt *>(transaction);
            localtrans.set(_transaction);
        }
        else
            localtrans.setown(new CDistributedFileTransaction(udesc, this));
        localtrans->ensureFile(this);

        if (addcontents)
        {
            localtrans->descend();
            StringArray subs;
            Owned<IDistributedSuperFile> sfile = localtrans->lookupSuperFile(subfile);
            if (sfile)
            {
                Owned<IDistributedFileIterator> iter = sfile->getSubFileIterator();
                ForEach(*iter)
                    subs.append(iter->query().queryLogicalName());
            }
            sfile.clear();
            ForEachItemIn(i,subs)
                addSubFile(subs.item(i),before,other,false,localtrans);
            localtrans->ascend();
        }
        else
        {
            cAddSubFileAction *action = new cAddSubFileAction(queryLogicalName(),subfile,before,other);
            localtrans->addAction(action); // takes ownership
        }

        localtrans->autoCommit();
    }

    virtual bool removeSubFile(const char *subfile,         // if NULL removes all
                                bool remsub,                // if true removes subfiles from DFS
                                bool remcontents,           // if true, recurse super-files
                                IDistributedFileTransaction *transaction)
    {
        CriticalBlock block (sect);
        if (subfile&&!*subfile)
            return false;
        checkModify("removeSubFile");
        partscache.kill();

        // Create a local transaction that will be destroyed (MORE: make transaction compulsory)
        Linked<IDistributedFileTransactionExt> localtrans;
        if (transaction)
        {
            IDistributedFileTransactionExt *_transaction = dynamic_cast<IDistributedFileTransactionExt *>(transaction);
            localtrans.set(_transaction);
        }
        else
            localtrans.setown(new CDistributedFileTransaction(udesc, this));

        // Make sure this file is in cache (reuse below)
        localtrans->ensureFile(this);

        // If recurring, traverse super-file subs (if super)
        if (remcontents)
        {
            localtrans->descend();
            CDfsLogicalFileName logicalname;
            logicalname.set(subfile);
            IDistributedFile *sub = querySubFileNamed(logicalname.get(),false);
            if (!sub)
                return false;
            IDistributedSuperFile *sfile = sub->querySuperFile();
            if (sfile)
            {
                Owned<IDistributedFileIterator> iter = sfile->getSubFileIterator(true);
                bool ret = true;
                StringArray toremove;
                ForEach(*iter)
                    toremove.append(iter->query().queryLogicalName());
                iter.clear();
                ForEachItemIn(i,toremove)
                {
                    if (!sfile->removeSubFile(toremove.item(i),remsub,false,localtrans))
                        ret = false;
                }
                if (!ret||!remsub)
                    return ret;
            }
            localtrans->ascend();
        }

        cRemoveSubFileAction *action = new cRemoveSubFileAction(queryLogicalName(),subfile,remsub);
        localtrans->addAction(action); // takes ownership
        localtrans->autoCommit();

        // MORE - auto-commit will throw an exception, change this to void
        return true;
    }

    virtual bool removeOwnedSubFiles(bool remsub, // if true removes subfiles from DFS
                                     IDistributedFileTransaction *transaction)
    {
        CriticalBlock block (sect);
        checkModify("removeOwnedSubFiles");
        partscache.kill();

        // Create a local transaction that will be destroyed (MORE: make transaction compulsory)
        Linked<IDistributedFileTransactionExt> localtrans;
        if (transaction)
        {
            IDistributedFileTransactionExt *_transaction = dynamic_cast<IDistributedFileTransactionExt *>(transaction);
            localtrans.set(_transaction);
        }
        else
            localtrans.setown(new CDistributedFileTransaction(udesc, this));

        // Make sure this file is in cache (reuse below)
        localtrans->addFile(this);

        cRemoveOwnedSubFilesAction *action = new cRemoveOwnedSubFilesAction(localtrans, queryLogicalName(), remsub);
        localtrans->addAction(action); // takes ownership
        localtrans->autoCommit();

        // MORE - auto-commit will throw an exception, change this to void
        return true;
    }

    virtual bool swapSuperFile( IDistributedSuperFile *_file,
                                IDistributedFileTransaction *transaction)
    {
        CriticalBlock block (sect);
        if (!_file)
            return false;
        checkModify("swapSuperFile");
        partscache.kill();

        // Create a local transaction that will be destroyed (MORE: make transaction compulsory)
        Linked<IDistributedFileTransactionExt> localtrans;
        if (transaction)
        {
            IDistributedFileTransactionExt *_transaction = dynamic_cast<IDistributedFileTransactionExt *>(transaction);
            localtrans.set(_transaction);
        }
        else
            localtrans.setown(new CDistributedFileTransaction(udesc, this));
        // Make sure this file is in cache
        localtrans->ensureFile(this);

        cSwapFileAction *action = new cSwapFileAction(queryLogicalName(),_file->queryLogicalName());
        localtrans->addAction(action); // takes ownership
        localtrans->autoCommit();

        return true;
    }

    void savePartsAttr(bool force)
    {
    }

    void fillClustersCache()
    {
        if (clusterscache.ordinality()==0) {
            StringBuffer name;
            ForEachItemIn(i,subfiles) {
                StringArray clusters;
                IDistributedFile &f=subfiles.item(i);
                unsigned nc = f.numClusters();
                for(unsigned j=0;j<nc;j++) {
                    f.getClusterName(j,name.clear());
                    if (clusterscache.find(name.str())==NotFound) {
                        IClusterInfo &cluster = *createClusterInfo(name.str(),f.queryClusterGroup(j),f.queryPartDiskMapping(j),&queryNamedGroupStore());
                        clusterscache.append(cluster);
                    }
                }
            }   
        }
    }

    unsigned getClusterNames(StringArray &clusters)
    {
        CriticalBlock block (sect);
        fillClustersCache();
        return clusterscache.getNames(clusters);
    }

    unsigned numClusters()
    {
        CriticalBlock block (sect);
        fillClustersCache();
        return clusterscache.ordinality();
    }
    
    unsigned findCluster(const char *clustername)
    {
        CriticalBlock block (sect);
        fillClustersCache();
        return clusterscache.find(clustername);
    }

    ClusterPartDiskMapSpec &queryPartDiskMapping(unsigned clusternum)
    {
        CriticalBlock block (sect);
        fillClustersCache();
        return clusterscache.queryPartDiskMapping(clusternum);
    }

    void updatePartDiskMapping(const char *clustername,const ClusterPartDiskMapSpec &spec)
    {
        if (!clustername||!*clustername)
            return;
        CriticalBlock block (sect);
        fillClustersCache();
        ForEachItemIn(i,subfiles) {
            IDistributedFile &f=subfiles.item(i);
            f.updatePartDiskMapping(clustername,spec);
        }       
    }

    IGroup *queryClusterGroup(unsigned clusternum)
    {
        CriticalBlock block (sect);
        fillClustersCache();
        return clusterscache.queryGroup(clusternum);
    }

    StringBuffer &getClusterGroupName(unsigned clusternum, StringBuffer &name)
    {
        CriticalBlock block (sect);
        fillClustersCache();
        return clusterscache.item(clusternum).getGroupName(name, &queryNamedGroupStore());
    }

    void addCluster(const char *clustername,const ClusterPartDiskMapSpec &mspec)
    {
        if (!clustername||!*clustername)
            return;
        CriticalBlock block (sect);
        clusterscache.clear();
        subfiles.item(0).addCluster(clustername,mspec);
    }

    virtual bool removeCluster(const char *clustername)
    {
        bool clusterRemoved=false;
        CriticalBlock block (sect);
        clusterscache.clear();
        ForEachItemIn(i,subfiles) {
            IDistributedFile &f=subfiles.item(i);
            clusterRemoved |= f.removeCluster(clustername);
        }       
        return clusterRemoved;
    }

    void setPreferredClusters(const char *clusters)
    {
        CriticalBlock block (sect);
        clusterscache.clear();
        ForEachItemIn(i,subfiles) {
            IDistributedFile &f=subfiles.item(i);
            f.setPreferredClusters(clusters);
        }       
    }

    virtual bool checkClusterCompatible(IFileDescriptor &fdesc, StringBuffer &err) 
    {
        CriticalBlock block (sect);
        if (subfiles.ordinality()!=1) {
            err.append("only singleton superfiles allowed");
            return false;
        }
        ForEachItemIn(i,subfiles) {
            IDistributedFile &f=subfiles.item(i);
            if (!f.checkClusterCompatible(fdesc,err))
                return false;
        }       
        return true;
    }


    void setSingleClusterOnly()
    {
        CriticalBlock block (sect);
        ForEachItemIn(i,subfiles) {
            IDistributedFile &f=subfiles.item(i);
            f.setSingleClusterOnly();
        }       
    }


    void enqueueReplicate()
    {
        CriticalBlock block (sect);
        ForEachItemIn(i,subfiles) {
            IDistributedFile &f=subfiles.item(i);
            f.enqueueReplicate();
        }       
    }

    bool getAccessedTime(CDateTime &dt)                     
    {
        bool set=false;
        CriticalBlock block (sect);
        ForEachItemIn(i,subfiles) {
            IDistributedFile &f=subfiles.item(i);
            if (set)
                set = f.getAccessedTime(dt);
            else {
                CDateTime cmp;
                if (f.getAccessedTime(cmp)) {
                    if (cmp.compare(dt)>0)
                        dt.set(cmp);
                }
            }
        }
        return false;
    }

    void setAccessedTime(const CDateTime &dt)
    {
        {
            CriticalBlock block (sect);
            ForEachItemIn(i,subfiles) {
                IDistributedFile &f=subfiles.item(i);
                f.setAccessedTime(dt);
            }       
        }
    }
};

// --------------------------------------------------------

void CDistributedFileTransaction::validateAddSubFile(IDistributedSuperFile *super, IDistributedFile *sub, const char *subName)
{
    CTransactionFile *trackedSuper = lookupTrackedFile(super);
    if (!trackedSuper)
        return;

    const char *superName = trackedSuper->queryName();
    if (strcmp(subName, superName)==0)
        throw MakeStringException(-1,"addSubFile: Cannot add file %s to itself", superName);
    if (trackedSuper->numSubFiles())
    {
        CDistributedSuperFile *sf = dynamic_cast<CDistributedSuperFile *>(super);
        sf->checkFormatAttr(sub, "addSubFile");
        if (trackedSuper->find(subName, false))
            throw MakeStringException(-1,"addSubFile: File %s is already a subfile of %s", subName, superName);
    }
}

// --------------------------------------------------------


CDistributedFilePart::CDistributedFilePart(CDistributedFile &_parent,unsigned _part,IPartDescriptor *pd)
  : parent(_parent)
{
    partIndex = _part;
    dirty = false;
    if (pd) {
        if (pd->isMulti())
            ERRLOG("Multi filenames not supported in Dali DFS Part %d of %s",_part+1,_parent.queryLogicalName());
        overridename.set(pd->queryOverrideName());
        setAttr(*pd->getProperties());
    }
    else
        ERRLOG("CDistributedFilePart::CDistributedFilePart no IPartDescriptor for part");
}

void CDistributedFilePart::Link(void) const 
{ 
    parent.Link(); 
    CInterface::Link(); 
}                     

bool CDistributedFilePart::Release(void) const
{ 
    parent.Release(); 
    return CInterface::Release(); 
}

offset_t CDistributedFilePart::getSize(bool checkCompressed)
{
    offset_t ret = (offset_t)-1;
    StringBuffer firstname;
    bool compressed = ::isCompressed(parent.queryAttributes());
    unsigned nc=parent.numCopies(partIndex);
    for (unsigned copy=0;copy<nc;copy++)
    {
        RemoteFilename rfn;
        try
        {
            Owned<IFile> partfile = createIFile(getFilename(rfn,copy));
            if (checkCompressed && compressed)
            {
                Owned<ICompressedFileIO> compressedIO = createCompressedFileReader(partfile);
                if (compressedIO)
                    ret = compressedIO->size();
            }
            else
                ret = partfile->size();
            if (ret!=(offset_t)-1)
                return ret;
        }
        catch (IException *e)
        {
            StringBuffer s("CDistributedFilePart::getSize ");
            rfn.getRemotePath(s);
            EXCLOG(e, s.str());
            e->Release();
        }
        if (copy==0)
            rfn.getRemotePath(firstname);
    }
    throw new CDFS_Exception(DFSERR_CannotFindPartFileSize,firstname.str());;
}

StringBuffer & CDistributedFilePart::getPartName(StringBuffer &partname)
{
    if (!overridename.isEmpty()) {
        if (isSpecialPath(overridename)) {
            // bit of a kludge 
            if (isPathSepChar(*overridename)&&partname.length()&&isPathSepChar(partname.charAt(partname.length()-1)))
                partname.setLength(partname.length()-1);
            return partname.append(overridename);
        }
        return partname.append(pathTail(overridename));
    }
    const char *mask=parent.queryPartMask();
    if (!mask||!*mask) {
        const char *err ="CDistributedFilePart::getPartName cannot determine part name (no mask)";
        ERRLOG("%s", err);
        throw MakeStringExceptionDirect(-1, err);
    }
    expandMask(partname,mask,partIndex,parent.numParts());
    return partname;
}

unsigned CDistributedFilePart::bestCopyNum(const IpAddress &ip,unsigned rel)
{
    unsigned n = numCopies();
    unsigned *dist = new unsigned[n];
    unsigned *idx = new unsigned[n];
    for (unsigned c=0;c<n;c++) {
        dist[c] = ip.ipdistance(queryNode(c)->endpoint());
        idx[c] = c;
    }
    if (rel>=n)
        rel = n-1;
    // do bubble sort as not that many!
    for (unsigned i=0; i<n-1; i++) 
        for (unsigned j=0; j<n-1-i; j++) 
            if (dist[idx[j+1]] < dist[idx[j]]) {  
                unsigned t = idx[j];         
                idx[j] = idx[j+1];
                idx[j+1] = t;
            }
    unsigned ret = idx[rel];
    delete [] idx;
    delete [] dist;
    return ret;
}

unsigned CDistributedFilePart::copyClusterNum(unsigned copy,unsigned *replicate)
{
    return parent.copyClusterNum(partIndex,copy,replicate);
}

StringBuffer &CDistributedFilePart::getPartDirectory(StringBuffer &ret,unsigned copy)
{
    const char *defdir = parent.queryDefaultDir();
    StringBuffer dir;
    const char *pn;
    if (overridename.isEmpty())
        pn = parent.queryPartMask();
    else {
        pn = overridename.get();
        if (isSpecialPath(pn))  // its a query
            return ret; // ret.append('/');     // not sure if really need '/' here
    }
    if (pn&&*pn) {
        StringBuffer odir;
        splitDirTail(pn,odir);
        if (odir.length()) {
            if (isAbsolutePath(pn))
                dir.append(odir);
            else if (defdir&&*defdir)
                addPathSepChar(dir.append(defdir)).append(odir);
        }
        else
            dir.append(defdir);
    }
    if (dir.length()==0)
        ERRLOG("IDistributedFilePart::getPartDirectory unable to determine part directory");
    else {
        parent.adjustClusterDir(partIndex,copy,dir);
        ret.append(dir);
    }
    return ret;
}

unsigned CDistributedFilePart::numCopies()
{
    return parent.numCopies(partIndex);
}

INode *CDistributedFilePart::queryNode(unsigned copy)
{
    return parent.queryNode(partIndex,copy);
}

unsigned CDistributedFilePart::queryDrive(unsigned copy)
{
    return parent.queryDrive(partIndex,copy,parent.directory);
}

bool CDistributedFilePart::isHost(unsigned copy)
{
    return (queryNode(copy)->isHost()); 
}


IPropertyTree &CDistributedFilePart::queryAttributes()
{ 
    CriticalBlock block (sect);     // avoid nested blocks
    if (attr) 
        return *attr;
    WARNLOG("CDistributedFilePart::queryAttributes missing part attributes");
    attr.setown(getEmptyAttr());
    return *attr;
}

RemoteFilename &CDistributedFilePart::getFilename(RemoteFilename &ret,unsigned copy)
{
    // this is probably not as efficient as could be
    StringBuffer fullpath;
    getPartDirectory(fullpath,copy);
    addPathSepChar(fullpath);
    getPartName(fullpath);
    SocketEndpoint ep;
    INode *node=queryNode(copy);
    if (node)
        ep = node->endpoint();
    ret.setPath(ep,fullpath.str());
    return ret;
}

bool CDistributedFilePart::getCrc(unsigned &crc)
{
    return getCrcFromPartProps(parent.queryAttributes(),queryAttributes(), crc);
}

unsigned CDistributedFilePart::getPhysicalCrc()
{
    StringBuffer firstname;
    unsigned nc=parent.numCopies(partIndex);
    for (unsigned copy=0;copy<nc;copy++) {
        RemoteFilename rfn;
        try {
            Owned<IFile> partfile = createIFile(getFilename(rfn,copy));
            if (partfile&&partfile->exists()) 
                return partfile->getCRC();
        }
        catch (IException *e)
        {
            StringBuffer s("CDistributedFilePart::getPhysicalCrc ");
            rfn.getRemotePath(s);
            EXCLOG(e, s.str());
            e->Release();
        }
        if (copy==0)
            rfn.getRemotePath(firstname);
    }
    IDFS_Exception *e = new CDFS_Exception(DFSERR_CannotFindPartFileCrc,firstname.str());
    throw e;
}

// TODO: Create DistributedFilePropertyLock for parts
bool CDistributedFilePart::lockProperties(unsigned timeoutms)
{
    dirty = true;
    return parent.lockProperties(timeoutms);
}

// TODO: Create DistributedFilePropertyLock for parts
void CDistributedFilePart::unlockProperties(DFTransactionState state=TAS_NONE)
{
    parent.unlockProperties(state);
}

offset_t CDistributedFilePart::getFileSize(bool allowphysical,bool forcephysical)
{
    offset_t ret = (offset_t)((forcephysical&&allowphysical)?-1:queryAttributes().getPropInt64("@size", -1));
    if (allowphysical&&(ret==(offset_t)-1))
        ret = getSize(true);
    return ret;
}

offset_t CDistributedFilePart::getDiskSize(bool allowphysical,bool forcephysical)
{
    if (!::isCompressed(parent.queryAttributes()))
        return getFileSize(allowphysical, forcephysical);

    if (forcephysical && allowphysical)
        return getSize(false); // i.e. only if force, because all compressed should have @compressedSize attribute

    // NB: compressSize is disk size
    return queryAttributes().getPropInt64("@compressedSize", -1);
}

bool CDistributedFilePart::getModifiedTime(bool allowphysical,bool forcephysical, CDateTime &dt)
{
    StringBuffer s;
    if (!forcephysical&&queryAttributes().getProp("@modified", s)) {
        dt.setString(s.str());
        if (!dt.isNull())
            return true;
    }
    if (allowphysical) {
        unsigned nc=parent.numCopies(partIndex);
        for (unsigned copy=0;copy<nc;copy++) {
            RemoteFilename rfn;
            try {
                Owned<IFile> partfile = createIFile(getFilename(rfn,copy));
                if (partfile->getTime(NULL,&dt,NULL))
                    return true;
            }
            catch (IException *e)
            {
                StringBuffer s("CDistributedFilePart::getFileTime ");
                rfn.getRemotePath(s);
                EXCLOG(e, s.str());
                e->Release();
            }
        }
    }
    return false;
}

unsigned getSuperFileSubs(IDistributedSuperFile *super, IArrayOf<IDistributedFile> &subFiles, bool superSub)
{
    unsigned numSubs = super->numSubFiles(superSub);
    for (unsigned s=0; s<numSubs; s++)
    {
        IDistributedFile &subFile = super->querySubFile(s, superSub);
        subFiles.append(*LINK(&subFile));
    }
    return numSubs;
}


// --------------------------------------------------------

class CNamedGroupIterator: public CInterface, implements INamedGroupIterator
{
    Owned<IPropertyTreeIterator> pe;
    Linked<IRemoteConnection> conn;
    Linked<IGroup> matchgroup;
    bool exactmatch;


    bool match();

public:
    IMPLEMENT_IINTERFACE;
    CNamedGroupIterator(IRemoteConnection *_conn,IGroup *_matchgroup=NULL,bool _exactmatch=false)
        : conn(_conn), matchgroup(_matchgroup)
    {
        exactmatch = _exactmatch;
        if (matchgroup.get()) {
            StringBuffer query;
            query.append("Group[Node/@ip=\"");
            matchgroup->queryNode(0).endpoint().getUrlStr(query);
            query.append("\"]");
            pe.setown(conn->getElements(query.str())); 
        }
        else
            pe.setown(conn->queryRoot()->getElements("Group"));
    }

    bool first()
    {
        if (!pe->first())
            return false;
        if (match())
            return true;
        return next();
    }
    bool next()
    {
        while (pe->next()) 
            if (match())
                return true;
        return false;
    }
    bool isValid()
    {
        return pe->isValid();
    }
    StringBuffer &get(StringBuffer &name)
    {
        pe->query().getProp("@name",name);
        return name;
    }
    StringBuffer &getdir(StringBuffer &dir)
    {
        pe->query().getProp("@dir",dir);
        return dir;
    }
    bool isCluster()
    {
        return pe->query().getPropBool("@cluster");
    }
};

// --------------------------------------------------------

#define GROUP_CACHE_INTERVAL (1000*60)
#define GROUP_EXCEPTION_CACHE_INTERVAL (1000*60*10)

static GroupType translateGroupType(const char *groupType)
{
    if (!groupType)
        return grp_unknown;
    if (strieq(groupType, "Thor"))
        return grp_thor;
    else if (strieq(groupType, "Roxie"))
        return grp_roxie;
    else if (strieq(groupType, "hthor"))
        return grp_hthor;
    else
        return grp_unknown;
}

class CNamedGroupCacheEntry: public CInterface
{
public:
    Linked<IGroup> group;
    StringAttr name;
    StringAttr groupDir;
    GroupType groupType;
    Linked<IException> exception;

    CNamedGroupCacheEntry(IGroup *_group, const char *_name, const char *_dir, GroupType _groupType)
    : group(_group), name(_name), groupDir(_dir), groupType(_groupType)
    {
        cachedtime = msTick();
    }

    CNamedGroupCacheEntry(IException *_exception, const char *_name)
    : exception(_exception), name(_name), groupType(grp_unknown)
    {
        cachedtime = msTick();
    }

    bool expired(unsigned timeNow)
    {
        if (exception)
            return timeNow-cachedtime > GROUP_EXCEPTION_CACHE_INTERVAL;
        else
            return timeNow-cachedtime > GROUP_CACHE_INTERVAL;
    }
protected:
    unsigned cachedtime;
};

class CNamedGroupStore: public CInterface, implements INamedGroupStore
{
    CriticalSection cachesect;
    CIArrayOf<CNamedGroupCacheEntry> cache;
    unsigned defaultTimeout;
    unsigned defaultRemoteTimeout;

public:
    IMPLEMENT_IINTERFACE;

    CNamedGroupStore()
    {
        defaultTimeout = INFINITE;
        defaultRemoteTimeout = FOREIGN_DALI_TIMEOUT;
    }

    IGroup *dolookup(const char *logicalgroupname,IRemoteConnection *conn, StringBuffer *dirret, GroupType &groupType)
    {
        SocketEndpointArray epa;
        StringBuffer gname(logicalgroupname);
        gname.trim();
        if (!gname.length())
            return NULL;
        gname.toLowerCase();
        logicalgroupname = gname.str();
        bool isiprange = (*logicalgroupname!=0);
        for (const char *s1=logicalgroupname;*s1;s1++)
            if (isalpha(*s1)) {
                isiprange = false;
                break;
            }
        if (isiprange) { 
            // allow IP or IP list instead of group name
            // I don't think this is a security problem as groups not checked
            // NB ports not allowed here

            char *buf = strdup(logicalgroupname);
            char *s = buf;
            while (*s) {
                char *next = strchr(s,',');
                if (next) 
                    *next = 0;
                SocketEndpoint ep;
                unsigned n = ep.ipsetrange(s);
                for (unsigned i=0;i<n;i++) {
                    if (ep.isNull()) { // failed
                        epa.kill();
                        break;
                    }
                    epa.append(ep);
                    ep.ipincrement(1);
                }
                if (!next)
                    break;
                s = next+1;
            }
            free(buf);
            if (epa.ordinality())
            {
                groupType = grp_unknown;
                return createIGroup(epa);
            }
        }
        StringBuffer range;
        StringBuffer parent;
        if (decodeChildGroupName(gname.str(),parent,range)) {
            gname.clear().append(parent);
            logicalgroupname = gname.str();
        }
        StringAttr groupdir;
        GroupType type;
        bool cached = false;
        unsigned timeNow = msTick();
        {
            CriticalBlock block(cachesect);
            ForEachItemInRev(idx, cache)
            {
                CNamedGroupCacheEntry &entry = cache.item(idx);
                if (entry.expired(timeNow))
                {
                    cache.remove(idx);
                }
                else if (strcmp(gname.str(),entry.name.get())==0)
                {
                    cached = true;
                    if (entry.exception)
                        throw LINK(entry.exception);
                    if (range.length()==0)
                    {
                        if (dirret)
                            dirret->append(entry.groupDir);
                        groupType = entry.groupType;
                        return entry.group.getLink();
                    }
                    // there is a range so copy to epa
                    entry.group->getSocketEndpoints(epa);
                    groupdir.set(entry.groupDir);
                    type = entry.groupType;
                    break;
                }
            }
        }
        try
        {
            if ((gname.length()>9)&&(memcmp(logicalgroupname,"foreign::",9)==0))
            {
                StringBuffer eps;
                const char *s = logicalgroupname+9;
                while (*s&&((*s!=':')||(s[1]!=':')))
                    eps.append(*(s++));
                if (*s)
                {
                    s+=2;
                    if (*s)
                    {
                        Owned<INode> dali = createINode(eps.str());
                        if (!dali || !getRemoteGroup(dali, s, defaultRemoteTimeout, groupdir, type, epa))
                        {
                            if (!cached)
                            {
                                CriticalBlock block(cachesect);
                                cache.append(*new CNamedGroupCacheEntry(NULL, gname, NULL, grp_unknown));
                            }
                            return NULL;
                        }
                    }
                }
            }
            else if (epa.ordinality()==0) {
                struct sLock
                {
                    sLock()  { lock = NULL; };
                    ~sLock() { delete lock; };
                    CConnectLock *lock;
                } slock;
                if (!conn)
                {
                    slock.lock = new CConnectLock("CNamedGroup::lookup", SDS_GROUPSTORE_ROOT, false, false, false, defaultTimeout);
                    conn = slock.lock->conn;
                    if (!conn)
                    {
                        if (!cached)
                        {
                            CriticalBlock block(cachesect);
                            cache.append(*new CNamedGroupCacheEntry(NULL, gname, NULL, grp_unknown));
                        }
                        return NULL;
                    }
                }
                Owned<IPropertyTree> pt = getNamedPropTree(conn->queryRoot(),"Group","@name",gname.str(),true);
                if (!pt)
                    return NULL;
                type = translateGroupType(pt->queryProp("@kind"));
                groupdir.set(pt->queryProp("@dir"));
                if (groupdir.isEmpty())
                    groupdir.set(queryBaseDirectory(type));
                Owned<IPropertyTreeIterator> pe2 = pt->getElements("Node");
                ForEach(*pe2)
                {
                    SocketEndpoint ep(pe2->query().queryProp("@ip"));
                    epa.append(ep);
                }
            }
        }
        catch (IException *E)
        {
            // cache the exception
            CriticalBlock block(cachesect);
            cache.append(*new CNamedGroupCacheEntry(E, gname));
            throw;
        }
        Owned<IGroup> ret = createIGroup(epa);
        if (!cached)
        {
            CriticalBlock block(cachesect);
            cache.append(*new CNamedGroupCacheEntry(ret, gname, groupdir, type));
        }
        if (range.length())
        {
            SocketEndpointArray epar;
            const char *s = range.str();
            while (*s)
            {
                unsigned start = 0;
                while (isdigit(*s))
                {
                    start = start*10+*s-'0';
                    s++;
                }
                if (!start)
                    break;
                unsigned end;
                if (*s=='-')
                {
                    s++;
                    end = 0;
                    while (isdigit(*s))
                    {
                        end = end*10+*s-'0';
                        s++;
                    }
                    if (!end)
                        end = epa.ordinality();
                }
                else
                    end = start;
                if ((start>epa.ordinality())||(end>epa.ordinality()))
                {
                    s = range.str();
                    break;
                }
                if (*s==',')
                    s++;
                unsigned i=start-1;
                do {                        // allow 400-1 etc
                    i++;
                    if (i>epa.ordinality())
                        i = 1;
                    epar.append(epa.item(i-1));
                } while (i!=end);
            }
            if (*s)
                throw MakeStringException(-1,"Invalid group range %s",range.str());
            ret.setown(createIGroup(epar));
        }
        if (dirret)
            dirret->append(groupdir);
        groupType = type;
        return ret.getClear();
    }

    IGroup *lookup(const char *logicalgroupname)
    {
        GroupType dummy;
        return dolookup(logicalgroupname, NULL, NULL, dummy);
    }

    IGroup *lookup(const char *logicalgroupname, StringBuffer &dir, GroupType &groupType)
    {
        return dolookup(logicalgroupname, NULL, &dir, groupType);
    }

    INamedGroupIterator *getIterator()
    {
        CConnectLock connlock("CNamedGroup::getIterator", SDS_GROUPSTORE_ROOT, false, true, false, defaultTimeout);
        return new CNamedGroupIterator(connlock.conn); // links connection
    }

    INamedGroupIterator *getIterator(IGroup *match,bool exact)
    {
        CConnectLock connlock("CNamedGroup::getIterator", SDS_GROUPSTORE_ROOT, false, false, false, defaultTimeout);
        return new CNamedGroupIterator(connlock.conn,match,exact); // links connection
    }

    void doadd(CConnectLock &connlock,const char *name,IGroup *group,bool cluster,const char *dir)
    {
        if (!group)
            return;
        IPropertyTree *val = createPTree("Group");
        val->setProp("@name",name);
        if (cluster)
            val->setPropBool("@cluster", true);
        if (dir)
            val->setProp("@dir",dir);

        INodeIterator &gi = *group->getIterator();
        StringBuffer str;
        ForEach(gi) {
            IPropertyTree *n = createPTree("Node");
            n = val->addPropTree("Node",n);
            gi.query().endpoint().getIpText(str.clear());
            n->setProp("@ip",str.str());
        }
        gi.Release();
        connlock.conn->queryRoot()->addPropTree("Group",val);
    }
    
    void addUnique(IGroup *group,StringBuffer &lname, const char *dir)
    {
        if (group->ordinality()==1)
        {
            group->getText(lname);
            return;
        }
        CConnectLock connlock("CNamedGroup::addUnique", SDS_GROUPSTORE_ROOT, true, false, false, defaultTimeout);
        StringBuffer name;
        StringBuffer prop;
        unsigned scale = 16;
        loop {
            name.clear();
            if (lname.length()) { // try suggested name
                name.append(lname);
                name.toLowerCase();
                lname.clear();
            }
            else 
                name.append("__anon").append(getRandom()%scale);
            prop.clear().appendf("Group[@name=\"%s\"]",name.str());
            if (!connlock.conn->queryRoot()->hasProp(prop.str()))
                break;
            scale*=2;
        }
        doadd(connlock,name.str(),group,false,dir);
        lname.append(name);
    }
    
    void add(const char *logicalgroupname, IGroup *group, bool cluster, const char *dir, GroupType groupType)
    {
        StringBuffer name(logicalgroupname);
        name.toLowerCase();
        name.trim();
        StringBuffer prop;
        prop.appendf("Group[@name=\"%s\"]",name.str());
        CConnectLock connlock("CNamedGroup::add", SDS_GROUPSTORE_ROOT, true, false, false, defaultTimeout);
        connlock.conn->queryRoot()->removeProp(prop.str()); 
        doadd(connlock,name.str(),group,cluster,dir);
        {                                                           
            CriticalBlock block(cachesect);
            cache.kill();
            if (group)
                cache.append(*new CNamedGroupCacheEntry(group, name.str(), dir, groupType));
        }
    }

    void remove(const char *logicalgroupname)
    {
        add(logicalgroupname, NULL, false, NULL, grp_unknown);
    }

    bool find(IGroup *grp, StringBuffer &gname, bool add)
    {
        // gname on entry is suggested name for add if set
        unsigned n = grp->ordinality();
        if (!grp||!n)
            return false;
        Owned<INamedGroupIterator> iter=getIterator(grp,(n==1));     // one node clusters must be exact match
        StringAttr bestname;
        StringBuffer name;
        ForEach(*iter) {
            bool iscluster = iter->isCluster();
            if (iscluster||(bestname.isEmpty())) { 
                iter->get(name.clear());
                if (name.length()) {
                    bestname.set(name);
                    if (iscluster)
                        break;
                }
            }
        }
        iter.clear();
        if (bestname.isEmpty()) {
            if (add||(n==1)) // single-nodes always have implicit group of IP
                addUnique(grp,gname,NULL);
            return false;
        }
        gname.clear().append(bestname);
        return true;
    }

    void swapNode(const IpAddress &from, const IpAddress &to)
    {
        if (from.ipequals(to))
            return;
        CConnectLock connlock("CNamedGroup::swapNode", SDS_GROUPSTORE_ROOT, true, false, false, defaultTimeout);
        StringBuffer froms;
        from.getIpText(froms);
        StringBuffer tos;
        to.getIpText(tos);
        Owned<IPropertyTreeIterator> pe  = connlock.conn->queryRoot()->getElements("Group");
        ForEach(*pe) {
            IPropertyTree &group = pe->query();
            const char *kind = group.queryProp("@kind");
            if (kind && streq("Spare", kind))
                continue;
            StringBuffer name;
            group.getProp("@name",name);
            StringBuffer xpath("Node[@ip = \"");
            xpath.append(froms).append("\"]");
            for (unsigned guard=0; guard<1000; guard++) {
                Owned<IPropertyTreeIterator> ne = group.getElements(xpath.str());
                if (!ne->first()) 
                    break;
                ne->query().setProp("@ip",tos.str());
                PROGLOG("swapNode swapping %s for %s in group %s",froms.str(),tos.str(),name.str());
            }
        }
        CriticalBlock block(cachesect);
        cache.kill();
    }

    unsigned setDefaultTimeout(unsigned timems)
    {
        unsigned ret = defaultTimeout;
        defaultTimeout = timems;
        return ret;
    }

    unsigned setRemoteTimeout(unsigned timems)
    {
        unsigned ret = defaultRemoteTimeout;
        defaultRemoteTimeout = timems;
        return ret;
    }

    void resetCache()
    {
        CriticalBlock block(cachesect);
        cache.kill();
    }
private:
    bool getRemoteGroup(const INode *foreigndali, const char *gname, unsigned foreigndalitimeout,
                           StringAttr &groupdir, GroupType &type, SocketEndpointArray &epa)
    {
        StringBuffer lcname(gname);
        gname = lcname.trim().toLowerCase().str();
        CMessageBuffer mb;
        mb.append((int)MDFS_GET_GROUP_TREE).append(gname);
        size32_t mbsz = mb.length();
        foreignDaliSendRecv(foreigndali,mb,foreigndalitimeout);
        checkDfsReplyException(mb);
        if (mb.length()==0)
            return false;
        byte ok;
        mb.read(ok);
        if (ok!=1) {
            // kludge for prev bug
            if ((ok==(byte)MDFS_GET_GROUP_TREE)&&mb.length()>mbsz) {
                mb.skip(mbsz-1);
                mb.read(ok);
                if (ok!=1) 
                    return false;
            }
            else
                return false;
        }
        Owned<IPropertyTree> pt = createPTree(mb);
        Owned<IPropertyTreeIterator> pe = pt->getElements("Node");
        groupdir.set(pt->queryProp("@dir"));
        type = translateGroupType(pt->queryProp("@kind"));
        ForEach(*pe) {
            SocketEndpoint ep(pe->query().queryProp("@ip"));
            epa.append(ep);
        }
        return epa.ordinality() > 0;
    }

};

static CNamedGroupStore *groupStore = NULL;
static CriticalSection groupsect;

bool CNamedGroupIterator::match()
{
    if (conn.get()) {
        if (matchgroup.get()) {
            if (!groupStore)
                return false;
            const char *name = pe->query().queryProp("@name");
            if (!name||!*name)
                return false;
            GroupType dummy;
            Owned<IGroup> lgrp = groupStore->dolookup(name, conn, NULL, dummy);
            if (lgrp) {
                if (exactmatch)
                    return lgrp->equals(matchgroup);
                GroupRelation gr = matchgroup->compare(lgrp);
                return (gr==GRidentical)||(gr==GRbasesubset)||(gr==GRwrappedsuperset);
            }
        }
        else
            return true;
    }
    return false;
}

INamedGroupStore  &queryNamedGroupStore()
{
    if (!groupStore) {
        CriticalBlock block(groupsect);
        if (!groupStore) 
            groupStore = new CNamedGroupStore();
    }
    return *groupStore;
}

// --------------------------------------------------------

IDistributedFile *CDistributedFileDirectory::lookup(const char *_logicalname, IUserDescriptor *user, bool writeattr, bool hold, bool lockSuperOwner, IDistributedFileTransaction *transaction, unsigned timeout)
{
    CDfsLogicalFileName logicalname;    
    logicalname.set(_logicalname);
    return lookup(logicalname, user, writeattr, hold, lockSuperOwner, transaction, timeout);
}

IDistributedFile *CDistributedFileDirectory::dolookup(CDfsLogicalFileName &_logicalname, IUserDescriptor *user, bool writeattr, bool hold, bool lockSuperOwner, IDistributedFileTransaction *transaction, unsigned timeout)
{
    CDfsLogicalFileName *logicalname = &_logicalname;
    if (logicalname->isMulti()) 
        // don't bother checking because the sub file creation will
        return new CDistributedSuperFile(this,*logicalname,user,transaction); // temp superfile
    if (strchr(logicalname->get(), '*')) // '*' only wildcard supported. NB: This is a temporary fix (See: HPCC-12523)
        throw MakeStringException(-1, "Invalid filename lookup: %s", logicalname->get());
    Owned<IDfsLogicalFileNameIterator> redmatch;
    loop
    {
        checkLogicalName(*logicalname,user,true,writeattr,true,NULL);
        if (logicalname->isExternal()) {
            CDateTime modTime;
            Owned<IFileDescriptor> fDesc = getExternalFileDescriptor(logicalname->get(), &modTime);
            if (!fDesc)
                return NULL;
            CDistributedFile *ret = new CDistributedFile(this, fDesc, NULL, true);
            ret->setLogicalName(logicalname->get());
            ret->setModificationTime(modTime);
            return ret;
        }
        if (logicalname->isForeign()) {
            IDistributedFile * ret = getFile(logicalname->get(),user,NULL);
            if (ret)
                return ret;
        }
        else {
            unsigned start = 0;
            loop {
                CFileLock fcl;
                unsigned mode = RTM_LOCK_READ | RTM_SUB;
                if (hold) mode |= RTM_LOCK_HOLD;
                if (!fcl.init(*logicalname, mode, timeout, "CDistributedFileDirectory::lookup"))
                    break;
                CFileSuperOwnerLock superOwnerLock;
                if (lockSuperOwner)
                    verifyex(superOwnerLock.init(*logicalname, NULL, defaultTimeout, "CDistributedFileDirectory::dolookup(SuperOwnerLock)"));
                if (fcl.getKind() == DXB_File)
                {
                    StringBuffer cname;
                    if (logicalname->getCluster(cname).length())
                    {
                        IPropertyTree *froot=fcl.queryRoot();
                        if (froot)
                        {
                            StringBuffer query;
                            query.appendf("Cluster[@name=\"%s\"]",cname.str());
                            if (!froot->hasProp(query.str())) 
                                break;
                        }
                    }
                    CDistributedFile *ret = new CDistributedFile(this,fcl.detach(),*logicalname,user);  // found
                    ret->setSuperOwnerLock(superOwnerLock.detach());
                    return ret;
                }
                // now super file
                if (fcl.getKind() != DXB_SuperFile)
                    break;
                if (start==0)
                    start = msTick();
                unsigned elapsed;
                try
                {
                    CDistributedSuperFile *ret = new CDistributedSuperFile(this,fcl.detach(),*logicalname,user,transaction,SDS_SUB_LOCK_TIMEOUT);
                    ret->setSuperOwnerLock(superOwnerLock.detach());
                    return ret;
                }
                catch (IDFS_Exception *e)
                {
                    elapsed = msTick()-start;
                    if ((e->errorCode()!=DFSERR_LookupConnectionTimout)||(elapsed>((timeout==INFINITE)?SDS_CONNECT_TIMEOUT:timeout)))
                        throw;
                    EXCLOG(e,"Superfile lookup");
                    e->Release();
                }
                PROGLOG("CDistributedSuperFile connect timeout (%dms) pausing",elapsed);
                Sleep(SDS_TRANSACTION_RETRY/2+(getRandom()%SDS_TRANSACTION_RETRY)); 
            }
        }
        if (redmatch.get()) {
            if (!redmatch->next())
                break;
        }
        else {
            redmatch.setown(queryRedirection().getMatch(logicalname->get()));
            if (!redmatch.get()) 
                break;
            if (!redmatch->first())
                break;
        }
        logicalname = &redmatch->query();

    }
    return NULL;
}

IDistributedFile *CDistributedFileDirectory::lookup(CDfsLogicalFileName &logicalname, IUserDescriptor *user, bool writeattr, bool hold, bool lockSuperOwner, IDistributedFileTransaction *transaction, unsigned timeout)
{
    return dolookup(logicalname, user, writeattr, hold, lockSuperOwner, transaction, timeout);
}

IDistributedSuperFile *CDistributedFileDirectory::lookupSuperFile(const char *_logicalname,IUserDescriptor *user,IDistributedFileTransaction *transaction, unsigned timeout)
{
    CDfsLogicalFileName logicalname;    
    logicalname.set(_logicalname);
    IDistributedFile *file = dolookup(logicalname, user, false, false, false, transaction, timeout);
    if (file) {
        IDistributedSuperFile *sf = file->querySuperFile();
        if (sf)
            return sf;
        file->Release();
    }
    return NULL;
}

bool CDistributedFileDirectory::isSuperFile(    const char *logicalname,
                                                IUserDescriptor *user,
                                                INode *foreigndali,
                                                unsigned timeout)
{
    Owned<IPropertyTree> tree = getFileTree(logicalname, user, foreigndali,timeout, false);
    return tree.get()&&(strcmp(tree->queryName(),queryDfsXmlBranchName(DXB_SuperFile))==0);
}


bool CDistributedFileDirectory::exists(const char *_logicalname,IUserDescriptor *user,bool notsuper,bool superonly)
{
    // (currently) no check on scope permissions for exists

    bool external;
    bool foreign;
    CDfsLogicalFileName dlfn;   
    dlfn.set(_logicalname);
    const char *logicalname = dlfn.get();
    external = dlfn.isExternal();
    foreign = dlfn.isForeign();
    if (foreign) {
        Owned<IDistributedFile> file = lookup(_logicalname, user, false, false, false, NULL, defaultTimeout);
        if (file.get()==NULL)
            return false;
        if (file->querySuperFile()) {
            if (notsuper)
                return false;
        }
        else
            if (superonly)
                return false;
    }
    else if (external) {
        if (!existsPhysical(_logicalname,user))
            return false;
    }
    else {
        StringBuffer str;
        if (!superonly) {
            dlfn.makeFullnameQuery(str,DXB_File,true);
            CConnectLock connlockfile("CDistributedFileDirectory::exists",str.str(),false,false,false,defaultTimeout);
            if (connlockfile.conn.get())
                return true;
        }
        if (notsuper)
            return false;
        dlfn.makeFullnameQuery(str.clear(),DXB_SuperFile,true);
        CConnectLock connlocksuper("CDistributedFileDirectory::exists",str.str(),false,false,false,defaultTimeout);
        if (!connlocksuper.conn.get())
            return false;
    }
    return true;
}

bool CDistributedFileDirectory::existsPhysical(const char *_logicalname, IUserDescriptor *user)
{
    Owned<IDistributedFile> file = lookup(_logicalname, user, false, false, false, NULL, defaultTimeout);
    if (!file)
        return false;
    return file->existsPhysicalPartFiles(0);
}

IDistributedFile *CDistributedFileDirectory::createNew(IFileDescriptor *fdesc, bool includeports)
{
    return new CDistributedFile(this, fdesc, NULL, includeports);
}

////////////////////////////////////

class DistributedFilePropertyLockFree
{
    unsigned lockedCount;
    CDistributedFile *file;
    CDistributedSuperFile *sfile;
public:
    DistributedFilePropertyLockFree(IDistributedFile *_file)
    {
        file = dynamic_cast<CDistributedFile *>(_file);
        sfile = NULL;
        if (file)
            lockedCount = file->setPropLockCount(0);
        else
        {
            sfile = dynamic_cast<CDistributedSuperFile *>(_file);
            lockedCount = sfile->setPropLockCount(0);
        }
    }
    ~DistributedFilePropertyLockFree()
    {
        if (file)
            verifyex(0 == file->setPropLockCount(lockedCount));
        else if (sfile)
            verifyex(0 == sfile->setPropLockCount(lockedCount));
    }
};

/**
 * Creates a super-file within a transaction.
 */
class CCreateSuperFileAction: public CDFAction
{
    CDfsLogicalFileName logicalname;
    CDistributedFileDirectory *parent;
    Linked<IDistributedSuperFile> super;
    IUserDescriptor *user;
    bool interleaved, created;

    void clearSuper()
    {
        if (created)
        {
            created = false;
            super->detach();
        }
        super.clear();
    }
public:
    CCreateSuperFileAction(CDistributedFileDirectory *_parent,
                           IUserDescriptor *_user,
                           const char *_flname,
                           bool _interleaved)
        : parent(_parent), user(_user), created(false), interleaved(_interleaved)
    {
        logicalname.set(_flname);
    }
    IDistributedSuperFile *getSuper()
    {
        if (!super)
        {
            Owned<IDistributedSuperFile> _super = transaction->lookupSuperFile(logicalname.get(), SDS_SUB_LOCK_TIMEOUT);
            if (_super)
                super.setown(_super.getClear());
            else
            {
                /* No super, create one if necessary.
                 * This really shouldn't have to work this way, looking up super early, or creating super stub now,
                 * because other super file transactions are based on
                 * TBD: There should be a way to obtain lock independently of actually attaching.
                 */
                Owned<IPropertyTree> root = createPTree();
                root->setPropInt("@interleaved",interleaved?2:0); // this is ill placed
                super.setown(new CDistributedSuperFile(parent, root, logicalname, user));
                created = true;
                transaction->addFile(super);
            }
        }
        return super.getLink();
    }
    bool prepare()
    {
        Owned<IDistributedFile> _super = getSuper();
        // Attach the file to DFS, if wasn't there already
        if (created)
            super->attach(logicalname.get(), user);
        addFileLock(super);
        if (lock())
            return true;
        unlock();
        return false;
    }
    void run()
    {
        // Do nothing, file is already created
    }
    void retry()
    {
        // on retry, we need to remove the file so next lock doesn't fail
        clearSuper();
        CDFAction::retry();
    }
    void rollback()
    {
        state = TAS_FAILURE;
        clearSuper();
        CDFAction::rollback();
    }
};

/**
 * Removes a super-file within a transaction.
 */
class CRemoveSuperFileAction: public CDFAction
{
    CDfsLogicalFileName logicalname;
    Linked<IDistributedSuperFile> super;
    IUserDescriptor *user;
    bool delSub;
    Owned<IDistributedFileTransactionExt> nestedTransaction;

    class CNestedTransaction : public CDistributedFileTransaction
    {
        IDistributedFileTransactionExt *transaction;
        CIArrayOf<CDFAction> actions;
    public:
        IMPLEMENT_IINTERFACE_USING(CSimpleInterface);
        CNestedTransaction(IDistributedFileTransactionExt *_transaction, IUserDescriptor *user)
            : CDistributedFileTransaction(user), transaction(_transaction)
        {
            if (transaction->active())
                start();
        }
        // wrap rest of calls into parent transaction calls
        virtual IDistributedFile *lookupFile(const char *lfn,unsigned timeout=INFINITE)
        {
            return transaction->lookupFile(lfn, timeout);
        }
        virtual IDistributedSuperFile *lookupSuperFile(const char *slfn,unsigned timeout=INFINITE)
        {
            return transaction->lookupSuperFile(slfn, timeout);
        }
        virtual IUserDescriptor *queryUser() { return transaction->queryUser(); }
        virtual void descend() { transaction->descend(); }
        virtual void ascend() { transaction->ascend(); }
        virtual void addFile(IDistributedFile *file) { transaction->addFile(file); }
        virtual void ensureFile(IDistributedFile *file) { transaction->ensureFile(file); }
        virtual void clearFile(IDistributedFile *file) { transaction->clearFile(file); }
        virtual void noteAddSubFile(IDistributedSuperFile *super, const char *superName, IDistributedFile *sub)
        {
            transaction->noteAddSubFile(super, superName, sub);
        }
        virtual void noteRemoveSubFile(IDistributedSuperFile *super, IDistributedFile *sub)
        {
            transaction->noteRemoveSubFile(super, sub);
        }
        virtual void noteSuperSwap(IDistributedSuperFile *super1, IDistributedSuperFile *super2)
        {
            transaction->noteSuperSwap(super1, super2);
        }
        virtual void clearSubFiles(IDistributedSuperFile *super)
        {
            transaction->clearSubFiles(super);
        }
        virtual void noteRename(IDistributedFile *file, const char *newName)
        {
            transaction->noteRename(file, newName);
        }
        virtual void validateAddSubFile(IDistributedSuperFile *super, IDistributedFile *sub, const char *subName)
        {
            transaction->validateAddSubFile(super, sub, subName);
        }
        virtual bool isSubFile(IDistributedSuperFile *super, const char *subFile, bool sub)
        {
            return transaction->isSubFile(super, subFile, sub);
        }
        virtual bool addDelayedDelete(CDfsLogicalFileName &lfn,unsigned timeoutms=INFINITE)
        {
            return transaction->addDelayedDelete(lfn, timeoutms);
        }
    };

public:
    CRemoveSuperFileAction(IUserDescriptor *_user,
                           const char *_flname,
                           bool _delSub)
        : user(_user), delSub(_delSub)
    {
        logicalname.set(_flname);
    }
    virtual bool prepare()
    {
        // We *have* to make sure the file exists here
        super.setown(transaction->lookupSuperFile(logicalname.get(), SDS_SUB_LOCK_TIMEOUT));
        if (!super)
            ThrowStringException(-1, "Super File %s doesn't exist in the file system", logicalname.get());
        addFileLock(super);
        // Adds actions to transactions before this one and gets executed only on commit
        if (delSub)
        {
            // As 'delSub' means additional actions, handle them in their own transaction context
            // Wrap lookups and record of removed/added subs to parent transaction, for common cache purposes
            nestedTransaction.setown(new CNestedTransaction(transaction, user));
            super->removeSubFile(NULL, true, false, nestedTransaction);
        }
        if (lock())
        {
            if (nestedTransaction)
            {
                if (nestedTransaction->prepareActions())
                    return true;
            }
            else
                return true;
        }
        unlock();
        super.clear();
        return false;
    }
    virtual void retry()
    {
        super.clear();
        if (nestedTransaction)
            nestedTransaction->retryActions();
        CDFAction::retry();
    }
    virtual void run()
    {
        if (nestedTransaction)
            nestedTransaction->runActions();
        super->detach();
    }
    virtual void commit()
    {
        if (nestedTransaction)
            nestedTransaction->commitAndClearup();
        CDFAction::commit();
    }
};

/**
 * Renames a file within a transaction.
 */
class CRenameFileAction: public CDFAction
{
    CDfsLogicalFileName fromName, toName;
    CDistributedFileDirectory *parent;
    Linked<IDistributedFile> file;
    IUserDescriptor *user;
    bool renamed;
    enum RenameAction { ra_regular, ra_splitfrom, ra_mergeinto } ra;

public:
    CRenameFileAction(CDistributedFileDirectory *_parent,
                      IUserDescriptor *_user,
                      const char *_flname,
                      const char *_newname)
        : user(_user), parent(_parent)
    {
        fromName.set(_flname);
        // Basic consistency checking
        toName.set(_newname);
        if (fromName.isExternal() || toName.isExternal())
            throw MakeStringException(-1,"rename: cannot rename external files"); // JCSMORE perhaps you should be able to?
        if (fromName.isForeign() || toName.isForeign())
            throw MakeStringException(-1,"rename: cannot rename foreign files");
        // Make sure files are not the same
        if (0 == strcmp(fromName.get(), toName.get()))
            ThrowStringException(-1, "rename: cannot rename file %s to itself", toName.get());

        ra = ra_regular;
        renamed = false;
    }
    virtual bool prepare()
    {
        // We *have* to make sure the source file exists and can be renamed
        file.setown(transaction->lookupFile(fromName.get(), SDS_SUB_LOCK_TIMEOUT));
        if (!file)
            ThrowStringException(-1, "rename: file %s doesn't exist in the file system", fromName.get());
        if (file->querySuperFile())
            ThrowStringException(-1,"rename: cannot rename file %s as is SuperFile", fromName.get()); // Why not
        StringBuffer reason;
        if (!file->canRemove(reason))
            ThrowStringException(-1,"rename: %s",reason.str());
        addFileLock(file);
        renamed = false;
        if (lock())
        {
            StringBuffer oldcluster, newcluster;
            fromName.getCluster(oldcluster);
            toName.getCluster(newcluster);

            Owned<IDistributedFile> newFile = transaction->lookupFile(toName.get(), SDS_SUB_LOCK_TIMEOUT);
            if (newFile)
            {
                if (newcluster.length())
                {
                    if (oldcluster.length())
                        ThrowStringException(-1,"rename: cannot specify both source and destination clusters on rename");
                    if (newFile->findCluster(newcluster.str())!=NotFound)
                        ThrowStringException(-1,"rename: cluster %s already part of file %s",newcluster.str(),toName.get());
                    if (file->numClusters()!=1)
                        ThrowStringException(-1,"rename: source file %s has more than one cluster",fromName.get());
                    // check compatible here ** TBD
                    ra = ra_mergeinto;
                }
                else
                    ThrowStringException(-1, "rename: file %s already exist in the file system", toName.get());
            }
            else if (oldcluster.length())
            {
                if (newcluster.length())
                    ThrowStringException(-1,"rename: cannot specify both source and destination clusters on rename");
                if (file->numClusters()==1)
                    ThrowStringException(-1,"rename: cannot rename sole cluster %s",oldcluster.str());
                if (file->findCluster(oldcluster.str())==NotFound)
                    ThrowStringException(-1,"rename: cannot find cluster %s",oldcluster.str());
                ra = ra_splitfrom;
            }
            else
            {
                // TODO: something should check that file being renamed is not a subfile of a super where both created in transaction
                transaction->noteRename(file, toName.get());
                ra = ra_regular;
            }
            return true;
        }
        unlock();
        file.clear();
        return false;
    }
    virtual void run()
    {
        doRename(fromName, toName, ra);
        renamed = true;
    }
    virtual void retry()
    {
        file.clear();
        CDFAction::retry();
    }
    virtual void rollback()
    {
        // Only roll back if already renamed
        if (renamed)
        {
            switch (ra)
            {
                case ra_regular:
                    doRename(toName, fromName, ra_regular);
                    break;
                case ra_splitfrom:
                    doRename(toName, fromName, ra_mergeinto);
                    break;
                case ra_mergeinto:
                    doRename(toName, fromName, ra_splitfrom);
                    break;
                default:
                    throwUnexpected();
            }
            renamed = false;
        }
        CDFAction::rollback();
    }

private:
    void doRename(CDfsLogicalFileName &from, CDfsLogicalFileName &to, RenameAction ra)
    {
        CriticalBlock block(physicalChange);

        StringBuffer oldcluster, newcluster;
        fromName.getCluster(oldcluster);
        toName.getCluster(newcluster);

        Owned<IDistributedFile> oldfile;
        if (ra_splitfrom == ra)
        {
            oldfile.setown(file.getClear());
            Owned<IFileDescriptor> newdesc = oldfile->getFileDescriptor(oldcluster.str());
            file.setown(parent->createNew(newdesc));
        }

        // Physical Rename
        Owned<IMultiException> exceptions = MakeMultiException();
        if (!file->renamePhysicalPartFiles(to.get(),newcluster,exceptions))
        {
            unlock();
            StringBuffer errors;
            exceptions->errorMessage(errors);
            ThrowStringException(-1, "rename: could not rename logical file %s to %s: %s", fromName.get(), to.get(), errors.str());
        }

        // Logical rename and cleanup
        switch (ra)
        {
            case ra_splitfrom:
            {
                unlock();
                oldfile->removeCluster(oldcluster.str());
                file->attach(to.get(), user);
                lock();
                break;
            }
            case ra_mergeinto:
            {
                Owned<IDistributedFile> newFile = transaction->lookupFile(to.get(), SDS_SUB_LOCK_TIMEOUT);
                ClusterPartDiskMapSpec mspec = file->queryPartDiskMapping(0);
                // Unlock the old file
                unlock();
                CDistributedFile *_file = dynamic_cast<CDistributedFile *>(file.get());
                _file->detachLogical(INFINITE); // don't delete physicals, now used by newFile
                transaction->clearFile(file); // no long used in transaction
                newFile->addCluster(newcluster.str(),mspec);
                parent->fixDates(newFile);
                // need to clear and re-lookup as changed outside of transaction
                // TBD: Allow 'addCluster' 'fixDates' etc. to be delayed/work inside transaction
                transaction->clearFile(newFile);
                newFile.clear();
                file.setown(transaction->lookupFile(to.get(), SDS_SUB_LOCK_TIMEOUT));
                addFileLock(file);
                lock();
                break;
            }
            case ra_regular:
            {
                /* It is not enough to unlock this actions locks on the file being renamed,
                 * because other actions, before and after may hold locks to the same file.
                 * For now, IDistributeFile::rename, needs to work on a lock free instance.
                 * TBD: Allow IDistributedFile::rename to work properly within transaction.
                 */
                DistributedFilePropertyLockFree unlock(file);
                file->rename(to.get(), user);
                break;
            }
            default:
                throwUnexpected();
        }
        // MORE: If the logical rename fails, we should roll back the physical renaming
        // What if the physical renaming-back fails?!
        // For now, leaving as it was, since physical renaming is more prone to errors than logical
        // And checks were made earlier to make sure it was safe to rename
    }
};

// MORE: This should be implemented in DFSAccess later on
IDistributedSuperFile *CDistributedFileDirectory::createSuperFile(const char *_logicalname,IUserDescriptor *user, bool _interleaved,bool ifdoesnotexist,IDistributedFileTransaction *transaction)
{
    CDfsLogicalFileName logicalname;
    logicalname.set(_logicalname);
    checkLogicalName(logicalname,user,true,true,false,"have a superfile with");

    // Create a local transaction that will be destroyed (MORE: make transaction compulsory)
    Linked<IDistributedFileTransactionExt> localtrans;
    if (transaction)
    {
        IDistributedFileTransactionExt *_transaction = dynamic_cast<IDistributedFileTransactionExt *>(transaction);
        localtrans.set(_transaction);
    }
    else
        localtrans.setown(new CDistributedFileTransaction(user));

    IDistributedSuperFile *sfile = localtrans->lookupSuperFile(logicalname.get());
    if (sfile)
    {
        if (ifdoesnotexist)
            return sfile;
        else
            throw MakeStringException(-1,"createSuperFile: SuperFile %s already exists",logicalname.get());
    }

    Owned<CCreateSuperFileAction> action = new CCreateSuperFileAction(this,user,_logicalname,_interleaved);
    localtrans->addAction(action.getLink()); // takes ownership
    localtrans->autoCommit();
    return action->getSuper();
}

// MORE: This should be implemented in DFSAccess later on
void CDistributedFileDirectory::removeSuperFile(const char *_logicalname, bool delSubs, IUserDescriptor *user, IDistributedFileTransaction *transaction)
{
    CDfsLogicalFileName logicalname;
    logicalname.set(_logicalname);
    checkLogicalName(logicalname,user,true,true,false,"have a superfile with");

    // Create a local transaction that will be destroyed (MORE: make transaction compulsory)
    Linked<IDistributedFileTransactionExt> localtrans;
    if (transaction)
    {
        IDistributedFileTransactionExt *_transaction = dynamic_cast<IDistributedFileTransactionExt *>(transaction);
        localtrans.set(_transaction);
    }
    else
        localtrans.setown(new CDistributedFileTransaction(user));

    CRemoveSuperFileAction *action = new CRemoveSuperFileAction(user, _logicalname, delSubs);
    localtrans->addAction(action); // takes ownership
    localtrans->autoCommit();
}

bool CDistributedFileDirectory::removeEntry(const char *name, IUserDescriptor *user, IDistributedFileTransaction *transaction, unsigned timeoutms, bool throwException)
{
    CDfsLogicalFileName logicalname;
    logicalname.set(name);
    if (!logicalname.isExternal())
        checkLogicalName(logicalname,user,true,true,false,"delete");

    // Create a local transaction that will be destroyed (MORE: make transaction compulsory)
    Linked<IDistributedFileTransactionExt> localtrans;
    if (transaction)
    {
        IDistributedFileTransactionExt *_transaction = dynamic_cast<IDistributedFileTransactionExt *>(transaction);
        localtrans.set(_transaction);
    }
    else
        localtrans.setown(new CDistributedFileTransaction(user));

    // Action will be executed at the end of the transaction (commit)
    localtrans->addDelayedDelete(logicalname, timeoutms);

    try
    {
        localtrans->autoCommit();
    }
    catch (IException *e)
    {
        // TODO: Transform removeEntry into void
        StringBuffer msg;
        e->errorMessage(msg);
        ERRLOG("Error while deleting %s: %s", logicalname.get(), msg.str());
        if (throwException)
            throw;

        e->Release();
        return false;
    }
    return true;
}

void CDistributedFileDirectory::removeEmptyScope(const char *scope)
{
    if (scope&&*scope) {
        StringBuffer fn(scope);
        fn.append("::x");
        CDfsLogicalFileName dlfn;   
        dlfn.set(fn.str());
        removeFileEmptyScope(dlfn,defaultTimeout);
    }
}

void CDistributedFileDirectory::renamePhysical(const char *oldname,const char *newname,IUserDescriptor *user,IDistributedFileTransaction *transaction)
{
    if (!user)
    {
#ifdef NULL_DALIUSER_STACKTRACE
        DBGLOG("UNEXPECTED USER (NULL) in dadfs.cpp CDistributedFileDirectory::renamePhysical %d",__LINE__);
        //following debug code to be removed
        PrintStackReport();
#endif
        user = defaultudesc.get();
    }
    CDfsLogicalFileName oldlogicalname; 
    oldlogicalname.set(oldname);
    checkLogicalName(oldlogicalname,user,true,true,false,"rename");

    // Create a local transaction that will be destroyed (MORE: make transaction compulsory)
    Linked<IDistributedFileTransactionExt> localtrans;
    if (transaction)
    {
        IDistributedFileTransactionExt *_transaction = dynamic_cast<IDistributedFileTransactionExt *>(transaction);
        localtrans.set(_transaction);
    }
    else
        localtrans.setown(new CDistributedFileTransaction(user));

    CRenameFileAction *action = new CRenameFileAction(this, user, oldname, newname);
    localtrans->addAction(action); // takes ownership
    localtrans->autoCommit();
}

void CDistributedFileDirectory::fixDates(IDistributedFile *file)
{
    // should do in parallel 
    unsigned width = file->numParts();
    CriticalSection crit;
    class casyncfor: public CAsyncFor
    {
        IDistributedFile *file;
        CriticalSection &crit;
        unsigned width;
    public:
        bool ok;
        casyncfor(IDistributedFile *_file,unsigned _width,CriticalSection &_errcrit)
            : crit(_errcrit)
        {
            file = _file;
            ok = true;
            width = _width;
            ok = true;
        }
        void Do(unsigned i)
        {
            CriticalBlock block(crit);
            Owned<IDistributedFilePart> part = file->getPart(i);
            CDateTime dt;
            if (!part->getModifiedTime(false,false,dt))
                return;
            unsigned nc = part->numCopies();
            for (unsigned copy = 0; copy < nc; copy++) {
                RemoteFilename rfn;
                part->getFilename(rfn,copy);
                Owned<IFile> partfile = createIFile(rfn);
                try {
                    CriticalUnblock unblock(crit);
                    CDateTime dt2;
                    if (partfile->getTime(NULL,&dt2,NULL)) {
                        if (!dt.equals(dt2)) {
                            partfile->setTime(NULL,&dt,NULL);
                        }
                    }
                }
                catch (IException *e) {
                    CriticalBlock block(crit);
                    StringBuffer s("Failed to find file part ");
                    s.append(partfile->queryFilename()).append(" on ");
                    rfn.queryEndpoint().getUrlStr(s);
                    EXCLOG(e, s.str());
                    e->Release();
                }
            }
        }
    } afor(file,width,crit);
    afor.For(width,10,false,true);
}

void CDistributedFileDirectory::addEntry(CDfsLogicalFileName &dlfn,IPropertyTree *root,bool superfile, bool ignoreexists)
{
    // add bit awkward 
    bool external;
    bool foreign;
    external = dlfn.isExternal();
    foreign = dlfn.isForeign();
    if (external) {
        root->Release();
        return; // ignore attempts to add external
    }
    CScopeConnectLock sconnlock("CDistributedFileDirectory::addEntry", dlfn, true, false, false, defaultTimeout);
    if (!sconnlock.conn()) {// warn?
        root->Release();
        return;
    }
    IPropertyTree* sroot =  sconnlock.conn()->queryRoot();
    StringBuffer tail;
    dlfn.getTail(tail);
    IPropertyTree *prev = getNamedPropTree(sroot,superfile?queryDfsXmlBranchName(DXB_SuperFile):queryDfsXmlBranchName(DXB_File),"@name",tail.str(),false);
    if (!prev) // check super/file doesn't exist
        prev = getNamedPropTree(sroot,superfile?queryDfsXmlBranchName(DXB_File):queryDfsXmlBranchName(DXB_SuperFile),"@name",tail.str(),false);
    if (prev!=NULL) {
        prev->Release();
        root->Release();
        if (ignoreexists)
            return;
        IDFS_Exception *e = new CDFS_Exception(DFSERR_LogicalNameAlreadyExists,dlfn.get());
        throw e;
    }
    root->setProp("@name",tail.str());
    root->setProp("OrigName",dlfn.get());
    if (superfile)
        sroot->addPropTree(queryDfsXmlBranchName(DXB_SuperFile), root); // now owns root
    else
    {
        IPropertyTree *file = sroot->addPropTree(queryDfsXmlBranchName(DXB_File), root); // now owns root
        file->setPropTree("ClusterLock", createPTree());
    }
}

IDistributedFileIterator *CDistributedFileDirectory::getIterator(const char *wildname, bool includesuper, IUserDescriptor *user)
{
    return new CDistributedFileIterator(this,wildname,includesuper,user);
}

GetFileClusterNamesType CDistributedFileDirectory::getFileClusterNames(const char *_logicalname,StringArray &out)
{
    CDfsLogicalFileName logicalname;    
    logicalname.set(_logicalname);
    if (logicalname.isForeign())
        return GFCN_Foreign;
    if (logicalname.isExternal())
        return GFCN_External;
    CScopeConnectLock sconnlock("CDistributedFileDirectory::getFileClusterList", logicalname, false, false, false, defaultTimeout);
    DfsXmlBranchKind bkind;
    IPropertyTree *froot = sconnlock.queryFileRoot(logicalname,bkind);
    if (froot) {
        if (bkind==DXB_File) {
            getFileGroups(froot,out);
            return GFCN_Normal;
        }
        if (bkind==DXB_SuperFile) 
            return GFCN_Super;
    }
    return GFCN_NotFound;
}

// --------------------------------------------------------


static CDistributedFileDirectory *DFdir = NULL;
static CriticalSection dfdirCrit;

/**
 * Public method to control DistributedFileDirectory access
 * as a singleton. This is the only way to get directories,
 * files, super-files and logic-files.
 */
IDistributedFileDirectory &queryDistributedFileDirectory()
{
    if (!DFdir) {
        CriticalBlock block(dfdirCrit);
        if (!DFdir) 
            DFdir = new CDistributedFileDirectory();
    }
    return *DFdir;
}

/**
 * Shutdown distributed file system (root directory).
 */
void closedownDFS()  // called by dacoven
{
    CriticalBlock block(dfdirCrit);
    try { 
        delete DFdir;
    }
    catch (IMP_Exception *e) {
        if (e->errorCode()!=MPERR_link_closed)
            throw;
        PrintExceptionLog(e,"closedownDFS");
        e->Release();
    }
    catch (IDaliClient_Exception *e) {
        if (e->errorCode()!=DCERR_server_closed)
            throw;
        e->Release();
    }
    DFdir = NULL;
    CriticalBlock block2(groupsect);
    ::Release(groupStore);
    groupStore = NULL;
}

class CDFPartFilter : public CInterface, implements IDFPartFilter
{
protected:
    bool *partincluded;
    unsigned max;

public:
    IMPLEMENT_IINTERFACE;

    CDFPartFilter(const char *filter)
    {
        max = 0;
        partincluded = NULL;
        unsigned pn=0;
        const char *s=filter;
        if (!s)
            return;
        while (*s) {
            if (isdigit(*s)) {
                pn = pn*10+(*s-'0'); 
                if (pn>max)
                    max = pn;       
            }
            else
                pn = 0;
            s++;
        }
        if (max==0) 
            return;
        partincluded = new bool[max];       
        unsigned i;
        for (i=0;i<max;i++)
            partincluded[i] = false;
        pn=0;
        s=filter;
        unsigned start=0;
        loop {
            if ((*s==0)||(*s==',')||isspace(*s)) {
                if (start) {
                    for (i=start-1;i<pn;i++)
                        partincluded[i] = true;
                    start = 0;
                }
                else
                    partincluded[pn-1] = true;
                if (*s==0)
                    break;
                pn = 0;
            }
            else if (isdigit(*s)) {
                pn = pn*10+(*s-'0'); 
                if (pn>max)
                    max = pn;       
                if (s[1]=='-') {
                    s++;
                    start = pn;
                    pn = 0;
                }
            }
            s++;
        }
    }

    ~CDFPartFilter()
    {
        delete [] partincluded;
    }

    bool includePart(unsigned part)
    {
        if (max==0)
            return true;
        if (part>=max)
            return false;
        return partincluded[part];
    };
};

IDFPartFilter *createPartFilter(const char *filter)
{
    return new CDFPartFilter(filter); 

}


//=====================================================================================
// Server Side Support

class CFileMatch : public CInterface
{
    StringAttr name;
    Linked<IPropertyTree> tree;
    bool isSuper;
public:
    CFileMatch(const char *_name, IPropertyTree *_tree, bool _isSuper) : name(_name), tree(_tree), isSuper(_isSuper)
    {
    }
    IPropertyTree &queryFileTree() const { return *tree; }
    const char *queryName() const { return name; }
    bool queryIsSuper() const { return isSuper; }
};
typedef CIArrayOf<CFileMatch> CFileMatchArray;

class CScope : public CInterface
{
    StringAttr name;
    CIArrayOf<CFileMatch> files; // matches
    CIArrayOf<CScope> subScopes;
public:
    CScope(const char *_name) : name(_name)
    {
    }
    const char *getName() const { return name; }
    void addMatch(const char *name, IPropertyTree &fileTree, bool isSuper)
    {
        files.append(*new CFileMatch(name, &fileTree, isSuper));
    }
    CScope *addScope(const char *scope)
    {
        CScope *subScope = new CScope(scope);
        subScopes.append(*subScope);
        return subScope;
    }
    void popLastScope()
    {
        subScopes.pop();
    }
    CIArrayOf<CScope> &querySubScopes() { return subScopes; }
    CFileMatchArray &queryFiles() { return files; }
};
typedef CIArrayOf<CScope> CScopeArray;


const char* DFUQFilterFieldNames[] = { "", "@description", "@directory", "@group", "@modified", "@name", "@numclusters", "@numparts",
    "@partmask", "@OrigName", "Attr", "Attr/@job", "Attr/@owner", "Attr/@recordCount", "Attr/@recordSize", "Attr/@size",
    "Attr/@compressedsize", "Attr/@workunit", "Cluster", "Cluster/@defaultBaseDir", "Cluster/@defaultReplDir", "Cluster/@mapFlags",
    "Cluster/@name", "Part", "Part/@name", "Part/@num", "Part/@size", "SuperOwner", "SuperOwner/@name",
    "SubFile", "SubFile/@name", "SubFile/@num" };

extern da_decl const char* getDFUQFilterFieldName(DFUQFilterField feild)
{
    return DFUQFilterFieldNames[feild];
}

class CDFUSFFilter : public CInterface
{
    DFUQFilterType filterType;
    StringAttr attrPath;
    bool hasFilter;
    bool hasFilterHigh;
    StringAttr filterValue;
    StringAttr filterValueHigh;
    int filterValueInt;
    int filterValueHighInt;
    __int64 filterValueInt64;
    __int64 filterValueHighInt64;
    bool filterValueBoolean;
    StringAttr sep;
    StringArray filterArray;

public:
    CDFUSFFilter(DFUQFilterType _filterType, const char *_attrPath, const char *_filterValue, const char *_filterValueHigh)
        : filterType(_filterType), attrPath(_attrPath), filterValue(_filterValue), filterValueHigh(_filterValueHigh) {};
    CDFUSFFilter(DFUQFilterType _filterType, const char *_attrPath, bool _hasFilter, const int _filterValue, bool _hasFilterHigh, const int _filterValueHigh)
        : filterType(_filterType), attrPath(_attrPath), hasFilter(_hasFilter), filterValueInt(_filterValue), hasFilterHigh(_hasFilterHigh), filterValueHighInt(_filterValueHigh) {};
    CDFUSFFilter(DFUQFilterType _filterType, const char *_attrPath, bool _hasFilter, const __int64 _filterValue, bool _hasFilterHigh, const __int64 _filterValueHigh)
        : filterType(_filterType), attrPath(_attrPath), hasFilter(_hasFilter), filterValueInt64(_filterValue), hasFilterHigh(_hasFilterHigh), filterValueHighInt64(_filterValueHigh) {};
    CDFUSFFilter(DFUQFilterType _filterType, const char *_attrPath, bool _filterValue)
        : filterType(_filterType), attrPath(_attrPath), filterValueBoolean(_filterValue) {};
    CDFUSFFilter(DFUQFilterType _filterType, const char *_attrPath, const char *_filterValue, const char *_sep, StringArray& _filterArray)
        : filterType(_filterType), attrPath(_attrPath), filterValue(_filterValue), sep(_sep)
    {
        ForEachItemIn(i,_filterArray)
        {
            const char* filter = _filterArray.item(i);
            if (filter && *filter)
                filterArray.append(filter);
        }
    };

    DFUQFilterType getFilterType() { return filterType;}
    const char * getAttrPath() { return attrPath.get();}
    const char * getFilterValue() { return filterValue.get();}
    const char * getFilterValueHigh() { return filterValueHigh.get();}
    const int getFilterValueInt() { return filterValueInt;}
    const int getFilterValueHighInt() { return filterValueHighInt;}
    const __int64 getFilterValueInt64() { return filterValueInt64;}
    const __int64 getFilterValueHighInt64() { return filterValueHighInt64;}
    const bool getFilterValueBoolean() { return filterValueBoolean;}
    const char * getSep() { return sep.get();}
    void getFilterArray(StringArray &filters)
    {
        ForEachItemIn(c, filterArray)
            filters.append(filterArray.item(c));
    }

    bool checkFilter(IPropertyTree &file)
    {
        bool match = true;
        switch(filterType)
        {
        case DFUQFTwildcardMatch:
            match = doWildMatch(file);
            break;
        case DFUQFTbooleanMatch:
            match = doBooleanMatch(file);
            break;
        case DFUQFThasProp:
            match = checkHasPropFilter(file);
            break;
        case DFUQFTcontainString:
            match = checkContainStringFilter(file);
            break;
        case DFUQFTstringRange:
            match = checkStringRangeFilter(file);
            break;
        case DFUQFTintegerRange:
            match = checkIntegerRangeFilter(file);
            break;
        case DFUQFTinteger64Range:
            match = checkInteger64RangeFilter(file);
            break;
        }
        return match;
    }
    bool doWildMatch(IPropertyTree &file)
    {
        const char* filter = filterValue.get();
        if (!attrPath.get() || !filter || !*filter || streq(filter, "*"))
            return true;

        const char* prop = file.queryProp(attrPath.get());
        if (prop && WildMatch(prop, filter, true))
            return true;
        return false;
    }
    bool doBooleanMatch(IPropertyTree &file)
    {
        if (!attrPath.get())
            return true;

        return filterValueBoolean == file.getPropBool(attrPath.get(), true);
    }
    bool checkHasPropFilter(IPropertyTree &file)
    {
        if (!attrPath.get())
            return true;

        return filterValueBoolean == file.hasProp(attrPath.get());
    }
    bool checkContainStringFilter(IPropertyTree &file)
    {
        if (!attrPath.get())
            return true;
        const char* prop = file.queryProp(attrPath.get());
        if (!prop || !*prop)
            return false;

        bool found = false;
        if (!sep.get())
        {
            if (filterArray.find(prop) != NotFound) //Match with one of values in the filter
               found = true;
            return found;
        }
        StringArray propArray;
        propArray.appendListUniq(prop, sep.get());
        ForEachItemIn(i,propArray)
        {
            const char* value = propArray.item(i);
            if (!value || !*value)
                continue;
            if (filterArray.find(value) != NotFound) //Match with one of values in the filter
            {
                found = true;
                break;
            }
        }
        return found;
    }
    bool checkStringRangeFilter(IPropertyTree &file)
    {
        if (!attrPath.get())
            return true;
        const char* prop = file.queryProp(attrPath.get());
        if (!prop || !*prop)
            return false;
        if (filterValue && (strcmp(filterValue, prop) > 0))
            return false;
        if (filterValueHigh && (strcmp(filterValueHigh, prop) < 0))
            return false;
        return true;
    }
    bool checkIntegerRangeFilter(IPropertyTree &file)
    {
        if (!attrPath.get())
            return true;
        int prop = file.getPropInt(attrPath.get());
        if (hasFilter && (prop < filterValueInt))
            return false;
        if (hasFilterHigh && (prop > filterValueHighInt))
            return false;
        return true;
    }
    bool checkInteger64RangeFilter(IPropertyTree &file)
    {
        if (!attrPath.get())
            return true;
        __int64 prop = file.getPropInt64(attrPath.get());
        if (hasFilter && (prop < filterValueInt64))
            return false;
        if (hasFilterHigh && (prop > filterValueHighInt64))
            return false;
        return true;
    }
};
typedef CIArrayOf<CDFUSFFilter> CDFUSFFilterArray;

class CFileScanFilterContainer : public CInterface
{
    StringAttr filterBuf; //Hold original filter string just in case
    StringAttr wildNameFilter;
    DFUQFileTypeFilter fileTypeFilter;
    CIArrayOf<CDFUSFFilter> filters;
    //The 'filters' contains the file scan filters other than wildNameFilter and fileTypeFilter. Those filters are used for
    //filtering the files using File Attributes tree and CDFUSFFilter::checkFilter(). The wildNameFilter and fileTypeFilter need
    //special code to filter the files.

    bool isValidInteger(const char *s)
    {
        if (!s)
            return false;
        while (*s)
        {
            if ((*s != '-') && !isdigit(*s))
                return false;
            s++;
        }
        return true;
    }
    void addFilter(DFUQFilterType filterType, const char* attr, const char* value, const char* valueHigh)
    {
        if (!attr || !*attr)
            return;
        if ((DFUQFTwildcardMatch == filterType) || (DFUQFTstringRange == filterType))
        {
            filters.append(*new CDFUSFFilter(filterType, attr, value, valueHigh));
            return;
        }
        if ((DFUQFTbooleanMatch == filterType) || (DFUQFThasProp == filterType))
        {
            bool filter = true;
            if (value && (streq(value, "0") || strieq(value, "false")))
                filter = false;
            filters.append(*new CDFUSFFilter(filterType, attr, filter));
            return;
        }
        if ((DFUQFTintegerRange == filterType) || (DFUQFTinteger64Range == filterType))
        {
            bool hasFilter = false;
            bool hasFilterHigh = false;
            if (value && isValidInteger(value))
                hasFilter = true;
            if (valueHigh && isValidInteger(valueHigh))
                hasFilterHigh = true;
            if (!hasFilter && !hasFilterHigh)
                return;
            if (DFUQFTintegerRange == filterType)
                filters.append(*new CDFUSFFilter(filterType, attr, hasFilter, atoi(value), hasFilterHigh, atoi(valueHigh)));
            else
                filters.append(*new CDFUSFFilter(filterType, attr, hasFilter, (__int64) atol(value), hasFilterHigh, (__int64) atol(valueHigh)));
            return;
        }
    }
    void addFilterArray(DFUQFilterType filterType, const char* attr, const char* value, const char* sep)
    {
        if (!attr || !*attr || !value || !*value)
            return;

        StringArray filterArray;
        filterArray.appendListUniq(value, sep);
        filters.append(*new CDFUSFFilter(filterType, attr, value, sep, filterArray));
    }
    void addSpecialFilter(const char* attr, const char* value)
    {
        if (!attr || !*attr || !value || !*value)
            return;
        if (!isdigit(*attr))
        {
            PROGLOG("Unsupported Speical Filter: %s", attr);
            return;
        }
        DFUQSpecialFilter filterName = (DFUQSpecialFilter) atoi(attr);
        switch(filterName)
        {
        case DFUQSFFileNameWithPrefix:
            wildNameFilter.set(value);
            break;
        case DFUQSFFileType:
            if (isdigit(*value))
                fileTypeFilter = (DFUQFileTypeFilter) atoi(value);
            else
                PROGLOG("Unsupported Speical Filter: %s, value %s", attr, value);
            break;
        default:
            PROGLOG("Unsupported Speical Filter: %d", filterName);
            break;
        }
    }

    bool doWildMatch(const char* filter, const char* value)
    {
        if (!filter || !*filter || streq(filter, "*") || (value && WildMatch(value, filter, true)))
            return true;

        return false;
    }

public:
    CFileScanFilterContainer()
    {
        fileTypeFilter = DFUQFFTall;
        wildNameFilter.set("*");
        filterBuf.clear();
    };
    void readScanFilters(const char *filterStr)
    {
        if (!filterStr || !*filterStr)
            return;

        filterBuf.set(filterStr);
        StringArray filterStringArray;
        char sep[] = { DFUQFilterSeparator, '\0' };
        filterStringArray.appendList(filterStr, sep);

        unsigned filterFieldsToRead = filterStringArray.length();
        ForEachItemIn(i,filterStringArray)
        {
            const char* filterTypeStr = filterStringArray.item(i);
            if (!filterTypeStr || !*filterTypeStr)
                continue;
            if (!isdigit(*filterTypeStr))
                continue;
            unsigned filterSize = 4;
            DFUQFilterType filterType = (DFUQFilterType) atoi(filterTypeStr);
            switch(filterType)
            {
            case DFUQFTcontainString:
                if (filterFieldsToRead >= filterSize) //DFUQFilterType | filter name | separator | filter value separated by the separator
                    addFilterArray(DFUQFTcontainString, filterStringArray.item(i+1), (const char*)filterStringArray.item(i+2), (const char*)filterStringArray.item(i+3));
                break;
            case DFUQFThasProp:
            case DFUQFTbooleanMatch:
            case DFUQFTwildcardMatch:
                filterSize = 3;
                if (filterFieldsToRead >= filterSize) //DFUQFilterType | filter name | filter value
                    addFilter(filterType, filterStringArray.item(i+1), (const char*)filterStringArray.item(i+2), NULL);
                break;
            case DFUQFTstringRange:
            case DFUQFTintegerRange:
            case DFUQFTinteger64Range:
                if (filterFieldsToRead >= filterSize) //DFUQFilterType | filter name | from filter | to filter
                    addFilter(filterType, filterStringArray.item(i+1), (const char*)filterStringArray.item(i+2), (const char*)filterStringArray.item(i+3));
                break;
            case DFUQFTspecial:
                filterSize = 3;
                if (filterFieldsToRead >= filterSize) //DFUQFilterType | filter name | filter value
                    addSpecialFilter(filterStringArray.item(i+1), (const char*)filterStringArray.item(i+2));
                break;
            }
            filterFieldsToRead -= filterSize;
            i += (filterSize - 1);
        }
    }
    bool matchFileScanFilter(const char* name, IPropertyTree &file)
    {
        if (!doWildMatch(wildNameFilter.get(), name))
            return false;

        if (!filters.length())
            return true;
        ForEachItemIn(i,filters)
        {
            CDFUSFFilter &filter = filters.item(i);
            bool match = filter.checkFilter(file);
            if (!match)
                return match;
        }
        return true;
    }

    DFUQFileTypeFilter getFileTypeFilter() { return fileTypeFilter; }
    void setFileTypeFilter(DFUQFileTypeFilter _fileType)
    {
        fileTypeFilter = _fileType;
    }
    const char* getNameFilter() { return wildNameFilter.get(); }
    void setNameFilter(const char* _wildName)
    {
        if (!_wildName || !*_wildName)
            return;
        wildNameFilter.set(_wildName);
    }
};

class CFileScanner
{
    bool recursive;
    bool includesuper;
    StringAttr wildname;
    Owned<CScope> topLevelScope;
    CScope *currentScope;
    bool fileScanWithFilter;
    CFileScanFilterContainer fileScanFilterContainer;

    bool scopeMatch(const char *name)
    {   // name has trailing '::'
        if (!name || !*name)
            return true;
        const char *s1 = NULL;
        if (!fileScanWithFilter)
            s1 = wildname.get();
        else
            s1 = fileScanFilterContainer.getNameFilter();
        if (!s1 || !*s1)
            return true;
        const char *s2 = name;
        while (*s2) {
            if (*s1=='*') {
                if (recursive)
                    return true;
                if (*s2==':')
                    return false;
                // '*' can only come at end of scope in non-recursive
                while (*s1&&(*s1!=':'))
                    s1++;
                while (*s2&&(*s2!=':'))
                    s2++;
            }
            else if ((*s1==*s2)||(*s1=='?')) {
                s1++;
                s2++;
            }
            else
                return false;
        }
        return true;
    }

    bool processScopes(IPropertyTree &root,StringBuffer &name)
    {
        bool ret = false;
        CScope *parentScope = currentScope;
        if (parentScope)
            currentScope = parentScope->addScope(name);
        else
        { // once only
            topLevelScope.setown(new CScope(""));
            currentScope = topLevelScope;
        }
        size32_t ns = name.length();
        if (ns)
            name.append("::");
        size32_t ns2 = name.length();

        if (scopeMatch(name.str())) {
            Owned<IPropertyTreeIterator> iter = root.getElements(queryDfsXmlBranchName(DXB_Scope));
            if (iter->first()) {
                do {
                    IPropertyTree &scope = iter->query();
                    if (scope.hasChildren()) {
                        name.append(scope.queryProp("@name"));
                        ret |= processScopes(scope, name);
                        name.setLength(ns2);
                    }
                } while (iter->next());
            }
            if (!fileScanWithFilter)
                ret |= processFiles(root,name);
            else
                ret |= processFilesWithFilters(root,name);
        }
        if (!ret && parentScope)
            parentScope->popLastScope(); // discard scopes where no matches
        currentScope = parentScope;
        name.setLength(ns);
        return ret;
    }

    bool processFiles(IPropertyTree &root,StringBuffer &name)
    {
        bool ret = false;
        const char *s1 = wildname.get();
        size32_t ns = name.length();
        Owned<IPropertyTreeIterator> iter = root.getElements(queryDfsXmlBranchName(DXB_File));
        if (iter->first()) {
            IPropertyTree &scope = iter->query();
            do {
                IPropertyTree &file = iter->query();
                name.append(file.queryProp("@name"));
                if (!s1||WildMatch(name.str(),s1,true)) {
                    currentScope->addMatch(name,file,false);
                    ret = true;
                }
                name.setLength(ns);
            } while (iter->next());
        }
        if (includesuper) {
            iter.setown(root.getElements(queryDfsXmlBranchName(DXB_SuperFile)));
            if (iter->first()) {
                do {
                    IPropertyTree &file = iter->query();
                    name.append(file.queryProp("@name"));
                    if (!s1||WildMatch(name.str(),s1,true)) {
                        currentScope->addMatch(name,file,true);
                        ret = true;
                    }
                    name.setLength(ns);
                } while (iter->next());
            }
        }
        return ret;
    }

    bool processFilesWithFilters(IPropertyTree &root, StringBuffer &name)
    {
        bool ret = false;
        size32_t ns = name.length();
        DFUQFileTypeFilter fileTypeFilter = fileScanFilterContainer.getFileTypeFilter();
        if (fileTypeFilter != DFUQFFTsuperfileonly)
            addMatchedFiles(root.getElements(queryDfsXmlBranchName(DXB_File)), false, name, ns, ret);
        if ((fileTypeFilter == DFUQFFTall) || (fileTypeFilter == DFUQFFTsuperfileonly))
            addMatchedFiles(root.getElements(queryDfsXmlBranchName(DXB_SuperFile)), true, name, ns, ret);
        return ret;
    }

    void addMatchedFiles(IPropertyTreeIterator* files, bool isSuper, StringBuffer &name, size32_t ns, bool& ret)
    {
        Owned<IPropertyTreeIterator> iter = files;
        ForEach(*iter)
        {
            IPropertyTree &file = iter->query();
            name.append(file.queryProp("@name"));
            if (fileScanFilterContainer.matchFileScanFilter(name.str(), file))
            {
                currentScope->addMatch(name,file,isSuper);
                ret = true;
            }
            name.setLength(ns);
        }
    }
public:
    void scan(IPropertyTree *sroot, const char *_wildname,bool _recursive,bool _includesuper)
    {
        fileScanWithFilter =  false;
        if (_wildname)
            wildname.set(_wildname);
        else
            wildname.clear();
        recursive = _recursive;
        includesuper = _includesuper;
        StringBuffer name;
        topLevelScope.clear();
        currentScope = NULL;
        processScopes(*sroot->queryPropTree(querySdsFilesRoot()),name);
    }
    void scan(IPropertyTree *sroot, const char *filters, bool _recursive)
    {
        fileScanWithFilter =  true;
        recursive = _recursive;
        fileScanFilterContainer.readScanFilters(filters);

        StringBuffer name;
        topLevelScope.clear();
        currentScope = NULL;
        processScopes(*sroot->queryPropTree(querySdsFilesRoot()),name);
    }
    void _getResults(bool auth, IUserDescriptor *user, CScope &scope, CFileMatchArray &matchingFiles, StringArray &authScopes, unsigned &count)
    {
        if (auth)
        {
            int perm = getScopePermissions(scope.getName(),user,0);     // don't audit
            if (!HASREADPERMISSION(perm))
                return;
            authScopes.append(scope.getName());
        }
        CFileMatchArray &files = scope.queryFiles();
        ForEachItemIn(f, files)
        {
            CFileMatch *match = &files.item(f);
            matchingFiles.append(*LINK(match));
            ++count;
        }
        CScopeArray &subScopes = scope.querySubScopes();
        ForEachItemIn(s, subScopes)
        {
            CScope &subScope = subScopes.item(s);
            _getResults(auth, user, subScope, matchingFiles, authScopes, count);
        }
    }
    unsigned getResults(bool auth, IUserDescriptor *user, CFileMatchArray &matchingFiles, StringArray &authScopes)
    {
        unsigned count = 0;
        _getResults(auth, user, *topLevelScope, matchingFiles, authScopes, count);
        return count;
    }
};

struct CMachineEntry: public CInterface
{
    CMachineEntry(const char *_mname,SocketEndpoint _ep)
        : mname(_mname),ep(_ep)
    {
    }
    StringAttr mname;
    SocketEndpoint ep;
};

typedef CMachineEntry *CMachineEntryPtr;
typedef MapStringTo<CMachineEntryPtr> CMachineEntryMap;

StringBuffer &getClusterGroupName(IPropertyTree &cluster, StringBuffer &groupName)
{
    const char *name = cluster.queryProp("@name");
    const char *nodeGroupName = cluster.queryProp("@nodeGroup");
    if (nodeGroupName && *nodeGroupName)
        name = nodeGroupName;
    groupName.append(name);
    return groupName.trim().toLowerCase();
}

StringBuffer &getClusterSpareGroupName(IPropertyTree &cluster, StringBuffer &groupName)
{
    return getClusterGroupName(cluster, groupName).append("_spares");
}

// JCSMORE - dfs group handling may be clearer if in own module
class CInitGroups
{
    CMachineEntryMap machinemap;
    CIArrayOf<CMachineEntry> machinelist;
    CConnectLock groupsconnlock;
    StringArray clusternames;
    unsigned defaultTimeout;

    bool clusterGroupCompare(IPropertyTree *newClusterGroup, IPropertyTree *oldClusterGroup)
    {
        if (!newClusterGroup && oldClusterGroup)
            return false;
        else if (!oldClusterGroup && newClusterGroup)
            return false;
        if (!newClusterGroup) // both null
            return true;
        // see if identical
        const char *oldKind = oldClusterGroup?oldClusterGroup->queryProp("@kind"):NULL;
        const char *oldDir = oldClusterGroup?oldClusterGroup->queryProp("@dir"):NULL;
        const char *newKind = newClusterGroup?newClusterGroup->queryProp("@kind"):NULL;
        const char *newDir = newClusterGroup?newClusterGroup->queryProp("@dir"):NULL;
        if (oldKind) {
            if (newKind) {
                if (!streq(newKind, newKind))
                    return false;
            }
            else
                return false;
        }
        else if (newKind)
            return false;
        if (oldDir) {
            if (newDir) {
                if (!streq(newDir,oldDir))
                    return false;
            }
            else
                return false;
        }
        else if (NULL!=newDir)
            return false;

        unsigned oldGroupCount = oldClusterGroup->getCount("Node");
        unsigned newGroupCount = newClusterGroup->getCount("Node");
        if (oldGroupCount != newGroupCount)
            return false;
        if (0 == newGroupCount)
            return true;
        Owned<IPropertyTreeIterator> newIter = newClusterGroup->getElements("Node");
        Owned<IPropertyTreeIterator> oldIter = oldClusterGroup->getElements("Node");
        if (newIter->first() && oldIter->first()) {
            loop {
                const char *oldIp = oldIter->query().queryProp("@ip");
                const char *newIp = newIter->query().queryProp("@ip");
                if (!streq(oldIp, newIp))
                    return false;
                if (!oldIter->next() || !newIter->next())
                    break;
            }
        }
        return true;
    }

    void addClusterGroup(const char *name, IPropertyTree *newClusterGroup, bool realCluster)
    {
        VStringBuffer prop("Group[@name=\"%s\"]", name);
        IPropertyTree *root = groupsconnlock.conn->queryRoot();
        IPropertyTree *old = root->queryPropTree(prop.str());
        if (old) {
            // JCSMORE
            // clone
            // iterate through files and point to clone
            //    i) if change is minor, worth swapping to new group anyway?
            //   ii) if old group has machines that are no longer in new environment, mark file bad?
            root->removeTree(old);
        }
        if (!newClusterGroup)
            return;
        if (realCluster)
            clusternames.append(name);
        IPropertyTree *grp = root->addPropTree("Group", newClusterGroup);
        grp->setProp("@name", name);
    }

    IGroup *getGroupFromCluster(GroupType groupType, IPropertyTree &cluster)
    {
        SocketEndpointArray eps;
        const char *processName=NULL;
        switch (groupType) {
            case grp_thor:
                processName = "ThorSlaveProcess";
                break;
            case grp_thorspares:
                processName = "ThorSpareProcess";
                break;
            case grp_roxie:
                processName = "RoxieServerProcess";
                break;
            default:
                throwUnexpected();
        }
        SocketEndpoint nullep;
        Owned<IPropertyTreeIterator> nodes = cluster.getElements(processName);
        ForEach(*nodes) {
            IPropertyTree &node = nodes->query();
            SocketEndpoint ep;
            const char *computer = node.queryProp("@computer");
            const char *netAddress = node.queryProp("@netAddress");
            if (computer && *computer)
            {
                CMachineEntryPtr *m = machinemap.getValue(computer);
                if (!m) {
                    ERRLOG("Cannot construct %s, computer name %s not found\n", cluster.queryProp("@name"), computer);
                    return NULL;
                }
                ep.set((*m)->ep);
            }
            else if (netAddress && *netAddress)
            {
                ep.set(netAddress, 0);
            }
            else
            {
                ERRLOG("Cannot construct %s, missing computer spec on node\n", cluster.queryProp("@name"));
                return NULL;
            }
            switch (groupType) {
                case grp_roxie:
                    // Redundant copies are located via the flags.
                    // Old environments may contain duplicated sever information for multiple ports
                    eps.appendUniq(ep);
                    break;
                case grp_thor:
                case grp_thorspares:
                    eps.append(ep);
                    break;
                default:
                    throwUnexpected();
            }
        }
        if (!eps.ordinality())
            return NULL;
        Owned<IGroup> grp;
        unsigned slavesPerNode = 0;
        if (grp_thor == groupType)
            slavesPerNode = cluster.getPropInt("@slavesPerNode");
        if (slavesPerNode)
        {
            SocketEndpointArray msEps;
            for (unsigned s=0; s<slavesPerNode; s++) {
                ForEachItemIn(e, eps)
                    msEps.append(eps.item(e));
            }
            grp.setown(createIGroup(msEps));
        }
        else
            grp.setown(createIGroup(eps));
        return grp.getClear();
    }

    bool loadMachineMap()
    {
        //GH->JCS This can't be changed to use getEnvironmentFactory() unless that moved inside dalibase;
        Owned<IRemoteConnection> conn = querySDS().connect("/Environment/Hardware", myProcessSession(), RTM_LOCK_READ, SDS_CONNECT_TIMEOUT);
        if (!conn) {
            WARNLOG("Cannot connect to /Environment/Hardware");
            return false;
        }
        IPropertyTree* root = conn->queryRoot();
        Owned<IPropertyTreeIterator> machines= root->getElements("Computer");
        ForEach(*machines) {
            IPropertyTree &machine = machines->query();
            SocketEndpoint ep(machine.queryProp("@netAddress"));
            const char *name = machine.queryProp("@name");
            CMachineEntry *entry = new CMachineEntry(name,ep);
            machinemap.setValue(name, entry);
            machinelist.append(*entry);
        }
        return true;
    }

    IPropertyTree *createClusterGroup(GroupType groupType, IGroup *group, const char *dir, bool realCluster)
    {
        Owned<IPropertyTree> cluster = createPTree("Group");
        if (realCluster)
            cluster->setPropBool("@cluster", true);
        const char *kind=NULL;
        switch (groupType) {
            case grp_thor:
                kind = "Thor";
                break;
            case grp_roxie:
                kind = "Roxie";
                break;
            case grp_hthor:
                kind = "hthor";
                break;
        }
        if (kind)
            cluster->setProp("@kind",kind);
        if (dir)
            cluster->setProp("@dir",dir);
        Owned<INodeIterator> iter = group->getIterator();
        StringBuffer str;
        ForEach(*iter) {
            iter->query().endpoint().getIpText(str.clear());
            IPropertyTree *n = createPTree("Node");
            n->setProp("@ip",str.str());
            cluster->addPropTree("Node", n);
        }
        return cluster.getClear();
    }

    IPropertyTree *createClusterGroupFromEnvCluster(GroupType groupType, IPropertyTree &cluster, const char *dir, bool realCluster)
    {
        Owned<IGroup> group = getGroupFromCluster(groupType, cluster);
        if (!group)
            return NULL;
        return createClusterGroup(groupType, group, dir, realCluster);
    }

    bool constructGroup(IPropertyTree &cluster, const char *altName, IPropertyTree *oldEnvCluster, GroupType groupType, bool force, StringBuffer &messages)
    {
        /* a 'realCluster' is a cluster who's name matches it's nodeGroup
         * if the nodeGroup differs it implies it's sharing the nodeGroup with other thor instance(s).
         */
        bool realCluster = true;
        bool oldRealCluster = true;
        StringBuffer gname, oldGname;
        const char *defDir = NULL;
        switch (groupType)
        {
            case grp_thor:
                getClusterGroupName(cluster, gname);
                if (!streq(cluster.queryProp("@name"), gname.str()))
                    realCluster = false;
                if (oldEnvCluster)
                {
                    getClusterGroupName(*oldEnvCluster, oldGname);
                    if (!streq(oldEnvCluster->queryProp("@name"), oldGname.str()))
                        oldRealCluster = false;
                }
                break;
            case grp_thorspares:
                getClusterSpareGroupName(cluster, gname);
                realCluster = false;
                break;
            case grp_roxie:
                gname.append(cluster.queryProp("@name"));
                break;
            default:
                throwUnexpected();
        }
        if (altName)
            gname.clear().append(altName).toLowerCase();

        VStringBuffer xpath("Group[@name=\"%s\"]", gname.str());
        IPropertyTree *existingClusterGroup = groupsconnlock.conn->queryRoot()->queryPropTree(xpath.str()); // 'live' cluster group

        bool matchOldEnv = false;
        Owned<IPropertyTree> newClusterGroup = createClusterGroupFromEnvCluster(groupType, cluster, defDir, realCluster);
        bool matchExisting = clusterGroupCompare(newClusterGroup, existingClusterGroup);
        if (oldEnvCluster)
        {
            // new matches old, only if neither has changed it's name to mismatch it's nodeGroup name
            if (realCluster == oldRealCluster)
            {
                Owned<IPropertyTree> oldClusterGroup = createClusterGroupFromEnvCluster(groupType, *oldEnvCluster, defDir, oldRealCluster);
                matchOldEnv = clusterGroupCompare(newClusterGroup, oldClusterGroup);
            }
            else
                matchOldEnv = false;
        }
        if (!matchExisting)
        {
            if (force)
            {
                VStringBuffer msg("Forcing new group layout for %s [ matched active = %s, matched old environment = %s ]", gname.str(), matchExisting?"true":"false", matchOldEnv?"true":"false");
                WARNLOG("%s", msg.str());
                messages.append(msg).newline();
                matchExisting = matchOldEnv = false;
            }
            else
            {
                VStringBuffer msg("Active cluster '%s' group layout does not match environment [matched old environment=%s]", gname.str(), matchOldEnv?"true":"false");
                LOG(MCoperatorWarning, unknownJob, "%s", msg.str());                                                                        \
                messages.append(msg).newline();
            }
        }
        if (!existingClusterGroup || (!matchExisting && !matchOldEnv))
        {
            VStringBuffer msg("New cluster layout for cluster %s", gname.str());
            WARNLOG("%s", msg.str());
            messages.append(msg).newline();
            addClusterGroup(gname.str(), newClusterGroup.getClear(), realCluster);
            return true;
        }
        return false;
    }

    void constructHThorGroups(IPropertyTree &cluster)
    {
        const char *groupname = cluster.queryProp("@name");
        if (!groupname || !*groupname)
            return;
        unsigned ins = 0;
        Owned<IPropertyTreeIterator> insts = cluster.getElements("Instance");
        ForEach(*insts) {
            const char *na = insts->query().queryProp("@netAddress");
            if (na&&*na) {
                SocketEndpoint ep(na);
                if (!ep.isNull()) {
                    ins++;
                    VStringBuffer gname("hthor__%s", groupname);
                    if (ins>1)
                        gname.append('_').append(ins);
                    Owned<IGroup> group = createIGroup(1, &ep);
                    Owned<IPropertyTree> clusterGroup = createClusterGroup(grp_hthor, group, NULL, true);
                    addClusterGroup(gname.str(), clusterGroup.getClear(), true);
                }
            }
        }
    }

    enum CgCmd { cg_null, cg_reset, cg_add, cg_remove };
public:

    CInitGroups(unsigned _defaultTimeout)
        : groupsconnlock("constructGroup",SDS_GROUPSTORE_ROOT,true,false,false,_defaultTimeout)
    {
        defaultTimeout = _defaultTimeout;
    }

    bool doClusterGroup(CgCmd cmd, const char *_clusterName, const char *type, bool spares, SocketEndpointArray *eps, StringBuffer &messages)
    {
        Owned<IRemoteConnection> conn = querySDS().connect("/Environment/Software", myProcessSession(), RTM_LOCK_READ, SDS_CONNECT_TIMEOUT);
        if (!conn)
            return false;
        if (!_clusterName || !*_clusterName)
            return false;
        StringAttr clusterName = _clusterName;
        clusterName.toLowerCase();
        if (!type || !*type)
            return false;
        bool ret = true;
        IPropertyTree* root = conn->queryRoot();
        Owned<IPropertyTreeIterator> clusters;
        StringBuffer errMsg;
        const char *clusterType = type;
        if (loadMachineMap()) {
            VStringBuffer xpath("%s[@name=\"%s\"]", type, clusterName.get());
            clusters.setown(root->getElements(xpath.str()));
            if (!clusters || !clusters->first()) {
                VStringBuffer errMsg("Could not find type %s, %s cluster", type, clusterName.get());
                WARNLOG("%s", errMsg.str());
                messages.append(errMsg).newline();
                ret = false;
            }
            else {
                if (!streq("ThorCluster", type))
                    return false; // currently only Thor supported here.
                IPropertyTree &cluster = clusters->query();

                switch (cmd) {
                    case cg_reset:
                    {
                        if (spares) {
                            if (!constructGroup(cluster,NULL,NULL,grp_thorspares,true,messages))
                                ret = false;
                        }
                        else {
                            if (!constructGroup(cluster,NULL,NULL,grp_thor,true,messages))
                                ret = false;
                        }
                        break;
                    }
                    case cg_add:
                    {
                        assertex(eps);
                        StringBuffer groupName;
                        getClusterSpareGroupName(cluster, groupName);
                        IPropertyTree *root = groupsconnlock.conn->queryRoot();
                        VStringBuffer xpath("Group[@name=\"%s\"]",groupName.str());
                        IPropertyTree *existing = root->queryPropTree(xpath.str());
                        if (existing) {
                            Owned<IPropertyTreeIterator> iter = existing->getElements("Node");
                            ForEach(*iter) {
                                SocketEndpoint ep(iter->query().queryProp("@ip"));
                                if (eps->zap(ep)) {
                                    StringBuffer epStr;
                                    VStringBuffer errMsg("addSpares: not adding: %s, already in spares", ep.getUrlStr(epStr).str());
                                    WARNLOG("%s", errMsg.str());
                                    messages.append(errMsg).newline();
                                    while (eps->zap(ep)); // delete any other duplicates
                                }
                            }
                        }
                        else {
                            existing = createPTree();
                            existing->setProp("@name", groupName.str());
                            existing = root->addPropTree("Group", existing);
                        }
                        // add remaining
                        ForEachItemIn(e, *eps) {
                            SocketEndpoint &ep = eps->item(e);
                            StringBuffer ipStr;
                            ep.getIpText(ipStr);
                            IPropertyTree *node = createPTree();
                            node->setProp("@ip", ipStr.str());
                            existing->addPropTree("Node", node);
                        }
                        break;
                    }
                    case cg_remove:
                    {
                        assertex(eps);
                        StringBuffer groupName;
                        getClusterSpareGroupName(cluster, groupName);
                        IPropertyTree *root = groupsconnlock.conn->queryRoot();
                        VStringBuffer xpath("Group[@name=\"%s\"]", groupName.str());
                        IPropertyTree *existing = root->queryPropTree(xpath.str());
                        if (existing) {
                            ForEachItemIn(e, *eps) {
                                SocketEndpoint &ep = eps->item(e);
                                StringBuffer ipStr;
                                ep.getIpText(ipStr);
                                VStringBuffer xpath("Node[@ip=\"%s\"]", ipStr.str());
                                if (!existing->removeProp(xpath.str())) {
                                    VStringBuffer errMsg("removeSpares: %s not found in spares", ipStr.str());
                                    WARNLOG("%s", errMsg.str());
                                    messages.append(errMsg).newline();
                                    while (eps->zap(ep)); // delete any other duplicates
                                }
                                else
                                    while (existing->removeProp(xpath.str())); // remove any others, shouldn't be any
                            }
                        }
                        break;
                    }
                }
                if (clusters->next()) {
                    VStringBuffer errMsg("resetThorGroup: more than one cluster named: %s", clusterName.get());
                    WARNLOG("%s", errMsg.str());
                    messages.append(errMsg).newline();
                    ret = false;
                }
            }
        }
        return ret;
    }
    bool resetClusterGroup(const char *clusterName, const char *type, bool spares, StringBuffer &messages)
    {
        return doClusterGroup(cg_reset, clusterName, type, spares, NULL, messages);
    }
    bool addSpares(const char *clusterName, const char *type, SocketEndpointArray &eps, StringBuffer &messages)
    {
        return doClusterGroup(cg_add, clusterName, type, true, &eps, messages);
    }
    bool removeSpares(const char *clusterName, const char *type, SocketEndpointArray &eps, StringBuffer &messages)
    {
        return doClusterGroup(cg_remove, clusterName, type, true, &eps, messages);
    }
    void constructGroups(bool force, StringBuffer &messages, IPropertyTree *oldEnvironment)
    {
        Owned<IRemoteConnection> conn = querySDS().connect("/Environment/Software", myProcessSession(), RTM_LOCK_READ, SDS_CONNECT_TIMEOUT);
        if (!conn)
            return;
        clusternames.kill();
        IPropertyTree* root = conn->queryRoot();
        Owned<IPropertyTreeIterator> clusters;
        if (loadMachineMap()) {
            clusters.setown(root->getElements("ThorCluster"));
            ForEach(*clusters) {
                IPropertyTree &cluster = clusters->query();
                IPropertyTree *oldCluster = NULL;
                if (oldEnvironment) {
                    VStringBuffer xpath("Software/ThorCluster[@name=\"%s\"]", cluster.queryProp("@name"));
                    oldCluster = oldEnvironment->queryPropTree(xpath.str());
                }
                constructGroup(cluster,NULL,oldCluster,grp_thor,force,messages);
                constructGroup(cluster,NULL,oldCluster,grp_thorspares,force,messages);
            }
            clusters.setown(root->getElements("RoxieCluster"));
            ForEach(*clusters) {
                IPropertyTree &cluster = clusters->query();
                IPropertyTree *oldCluster = NULL;
                if (oldEnvironment) {
                    VStringBuffer xpath("Software/RoxieCluster[@name=\"%s\"]", cluster.queryProp("@name"));
                    oldCluster = oldEnvironment->queryPropTree(xpath.str());
                }
                constructGroup(cluster,NULL,oldCluster,grp_roxie,force,messages);
            }
            clusters.setown(root->getElements("EclAgentProcess"));
            ForEach(*clusters) {
                IPropertyTree &cluster = clusters->query();
                constructHThorGroups(cluster);
            }

            // correct cluster flags
            // JCSMORE - why was this necessary, may well be legacy..
            Owned<IPropertyTreeIterator> grps = groupsconnlock.conn->queryRoot()->getElements("Group");
            ForEach(*grps) {
                IPropertyTree &grp = grps->query();
                const char *name = grp.queryProp("@name");
                bool iscluster = NotFound != clusternames.find(name);
                if (iscluster!=grp.getPropBool("@cluster"))
                {
                    if (iscluster)
                        grp.setPropBool("@cluster", true);
                    else
                        grp.removeProp("@cluster");
                }
            }
        }
    }
};

void initClusterGroups(bool force, StringBuffer &response, IPropertyTree *oldEnvironment, unsigned timems)
{
    CInitGroups init(timems);
    init.constructGroups(force, response, oldEnvironment);
}

bool resetClusterGroup(const char *clusterName, const char *type, bool spares, StringBuffer &response, unsigned timems)
{
    CInitGroups init(timems);
    return init.resetClusterGroup(clusterName, type, spares, response);
}

bool addClusterSpares(const char *clusterName, const char *type, SocketEndpointArray &eps, StringBuffer &response, unsigned timems)
{
    CInitGroups init(timems);
    return init.addSpares(clusterName, type, eps, response);
}

bool removeClusterSpares(const char *clusterName, const char *type, SocketEndpointArray &eps, StringBuffer &response, unsigned timems)
{
    CInitGroups init(timems);
    return init.removeSpares(clusterName, type, eps, response);
}




class CDaliDFSServer: public Thread, public CTransactionLogTracker, implements IDaliServer, implements IExceptionHandler
{  // Coven size
    
    bool stopped;
    unsigned defaultTimeout;
    unsigned numThreads;

public:

    IMPLEMENT_IINTERFACE;

    CDaliDFSServer(IPropertyTree *config)
        : Thread("CDaliDFSServer"), CTransactionLogTracker(MDFS_MAX)
    {
        stopped = true;
        defaultTimeout = INFINITE; // server uses default
        numThreads = config->getPropInt("DFS/@numThreads", DEFAULT_NUM_DFS_THREADS);
        PROGLOG("DFS Server: numThreads=%d", numThreads);
    }

    ~CDaliDFSServer()
    {
    }

    void start()
    {
        Thread::start();
    }

    void ready()
    {
    }

    void suspend()
    {
    }

    void stop()
    {
        if (!stopped) {
            stopped = true;
            queryCoven().cancel(RANK_ALL,MPTAG_DFS_REQUEST);
        }
        join();
    }

    int run()
    {
        ICoven &coven=queryCoven();
        CMessageHandler<CDaliDFSServer> handler("CDaliDFSServer", this, &CDaliDFSServer::processMessage, this, numThreads, TIMEOUT_ON_CLOSEDOWN, INFINITE);
        CMessageBuffer mb;
        stopped = false;
        while (!stopped)
        {
            try
            {
                mb.clear();
                if (coven.recv(mb,RANK_ALL,MPTAG_DFS_REQUEST,NULL))
                {
                    handler.handleMessage(mb);
                    mb.clear(); // ^ has copied mb
                }   
                else
                    stopped = true;
            }
            catch (IException *e)
            {
                EXCLOG(e, "CDaliDFSServer");
                e->Release();
            }
        }
        return 0;
    }

    void iterateFiles(CMessageBuffer &mb,StringBuffer &trc)
    {
        TransactionLog transactionLog(*this, MDFS_ITERATE_FILES, mb.getSender());

        StringAttr wildname;
        bool recursive;
        bool includesuper = false;
        StringAttr attr;
        mb.read(wildname).read(recursive).read(attr);
        trc.appendf("iterateFiles(%s,%s,%s)",wildname.sget(),recursive?"recursive":"",attr.sget());
        if (queryTransactionLogging())
            transactionLog.log("%s", trc.str());
        Owned<IUserDescriptor> udesc;
        if (mb.getPos()<mb.length()) {
            mb.read(includesuper);
            if (mb.getPos()<mb.length()) {
                udesc.setown(createUserDescriptor());
                udesc->deserialize(mb);
            }
        }

        mb.clear();
        unsigned count=0;
        mb.append(count);

        CFileScanner scanner;
        CSDSServerLockBlock sdsLock; // lock sds while scanning
        unsigned start = msTick();
        scanner.scan(sdsLock, wildname.get(),recursive,includesuper);
        unsigned tookMs = msTick()-start;
        if (tookMs>100)
            PROGLOG("TIMING(filescan): %s: took %dms",trc.str(), tookMs);
        sdsLock.unlock(); // unlock to perform authentification

        bool auth = querySessionManager().checkScopeScansLDAP()&&getScopePermissions(NULL,udesc,(unsigned)-1);
        StringArray authScopes;
        CIArrayOf<CFileMatch> matchingFiles;
        start = msTick();
        count = scanner.getResults(auth, udesc, matchingFiles, authScopes);
        tookMs = msTick()-start;
        if (tookMs>100)
            PROGLOG("TIMING(LDAP): %s: took %dms, %d lookups, file matches = %d", trc.str(), tookMs, authScopes.ordinality(), count);

        sdsLock.lock(); // re-lock sds while serializing
        start = msTick();
        ForEachItemIn(m, matchingFiles)
        {
            CFileMatch &fileMatch = matchingFiles.item(m);
            CDFAttributeIterator::serializeFileAttributes(mb, fileMatch.queryFileTree(), fileMatch.queryName(), fileMatch.queryIsSuper());
        }
        tookMs = msTick()-start;
        if (tookMs>100)
            PROGLOG("TIMING(filescan-serialization): %s: took %dms, %d files",trc.str(), tookMs, count);

        mb.writeDirect(0,sizeof(count),&count);
    }

    void iterateFilteredFiles(CMessageBuffer &mb,StringBuffer &trc)
    {
        TransactionLog transactionLog(*this, MDFS_ITERATE_FILTEREDFILES, mb.getSender());

        Owned<IUserDescriptor> udesc;
        StringAttr filters;
        bool recursive;
        mb.read(filters).read(recursive);
        trc.appendf("iterateFilteredFiles(%s,%s)",filters.sget(),recursive?"recursive":"");
        if (queryTransactionLogging())
            transactionLog.log("%s", trc.str());
        if (mb.getPos()<mb.length())
        {
            udesc.setown(createUserDescriptor());
            udesc->deserialize(mb);
        }

        mb.clear();
        unsigned count=0;
        mb.append(count);

        CFileScanner scanner;
        CSDSServerLockBlock sdsLock; // lock sds while scanning
        unsigned start = msTick();
        scanner.scan(sdsLock, filters.get(), recursive);
        unsigned tookMs = msTick()-start;
        if (tookMs>100)
            PROGLOG("TIMING(filescan): %s: took %dms",trc.str(), tookMs);
        sdsLock.unlock(); // unlock to perform authentification

        bool auth = querySessionManager().checkScopeScansLDAP()&&getScopePermissions(NULL,udesc,(unsigned)-1);
        StringArray authScopes;
        CIArrayOf<CFileMatch> matchingFiles;
        start = msTick();
        count = scanner.getResults(auth, udesc, matchingFiles, authScopes);
        tookMs = msTick()-start;
        if (tookMs>100)
            PROGLOG("TIMING(LDAP): %s: took %dms, %d lookups, file matches = %d", trc.str(), tookMs, authScopes.ordinality(), count);

        sdsLock.lock(); // re-lock sds while serializing
        start = msTick();
        ForEachItemIn(m, matchingFiles)
        {
            CFileMatch &fileMatch = matchingFiles.item(m);
            CDFAttributeIterator::serializeFileAttributes(mb, fileMatch.queryFileTree(), fileMatch.queryName(), fileMatch.queryIsSuper());
        }
        tookMs = msTick()-start;
        if (tookMs>100)
            PROGLOG("TIMING(filescan-serialization): %s: took %dms, %d files",trc.str(), tookMs, count);

        mb.writeDirect(0,sizeof(count),&count);
    }

    void iterateRelationships(CMessageBuffer &mb,StringBuffer &trc)
    {
        TransactionLog transactionLog(*this, MDFS_ITERATE_RELATIONSHIPS, mb.getSender());

        StringAttr primary;
        StringAttr secondary;
        StringAttr primflds;
        StringAttr secflds;
        StringAttr kind;
        StringAttr cardinality;
        byte payloadb;
        mb.read(primary).read(secondary).read(primflds).read(secflds).read(kind).read(cardinality).read(payloadb);
        mb.clear();
        bool payload = (payloadb==1);
        trc.appendf("iterateRelationships(%s,%s,%s,%s,%s,%s,%d)",primary.sget(),secondary.sget(),primflds.sget(),secflds.sget(),kind.sget(),cardinality.sget(),(int)payloadb);
        if (queryTransactionLogging())
            transactionLog.log("%s", trc.str());
        unsigned start = msTick();
        unsigned count=0;
        CSDSServerLockBlock sdsLock; // lock sds while scanning
        StringBuffer xpath;
        CDistributedFileDirectory::getFileRelationshipXPath(xpath,primary,secondary,primflds,secflds,kind,cardinality,((payloadb==0)||(payloadb==1))?&payload:NULL);
        IPropertyTree *root = sdsLock->queryPropTree(querySdsRelationshipsRoot());
        Owned<IPropertyTreeIterator> iter = root?root->getElements(xpath.str()):NULL;
        mb.append(count);
        // save as sequence of branches
        if (iter) {
            ForEach(*iter.get()) {
                iter->query().serialize(mb);
                count++;
            }
        }
        if (msTick()-start>100) {
            PROGLOG("TIMING(relationshipscan): %s: took %dms, %d relations",trc.str(),msTick()-start,count);
        }
        mb.writeDirect(0,sizeof(count),&count);
    }

    void setFileAccessed(CMessageBuffer &mb,StringBuffer &trc)
    {
        TransactionLog transactionLog(*this, MDFS_SET_FILE_ACCESSED, mb.getSender());
        StringAttr lname;
        mb.read(lname);
        CDateTime dt;
        dt.deserialize(mb);
        trc.appendf("setFileAccessed(%s)",lname.sget());
        Owned<IUserDescriptor> udesc;
        if (mb.getPos()<mb.length()) {
            udesc.setown(createUserDescriptor());
            udesc->deserialize(mb);
        }
        if (queryTransactionLogging())
            transactionLog.log("%s", trc.str());
        mb.clear();
        StringBuffer tail;
        CDfsLogicalFileName dlfn;   
        dlfn.set(lname);
        if (!checkLogicalName(dlfn,udesc,true,false,true,"setFileAccessed on"))
            return;
        CScopeConnectLock sconnlock("setFileAccessed", dlfn, false, false, false, defaultTimeout);
        IPropertyTree* sroot = sconnlock.conn()?sconnlock.conn()->queryRoot():NULL;
        dlfn.getTail(tail);
        Owned<IPropertyTree> tree = getNamedPropTree(sroot,queryDfsXmlBranchName(DXB_File),"@name",tail.str(),false);
        if (tree) {
            StringBuffer str;
            tree->setProp("@accessed",dt.getString(str).str());
        }
    }

    void setFileProtect(CMessageBuffer &mb,StringBuffer &trc)
    {
        TransactionLog transactionLog(*this, MDFS_SET_FILE_PROTECT, mb.getSender());
        StringAttr lname;
        StringAttr owner;
        bool set;
        mb.read(lname).read(owner).read(set);
        trc.appendf("setFileProtect(%s,%s,%s)",lname.sget(),owner.sget(),set?"true":"false");
        if (queryTransactionLogging())
            transactionLog.log("%s", trc.str());
        Owned<IUserDescriptor> udesc;
        if (mb.getPos()<mb.length()) {
            udesc.setown(createUserDescriptor());
            udesc->deserialize(mb);
        }
        mb.clear();
        StringBuffer tail;
        CDfsLogicalFileName dlfn;   
        dlfn.set(lname);
        if (!checkLogicalName(dlfn,udesc,true,false,true,"setFileProtect"))
            return;
        CScopeConnectLock sconnlock("setFileProtect", dlfn, false, false, false, defaultTimeout);
        IPropertyTree* sroot = sconnlock.conn()?sconnlock.conn()->queryRoot():NULL;
        dlfn.getTail(tail);
        Owned<IPropertyTree> tree = getNamedPropTree(sroot,queryDfsXmlBranchName(DXB_File),"@name",tail.str(),false);
        if (!tree)
            tree.setown(getNamedPropTree(sroot,queryDfsXmlBranchName(DXB_SuperFile),"@name",tail.str(),false));
        if (tree) {
            IPropertyTree *pt = tree->queryPropTree("Attr");
            if (pt) 
                setFileProtectTree(*pt,*owner?owner:owner,set);
        }
    }

    void getFileTree(CMessageBuffer &mb,StringBuffer &trc)
    {
        TransactionLog transactionLog(*this, MDFS_GET_FILE_TREE, mb.getSender());
        StringAttr lname;
        mb.read(lname);
        unsigned ver;
        if (mb.length()<mb.getPos()+sizeof(unsigned))
            ver = 0;
        else {
            mb.read(ver);
            // this is a bit of a mess - for backward compatibility where user descriptor specified
            if (ver>MDFS_GET_FILE_TREE_V2) {
                mb.reset(mb.getPos()-sizeof(unsigned));
                ver = 0;
            }
        }
        trc.appendf("getFileTree(%s,%d)",lname.sget(),ver);
        if (queryTransactionLogging())
            transactionLog.log("%s", trc.str());
        Owned<IUserDescriptor> udesc;
        if (mb.getPos()<mb.length()) {
            udesc.setown(createUserDescriptor());
            udesc->deserialize(mb);
        }
        mb.clear();
        CDfsLogicalFileName dlfn;   
        dlfn.set(lname);
        CDfsLogicalFileName *logicalname=&dlfn;
        Owned<IDfsLogicalFileNameIterator> redmatch;
        loop {
            StringBuffer tail;
            checkLogicalName(*logicalname,udesc,true,false,true,"getFileTree on");
            CScopeConnectLock sconnlock("getFileTree", *logicalname, false, false, false, defaultTimeout);
            IPropertyTree* sroot = sconnlock.conn()?sconnlock.conn()->queryRoot():NULL;
            logicalname->getTail(tail);
            Owned<IPropertyTree> tree = getNamedPropTree(sroot,queryDfsXmlBranchName(DXB_File),"@name",tail.str(),false);
            if (tree) {
                if (ver>=MDFS_GET_FILE_TREE_V2) {
                    Owned<IFileDescriptor> fdesc = deserializeFileDescriptorTree(tree,&queryNamedGroupStore(),IFDSF_EXCLUDE_CLUSTERNAMES);
                    if (fdesc) {
                        ver = MDFS_GET_FILE_TREE_V2;
                        mb.append((int)-2).append(ver);
                        fdesc->serialize(mb);
                        StringBuffer dts;
                        if (tree->getProp("@modified",dts)) {
                            CDateTime dt;
                            dt.setString(dts.str());
                            dt.serialize(mb);
                        }
                    }
                    else
                        ver = 0;
                }
                if (ver==0) {
                    tree.setown(createPTreeFromIPT(tree));
                    StringBuffer cname;
                    logicalname->getCluster(cname);
                    expandFileTree(tree,true,cname.str()); // resolve @node values that may not be set
                    tree->serialize(mb);
                }
                break;
            }
            else {
                tree.setown(getNamedPropTree(sroot,queryDfsXmlBranchName(DXB_SuperFile),"@name",tail.str(),false));
                if (tree) {
                    tree->serialize(mb);
                    break;
                }
            }
            if (redmatch.get()) {
                if (!redmatch->next())
                    break;
            }
            else {
                redmatch.setown(queryDistributedFileDirectory().queryRedirection().getMatch(logicalname->get()));
                if (!redmatch.get()) 
                    break;
                if (!redmatch->first())
                    break;
            }
            logicalname = &redmatch->query();
        }
    }

    void getGroupTree(CMessageBuffer &mb,StringBuffer &trc)
    {
        TransactionLog transactionLog(*this, MDFS_GET_GROUP_TREE, mb.getSender());
        StringAttr gname;
        mb.read(gname);
        mb.clear();
        trc.appendf("getGroupTree(%s)",gname.sget());
        if (queryTransactionLogging())
            transactionLog.log("%s", trc.str());
        byte ok;
        CConnectLock connlock("getGroupTree",SDS_GROUPSTORE_ROOT,false,false,false,defaultTimeout);
        Owned<IPropertyTree> pt = getNamedPropTree(connlock.conn->queryRoot(),"Group","@name",gname.get(),true);
        if (pt) {
            ok = 1;
            mb.append(ok);
            pt->serialize(mb);
        }
        else {
            ok = 0;
            mb.append(ok);
        }
    }

    void processMessage(CMessageBuffer &mb)
    {
        CheckTime block0("CDaliDFSServer::processMessage ");
        ICoven &coven=queryCoven();
        StringBuffer trc;
        int fn;
        mb.read(fn);

        try {
            switch (fn) {
            case MDFS_ITERATE_FILES: {
                    iterateFiles(mb,trc);                    
                }
                break;
            case MDFS_ITERATE_FILTEREDFILES: {
                    iterateFilteredFiles(mb,trc);
                }
                break;
            case MDFS_ITERATE_RELATIONSHIPS: {
                    iterateRelationships(mb,trc);                    
                }
                break;
            case MDFS_GET_FILE_TREE: {
                    getFileTree(mb,trc);
                }
                break;
            case MDFS_GET_GROUP_TREE: {
                    getGroupTree(mb,trc);
                }
                break;
            case MDFS_SET_FILE_ACCESSED: {
                    setFileAccessed(mb,trc);
                }
                break;
            case MDFS_SET_FILE_PROTECT: {
                    setFileProtect(mb,trc);
                }
                break;
            default: {
                    mb.clear();
                }
                break;
            }
        }
        catch (IException *e) {
            int err=-1; // exception marker
            mb.clear().append(err); 
            serializeException(e, mb); 
            e->Release();
        }
        coven.reply(mb);    
        if (block0.slow()) {
            SocketEndpoint ep = mb.getSender();
            ep.getUrlStr(block0.appendMsg(trc).append(" from "));
        }
    }   

    void nodeDown(rank_t rank)
    {
        assertex(!"TBD");
    }

    // CTransactionLogTracker
    virtual StringBuffer &getCmdText(unsigned cmd, StringBuffer &ret) const
    {
        switch (cmd)
        {
        case MDFS_ITERATE_FILES:
            return ret.append("MDFS_ITERATE_FILES");
        case MDFS_ITERATE_FILTEREDFILES:
            return ret.append("MDFS_ITERATE_FILTEREDFILES");
        case MDFS_ITERATE_RELATIONSHIPS:
            return ret.append("MDFS_ITERATE_RELATIONSHIPS");
        case MDFS_GET_FILE_TREE:
            return ret.append("MDFS_GET_FILE_TREE");
        case MDFS_GET_GROUP_TREE:
            return ret.append("MDFS_GET_GROUP_TREE");
        case MDFS_SET_FILE_ACCESSED:
            return ret.append("MDFS_SET_FILE_ACCESSED");
        case MDFS_SET_FILE_PROTECT:
            return ret.append("MDFS_SET_FILE_PROTECT");
        default:
            return ret.append("UNKNOWN");
        }
    }
    // IExceptionHandler impl.
    virtual bool fireException(IException *e)
    {
        EXCLOG(e, "CDaliDFSServer exception");
        return true;
    }
} *daliDFSServer = NULL;


IDFAttributesIterator *CDistributedFileDirectory::getDFAttributesIterator(const char *wildname, IUserDescriptor *user, bool recursive, bool includesuper,INode *foreigndali,unsigned foreigndalitimeout)
{
    if (!wildname||!*wildname||(strcmp(wildname,"*")==0)) {
        recursive = true;
    }
    CMessageBuffer mb;
    mb.append((int)MDFS_ITERATE_FILES).append(wildname).append(recursive).append("").append(includesuper); // "" is legacy
    if (user)
        user->serialize(mb);
#ifdef NULL_DALIUSER_STACKTRACE
    else
    {
        DBGLOG("UNEXPECTED USER (NULL) in dadfs.cpp getDFAttributesIterator() line %d",__LINE__);
        PrintStackReport();
    }
#endif

    if (foreigndali) 
        foreignDaliSendRecv(foreigndali,mb,foreigndalitimeout);
    else
        queryCoven().sendRecv(mb,RANK_RANDOM,MPTAG_DFS_REQUEST);
    checkDfsReplyException(mb);
    return new CDFAttributeIterator(mb);
}

IDFScopeIterator *CDistributedFileDirectory::getScopeIterator(IUserDescriptor *user, const char *basescope, bool recursive,bool includeempty)
{
    return new CDFScopeIterator(this,basescope,recursive,includeempty,defaultTimeout);
}

static bool isValidLFN(const char *lfn)
{ // bit OTT
    if (!lfn||!*lfn||(strcmp(lfn,".")==0))
        return false;
    StringBuffer tmp(".::");
    tmp.append(lfn);
    CDfsLogicalFileName dlfn;
    return dlfn.setValidate(tmp.str());
}

bool CDistributedFileDirectory::loadScopeContents(const char *scopelfn,
                         StringArray *scopes,
                         StringArray *supers,
                         StringArray *files,
                         bool includeemptyscopes
                         )
{
    StringBuffer baseq;
    if (scopelfn&&*scopelfn) {
        if (memcmp(scopelfn,".::",3)==0)        // scopes not in .
            scopelfn += 3;
        StringBuffer tmp(scopelfn);
        if (tmp.trim().length()) {
            tmp.append("::.");
            CDfsLogicalFileName dlfn;
            if (!dlfn.setValidate(tmp.str()))
                return false;
            dlfn.makeScopeQuery(baseq,false);
        }
    }
    CConnectLock connlock("CDistributedFileDirectory::loadScopeContents",querySdsFilesRoot(),false,false,false,defaultTimeout);
    if (!connlock.conn) 
        return false;
    IPropertyTree *root = connlock.conn->queryRoot();
    if (!root) 
        return false;

    if (baseq.length()) {
        root = root->queryPropTree(baseq.str());
        if (!root) 
            return false;
    }
    Owned<IPropertyTreeIterator> iter;
    if (scopes) {
        iter.setown(root->getElements(queryDfsXmlBranchName(DXB_Scope)));
        ForEach(*iter) {
            IPropertyTree &ct = iter->query();
            if (includeemptyscopes||!recursiveCheckEmptyScope(ct)) {
                StringBuffer name;
                if (ct.getProp("@name",name)&&name.trim().length()&&isValidLFN(name.str()))
                    scopes->append(name.str());
            }
        }
    }
    if (!supers&&!files)
        return true;
        
    if (baseq.length()==0) { // bit odd but top level files are in '.'
        CDfsLogicalFileName dlfn;
        dlfn.set(".",".");
        dlfn.makeScopeQuery(baseq,false);
        root = root->queryPropTree(baseq.str());
        if (!root) 
            return true;    
    }
    if (supers) {
        iter.setown(root->getElements(queryDfsXmlBranchName(DXB_SuperFile)));
        ForEach(*iter) {
            IPropertyTree &ct = iter->query();
            StringBuffer name;
            if (ct.getProp("@name",name)&&name.trim().length()&&isValidLFN(name.str()))
                supers->append(name.str());
        }
    }
    if (files) {
        iter.setown(root->getElements(queryDfsXmlBranchName(DXB_File)));
        ForEach(*iter) {
            StringBuffer name;
            IPropertyTree &ct = iter->query();
            if (ct.getProp("@name",name)&&name.trim().length()&&isValidLFN(name.str()))
                files->append(name.str());
        }
    }
    return true;
}

void CDistributedFileDirectory::setFileAccessed(CDfsLogicalFileName &dlfn,IUserDescriptor *user, const CDateTime &dt, const INode *foreigndali,unsigned foreigndalitimeout)
{
    // this accepts either a foreign dali node or a foreign lfn
    Owned<INode> fnode;
    SocketEndpoint ep;
    const char *lname;
    if (dlfn.isForeign()) {
        if (!dlfn.getEp(ep)) 
            throw MakeStringException(-1,"cannot resolve dali ip in foreign file name (%s)",dlfn.get());
        fnode.setown(createINode(ep));
        foreigndali = fnode;
        lname = dlfn.get(true);
    }
    else if (dlfn.isExternal())
        return;
    else
        lname = dlfn.get();
    if (isLocalDali(foreigndali))
        foreigndali = NULL;
    CMessageBuffer mb;
    mb.append((int)MDFS_SET_FILE_ACCESSED).append(lname);
    dt.serialize(mb);
    if (user)
        user->serialize(mb);
#ifdef NULL_DALIUSER_STACKTRACE
    else
    {
        DBGLOG("UNEXPECTED USER (NULL) in dadfs.cpp setFileAccessed() line %d",__LINE__);
        PrintStackReport();
    }
#endif
    if (foreigndali) 
        foreignDaliSendRecv(foreigndali,mb,foreigndalitimeout);
    else
        queryCoven().sendRecv(mb,RANK_RANDOM,MPTAG_DFS_REQUEST);
    checkDfsReplyException(mb);
}

void CDistributedFileDirectory::setFileProtect(CDfsLogicalFileName &dlfn,IUserDescriptor *user, const char *owner, bool set, const INode *foreigndali,unsigned foreigndalitimeout)
{
    // this accepts either a foreign dali node or a foreign lfn
    Owned<INode> fnode;
    SocketEndpoint ep;
    const char *lname;
    if (dlfn.isForeign()) {
        if (!dlfn.getEp(ep)) 
            throw MakeStringException(-1,"cannot resolve dali ip in foreign file name (%s)",dlfn.get());
        fnode.setown(createINode(ep));
        foreigndali = fnode;
        lname = dlfn.get(true);
    }
    else if (dlfn.isExternal())
        return;
    else
        lname = dlfn.get();
    if (isLocalDali(foreigndali))
        foreigndali = NULL;
    CMessageBuffer mb;
    if (!owner)
        owner = "";
    mb.append((int)MDFS_SET_FILE_PROTECT).append(lname).append(owner).append(set);
    if (user)
        user->serialize(mb);
#ifdef NULL_DALIUSER_STACKTRACE
    else
    {
        DBGLOG("UNEXPECTED USER (NULL) in dadfs.cpp setFileProtect() line %d",__LINE__);
        PrintStackReport();
    }
#endif
    if (foreigndali) 
        foreignDaliSendRecv(foreigndali,mb,foreigndalitimeout);
    else
        queryCoven().sendRecv(mb,RANK_RANDOM,MPTAG_DFS_REQUEST);
    checkDfsReplyException(mb);
}

IPropertyTree *CDistributedFileDirectory::getFileTree(const char *lname, IUserDescriptor *user, const INode *foreigndali,unsigned foreigndalitimeout, bool expandnodes, bool appendForeign)
{
    // this accepts either a foreign dali node or a foreign lfn
    Owned<INode> fnode;
    CDfsLogicalFileName dlfn;
    SocketEndpoint ep;
    dlfn.set(lname);
    if (dlfn.isForeign()) {
        if (!dlfn.getEp(ep)) 
            throw MakeStringException(-1,"cannot resolve dali ip in foreign file name (%s)",lname);
        fnode.setown(createINode(ep));
        foreigndali = fnode;
        lname = dlfn.get(true);
    }
    if (isLocalDali(foreigndali))
        foreigndali = NULL;
    CMessageBuffer mb;
    mb.append((int)MDFS_GET_FILE_TREE).append(lname);
    mb.append(MDFS_GET_FILE_TREE_V2);
    if (user)
        user->serialize(mb);
#ifdef NULL_DALIUSER_STACKTRACE
    else
    {
        DBGLOG("UNEXPECTED USER (NULL) in dadfs.cpp getFileTree() line %d",__LINE__);
        PrintStackReport();
    }
#endif
    if (foreigndali) 
        foreignDaliSendRecv(foreigndali,mb,foreigndalitimeout);
    else
        queryCoven().sendRecv(mb,RANK_RANDOM,MPTAG_DFS_REQUEST);
    checkDfsReplyException(mb);
    if (mb.length()==0)
        return NULL;
    unsigned ver = 0;
    if ((mb.length()>=sizeof(int))&&(*(int *)mb.bufferBase()) == -2) { // version indicator
        int i;
        mb.read(i);
        mb.read(ver);
    }
    Owned<IPropertyTree> ret;
    if (ver==0)
        ret.setown(createPTree(mb));
    else {
        Owned<IFileDescriptor> fdesc;
        CDateTime modified;
        if (ver==MDFS_GET_FILE_TREE_V2) { // no longer in use but support for back compatibility
            fdesc.setown(deserializeFileDescriptor(mb));
            if (mb.remaining()>0)
                modified.deserialize(mb);
        }
        else
            throw MakeStringException(-1,"Unknown GetFileTree serialization version %d",ver);
        ret.setown(createPTree(queryDfsXmlBranchName(DXB_File)));
        fdesc->serializeTree(*ret,expandnodes?0:CPDMSF_packParts);
        if (!modified.isNull()) {
            StringBuffer dts;
            ret->setProp("@modified",modified.getString(dts).str());
        }
    }
    if (expandnodes) {
        StringBuffer cname;
        dlfn.getCluster(cname);
        expandFileTree(ret,true,cname.str());
        CDfsLogicalFileName dlfn2;
        dlfn2.set(dlfn);
        if (foreigndali) 
            dlfn2.setForeign(foreigndali->endpoint(),false);
        ret->setProp("OrigName",dlfn.get());
    }
    if (foreigndali && appendForeign)
        resolveForeignFiles(ret,foreigndali);
    return ret.getClear();
}

IFileDescriptor *CDistributedFileDirectory::getFileDescriptor(const char *lname,IUserDescriptor *user,const INode *foreigndali,unsigned foreigndalitimeout)
{
    Owned<IPropertyTree> tree = getFileTree(lname,user,foreigndali,foreigndalitimeout,false);
    if (!tree)
        return NULL;
    if (strcmp(tree->queryName(),queryDfsXmlBranchName(DXB_SuperFile))==0) {
        CDfsLogicalFileName dlfn;
        dlfn.set(lname);
        Owned<CDistributedSuperFile> sfile = new CDistributedSuperFile(this,tree, dlfn, user);
        return sfile->getFileDescriptor(NULL);
    }
    if (strcmp(tree->queryName(),queryDfsXmlBranchName(DXB_File))!=0)
        return NULL; // what is it?


    IFileDescriptor * fdesc = deserializeFileDescriptorTree(tree,&queryNamedGroupStore(),0);
    if (fdesc)
        fdesc->setTraceName(lname);
    return fdesc;
}

IDistributedFile *CDistributedFileDirectory::getFile(const char *lname,IUserDescriptor *user,const INode *foreigndali,unsigned foreigndalitimeout)
{
    Owned<IPropertyTree> tree = getFileTree(lname,user,foreigndali,foreigndalitimeout,false);
    if (!tree)
        return NULL;
    if (strcmp(tree->queryName(),queryDfsXmlBranchName(DXB_SuperFile))==0) {
        CDfsLogicalFileName dlfn;
        dlfn.set(lname);
        return new CDistributedSuperFile(this,tree, dlfn, user);
    }
    if (strcmp(tree->queryName(),queryDfsXmlBranchName(DXB_File))!=0)
        return NULL; // what is it?

    Owned<IFileDescriptor> fdesc = deserializeFileDescriptorTree(tree,&queryNamedGroupStore(),IFDSF_FOREIGN_GROUP);
    if (!fdesc)
        return NULL;
    fdesc->setTraceName(lname);
    CDistributedFile *ret = new CDistributedFile(this, fdesc, user, true);
    ret->setLogicalName(lname);
    const char *date = tree->queryProp("@modified");
    if (ret) {
        CDateTime dt;
        if (date&&*date)
            dt.setString(date);
        ret->setModificationTime(dt);   
    }
    return ret;
}

static void addForeignName(IPropertyTree &t,const INode *foreigndali,const char *attr)
{
    StringBuffer sb;
    const char *name = t.queryProp(attr);
    if (!name||!*name)
        return;
    CDfsLogicalFileName logicalname;
    logicalname.set(name);
    if (logicalname.isExternal()||logicalname.isQuery())
        return; // how did that get in here?
    if (logicalname.isForeign()) { 
        SocketEndpoint ep;
        Owned<INode> fd = createINode(ep);
        if (logicalname.getEp(ep)&&isLocalDali(fd)) { // see if pointing back at self
            logicalname.clearForeign();
            t.setProp(attr,logicalname.get());
        }
    }
    else if (foreigndali) {
        logicalname.setForeign(foreigndali->endpoint(),false);
        t.setProp(attr,logicalname.get());
    }
}

void CDistributedFileDirectory::resolveForeignFiles(IPropertyTree *tree,const INode *foreigndali)
{
    if (!tree||!foreigndali)
        return;
    // now add to all sub files
    Owned<IPropertyTreeIterator> pe = tree->getElements("SubFile");
    ForEach(*pe) 
        addForeignName(pe->query(),foreigndali,"@name");
    pe.setown(tree->getElements("SuperOwner"));
    ForEach(*pe) 
        addForeignName(pe->query(),foreigndali,"@name");
    // do origname?
}

int CDistributedFileDirectory::getFilePermissions(const char *lname,IUserDescriptor *user,unsigned auditflags)
{
    CDfsLogicalFileName dlfn;
    dlfn.set(lname);
    StringBuffer scopes;
    dlfn.getScopes(scopes);
    return getScopePermissions(scopes.str(),user,auditflags);
}

int CDistributedFileDirectory::getNodePermissions(const IpAddress &ip,IUserDescriptor *user,unsigned auditflags)
{
    if (ip.isNull())
        return 0;
    CDfsLogicalFileName dlfn;
    SocketEndpoint ep(0,ip);
    dlfn.setExternal(ep,"/x");
    StringBuffer scopes;
    dlfn.getScopes(scopes,true);
    return getScopePermissions(scopes.str(),user,auditflags);
}

int CDistributedFileDirectory::getFDescPermissions(IFileDescriptor *fdesc,IUserDescriptor *user,unsigned auditflags)
{
    // this checks have access to the nodes in the file descriptor
    int ret = 255;
    unsigned np = fdesc->numParts();
    for (unsigned i=0;i<np;i++) {
        INode *node = fdesc->queryNode(i);
        if (node) {
            bool multi = false;
            RemoteMultiFilename mfn;
            unsigned n = 1;
            if (fdesc->isMulti()) {
                fdesc->getMultiFilename(i,0,mfn);
                multi = true;
                n = mfn.ordinality();
            }
            for (unsigned j = 0;j<n;j++) {
                RemoteFilename rfn;
                if (multi) {
                    rfn.set(mfn.item(j));
                }
                else
                fdesc->getFilename(i,0,rfn);
                StringBuffer localpath;
                rfn.getLocalPath(localpath);
                // translate wild cards 
                for (unsigned k=0;k<localpath.length();k++)
                    if ((localpath.charAt(k)=='?')||(localpath.charAt(k)=='*'))
                        localpath.setCharAt(k,'_');
                CDfsLogicalFileName dlfn;
                dlfn.setExternal(rfn.queryEndpoint(),localpath.str());          
                StringBuffer scopes;
                dlfn.getScopes(scopes);
                int p = getScopePermissions(scopes.str(),user,auditflags);
                if (p<ret) {
                    ret = p;
                    if (ret==0)
                        return 0;
                }
            }
        }
    }
    return ret;
}

void CDistributedFileDirectory::setDefaultUser(IUserDescriptor *user)
{
    if (user)
        defaultudesc.set(user);
    else
        defaultudesc.setown(createUserDescriptor());
}

IUserDescriptor* CDistributedFileDirectory::queryDefaultUser()
{
    return defaultudesc.get();
}

void CDistributedFileDirectory::setDefaultPreferredClusters(const char *clusters)
{
    defprefclusters.set(clusters);
}

bool removePhysicalFiles(IGroup *grp,const char *_filemask,unsigned short port,ClusterPartDiskMapSpec &mspec,IMultiException *mexcept)
{
    // TBD this won't remove repeated parts 


    PROGLOG("removePhysicalFiles(%s)",_filemask);
    if (!isAbsolutePath(_filemask))
        throw MakeStringException(-1,"removePhysicalFiles: Filename %s must be complete path",_filemask);

    size32_t l = strlen(_filemask);
    while (l&&isdigit(_filemask[l-1]))
        l--;
    unsigned width=0;
    if (l&&(_filemask[l-1]=='_'))
        width = atoi(_filemask+l);
    if (!width)
        width = grp->ordinality();

    CriticalSection errcrit;
    class casyncfor: public CAsyncFor
    {
        unsigned short port;
        CriticalSection &errcrit;
        IMultiException *mexcept;
        unsigned width;
        StringAttr filemask;
        IGroup *grp;
        ClusterPartDiskMapSpec &mspec;
    public:
        bool ok;
        casyncfor(IGroup *_grp,const char *_filemask,unsigned _width,unsigned short _port,ClusterPartDiskMapSpec &_mspec,IMultiException *_mexcept,CriticalSection &_errcrit)
            : mspec(_mspec),filemask(_filemask),errcrit(_errcrit)
        {
            grp = _grp;
            port = _port;
            ok = true;
            mexcept = _mexcept;
            width = _width;
        }
        void Do(unsigned i)
        {
            for (unsigned copy = 0; copy < 2; copy++)   // ** TBD
            {
                RemoteFilename rfn;
                constructPartFilename(grp,i+1,width,NULL,filemask,"",copy>0,mspec,rfn);
                if (port)
                    rfn.setPort(port); // if daliservix
                Owned<IFile> partfile = createIFile(rfn);
                StringBuffer eps;
                try
                {
                    unsigned start = msTick();
#if 1                   
                    if (partfile->remove()) {
                        PROGLOG("Removed '%s'",partfile->queryFilename());
                        unsigned t = msTick()-start;
                        if (t>5*1000) 
                            LOG(MCwarning, unknownJob, "Removing %s from %s took %ds", partfile->queryFilename(), rfn.queryEndpoint().getUrlStr(eps).str(), t/1000);
                    }
                    else
                        LOG(MCwarning, unknownJob, "Failed to remove file part %s from %s", partfile->queryFilename(),rfn.queryEndpoint().getUrlStr(eps).str());
#else
                    if (partfile->exists()) 
                        PROGLOG("Would remove '%s'",partfile->queryFilename());
#endif

                }
                catch (IException *e)
                {
                    CriticalBlock block(errcrit);
                    if (mexcept) 
                        mexcept->append(*e);
                    else {
                        StringBuffer s("Failed to remove file part ");
                        s.append(partfile->queryFilename()).append(" from ");
                        rfn.queryEndpoint().getUrlStr(s);
                        EXCLOG(e, s.str());
                        e->Release();
                    }
                    ok = false;
                }
            }
        }
    } afor(grp,_filemask,width,port,mspec,mexcept,errcrit);
    afor.For(width,10,false,true);
    return afor.ok;
}


IDaliServer *createDaliDFSServer(IPropertyTree *config)
{
    assertex(!daliDFSServer); // initialization problem
    daliDFSServer = new CDaliDFSServer(config);
    return daliDFSServer;
}

IDistributedFileTransaction *createDistributedFileTransaction(IUserDescriptor *user)
{
    return new CDistributedFileTransaction(user);
}

static void encodeCompareResult(DistributedFileCompareResult &ret,bool differs,CDateTime &newestdt1,CDateTime &newestdt2)
{
    if (ret!=DFS_COMPARE_RESULT_FAILURE) {
        int cmp = 0;
        if (!newestdt1.isNull()) {
            if (!newestdt2.isNull()) {
                int cmp = newestdt1.compare(newestdt2,false);   
                if (cmp>=0)
                    ret = DFS_COMPARE_RESULT_SAME_NEWER;
                else
                    ret = DFS_COMPARE_RESULT_SAME_OLDER;
            }
            else
                ret = DFS_COMPARE_RESULT_SAME_NEWER;
        }
        else if (!newestdt2.isNull()) 
            ret = DFS_COMPARE_RESULT_SAME_OLDER;
        if (differs) {
            if (ret==DFS_COMPARE_RESULT_SAME_OLDER) // ok they could be same but seems rather unlikely!
                ret = DFS_COMPARE_RESULT_DIFFER_OLDER;
            else
                ret = DFS_COMPARE_RESULT_DIFFER_NEWER;
        }
    }
}

DistributedFileCompareResult CDistributedFileDirectory::fileCompare(const char *lfn1,const char *lfn2,DistributedFileCompareMode mode,StringBuffer &errstr,IUserDescriptor *user)
{
    DistributedFileCompareResult ret = DFS_COMPARE_RESULT_SAME;
    StringBuffer msg;
    try
    {
        Owned<IDistributedFile> file1 = lookup(lfn1, user, false, false, false, NULL, defaultTimeout);
        Owned<IDistributedFile> file2 = lookup(lfn2, user, false, false, false, NULL, defaultTimeout);
        if (!file1)
        {
            errstr.appendf("File %s not found",lfn1);
            ret = DFS_COMPARE_RESULT_FAILURE;
        }
        else if (!file2)
        {
            errstr.appendf("File %s not found",lfn2);
            ret = DFS_COMPARE_RESULT_FAILURE;
        }
        else
        {
            unsigned np = file1->numParts();
            if (np!=file2->numParts())
            {
                errstr.appendf("Files %s and %s have differing number of parts",lfn1,lfn2);
                ret = DFS_COMPARE_RESULT_FAILURE;
            }
            else
            {
                CDateTime newestdt1;
                CDateTime newestdt2;
                bool differs = false;
                class casyncfor: public CAsyncFor
                {
                    CriticalSection crit;
                    DistributedFileCompareResult &ret;
                    IDistributedFile *file1;
                    IDistributedFile *file2;
                    const char *lfn1;
                    const char *lfn2;
                    StringBuffer &errstr;
                    DistributedFileCompareMode mode;
                    bool physdatesize;
                    CDateTime &newestdt1;
                    CDateTime &newestdt2;
                    bool &differs;
                public:
                    casyncfor(const char *_lfn1,const char *_lfn2,IDistributedFile *_file1,IDistributedFile *_file2,DistributedFileCompareMode _mode,DistributedFileCompareResult &_ret,StringBuffer &_errstr,
                        CDateTime &_newestdt1,CDateTime &_newestdt2,bool &_differs)
                        : ret(_ret), errstr(_errstr),newestdt1(_newestdt1),newestdt2(_newestdt2),differs(_differs)
                    {
                        lfn1 = _lfn1;
                        lfn2 = _lfn2;
                        file1 = _file1;
                        file2 = _file2;
                        mode = _mode;
                        physdatesize = (mode==DFS_COMPARE_FILES_PHYSICAL)||(mode==DFS_COMPARE_FILES_PHYSICAL_CRCS);
                    }
                    void Do(unsigned p)
                    {
                        CriticalBlock block (crit);
                        StringBuffer msg;
                        Owned<IDistributedFilePart> part1 = file1->getPart(p);  
                        Owned<IDistributedFilePart> part2 = file2->getPart(p);  
                        CDateTime dt1;
                        RemoteFilename rfn;
                        bool ok;
                        {
                            CriticalUnblock unblock(crit);
                            ok = part1->getModifiedTime(true,physdatesize,dt1);
                        }
                        if (!ok) {
                            if (errstr.length()==0) {
                                errstr.append("Could not find ");
                                part1->getFilename(rfn);
                                rfn.getPath(errstr);
                            }
                            ret = DFS_COMPARE_RESULT_FAILURE;
                        }

                        CDateTime dt2;
                        {
                            CriticalUnblock unblock(crit);
                            ok = part2->getModifiedTime(true,physdatesize,dt2);
                        }
                        if (!ok) {
                            if (errstr.length()==0) {
                                errstr.append("Could not find ");
                                part2->getFilename(rfn);
                                rfn.getPath(errstr);
                            }
                            ret = DFS_COMPARE_RESULT_FAILURE;
                        }
                        if (ret!=DFS_COMPARE_RESULT_FAILURE) {
                            int cmp = dt1.compare(dt2,false);
                            if (cmp>0) {
                                if (newestdt1.isNull()||(dt1.compare(newestdt1,false)>0))
                                    newestdt1.set(dt1);
                            }
                            else if (cmp<0) {
                                if (newestdt2.isNull()||(dt2.compare(newestdt2,false)>0))
                                    newestdt2.set(dt2);
                            }
                        }
                        if ((ret!=DFS_COMPARE_RESULT_FAILURE)&&!differs) {
                            offset_t sz1;
                            offset_t sz2;
                            {
                                CriticalUnblock unblock(crit);
                                sz1 = part1->getFileSize(true,physdatesize);
                                sz2 = part2->getFileSize(true,physdatesize);
                            }
                            if (sz1!=sz2) 
                                differs = true;
                        }
                        if ((ret!=DFS_COMPARE_RESULT_FAILURE)&&!differs) {
                            unsigned crc1;
                            unsigned crc2;
                            if (mode==DFS_COMPARE_FILES_PHYSICAL_CRCS) {
                                {
                                    CriticalUnblock unblock(crit);
                                    crc1 = part1->getPhysicalCrc();
                                    crc2 = part2->getPhysicalCrc();
                                }
                            }
                            else {
                                if (!part1->getCrc(crc1)) 
                                    return;
                                if (!part2->getCrc(crc2)) 
                                    return;
                            }   
                            if (crc1!=crc2) 
                                differs = true;
                        }
                    }
                } afor(lfn1,lfn2,file1,file2,mode,ret,errstr,newestdt1,newestdt2,differs);
                afor.For(np,20,false,false);
                encodeCompareResult(ret,differs,newestdt1,newestdt2);
            }
        }
    }
    catch (IException *e) {
        if (errstr.length()==0)
            e->errorMessage(errstr);
        else
            EXCLOG(e,"CDistributedFileDirectory::fileCompare");
        e->Release();
        ret = DFS_COMPARE_RESULT_FAILURE;
    }
    return ret;
}

bool CDistributedFileDirectory::filePhysicalVerify(const char *lfn, IUserDescriptor *user, bool includecrc, StringBuffer &errstr)
{
    bool differs = false;
    Owned<IDistributedFile> file = lookup(lfn, user, false, false, false, NULL, defaultTimeout);
    if (!file)
    {
        errstr.appendf("Could not find file: %s",lfn);
        return false;
    }
    try
    {
        unsigned np = file->numParts();
        class casyncfor: public CAsyncFor
        {
            CriticalSection crit;
            IDistributedFile *file;
            const char *lfn;
            StringBuffer &errstr;
            bool includecrc;
            bool &differs;
            unsigned defaultTimeout;
        public:
            casyncfor(const char *_lfn,IDistributedFile *_file,StringBuffer &_errstr, bool _includecrc,
                        bool &_differs, unsigned _defaultTimeout)
                : errstr(_errstr), differs(_differs)
            {
                lfn = _lfn;
                file = _file;
                includecrc = _includecrc;
                defaultTimeout = _defaultTimeout;

            }
            void Do(unsigned p)
            {
                CriticalBlock block (crit);
                StringBuffer msg;
                Owned<IDistributedFilePart> part = file->getPart(p);    
                CDateTime dt1; // logical
                CDateTime dt2; // physical
                RemoteFilename rfn;
                bool ok;
                bool nological = !part->getModifiedTime(false,false,dt1);
                {
                    CriticalUnblock unblock(crit);
                    ok = part->getModifiedTime(true,true,dt2);
                }
                if (!ok) {
                    if (errstr.length()==0) {
                        errstr.append("Could not find part file: ");
                        part->getFilename(rfn);
                        rfn.getPath(errstr);
                    }
                    differs = true;
                }
                if (!differs&&!includecrc) {
                    if (nological) {
                        StringBuffer str;
                        // TODO: Create DistributedFilePropertyLock for parts
                        part->lockProperties(defaultTimeout);
                        part->queryAttributes().setProp("@modified",dt2.getString(str).str());
                        part->unlockProperties();
                    }
                    else  {
                        if (dt1.compare(dt2,false)!=0) {
                            if (errstr.length()==0) {
                                errstr.append("Modified time differs for: ");
                                part->getFilename(rfn);
                                rfn.getPath(errstr);
                            }
                            differs = true;
                        }
                    }
                }
                if (!differs) {
                    offset_t sz1;
                    offset_t sz2;
                    {
                        CriticalUnblock unblock(crit);
                        sz1 = part->getFileSize(false,false);
                        sz2 = part->getFileSize(true,true);
                    }
                    if (sz1!=sz2) {
                        if (sz1==(offset_t)-1) {
                            // TODO: Create DistributedFilePropertyLock for parts
                            part->lockProperties(defaultTimeout);
                            part->queryAttributes().setPropInt64("@size",sz2);
                            part->unlockProperties();
                        }
                        else if (sz2!=(offset_t)-1) {
                            if (errstr.length()==0) {
                                errstr.append("File size differs for: ");
                                part->getFilename(rfn);
                                rfn.getPath(errstr);
                            }
                            differs = true;
                        }
                    }
                }
                if (!differs&&includecrc) {
                    unsigned crc1;
                    unsigned crc2;
                    {
                        CriticalUnblock unblock(crit);
                        crc2 = part->getPhysicalCrc();
                    }
                    if (!part->getCrc(crc1)) {
                        // TODO: Create DistributedFilePropertyLock for parts
                        part->lockProperties(defaultTimeout);
                        part->queryAttributes().setPropInt64("@fileCrc",(unsigned)crc2);
                        part->unlockProperties();
                    }
                    else if (crc1!=crc2) {
                        if (errstr.length()==0) {
                            errstr.append("File CRC differs for: ");
                            part->getFilename(rfn);
                            rfn.getPath(errstr);
                        }
                        differs = true;
                    }
                }
            }
        } afor(lfn,file,errstr,includecrc,differs,defaultTimeout);
        afor.For(np,10,false,false);
    }
    catch (IException *e) {
        if (errstr.length()==0) 
            e->errorMessage(errstr);
        else
            EXCLOG(e,"CDistributedFileDirectory::fileCompare");
        e->Release();
        differs = true;
    }
    return !differs;
}

typedef MapStringTo<bool> SubfileSet;
class CFilterAttrIterator: public CInterface, implements IDFAttributesIterator
{
    Owned<IDFAttributesIterator> iter;
    Linked<IUserDescriptor> user;
    SubfileSet sfset;
    bool includesub;
public:
    IMPLEMENT_IINTERFACE;
    CFilterAttrIterator(IDFAttributesIterator *_iter,IUserDescriptor* _user,bool _includesub,unsigned timeoutms)
        : iter(_iter), user(_user)
    {
        includesub = _includesub;
        CDfsLogicalFileName lfn;
        StringBuffer query;
        Owned<IDFScopeIterator> siter = queryDistributedFileDirectory().getScopeIterator(user,NULL,true,false);
        ForEach(*siter) {
            lfn.set(siter->query(),"X");
            lfn.makeScopeQuery(query.clear());
            Owned<IRemoteConnection> conn = querySDS().connect(query.str(),myProcessSession(),0, timeoutms);
            if (conn) {
                IPropertyTree *t = conn->queryRoot();
                Owned<IPropertyTreeIterator> iter = t->getElements("SuperFile/SubFile");
                ForEach(*iter) {
                    const char *name =  iter->query().queryProp("@name");
                    if (!sfset.getValue(name)) 
                        sfset.setValue(name, true);
                }
            }
        }
    }
    inline bool match()
    {
        const char *name = iter->query().queryProp("@name");
        return ((sfset.getValue(name)!=NULL)==includesub);
    }
    bool first()
    {
        if (!iter->first())
            return false;
        while (!match())
            if (!iter->next())
                return false;
        return true;
    }
    bool next()
    {
        do {
            if (!iter->next())
                return false;
        } while (!match());
        return true;
    }
    bool isValid() { return iter->isValid(); }
    IPropertyTree  & query() { return iter->query(); }
};

IDFAttributesIterator *createSubFileFilter(IDFAttributesIterator *_iter,IUserDescriptor* _user, bool includesub, unsigned timeoutms)
{
    return new CFilterAttrIterator(_iter,_user,includesub,timeoutms);
}

bool decodeChildGroupName(const char *gname,StringBuffer &parentname, StringBuffer &range)
{
    if (!gname||!*gname)
        return false;
    size32_t l = strlen(gname);
    if (gname[l-1]!=']') 
        return false;
    const char *ss = strchr(gname,'[');
    if (!ss||(ss==gname)) 
        return false;
    range.append(l-(ss-gname)-2,ss+1);
    range.trim();
    if (!range.length())
        return false;
    parentname.append(ss-gname,gname);
    return true;
}

class CLightWeightSuperFileConn: public CInterface, implements ISimpleSuperFileEnquiry
{
    CFileLock lock;
    bool readonly;
    IArrayOf<IRemoteConnection> children;
    unsigned defaultTimeout;
    Owned<IUserDescriptor> udesc;

    static StringBuffer &getSubPath(StringBuffer &path,unsigned idx)
    {
        return path.append("SubFile[@num=\"").append(idx+1).append("\"]");
    }

    void migrateProp(const char *name, unsigned num,IPropertyTree *from,IPropertyTree *to,IPropertyTree *newt, bool allowunchanged)
    {
        StringBuffer aname("Attr/");
        aname.append(name);
        StringBuffer s;
        StringBuffer o;
        if (from->getProp(aname.str(),s)) 
            if ((num==1)||(allowunchanged&&to->getProp(aname.str(),o)&&(strcmp(s.str(),o.str())==0)))
                newt->setProp(name,s.str());
    }

    void migrateAttr(IPropertyTree *from,IPropertyTree *to)
    {
        // this tries hard to set what it knows but avoids sibling traversal
        if (!to)
            return;
        const char *desc = to->queryProp("Attr/@description");
        IPropertyTree* newt = getEmptyAttr();
        if (desc)
            newt->setProp("@description",desc);
        if (from) {
            unsigned num=to->getPropInt("@numsubfiles");
            migrateProp("@size",num,from,to,newt,false);
            migrateProp("@checkSum",num,from,to,newt,true);
            migrateProp("@formatCrc",num,from,to,newt,true);
            migrateProp("@recordSize",num,from,to,newt,true);
            MemoryBuffer mb;
            MemoryBuffer mbo;
            const char *aname = "Attr/_record_layout";
            if (from->getPropBin(aname,mb)) 
                if ((num==1)||(to->getPropBin(aname,mbo)&&
                              (mb.length()==mbo.length())&&
                              (memcmp(mb.bufferBase(),mbo.bufferBase(),mb.length())==0)))
                    newt->setPropBin("_record_layout", mb.length(), mb.bufferBase());
        }
        to->setPropTree("Attr",newt);
    }

    void migrateSuperOwnersAttr(IPropertyTree *from)
    {
        if (!from)
            return;
        Owned<IPropertyTreeIterator> iter = from->getElements("SuperOwner");
        StringBuffer pname;
        StringBuffer query;
        ForEach(*iter) {
            if (iter->query().getProp("@name",pname.clear())) {
                CDfsLogicalFileName lfn;
                lfn.set(pname.str()); 
                lfn.makeFullnameQuery(query.clear(),DXB_SuperFile,true);
                Owned<IRemoteConnection> conn;
                try {
                    conn.setown(querySDS().connect(query.str(),myProcessSession(),RTM_LOCK_WRITE,1000*60*5));
                }
                catch (ISDSException *e) {
                    if (SDSExcpt_LockTimeout != e->errorCode()) 
                        throw;
                    e->Release();
                    WARNLOG("migrateSuperOwnersAttr: Could not lock parent %s",query.str());
                    conn.setown(querySDS().connect(query.str(),myProcessSession(),0,defaultTimeout));
                }
                if (conn) {
                    migrateAttr(from,conn->queryRoot());
                    migrateSuperOwnersAttr(conn->queryRoot());
                }
                else
                    WARNLOG("migrateSuperOwnersAttr could not connect to parent superfile %s",lfn.get());
            }
        }
    }
    
public:

    IMPLEMENT_IINTERFACE;
    
    CLightWeightSuperFileConn(unsigned _defaultTimeout, IUserDescriptor *_udesc)
    {
        defaultTimeout = _defaultTimeout;
        readonly = false;
        udesc.set(_udesc);
    }

    bool connect(CDistributedFileDirectory *parent,const char *title, const char *name, bool _readonly, bool *autocreate, unsigned timeout)
    {
        if (autocreate)
            *autocreate = false;
        readonly = _readonly;
        disconnect(false);
        CDfsLogicalFileName lfn;
        if (!lfn.setValidate(name))
            throw MakeStringException(-1,"%s: Invalid superfile name '%s'",title,name);
        if (lfn.isMulti()||lfn.isExternal()||lfn.isForeign()) 
            return false;
        unsigned mode = RTM_SUB | (readonly ? RTM_LOCK_READ : RTM_LOCK_WRITE);
        if (!lock.init(lfn, DXB_SuperFile, mode, timeout, title))
        {
            if (!autocreate)        // NB not !*autocreate here !
                return false;
            IPropertyTree *root = createPTree();
            root->setPropInt("@interleaved",2); 
            root->setPropInt("@numsubfiles",0); 
            root->setPropTree("Attr",getEmptyAttr());   
            parent->addEntry(lfn,root,true,false);
            mode = RTM_SUB | RTM_LOCK_WRITE;
            if (!lock.init(lfn, DXB_SuperFile, mode, timeout, title))
                throw MakeStringException(-1,"%s: Cannot create superfile '%s'",title,name);
            if (autocreate)
                *autocreate = true;
        }
        StringBuffer reason;
        if (!readonly&&checkProtectAttr(name,lock.queryRoot(),reason)) 
            throw MakeStringException(-1,"CDistributedSuperFile::%s %s",title,reason.str());
        return true;
    }

    void disconnect(bool commit)
    {
        if (lock.queryConnection()&&!readonly) {
            if (commit) {
                migrateSuperOwnersAttr(lock.queryRoot());
                CDateTime dt;
                dt.setNow();
                StringBuffer s;
                lock.queryRoot()->setProp("@modified",dt.getString(s).str());
            }
            else {
                ForEachItemIn(i,children)
                    children.item(i).rollback();
                lock.queryConnection()->rollback();
            }
        }
        lock.clear();
        children.kill();
    }

    unsigned numSubFiles() const
    {
        return (unsigned)lock.queryRoot()->getPropInt("@numsubfiles");
    }

    bool getSubFileName(unsigned num,StringBuffer &name) const
    {
        if ((unsigned)lock.queryRoot()->getPropInt("@numsubfiles")<=num)
            return false;
        StringBuffer xpath;
        getSubPath(xpath,num); 
        IPropertyTree *sub = lock.queryRoot()->queryPropTree(xpath.str());
        if (!sub)
            return false;
        name.append(sub->queryProp("@name"));
        return true;
    }

    unsigned findSubName(const char *subname) const
    {
        unsigned n = findSubFileOrd(subname);
        if (n!=NotFound)
            return n;
        StringBuffer lfn;
        normalizeLFN(subname,lfn);
        Owned<IPropertyTreeIterator> iter = lock.queryRoot()->getElements("SubFile");
        ForEach(*iter) {
            if (stricmp(iter->query().queryProp("@name"),lfn.str())==0) {
                unsigned ret=iter->query().getPropInt("@num");
                if (ret&&((unsigned)lock.queryRoot()->getPropInt("@numsubfiles")>=ret))
                    return ret-1;
            }
        }
        return NotFound;
    }

    unsigned getContents(StringArray &contents) const
    {   
        // slightly inefficient
        unsigned n = lock.queryRoot()->getPropInt("@numsubfiles");
        StringBuffer xpath;
        for (unsigned sni=0;sni<n;sni++) {
            getSubPath(xpath.clear(),sni); 
            IPropertyTree *sub = lock.queryRoot()->queryPropTree(xpath.str());
            if (!sub)
                break;
            contents.append(sub->queryProp("@name"));
        }
        return contents.ordinality();
    }
};

// Contention never expected for this function!
#define PROMOTE_CONN_TIMEOUT (60*1000) // how long to wait for a single superfile
#define PROMOTE_DELAY   (30*1000)   

// Check files don't share subfiles (MORE - make this part of swap files action?)
static int hasCommonSubChildren(IDistributedSuperFile *orig, IDistributedSuperFile *dest)
{
    unsigned origSubs = orig->numSubFiles();
    unsigned destSubs = dest->numSubFiles();
    if (origSubs == 0)
        return NotFound;
    for (unsigned j=0; j<origSubs; j++) {
        for (unsigned k=0; k<destSubs; k++) {
            if (strcmp(orig->querySubFile(j).queryLogicalName(), dest->querySubFile(k).queryLogicalName())==0)
                return j;
        }
    }
    return NotFound;
}

// MORE - use string arrays, rather than char* arrays or comma-separated strings
void CDistributedFileDirectory::promoteSuperFiles(unsigned numsf,const char **sfnames,const char *addsubnames,bool delsub,bool createonlyonesuperfile,IUserDescriptor *user,unsigned timeout,StringArray &outunlinked)
{
    if (!numsf) 
        return;

    // Create a local transaction that will be destroyed
    Owned<IDistributedFileTransactionExt> transaction = new CDistributedFileTransaction(user);
    transaction->start();

    // Lookup all files (keep them in transaction's cache)
    bool created = false;
    unsigned files = numsf;
    for (unsigned i=0; i<numsf; i++) {
        Owned<IDistributedSuperFile> super = transaction->lookupSuperFile(sfnames[i]);
        if (!super.get()) {
            if (created && createonlyonesuperfile) {
                files = i;
                break;
            }
            Owned<IDistributedSuperFile> sfile = createSuperFile(sfnames[i],user,false,false,transaction);
            created = true;
        }
    }

    // If last file had sub-files, clean and fill outlinked
    Owned<IDistributedSuperFile> last = transaction->lookupSuperFile(sfnames[files-1]);
    assertex(last.get());
    unsigned lastSubs = last->numSubFiles();
    if (files == numsf && lastSubs > 0) {
        for (unsigned i=0; i<lastSubs; i++) {
            outunlinked.append(last->querySubFile(i).queryLogicalName());
        }
        last->removeSubFile(NULL,false,false,transaction);
    }
    last.clear();

    // Move up, starting from last
    for (unsigned i=files-1; i; i--) {
        Owned<IDistributedSuperFile> orig = transaction->lookupSuperFile(sfnames[i-1]);
        Owned<IDistributedSuperFile> dest = transaction->lookupSuperFile(sfnames[i]);
        assertex(orig.get());
        assertex(dest.get());
        int common = hasCommonSubChildren(orig, dest);
        if (common != NotFound) {
            throw MakeStringException(-1,"promoteSuperFiles: superfiles %s and %s share same subfile %s",
                    orig->queryLogicalName(), dest->queryLogicalName(), orig->querySubFile(common).queryLogicalName());
        }
        orig->swapSuperFile(dest, transaction);
    }

    // Move new subs to first super, if any
    Owned<IDistributedSuperFile> first = transaction->lookupSuperFile(sfnames[0]);
    assertex(first.get());
    StringArray toadd;
    toadd.appendListUniq(addsubnames, ",");
    ForEachItemIn(i,toadd) {
        CDfsLogicalFileName lfn;
        if (!lfn.setValidate(toadd.item(i)))
            throw MakeStringException(-1,"promoteSuperFiles: invalid logical name to add: %s",toadd.item(i));
        first->addSubFile(toadd.item(i),false,NULL,false,transaction);
    }
    first.clear();

    transaction->commit();

    // MORE - once deletion of logic files are also in transaction we can move this up (and allow promote within transactions)
    if (delsub) {
        ForEachItemIn(j,outunlinked) 
            removeEntry(outunlinked.item(j),user,transaction,timeout);
    }
}


ISimpleSuperFileEnquiry * CDistributedFileDirectory::getSimpleSuperFileEnquiry(const char *logicalname,const char *title,IUserDescriptor *udesc,unsigned timeout)
{
    Owned<CLightWeightSuperFileConn> ret = new CLightWeightSuperFileConn(defaultTimeout,udesc);
    if (ret->connect(this,title,logicalname,true,NULL,timeout))
        return ret.getClear();
    return NULL;
}

bool CDistributedFileDirectory::getFileSuperOwners(const char *logicalname, StringArray &owners)
{
    CFileLock lock;
    CDfsLogicalFileName lfn;
    if (!lfn.setValidate(logicalname))
        throw MakeStringException(-1,"CDistributedFileDirectory::getFileSuperOwners: Invalid file name '%s'",logicalname);
    if (lfn.isMulti()||lfn.isExternal()||lfn.isForeign()) 
        return false;
    if (!lock.init(lfn, RTM_LOCK_READ, defaultTimeout, "CDistributedFileDirectory::getFileSuperOwners"))
        return false;
    CFileSuperOwnerLock superOwnerLock;
    verifyex(superOwnerLock.init(lfn, NULL, defaultTimeout, "CDistributedFileDirectory::getFileSuperOwners(SuperOwnerLock)"));
    Owned<IPropertyTreeIterator> iter = lock.queryRoot()->getElements("SuperOwner");
    StringBuffer pname;
    ForEach(*iter) {
        iter->query().getProp("@name",pname.clear());
        if (pname.length())
            owners.append(pname.str());
    }
    return true;
}

class CFileRelationship: public CInterface, implements IFileRelationship
{
    Linked<IPropertyTree> pt;
    const char *queryProp(const char *name)
    {
        if (pt.get()) {
            const char *ret = pt->queryProp(name);
            if (ret)
                return ret;
        }
        return "";
    }

public:
    IMPLEMENT_IINTERFACE;
    CFileRelationship(IPropertyTree *_pt)
        : pt(_pt)
    {
    }
    virtual const char *queryKind()  {  return queryProp("@kind"); }
    virtual const char *queryPrimaryFilename() { return queryProp("@primary"); }
    virtual const char *querySecondaryFilename() { return queryProp("@secondary"); }
    virtual const char *queryPrimaryFields()  { return queryProp("@primflds"); }
    virtual const char *querySecondaryFields()  { return queryProp("@secflds"); }
    virtual const char *queryCardinality()  { return queryProp("@cardinality"); }
    virtual bool isPayload()  { return pt->getPropBool("@payload"); }
    virtual const char *queryDescription()  { return queryProp("Description"); }
    virtual IPropertyTree *queryTree() { return pt.get(); }
};

class CFileRelationshipIterator: public CInterface, implements IFileRelationshipIterator
{
    unsigned num;
    unsigned idx;
    CMessageBuffer mb;
    Owned<CFileRelationship> r;
    Owned<IPropertyTree> pt;
    Linked<INode> foreigndali;
    unsigned defaultTimeout;

    bool setPT()
    {
        if (idx<num) {
            pt.setown(createPTree(mb));
            addForeignName(*pt,foreigndali,"@primary");
            addForeignName(*pt,foreigndali,"@secondary");
        }
        return pt.get()!=NULL;
    }

public:
    IMPLEMENT_IINTERFACE;
    CFileRelationshipIterator(unsigned timems)
    {
        num = 0;
        idx = 0;
        mb.append(num);
        defaultTimeout = timems;
    }

    void init(
        INode *_foreigndali,
        unsigned foreigndalitimeout,
        const char *primary,
        const char *secondary,
        const char *primflds,
        const char *secflds,
        const char *kind,
        const char *cardinality,
        const bool *payload )
    {
        foreigndali.set(_foreigndali);

        if (isLocalDali(foreigndali)) {
            CConnectLock connlock("lookupFileRelationships",querySdsRelationshipsRoot(),false,false,false,defaultTimeout);
            StringBuffer xpath;
            CDistributedFileDirectory::getFileRelationshipXPath(xpath,primary,secondary,primflds,secflds,kind,cardinality,payload);
            Owned<IPropertyTreeIterator> iter = connlock.conn?connlock.conn->getElements(xpath.str()):NULL;
            mb.clear();
            unsigned count = 0;
            mb.append(count);
            // save as sequence of branches
            if (iter) {
                ForEach(*iter.get()) {
                    iter->query().serialize(mb);
                    count++;
                }
                mb.writeDirect(0,sizeof(count),&count);
            }
        }
        else {
            byte payloadb = 255;
            if (payload)
                payloadb = *payload?1:0;
            mb.clear().append((int)MDFS_ITERATE_RELATIONSHIPS).append(primary).append(secondary).append(primflds).append(secflds).append(kind).append(cardinality).append(payloadb);
            foreignDaliSendRecv(foreigndali,mb,foreigndalitimeout);
            checkDfsReplyException(mb);
            if (mb.length()<sizeof(unsigned))
                mb.clear().append((unsigned)0);
        }
    }

    void initall(const char *filename)
    {
        StringBuffer xpath;
        Owned<IPropertyTreeIterator> iter;
        mb.clear();
        unsigned count = 0;
        mb.append(count);
        {
            CConnectLock connlock("lookupFileRelationships",querySdsRelationshipsRoot(),false,false,false,defaultTimeout);
            CDistributedFileDirectory::getFileRelationshipXPath(xpath,filename,NULL,NULL,NULL,NULL,NULL,NULL);
            // save as sequence of branches
            iter.setown(connlock.conn?connlock.conn->getElements(xpath.str()):NULL);
            if (iter) {
                ForEach(*iter.get()) {
                    iter->query().serialize(mb);
                    count++;
                }
            }
        }
        { // Kludge - seems to be a bug in getElements without second conn lock
            CConnectLock connlock("lookupFileRelationships",querySdsRelationshipsRoot(),false,false,false,defaultTimeout);
            xpath.clear();
            CDistributedFileDirectory::getFileRelationshipXPath(xpath,NULL,filename,NULL,NULL,NULL,NULL,NULL);
            iter.clear();
            iter.setown(connlock.conn?connlock.conn->getElements(xpath.str()):NULL);
            if (iter) {
                ForEach(*iter.get()) {
                    IPropertyTree &it = iter->query();
                    const char *fn1 = it.queryProp("@primary");
                    if (!fn1||(strcmp(fn1,filename)!=0)) {              // see if already done
                        it.serialize(mb);
                        count++;
                    }
                }
            }
        }
        mb.writeDirect(0,sizeof(count),&count);
    }

    bool first()
    {
        r.clear();
        pt.clear();
        idx = 0;
        mb.reset().read(num);
        return setPT();
    }

    bool next()
    {
        r.clear();
        pt.clear();
        idx++;
        return setPT();
    }

    bool isValid()
    {
        return pt.get()!=NULL;
    }

    IFileRelationship & query()
    {
        if (!r) 
            r.setown(new CFileRelationship(pt));
        return *r;
    }

};

static bool isWild(const char *path,bool emptydefault=false)
{
    if (!path||!*path)
        return emptydefault;
    return ((strchr(path,'?')||strchr(path,'*')));
}

static void addRelationCondition(StringBuffer &xpath,const char *fld,const char *mask)
{
    if (!mask||!*mask||((*mask=='*')&&(!mask[1])))
        return;
    xpath.append('[').append(fld).append('=');
    if (isWild(mask))
        xpath.append('~');
    xpath.append('"').append(mask).append("\"]");
}

static void addRelationBoolCondition(StringBuffer &xpath,const char *fld,const bool *mask)
{
    if (!mask)
        return;
    xpath.append('[').append(fld).append("=\"");
    if (*mask)
        xpath.append("1\"]");
    else
        xpath.append("0\"]");
}

static const char *normLFN(const char *name,CDfsLogicalFileName &logicalname,const char *title)
{
    if (isWild(name,true))
        return name;
    if (!logicalname.setValidate(name))
        throw MakeStringException(-1,"%s: invalid logical file name '%s'",title,name);
    if (logicalname.isForeign()) { 
        SocketEndpoint ep;
        Owned<INode> fd = createINode(ep);
        if (logicalname.getEp(ep)&&isLocalDali(fd))  // see if pointing back at self
            logicalname.clearForeign();
    }
    return logicalname.get();
}


StringBuffer &CDistributedFileDirectory::getFileRelationshipXPath(
  StringBuffer &xpath,
  const char *primary,
  const char *secondary,
  const char *primflds,
  const char *secflds,
  const char *kind,
  const char *cardinality,
  const bool *payload
  )
{
    xpath.append("Relationship");
    CDfsLogicalFileName lfn;
    addRelationCondition(xpath,"@kind",kind);
    addRelationCondition(xpath,"@primary",normLFN(primary,lfn,"findFileRelationship(primary)"));
    addRelationCondition(xpath,"@secondary",normLFN(secondary,lfn,"findFileRelationship(secondary)"));
    addRelationCondition(xpath,"@primflds",primflds);
    addRelationCondition(xpath,"@secflds",secflds);
    addRelationCondition(xpath,"@cardinality",cardinality);
    addRelationBoolCondition(xpath,"@payload",payload);
    return xpath;
}

void CDistributedFileDirectory::doRemoveFileRelationship(
  IRemoteConnection *conn,
  const char *primary,
  const char *secondary,
  const char *primflds,
  const char *secflds,
  const char *kind
  )
{
    if (!conn)
        return;
    StringBuffer xpath;
    CDistributedFileDirectory::getFileRelationshipXPath(xpath,primary,secondary,primflds,secflds,kind,NULL,NULL);
    Owned<IPropertyTreeIterator> iter = conn->getElements(xpath.str());
    IArrayOf<IPropertyTree> toremove;
    ForEach(*iter) {
        IPropertyTree &t = iter->query();
        toremove.append(*LINK(&t));
    }
    ForEachItemIn(i, toremove) {
        conn->queryRoot()->removeTree(&toremove.item(i));
    }
}

void CDistributedFileDirectory::addFileRelationship(
  const char *primary,
  const char *secondary,
  const char *primflds,
  const char *secflds,
  const char *kind,
  const char *cardinality,
  bool payload,
  IUserDescriptor *user,
  const char *description=NULL
  )
{
    if (!kind||!*kind)
        kind = S_LINK_RELATIONSHIP_KIND;
    Owned<IPropertyTree> pt = createPTree("Relationship");
    if (isWild(primary,true)||isWild(secondary,true)||isWild(primflds,false)||isWild(secflds,false)||isWild(cardinality,false))
        throw MakeStringException(-1,"Wildcard not allowed in addFileRelation");
    CDfsLogicalFileName pfn;
    if (!pfn.setValidate(primary))  
        throw MakeStringException(-1,"addFileRelationship invalid primary name '%s'",primary);
    if (pfn.isExternal()||pfn.isForeign()||pfn.isQuery())
        throw MakeStringException(-1,"addFileRelationship primary %s not allowed",pfn.get());
    primary = pfn.get();
    if (!exists(primary,user))
        throw MakeStringException(-1,"addFileRelationship primary %s does not exist",primary);
    CDfsLogicalFileName sfn;
    if (!sfn.setValidate(secondary))  
        throw MakeStringException(-1,"addFileRelationship invalid secondary name '%s'",secondary);
    if (sfn.isExternal()||sfn.isForeign()||sfn.isQuery())
        throw MakeStringException(-1,"addFileRelationship secondary %s not allowed",sfn.get());
    secondary = sfn.get();
    if (!exists(secondary,user))
        throw MakeStringException(-1,"addFileRelationship secondary %s does not exist",secondary);
    if (cardinality&&*cardinality&&!strchr(cardinality,':'))
        throw MakeStringException(-1,"addFileRelationship cardinality %s invalid",cardinality);

    pt->setProp("@kind",kind);
    pt->setProp("@primary",primary);
    pt->setProp("@secondary",secondary);
    pt->setProp("@cardinality",cardinality);
    pt->setProp("@primflds",primflds);
    pt->setProp("@secflds",secflds);
    pt->setPropBool("@payload",payload);
    if (description&&*description)
        pt->setProp("Description",description);

    StringBuffer xpath(querySdsFilesRoot());


    for (unsigned i=0;i<2;i++) {
        CConnectLock connlock("addFileRelation",querySdsRelationshipsRoot(),true,false,false,defaultTimeout);
        if (!connlock.conn) {
            CConnectLock connlock2("addFileRelation.2",querySdsFilesRoot(),true,false,false,defaultTimeout);
            if (!connlock2.conn)
                return;
            Owned<IPropertyTree> ptr = createPTree("Relationships");
            connlock2.conn->queryRoot()->addPropTree("Relationships",ptr.getClear());
            continue;
        }   
        StringBuffer query;
        doRemoveFileRelationship(connlock.conn,primary,secondary,primflds,secflds,kind);
        connlock.conn->queryRoot()->addPropTree("Relationship",pt.getClear());
        break;
    }
}

void CDistributedFileDirectory::removeFileRelationships(
  const char *primary,
  const char *secondary,
  const char *primflds,
  const char *secflds,
  const char *kind
  )
{
    if ((!primary||!*primary||(strcmp(primary,"*")==0))&&
        (!secondary||!*secondary||(strcmp(secondary,"*")==0)))
        throw MakeStringException(-1,"removeFileRelationships primary and secondary cannot both be wild");

    CConnectLock connlock("removeFileRelation",querySdsRelationshipsRoot(),true,false,false,defaultTimeout);
    doRemoveFileRelationship(connlock.conn,primary,secondary,primflds,secflds,kind);
}

IFileRelationshipIterator *CDistributedFileDirectory::lookupFileRelationships(
    const char *primary,
    const char *secondary,
    const char *primflds,
    const char *secflds,
    const char *kind,
    const char *cardinality,
    const bool *payload,
    const char *foreigndali,
    unsigned foreigndalitimeout
)
{
    Owned<INode> foreign;
    if (foreigndali&&*foreigndali) {
        SocketEndpoint ep(foreigndali);
        if (ep.isNull())
            throw MakeStringException(-1,"lookupFileRelationships::Cannot resolve foreign dali %s",foreigndali);
        foreign.setown(createINode(ep));
    }
    Owned<CFileRelationshipIterator> ret = new CFileRelationshipIterator(defaultTimeout);
    ret->init(foreign,foreigndalitimeout,primary,secondary,primflds,secflds,kind,cardinality,payload);
    return ret.getClear();
}

void CDistributedFileDirectory::removeAllFileRelationships(const char *filename)
{
    if (!filename||!*filename||(strcmp(filename,"*")==0))
        throw MakeStringException(-1,"removeAllFileRelationships filename cannot be wild");
    {
        CConnectLock connlock("removeFileRelation",querySdsRelationshipsRoot(),true,false,false,defaultTimeout);
        doRemoveFileRelationship(connlock.conn,filename,NULL,NULL,NULL,NULL);
    }
    {   // kludge bug in getElements if connection used twice
        CConnectLock connlock("removeFileRelation",querySdsRelationshipsRoot(),true,false,false,defaultTimeout);
        doRemoveFileRelationship(connlock.conn,NULL,filename,NULL,NULL,NULL);
    }
}

IFileRelationshipIterator *CDistributedFileDirectory::lookupAllFileRelationships(
    const char *filename)
{
    if (isWild(filename,true))
        throw MakeStringException(-1,"Wildcard filename not allowed in lookupAllFileRelationships");
    CDfsLogicalFileName lfn;
    normLFN(filename,lfn,"lookupAllFileRelationships");
    Owned<CFileRelationshipIterator> ret = new CFileRelationshipIterator(defaultTimeout);
    ret->initall(lfn.get());
    return ret.getClear();
}

void CDistributedFileDirectory::renameFileRelationships(const char *oldname,const char *newname,IFileRelationshipIterator *reliter,IUserDescriptor*user)
{
    CDfsLogicalFileName oldlfn;
    normLFN(oldname,oldlfn,"renameFileRelationships(old name)");
    CDfsLogicalFileName newlfn;
    normLFN(newname,newlfn,"renameFileRelationships(new name)");
    ForEach(*reliter) {
        try {
            IFileRelationship &r = reliter->query();
            bool adj = false;
            const char *pf = r.queryPrimaryFilename();
            if (!pf)
                continue;
            if (strcmp(pf,oldlfn.get())==0) {
                adj = true;
                pf = newlfn.get();
            }
            const char *sf = r.querySecondaryFilename();
            if (!sf)
                continue;
            if (strcmp(sf,oldlfn.get())==0) {
                adj = true;
                sf = newlfn.get();
            }
            if (adj)
                addFileRelationship(pf,sf,r.queryPrimaryFields(),r.querySecondaryFields(),r.queryKind(),r.queryCardinality(),r.isPayload(),user,r.queryDescription());
        }
        catch (IException *e)
        {
            EXCLOG(e,"renameFileRelationships");
            e->Release();
        }
    }
}


// JCSMORE what was this for, not called by anything afaics
bool CDistributedFileDirectory::publishMetaFileXML(const CDfsLogicalFileName &logicalname,IUserDescriptor *user)
{
    if (logicalname.isExternal()||logicalname.isForeign()||logicalname.isQuery()) 
        return false;
    Owned<IPropertyTree> file = getFileTree(logicalname.get(),user,NULL,FOREIGN_DALI_TIMEOUT,true);
    if (!file.get())
        return false;
    if (strcmp(file->queryName(),queryDfsXmlBranchName(DXB_SuperFile))==0)
        return false;

    unsigned max = file->getPropInt("@numparts");
    SocketEndpointArray ips;
    StringBuffer xpath;
    StringBuffer ipstr;
    for (unsigned i=0;i<max;i++) {  // probably could be done better
        xpath.clear().append("Part[@num=\"").append(i+1).append("\"]");
        Owned<IPropertyTree> child = file->getPropTree(xpath.str());
        SocketEndpoint ep;
        if (child.get()&&child->getProp("@node",ipstr.clear()))
            ep.ipset(ipstr.str());
        ips.append(ep);
    }


    Owned<IException> exc;
    CriticalSection errcrit;
    class casyncfor: public CAsyncFor
    {
        IPropertyTree* file;
        CriticalSection &errcrit;
        Owned<IException> &exc;
        SocketEndpointArray &ips;
    public:
        casyncfor(IPropertyTree* _file,SocketEndpointArray &_ips,Owned<IException> &_exc,CriticalSection &_errcrit)
            : ips(_ips), exc(_exc), errcrit(_errcrit)
        {
            file = _file;
        }
        void Do(unsigned i)
        {
            UnsignedArray parts;
            SocketEndpoint &ep = ips.item(i);
            if (ep.isNull())
                return;
            ForEachItemIn(j,ips) {
                if (j==i)
                    parts.append(i);
                else if (ep.ipequals(ips.item(j))) {
                    if (j<i)
                        return; // already done
                    parts.append(j);
                }
            }
            try {
                StringBuffer path;
                StringBuffer mask;
                if (file->getProp("@directory",path)&&file->getProp("@partmask",mask)) {
                    addPathSepChar(path).append(mask);
                    StringBuffer outpath;
                    StringBuffer tail("META__");
                    splitFilename(path.str(), &outpath, &outpath, &tail, NULL);
                    outpath.append(tail).append(".xml");
                    Owned<IPropertyTree> pt = createPTreeFromIPT(file);
                    filterParts(pt,parts);
                    StringBuffer str;
                    toXML(pt, str);
                    RemoteFilename rfn;
                    rfn.setPath(ep,outpath.str());
                    Owned<IFile> out = createIFile(rfn);
                    Owned<IFileIO> outio = out->open(IFOcreate);
                    if (outio)
                        outio->write(0,str.length(),str.str());
                    
                }
            }
            catch(IException *e)
            {
                CriticalBlock block(errcrit);
                EXCLOG(e,"publishMetaFileXML");
                if (!exc.get())
                    exc.setown(e);
                else
                    e->Release();
            }

        }
    } afor(file,ips,exc,errcrit);
    afor.For(max,20);
    if (exc)
        throw exc.getClear();
    return true;
    

}

IFileDescriptor *CDistributedFileDirectory::createDescriptorFromMetaFile(const CDfsLogicalFileName &logicalname,IUserDescriptor *user)
{
    return NULL; // TBD
}

// Overwrite protection

bool CDistributedFileDirectory::isProtectedFile(const CDfsLogicalFileName &logicalName, unsigned timeout)
{
    CFileAttrLock attrLock;
    if (!attrLock.init(logicalName, RTM_LOCK_READ, NULL, timeout?timeout:INFINITE, "CDistributedFileDirectory::isProtectedFile"))
        return false; // timeout will raise exception
    Owned<IPropertyTreeIterator> wpiter = attrLock.queryRoot()->getElements("Protect");
    bool prot = false;
    ForEach(*wpiter) {
        IPropertyTree &t = wpiter->query();
        if (t.getPropInt("@count")) {
            prot = true;
            break;
        }
    }
    // timeout retry TBD
    return prot; 
}

unsigned CDistributedFileDirectory::queryProtectedCount(const CDfsLogicalFileName &logicalName, const char *owner)
{
    CFileAttrLock attrLock;
    if (!attrLock.init(logicalName, RTM_LOCK_READ, NULL, defaultTimeout, "CDistributedFileDirectory::queryProtectedCount"))
        return 0; // timeout will raise exception
    Owned<IPropertyTreeIterator> wpiter = attrLock.queryRoot()->getElements("Protect");
    unsigned count = 0;
    ForEach(*wpiter) {
        IPropertyTree &t = wpiter->query();
        const char *name = t.queryProp("@name");
        if (!owner||!*owner||(name&&(strcmp(owner,name)==0))) 
            count += t.getPropInt("@count");
    }
    return count;
}

bool CDistributedFileDirectory::getProtectedInfo(const CDfsLogicalFileName &logicalName, StringArray &names, UnsignedArray &counts)
{
    CFileAttrLock attrLock;
    if (!attrLock.init(logicalName, RTM_LOCK_READ, NULL, defaultTimeout, "CDistributedFileDirectory::getProtectedInfo"))
        return false; // timeout will raise exception
    Owned<IPropertyTreeIterator> wpiter = attrLock.queryRoot()->getElements("Protect");
    bool prot = false;
    ForEach(*wpiter) {
        IPropertyTree &t = wpiter->query();
        const char *name = t.queryProp("@name");
        names.append(name?name:"<Unknown>");
        unsigned c = t.getPropInt("@count");
        if (c)
            prot = true;
        counts.append(c);
    }
    return prot;
}

IDFProtectedIterator *CDistributedFileDirectory::lookupProtectedFiles(const char *owner,bool notsuper,bool superonly)
{
    return new CDFProtectedIterator(owner,notsuper,superonly,defaultTimeout);
}

const char* DFUQResultFieldNames[] = { "@name", "@description", "@group", "@kind", "@modified", "@job", "@owner",
    "@DFUSFrecordCount", "@recordCount", "@recordSize", "@DFUSFsize", "@size", "@workunit", "@DFUSFcluster", "@numsubfiles",
    "@accessed", "@numparts", "@compressedSize", "@directory", "@partmask" };

extern da_decl const char* getDFUQResultFieldName(DFUQResultField feild)
{
    return DFUQResultFieldNames[feild];
}

IPropertyTreeIterator *deserializeFileAttrIterator(MemoryBuffer& mb, DFUQResultField* localFilters, const char* localFilterBuf)
{
    class CFileAttrIterator: public CInterface, implements IPropertyTreeIterator
    {
        Owned<IPropertyTree> cur;
        StringArray fileNodeGroups;

        void setFileNodeGroup(IPropertyTree *attr, const char* group, StringArray& nodeGroupFilter)
        {
            if (!group || !*group)
                return;

            //The group may contain multiple clusters and some of them may match with the clusterFilter.
            if (nodeGroupFilter.length() == 1)
                attr->setProp(getDFUQResultFieldName(DFUQRFnodegroup), nodeGroupFilter.item(0));//Filter has been handled on server side.
            else
            {
                StringArray groups;
                groups.appendListUniq(group, ",");
                ForEachItemIn(i,groups)
                {
                    //Add a group if no group filter or the group matches with group filter
                    const char* node = groups.item(i);
                    if (node && *node && ((!nodeGroupFilter.length()) || (nodeGroupFilter.find(node) != NotFound)))
                        fileNodeGroups.append(node);
                }
                if (fileNodeGroups.length())
                {
                    //if this file exists on multiple groups, set one of the groups as the "@DFUSFnodegroup" prop for
                    //this attr, leaving the rest inside the fileNodeGroups array. Those groups will be used by the
                    //duplicateFileAttrOnOtherNodeGroup() to duplicate this file attr on other groups.
                    attr->setProp(getDFUQResultFieldName(DFUQRFnodegroup), fileNodeGroups.item(fileNodeGroups.length() -1));
                    fileNodeGroups.pop();
                }
            }
        }

        void setRecordCount(IPropertyTree* file)
        {
            __int64 recordCount = 0;
            if (file->hasProp(getDFUQResultFieldName(DFUQRForigrecordcount)))
                recordCount = file->getPropInt64(getDFUQResultFieldName(DFUQRForigrecordcount));
            else
            {
                __int64 recordSize=file->getPropInt64(getDFUQResultFieldName(DFUQRFrecordsize),0);
                if(recordSize)
                {
                    __int64 size=file->getPropInt64(getDFUQResultFieldName(DFUQRForigsize),-1);
                    recordCount = size/recordSize;
                }
            }
            file->setPropInt64(getDFUQResultFieldName(DFUQRFrecordcount),recordCount);
            return;
        }

        IPropertyTree *deserializeFileAttr(MemoryBuffer &mb, StringArray& nodeGroupFilter)
        {
            IPropertyTree *attr = getEmptyAttr();
            StringAttr val;
            unsigned n;
            mb.read(val);
            attr->setProp(getDFUQResultFieldName(DFUQRFname),val.get());
            mb.read(val);
            if (strieq(val,"!SF"))
            {
                mb.read(n);
                attr->setPropInt(getDFUQResultFieldName(DFUQRFnumsubfiles),n);
                mb.read(val);   // not used currently
            }
            else
            {
                attr->setProp(getDFUQResultFieldName(DFUQRFdirectory),val.get());
                mb.read(n);
                attr->setPropInt(getDFUQResultFieldName(DFUQRFnumparts),n);
                mb.read(val);
                attr->setProp(getDFUQResultFieldName(DFUQRFpartmask),val.get());
            }
            mb.read(val);
            attr->setProp(getDFUQResultFieldName(DFUQRFtimemodified),val.get());
            unsigned count;
            mb.read(count);
            StringAttr at;
            while (count--)
            {
                mb.read(at);
                mb.read(val);
                attr->setProp(at.get(),val.get());
                if (strieq(at.get(), getDFUQResultFieldName(DFUQRFnodegroups)))
                    setFileNodeGroup(attr, val.get(), nodeGroupFilter);
            }
            attr->setPropInt64(getDFUQResultFieldName(DFUQRFsize), attr->getPropInt64(getDFUQResultFieldName(DFUQRForigsize), -1));//Sort the files with empty size to front
            setRecordCount(attr);
            return attr;
        }

        IPropertyTree *duplicateFileAttrOnOtherNodeGroup(IPropertyTree *previousAttr)
        {
            IPropertyTree *attr = getEmptyAttr();
            Owned<IAttributeIterator> ai = previousAttr->getAttributes();
            ForEach(*ai)
                attr->setProp(ai->queryName(),ai->queryValue());
            attr->setProp(getDFUQResultFieldName(DFUQRFnodegroup), fileNodeGroups.item(fileNodeGroups.length()-1));
            fileNodeGroups.pop();
            return attr;
        }

    public:
        IMPLEMENT_IINTERFACE;
        MemoryBuffer mb;
        unsigned numfiles;
        StringArray nodeGroupFilter;

        bool first()
        {
            mb.reset();
            mb.read(numfiles);

            return next();
        }

        bool next()
        {
            if (fileNodeGroups.length())
            {
                IPropertyTree *attr = duplicateFileAttrOnOtherNodeGroup(cur);
                cur.clear();
                cur.setown(attr);
                return true;
            }
            cur.clear();
            if (mb.getPos()>=mb.length())
                return false;
            cur.setown(deserializeFileAttr(mb, nodeGroupFilter));
            return true;
        }

        bool isValid()
        {
            return cur.get()!=NULL;
        }

        IPropertyTree  & query()
        {
            return *cur;
        }

        void setLocalFilters(DFUQResultField* localFilters, const char* localFilterBuf)
        {
            if (!localFilters || !localFilterBuf || !*localFilterBuf)
                return;

            const char *fv = localFilterBuf;
            for (unsigned i=0;localFilters[i]!=DFUQRFterm;i++)
            {
                int fmt = localFilters[i];
                int subfmt = (fmt&0xff);
                if ((subfmt==DFUQRFnodegroup) && fv && *fv)
                    nodeGroupFilter.appendListUniq(fv, ",");
                //Add more if needed
                fv = fv + strlen(fv)+1;
            }
        }

    } *fai = new CFileAttrIterator;
    mb.swapWith(fai->mb);
    fai->setLocalFilters(localFilters, localFilterBuf);
    return fai;
}

IPropertyTreeIterator *CDistributedFileDirectory::getDFAttributesTreeIterator(const char* filters, DFUQResultField* localFilters,
    const char* localFilterBuf, IUserDescriptor* user, INode* foreigndali, unsigned foreigndalitimeout)
{
    CMessageBuffer mb;
    mb.append((int)MDFS_ITERATE_FILTEREDFILES).append(filters).append(true);
    if (user)
        user->serialize(mb);

    if (foreigndali)
        foreignDaliSendRecv(foreigndali,mb,foreigndalitimeout);
    else
        queryCoven().sendRecv(mb,RANK_RANDOM,MPTAG_DFS_REQUEST);
    checkDfsReplyException(mb);

    return deserializeFileAttrIterator(mb, localFilters, localFilterBuf);
}

IDFAttributesIterator* CDistributedFileDirectory::getLogicalFilesSorted(
    IUserDescriptor* udesc,
    DFUQResultField *sortOrder, // list of fields to sort by (terminated by DFUSFterm)
    const void *filters,  // (appended) string values for filters used by dali server
    DFUQResultField *localFilters, //used for filtering query result received from dali server.
    const void *localFilterBuf,
    unsigned startOffset,
    unsigned maxNum,
    __int64 *cacheHint,
    unsigned *total)
{
    class CDFUPager : public CSimpleInterface, implements IElementsPager
    {
        IUserDescriptor* udesc;
        //StringAttr clusterFilter;
        StringAttr filters;
        DFUQResultField *localFilters;
        StringAttr localFilterBuf;
        StringAttr sortOrder;

    public:
        IMPLEMENT_IINTERFACE_USING(CSimpleInterface);

        CDFUPager(IUserDescriptor* _udesc, const char*_filters, DFUQResultField*_localFilters, const char*_localFilterBuf,
            const char*_sortOrder) : udesc(_udesc), filters(_filters), localFilters(_localFilters), localFilterBuf(_localFilterBuf),
            sortOrder(_sortOrder)
        {
        }
        virtual IRemoteConnection* getElements(IArrayOf<IPropertyTree> &elements)
        {
            Owned<IPropertyTreeIterator> fi = queryDistributedFileDirectory().getDFAttributesTreeIterator(filters.get(),
                localFilters, localFilterBuf.get(), udesc);
            StringArray unknownAttributes;
            sortElements(fi, sortOrder.get(), NULL, NULL, unknownAttributes, elements);
            return NULL;
        }
    };

    StringBuffer so;
    if (sortOrder)
    {
        for (unsigned i=0;sortOrder[i]!=DFUQRFterm;i++)
        {
            if (so.length())
                so.append(',');
            int fmt = sortOrder[i];
            if (fmt&DFUQRFreverse)
                so.append('-');
            if (fmt&DFUQRFnocase)
                so.append('?');
            if (fmt&DFUQRFnumeric)
                so.append('#');
            so.append(getDFUQResultFieldName((DFUQResultField) (fmt&0xff)));
        }
    }
    IArrayOf<IPropertyTree> results;
    Owned<IElementsPager> elementsPager = new CDFUPager(udesc, (const char*) filters, localFilters, (const char*) localFilterBuf,
        so.length()?so.str():NULL );
    getElementsPaged(elementsPager,startOffset,maxNum,NULL,"",cacheHint,results,total,false);
    return new CDFAttributeIterator(results);
}
#ifdef _USE_CPPUNIT
/*
 * This method removes files only logically. removeEntry() used to do that, but the only
 * external use for logical-files only is this test-suite, so I'd rather hack the test
 * suite than expose the behaviour to more viewers.
 */
extern da_decl void removeLogical(const char *fname, IUserDescriptor *user) {
    if (queryDistributedFileDirectory().exists(fname, user)) {
        Owned<IDistributedFile> file = queryDistributedFileDirectory().lookup(fname, user, true);
        CDistributedFile *f = QUERYINTERFACE(file.get(),CDistributedFile);
        assert(f);
        f->detachLogical();
    }
}
#endif // _USE_CPPUNIT<|MERGE_RESOLUTION|>--- conflicted
+++ resolved
@@ -1305,19 +1305,10 @@
         if (!lfn.isExternal() && !checkLogicalName(lfn,user,true,true,true,"remove"))
             ThrowStringException(-1, "Logical Name fails for removal on %s", lfn.get());
 
-<<<<<<< HEAD
-        // Transaction files have already been unlocked at this point, delete all remaining files
-        Owned<IDistributedFile> file = queryDistributedFileDirectory().lookup(lfn, user, true, false, true, NULL, SDS_SUB_LOCK_TIMEOUT);
-        if (!file.get())
-            return;
-        StringBuffer reason;
-        if (!file->canRemove(reason, false))
-            ThrowStringException(-1, "Can't remove %s: %s", lfn.get(), reason.str());
-=======
         loop
         {
             // Transaction files have already been unlocked at this point, delete all remaining files
-            Owned<IDistributedFile> file = queryDistributedFileDirectory().lookup(lfn, user, true, false, NULL, SDS_SUB_LOCK_TIMEOUT);
+            Owned<IDistributedFile> file = queryDistributedFileDirectory().lookup(lfn, user, true, false, true, NULL, SDS_SUB_LOCK_TIMEOUT);
             if (!file.get())
                 return;
             StringBuffer reason;
@@ -1346,8 +1337,6 @@
             PROGLOG("CDelayedDelete: pausing");
             Sleep(SDS_TRANSACTION_RETRY/2+(getRandom()%SDS_TRANSACTION_RETRY));
         }
->>>>>>> f2b7cb92
-
     }
 };
 

/*##############################################################################

    HPCC SYSTEMS software Copyright (C) 2012 HPCC Systems®.

    Licensed under the Apache License, Version 2.0 (the "License");
    you may not use this file except in compliance with the License.
    You may obtain a copy of the License at

       http://www.apache.org/licenses/LICENSE-2.0

    Unless required by applicable law or agreed to in writing, software
    distributed under the License is distributed on an "AS IS" BASIS,
    WITHOUT WARRANTIES OR CONDITIONS OF ANY KIND, either express or implied.
    See the License for the specific language governing permissions and
    limitations under the License.
############################################################################## */

<<<<<<< HEAD
#include <unordered_map>
#include <unordered_set>
=======
>>>>>>> f22292bc
#include <string>
#include <unordered_map>
#include <unordered_set>

#include "platform.h"
#include "portlist.h"
#include "jlib.hpp"
#include "jmisc.hpp"
#include "jptree.hpp"
#include "jarray.hpp"
#include "jencrypt.hpp"
#include "jregexp.hpp"
#include "jptree.hpp"
#include "jlzw.hpp"
#include "jexcept.hpp"
#include "jset.hpp"
#include "jprop.hpp"
#include "jregexp.hpp"

#include "mpbase.hpp"
#include "mpcomm.hpp"

#include "dadiags.hpp"
#include "danqs.hpp"
#include "dadfs.hpp"
#include "dasds.hpp"
#include "daaudit.hpp"
#include "daft.hpp"
#include "dameta.hpp"

#include "rmtfile.hpp"

#include "workunit.hpp"
#include "dllserver.hpp"
#include "seclib.hpp"

#ifdef _WIN32
#include <conio.h>
#else
#define _getch getchar
#define _putch putchar
#endif

#include "daadmin.hpp"

namespace daadmin
{

static unsigned daliConnectTimeoutMs = 5000;

static bool noninteractive=false;

#define SDS_LOCK_TIMEOUT  60000

static void outln(const char *ln)
{
    PROGLOG("%s",ln);
}

#define OUTLOG PROGLOG

static const char *remLeading(const char *s)
{
    if (*s=='/')
        s++;
    return s;
}

static bool isWild(const char *path)
{
    if (strchr(path,'?')||strchr(path,'*'))
        return true;
    return false;
}

static const char *splitpath(const char *path,StringBuffer &head,StringBuffer &tmp)
{
    if (path[0]!='/')
        path = tmp.append('/').append(path).str();
    const char *tail = splitXPath(path, head);
    if (!tail)
        throw MakeStringException(0, "Expecting xpath tail node in: %s", path);
    return tail;
}

// NB: there's strtoll under Linux
static unsigned __int64 hextoll(const char *str, bool &error)
{
    unsigned len = strlen(str);
    if (!len)
    {
        error = true;
        return 0;
    }

    unsigned __int64 factor = 1;
    unsigned __int64 rolling = 0;
    char *ptr = (char *)str+len-1;
    for (;;) {
        char c = *ptr;
        unsigned v;
        if (isdigit(c))
            v = c-'0';
        else if (c>='A' && c<='F')
            v = 10+(c-'A');
        else if (c>='a' && c<='f')
            v = 10+(c-'a');
        else {
            error = true;
            return 0;
        }
        rolling += v * factor;
        factor <<= 4;
        if (ptr == str)
            break;
        --ptr;
    }
    error = false;
    return rolling;
}

void setDaliConnectTimeoutMs(unsigned timeoutMs)
{
    daliConnectTimeoutMs = timeoutMs;
}

//=============================================================================

void exportToFile(const char *path,const char *filename,bool safe)
{
    StringBuffer xpath;
    Owned<IRemoteConnection> conn = connectXPathOrFile(path,safe,xpath);
    if (!conn) {
        UERRLOG("Could not connect to %s",path);
        return;
    }
    Owned<IPropertyTree> root = conn->getRoot();
    Owned<IFile> f = createIFile(filename);
    Owned<IFileIO> io = f->open(IFOcreate);
    Owned<IFileIOStream> fstream = createBufferedIOStream(io);
    toXML(root, *fstream);          // formatted (default)
    OUTLOG("Branch %s saved in '%s'",xpath.str(),filename);
    conn->close();
}

//=============================================================================

bool exportToXML(const char *path,StringBuffer &out,bool safe)
{
    StringBuffer xpath;
    Owned<IRemoteConnection> conn = connectXPathOrFile(path,safe,xpath);
    if (!conn) {
        out.appendf("Could not connect to %s",path);
        return false;
    }
    Owned<IPropertyTree> root = conn->getRoot();
    toXML(root, out);
    conn->close();
    return true;
}

//==========================================================================================================

bool doImport(const char *path,const char *head,const char *tail,const char *xml,bool add,StringBuffer &out)
{
    Owned<IPropertyTree> branch = createPTreeFromXMLString(xml);
    Owned<IRemoteConnection> conn = querySDS().connect(head,myProcessSession(),0, daliConnectTimeoutMs);
    if (!conn) {
        out.appendf("Could not connect to %s",path);
        return false;
    }
    StringAttr newtail; // must be declared outside the following if
    Owned<IPropertyTree> root = conn->getRoot();
    if (!add) {
        Owned<IPropertyTree> child = root->getPropTree(tail);
        if (!child) {
            out.appendf("Invalid path: %s",path);
            return false;
        }
        root->removeTree(child);

        //If replacing a qualified branch then remove the qualifiers before calling addProp
        const char * qualifier = strchr(tail, '[');

        if (qualifier)
        {
            newtail.set(tail, qualifier-tail);
            tail = newtail;
        }
    }
    Owned<IPropertyTree> oldEnvironment;
    if (streq(path,"Environment"))
        oldEnvironment.setown(createPTreeFromIPT(conn->queryRoot()));
    root->addPropTree(tail,LINK(branch));
    conn->commit();
    conn->close();
    if (*path=='/')
        path++;
    if (strcmp(path,"Environment")==0) {
        out.appendf("Refreshing cluster groups from Environment.");
        StringBuffer response;
        initClusterGroups(false, response, oldEnvironment);
        if (response.length())
            out.appendf(" Updating Environment via import path=%s : %s.", path, response.str());
    }
    return true;
}

bool importFromXML(const char *path,const char *xml,bool add,StringBuffer &out)
{
    StringBuffer head,tmp;
    const char *tail=splitpath(path,head,tmp);
    return doImport(path,head,tail,xml,add,out);
}

bool importFromFile(const char *path,const char *filename,bool add,StringBuffer &out)
{
    Owned<IFile> iFile = createIFile(filename);
    Owned<IFileIO> iFileIO = iFile->open(IFOread);
    if (!iFileIO)
    {
        out.appendf("Could not open to %s",filename);
        return false;
    }
    size32_t sz = (size32_t)iFile->size();
    StringBuffer xml;
    iFileIO->read(0, sz, xml.reserve(sz));
    StringBuffer head;
    StringBuffer tmp;
    const char *tail=splitpath(path,head,tmp);
    if (!add) {
        Owned<IRemoteConnection> bconn = querySDS().connect(remLeading(path),myProcessSession(),RTM_LOCK_READ|RTM_SUB, daliConnectTimeoutMs);
        if (bconn) {
            Owned<IPropertyTree> broot = bconn->getRoot();
            StringBuffer bakname;
            Owned<IFileIO> io = createUniqueFile(NULL, tail, "bak", bakname);
            out.appendf("Saving backup of %s to %s",path,bakname.str());
            Owned<IFileIOStream> fstream = createBufferedIOStream(io);
            toXML(broot, *fstream);         // formatted (default)
        }
    }

    bool ret = doImport(path, head, tail, xml, add, out);
    if (ret)
        out.appendf(" Branch %s loaded from '%s'",path,filename);
    return ret;
}

//=============================================================================


bool erase(const char *path, bool backup, StringBuffer &out)
{
    Owned<IRemoteConnection> conn = querySDS().connect(path, myProcessSession(), RTM_LOCK_WRITE, daliConnectTimeoutMs);
    if (!conn)
    {
        out.appendf("Could not connect to %s",path);
        return false;
    }
    IPropertyTree *root = conn->queryRoot();
    if (backup)
    {
        StringBuffer bakname;
        Owned<IFileIO> io = createUniqueFile(NULL, "daliadmin", "bak", bakname);
        out.appendf("Saving backup of %s to %s", path, bakname.str());
        Owned<IFileIOStream> fstream = createBufferedIOStream(io);
        toXML(root, *fstream);         // formatted (default)
    }
    conn->close(true);
    return true;
}

//=============================================================================

StringBuffer &setValue(const char *path,const char *val,StringBuffer &oldVal)
{
    StringBuffer head;
    StringBuffer tmp;
    const char *tail=splitpath(path,head,tmp);
    Owned<IRemoteConnection> conn = querySDS().connect(head.str(),myProcessSession(),RTM_LOCK_WRITE, daliConnectTimeoutMs);
    if (!conn) {
        UERRLOG("Could not connect to %s",path);
        return oldVal;
    }
    Owned<IPropertyTree> root = conn->getRoot();
    root->getProp(tail,oldVal);
    root->setProp(tail,val);
    conn->commit();
    conn->close();
    return oldVal;
}

//=============================================================================

void getValue(const char *path,StringBuffer &val)
{
    StringBuffer head;
    StringBuffer tmp;
    const char *tail=splitpath(path,head,tmp);
    Owned<IRemoteConnection> conn = querySDS().connect(head.str(),myProcessSession(),RTM_LOCK_READ, daliConnectTimeoutMs);
    if (!conn) {
        UERRLOG("Could not connect to %s",path);
        return;
    }
    Owned<IPropertyTree> root = conn->getRoot();
    root->getProp(tail,val);
    conn->close();
}

//=============================================================================


void bget(const char *path,const char *outfn)
{
    StringBuffer head;
    StringBuffer tmp;
    const char *tail=splitpath(path,head,tmp);
    Owned<IRemoteConnection> conn = querySDS().connect(head.str(),myProcessSession(),RTM_LOCK_READ, daliConnectTimeoutMs);
    if (!conn) {
        UERRLOG("Could not connect to %s",path);
        return;
    }
    Owned<IPropertyTree> root = conn->getRoot();
    MemoryBuffer val;
    root->getPropBin(tail,val);
    Owned<IFile> f = createIFile(outfn);
    Owned<IFileIO> io = f->open(IFOcreate);
    io->write(0,val.length(),val.toByteArray());
    conn->close();
}

//=============================================================================

static void xget(const char *path)
{
    if (!path||!*path)
        return;
    Owned<IRemoteConnection> conn = querySDS().connect("/",myProcessSession(),RTM_LOCK_READ, daliConnectTimeoutMs);
    if (!conn) {
        UERRLOG("Could not connect to /");
        return;
    }
    Owned<IPropertyTree> root = conn->getRoot();
    StringBuffer head;
    StringBuffer tmp;
    const char *props=splitpath(path,head,tmp);
    const char *s = head.str();
    if (*s=='/')
        s++;
    Owned<IPropertyTreeIterator> it = root->getElements(s);
    if (it->first()) {
        unsigned idx = 0;
        do {
            idx++;
            StringBuffer res;
            res.append(idx).append(',');
            s = props;
            for (;;) {
                const char *e = strchr(s,',');
                if (e&&e[1]) {
                    StringBuffer prop(e-s,s);
                    it->query().getProp(prop.str(),res);
                    s = e+1;
                    res.append(',');
                }
                else {
                    it->query().getProp(s,res);
                    break;
                }
            }

            outln(res.str());
        } while (it->next());
    }
    conn->close();
}

//=============================================================================

void wget(const char *path)
{
    StringBuffer head;
    StringBuffer tmp;
    const char *tail=splitpath(path,head,tmp);
    Owned<IRemoteConnection> conn = querySDS().connect(head.str(),myProcessSession(),RTM_LOCK_READ, daliConnectTimeoutMs);
    if (!conn) {
        UERRLOG("Could not connect to %s",path);
        return;
    }
    Owned<IPropertyTreeIterator> iter = conn->queryRoot()->getElements(tail);
    unsigned n = 0;
    ForEach(*iter) {
        n++;
        const char *s = iter->query().queryName();
        OUTLOG("%d,%s",n,s);
    }
    conn->close();
}

//=============================================================================

bool add(const char *path, const char *val, StringBuffer &out)
{
    if (!path || !*path)
        throw makeStringException(0, "Invalid xpath (empty)");
    if ('/' == path[strlen(path)-1])
        throw makeStringException(0, "Invalid xpath (no trailing xpath node provided)");
    Owned<IRemoteConnection> conn = querySDS().connect(path, myProcessSession(), RTM_LOCK_WRITE|RTM_CREATE_ADD, daliConnectTimeoutMs);
    if (!conn)
    {
        out.appendf("Could not connect to %s", path);
        return false;
    }
    VStringBuffer msg("Added %s", path);
    if (val)
    {
        conn->queryRoot()->setProp(NULL, val);
        msg.appendf(" (with value = '%s')", val);
    }
    out.appendf("%s", msg.str());
    return true;
}

//=============================================================================

void delv(const char *path)
{
    StringBuffer head;
    StringBuffer tmp;
    const char *tail=splitpath(path,head,tmp);
    Owned<IRemoteConnection> conn = querySDS().connect(head.str(),myProcessSession(),RTM_LOCK_WRITE, daliConnectTimeoutMs);
    if (!conn) {
        UERRLOG("Could not connect to %s",path);
        return;
    }
    Owned<IPropertyTree> root = conn->getRoot();
    StringBuffer val;
    root->getProp(tail,val);
    root->removeProp(tail);
    OUTLOG("Value of %s was: '%s'",path,val.str());
    conn->close();
}

//=============================================================================

unsigned count(const char *path)
{
    return querySDS().queryCount(path);
}

//=============================================================================

bool dfsfile(const char *lname, IUserDescriptor *userDesc, StringBuffer &out, UnsignedArray *partslist)
{
    CDfsLogicalFileName lfn;
    lfn.set(lname);
    if (!lfn.isExternal()) {
        Owned<IPropertyTree> tree = queryDistributedFileDirectory().getFileTree(lname,userDesc,NULL,daliConnectTimeoutMs,GetFileTreeOpts::expandNodes|GetFileTreeOpts::appendForeign); //,userDesc);
        if (partslist)
            filterParts(tree,*partslist);
        if (!tree) {
            out.appendf("%s not found",lname);
            return false;
        }
        toXML(tree,out);
    }
    else {
        Owned<IDistributedFile> file = queryDistributedFileDirectory().lookup(lname,userDesc,AccessMode::tbdRead,false,false,nullptr,defaultPrivilegedUser);
        if (file) {
            Owned<IFileDescriptor> fdesc = file->getFileDescriptor();
            Owned<IPropertyTree> t = createPTree("File");
            fdesc->serializeTree(*t);
            filterParts(t,*partslist);
            toXML(t,out);
        }
    }
    return true;
}

//=============================================================================

bool dfspart(const char *lname, IUserDescriptor *userDesc, unsigned partnum, StringBuffer &out)
{
    UnsignedArray partslist;
    partslist.append(partnum);
    return dfsfile(lname,userDesc,out,&partslist);
}

//=============================================================================

void dfsmeta(const char *filename,IUserDescriptor *userDesc, bool includeStorage)
{
    //This function isn't going to work on a container system because it won't have access to the storage planes
    initializeStorageGroups(true);
    ResolveOptions options = ROpartinfo|ROdiskinfo|ROsizes;
    if (includeStorage)
        options = options | ROincludeLocation;
    Owned<IPropertyTree> meta = resolveLogicalFilenameFromDali(filename, userDesc, options);
    printYAML(meta);
}

//=============================================================================

void setdfspartattr(const char *lname, unsigned partNum, const char *attr, const char *value, IUserDescriptor *userDesc, StringBuffer &out)
{
    StringBuffer str;
    CDfsLogicalFileName lfn;
    lfn.set(lname);
    if (lfn.isExternal()) 
        throw MakeStringException(0, "External file not supported");
    if (lfn.isForeign()) 
        throw MakeStringException(0, "Foreign file not supported");
    Owned<IDistributedFile> file = queryDistributedFileDirectory().lookup(lname, userDesc, AccessMode::tbdRead, false, false, nullptr, defaultPrivilegedUser);
    if (!file)
        throw MakeStringException(0, "Could not find file: '%s'", lname);
    if (file->querySuperFile())
        throw MakeStringException(0, "Cannot be used on a superfile");
    if (!partNum || partNum>file->numParts())
        throw MakeStringException(0, "Invalid part number, must be in the range 1 - %u", file->numParts());

    IDistributedFilePart &part = file->queryPart(partNum-1);

    StringBuffer attrProp("@");
    attrProp.append(attr);

    part.lockProperties(10000);
    StringBuffer oldValueSB;
    const char *oldValue = nullptr;
    if (part.queryAttributes().getProp(attrProp.str(), oldValueSB))
        oldValue = oldValueSB.str();
    if (value)
    {
        part.queryAttributes().setProp(attrProp.str(), value);
        out.appendf("Set property '%s' to '%s' for file %s, part# %u", attrProp.str(), value, lname, partNum);
    }
    else
    {
        part.queryAttributes().removeProp(attrProp.str());
        out.appendf("Removed property '%s' from file %s, part# %u", attrProp.str(), lname, partNum);
    }
    part.unlockProperties();

    if (oldValue)
        out.appendf("\nPrev. value = '%s'", oldValue);
}

//=============================================================================

void dfscsv(const char *logicalNameMask,IUserDescriptor *udesc,StringBuffer &out)
{

    const char *fields[] = {
        "name","group","directory","partmask","modified","job","owner","workunit","numparts","size","recordCount","recordSize","compressedSize",NULL
    };
    const char *mask = isEmptyString(logicalNameMask) ? "*" : logicalNameMask;

    unsigned start = msTick();
    IDFAttributesIterator *iter = queryDistributedFileDirectory().getDFAttributesIterator(mask,udesc,true,false,nullptr);
    StringBuffer ln;
    unsigned i;
    for (i=0;fields[i];i++) {
        if (i>0)
            ln.append(',');
        ln.append('"').append(fields[i]).append('"');
    }
    out.append(ln);
    if (iter) {
        StringBuffer aname;
        StringBuffer vals;
        ForEach(*iter) {
            IPropertyTree &attr=iter->query();
            ln.clear();
            for (i=0;fields[i];i++) {
                aname.clear().append('@').append(fields[i]);
                const char *val = attr.queryProp(aname.str());
                if (i>0)
                    ln.append(',');
                if (val)
                    while (*val) {
                        if (*val!=',')
                            ln.append(*val);
                        val++;
                    }
            }
            out.append("\n").append(ln);
        }
    }
}


//=============================================================================

static void writeGroup(IGroup *group, const char *name, const char *outputFilename)
{
    Owned<IFileIOStream> io;
    if (outputFilename)
    {
        OwnedIFile iFile = createIFile(outputFilename);
        OwnedIFileIO iFileIO = iFile->open(IFOcreate);
        io.setown(createIOStream(iFileIO));
    }
    StringBuffer eps;
    for (unsigned i=0;i<group->ordinality();i++)
    {
        group->queryNode(i).endpoint().getEndpointHostText(eps.clear());
        if (io)
        {
            eps.newline();
            io->write(eps.length(), eps.str());
        }
        else
            OUTLOG("%s",eps.str());
    }
}

void dfsCheck(StringBuffer & path, IPropertyTree * tree, StringBuffer &out)
{
    const char * name = tree->queryProp("@name");
    //MORE: What other consistency checks can be added here?
    if (tree->hasProp("Attr[2]"))
    {
        out.appendf("%s%s - duplicate Attr tag\n", path.str(), name ? name : "");
        return;
    }

    unsigned prevLength = path.length();
    if (name)
        path.append(name).append("::");
    Owned<IPropertyTreeIterator> elems = tree->getElements("*");
    ForEach(*elems)
    {
        dfsCheck(path, &elems->query(), out);
    }
    path.setLength(prevLength);
}

bool dfsCheck(StringBuffer &out)
{
    StringBuffer xpath;
    Owned<IRemoteConnection> conn = querySDS().connect("Files",myProcessSession(),0, daliConnectTimeoutMs);
    if (!conn)
    {
        out.append("Could not connect to /Files");
        return false;
    }

    StringBuffer path;
    dfsCheck(path, conn->queryRoot(), out);
    return true;
}


void dfsGroup(const char *name, const char *outputFilename)
{
    Owned<IGroup> group = queryNamedGroupStore().lookup(name);
    if (!group)
    {
        UERRLOG("cannot find group %s",name);
        return;
    }
    writeGroup(group, name, outputFilename);
}

int clusterGroup(const char *name, const char *outputFilename)
{
    StringBuffer errStr;
    try
    {
        Owned<IGroup> group = getClusterNodeGroup(name, "ThorCluster");
        if (group)
        {
            writeGroup(group, name, outputFilename);
            return 0; // success
        }
        errStr.appendf("cannot find group %s", name);
    }
    catch (IException *e)
    {
        e->errorMessage(errStr);
        e->Release();
    }
    UERRLOG("%s", errStr.str());
    return 1;
}

static IPropertyTree * selectLevel(IPropertyTree * root, const char * name)
{
    StringBuffer xpath;
    xpath.append("*[@name='").append(name).append("']");
    Owned<IPropertyTree> match = root->getPropTree(xpath);
    if (match)
        return match.getClear();
    UERRLOG("Path %s not found", name);
    return nullptr;
}

static IPropertyTree * selectPath(IPropertyTree * root, const char * path)
{
    if (!path || !*path)    // use / to refer to the root directory
        return LINK(root);

    const char * split = strstr(path, "::");
    if (split)
    {
        //Can use :: to refer to the root directory
        if (split == path)
            return selectPath(root, split + 2);

        StringAttr name(path, split - path);
        Owned<IPropertyTree> match = selectLevel(root, name);
        if (match)
            return selectPath(match, split + 2);
        return nullptr;
    }
    return selectLevel(root, path);
}

static void displayDirectory(IPropertyTree * directory, const char * options, unsigned depth, StringBuffer &out)
{
    Owned<IPropertyTreeIterator> elems = directory->getElements("*");
    ForEach(*elems)
    {
        IPropertyTree & cur = elems->query();
        const char * tag = cur.queryName();
        const char * name = cur.queryProp("@name");
        const char * modified = cur.queryProp("@modified");
        if (name && tag)
        {
            if (strieq(tag, "Scope"))
            {
                out.appendf("%*sD %s\n", depth, "", name);
                if (options && strchr(options, 'r'))
                    displayDirectory(&cur, options, depth+1, out);
            }
            else if (strieq(tag, "File"))
            {
                const char * group = cur.queryProp("@group");
                const char * size = cur.queryProp("Attr[1]/@size");
                if (options && strchr(options, 'l'))
                    out.appendf("%*s  %-30s %12s %s %s\n", depth, "", name, size ? size : "", group ? group : "?", modified ? modified : "");
                else
                    out.appendf("%*s  %s\n", depth, "", name);
            }
            else if (strieq(tag, "SuperFile"))
            {
                if (options && strchr(options, 'l'))
                    out.appendf("%*sS %s %s (%d)\n", depth, "", name, modified ? modified : "", cur.getPropInt("@numsubfiles"));
                else
                    out.appendf("%*sS %s\n", depth, "", name);

                if (options && strchr(options, 's'))
                {
                    Owned<IPropertyTreeIterator> subs = cur.getElements("SubFile");
                    ForEach(*subs)
                    {
                        out.appendf("%*s->%s\n", depth, "", subs->query().queryProp("@name"));
                    }
                }
            }
            else
                out.appendf("? %s %s\n", name, tag);
        }
    }
}

bool dfsLs(const char *name, const char *options, StringBuffer &out)
{
    StringBuffer xpath;
    Owned<IRemoteConnection> conn = querySDS().connect("Files",myProcessSession(),0, daliConnectTimeoutMs);
    if (!conn)
    {
        out.append("Could not connect to /Files");
        return false;
    }

    {
        Owned<IPropertyTree> directory = selectPath(conn->queryRoot(), name);
        if (directory)
            displayDirectory(directory, options, 0, out);
    }
    return true;
}

//=============================================================================

bool dfsmap(const char *lname, IUserDescriptor *user, StringBuffer &out)
{
    Owned<IDistributedFile> file = queryDistributedFileDirectory().lookup(lname,user,AccessMode::tbdRead,false,false,nullptr,defaultPrivilegedUser);
    if (!file) {
        out.appendf("File %s not found",lname);
        return false;
    }
    Owned<IDistributedFilePartIterator> pi = file->getIterator();
    unsigned pn=1;
    StringBuffer ln;
    ForEach(*pi) {
        ln.clear().appendf("%d: ",pn);
        Owned<IDistributedFilePart> part = &pi->get();
        for (unsigned int i=0; i<part->numCopies(); i++) {
            RemoteFilename rfn;
            part->getFilename(rfn,i);
            if (i)
                ln.append(", ");
            rfn.getRemotePath(ln);
        }
        out.append(ln).append("\n");
        pn++;
    }
    return true;
}

//=============================================================================

int dfsexists(const char *lname,IUserDescriptor *user)
{
    return queryDistributedFileDirectory().exists(lname,user)?0:1;
}
//=============================================================================

void dfsparents(const char *lname, IUserDescriptor *user, StringBuffer &out)
{
    Owned<IDistributedFile> file = queryDistributedFileDirectory().lookup(lname,user,AccessMode::tbdRead,false,true,nullptr,defaultPrivilegedUser);
    if (file) {
        Owned<IDistributedSuperFileIterator> iter = file->getOwningSuperFiles();
        ForEach(*iter) 
            out.appendf("%s,%s\n",iter->query().queryLogicalName(),lname);
    }
}

//=============================================================================

void dfsunlink(const char *lname, IUserDescriptor *user)
{
    for (;;)
    {
        Owned<IDistributedFile> file = queryDistributedFileDirectory().lookup(lname,user,AccessMode::tbdRead,false,true,nullptr,defaultPrivilegedUser);
        if (!file)
        {
            UERRLOG("File '%s' not found", lname);
            break;
        }
        Owned<IDistributedSuperFileIterator> iter = file->getOwningSuperFiles();
        if (!iter->first())
            break;
        file.clear();
        Owned<IDistributedSuperFile> sf = &iter->get();
        iter.clear();
        if (sf->removeSubFile(lname,false))
            OUTLOG("removed %s from %s",lname,sf->queryLogicalName());
        else
            UERRLOG("FAILED to remove %s from %s",lname,sf->queryLogicalName());
    }
}

//=============================================================================

class CIpItem: public CInterface
{
public:
    bool ok;
    IpAddress ip;
};


class CIpTable: public SuperHashTableOf<CIpItem,IpAddress>
{


public:
    ~CIpTable()
    {
        _releaseAll();
    }

    void onAdd(void *)
    {
        // not used
    }

    void onRemove(void *e)
    {
        CIpItem &elem=*(CIpItem *)e;
        elem.Release();
    }

    unsigned getHashFromElement(const void *e) const
    {
        const CIpItem &elem=*(const CIpItem *)e;
        return elem.ip.iphash();
    }

    unsigned getHashFromFindParam(const void *fp) const
    {
        return ((const IpAddress *)fp)->iphash();
    }

    const void * getFindParam(const void *p) const
    {
        const CIpItem &elem=*(const CIpItem *)p;
        return &elem.ip;
    }

    bool matchesFindParam(const void * et, const void *fp, unsigned fphash) const
    {
        return ((CIpItem *)et)->ip.ipequals(*(IpAddress *)fp);
    }

    IMPLEMENT_SUPERHASHTABLEOF_REF_FIND(CIpItem,IpAddress);

    bool verifyDaliFileServer(IpAddress &ip)
    {
        CIpItem *item=find(ip);
        if (!item) {
            item = new CIpItem;
            item->ip.ipset(ip);
            item->ok = testDaliServixPresent(ip);
            add(*item);
        }
        return item->ok;
    }

};

class CFileCrcItem: public CInterface
{
public:
    RemoteFilename filename;
    unsigned requiredcrc;
    unsigned crc;
    unsigned partno;
    unsigned copy;
    bool ok;
    byte flags;
    CDateTime dt;
};

#define FLAG_ROW_COMPRESSED 1
#define FLAG_NO_CRC 2

class CFileList: public CIArrayOf<CFileCrcItem>
{

public:
    void add(RemoteFilename &filename,unsigned partno,unsigned copy,unsigned crc,byte flags)
    {
        CFileCrcItem *item = new CFileCrcItem();
        item->filename.set(filename);
        item->partno = partno;
        item->copy = copy;
        item->crc = crc;
        item->requiredcrc = crc;
        item->flags = flags;
        append(*item);
    }


};


int dfsverify(const char *name,CDateTime *cutoff, IUserDescriptor *user)
{
    static CIpTable dafilesrvips;
    Owned<IDistributedFile> file=queryDistributedFileDirectory().lookup(name,user,AccessMode::tbdRead,false,false,nullptr,defaultPrivilegedUser);
    if (!file) {
        UERRLOG("VERIFY: cannot find %s",name);
        return 1;
    }
    CDateTime filetime;
    if (file->getModificationTime(filetime)) {
        if (cutoff&&(filetime.compare(*cutoff)<=0))
            return 0;
    }

    IPropertyTree &fileprops = file->queryAttributes();
    bool blocked;
    bool rowcompressed = file->isCompressed(&blocked)&&!blocked;
    CFileList list;
    unsigned width = file->numParts();
    unsigned short port = getDaliServixPort();
    try {
        for (unsigned i=0;i<width;i++) {
            Owned<IDistributedFilePart> part = file->getPart(i);
            for (unsigned copy = 0; copy < part->numCopies(); copy++) {
                unsigned reqcrc;
                bool noreq = !part->getCrc(reqcrc);
//              if (reqcrc==(unsigned)-1)
//                  continue;
                SocketEndpoint ep(part->queryNode()->endpoint());
                if (!dafilesrvips.verifyDaliFileServer(ep)) {
                    StringBuffer ips;
                    ep.getHostText(ips);
                    UERRLOG("VERIFY: file %s, cannot run DAFILESRV on %s",name,ips.str());
                    return 4;
                }
                RemoteFilename rfn;
                part->getFilename(rfn,copy);
                rfn.setPort(port);
                list.add(rfn,i,copy,reqcrc,rowcompressed?FLAG_ROW_COMPRESSED:(noreq?FLAG_NO_CRC:0));
            }
        }
    }
    catch (IException *e)
    {
        StringBuffer s;
        s.appendf("VERIFY: file %s",name);
        EXCLOG(e, s.str());
        e->Release();
        return 2;
    }
    if (list.ordinality()==0)
        return 0;
    OUTLOG("VERIFY: start file %s",name);
    file.clear();
    CriticalSection crit;
    class casyncfor: public CAsyncFor
    {
        CFileList  &list;
        CriticalSection &crit;
    public:
        bool ok;
        casyncfor(CFileList  &_list, CriticalSection &_crit)
            : list(_list), crit(_crit)
        {
            ok = true;
        }
        void Do(unsigned i)
        {
            CriticalBlock block(crit);
            CFileCrcItem &item = list.item(i);
            RemoteFilename &rfn = item.filename;
            Owned<IFile> partfile;
            StringBuffer eps;
            try
            {
                partfile.setown(createIFile(rfn));
                // OUTLOG("VERIFY: part %s on %s",partfile->queryFilename(),rfn.queryEndpoint().getEndpointHostText(eps).str());
                if (partfile) {
                    CriticalUnblock unblock(crit);
                    item.crc = partfile->getCRC();
                    partfile->getTime(NULL,&item.dt,NULL);
                    if ((item.crc==0)&&!partfile->exists()) {
                        UERRLOG("VERIFY: does not exist part %s on %s",partfile->queryFilename(),rfn.queryEndpoint().getEndpointHostText(eps).str());
                        ok = false;
                    }
                }
                else
                    ok = false;

            }
            catch (IException *e)
            {
                StringBuffer s;
                s.appendf("VERIFY: part %s on %s",partfile->queryFilename(),rfn.queryEndpoint().getEndpointHostText(eps).str());
                EXCLOG(e, s.str());
                e->Release();
                ok = false;
            }
        }
    } afor(list,crit);
    afor.For(list.ordinality(),400,false,true);
    StringBuffer outs;
    ForEachItemIn(j,list) {
        CFileCrcItem &item = list.item(j);
        item.filename.setPort(0);
        if (item.crc!=item.requiredcrc) {
            StringBuffer rfs;
            UERRLOG("VERIFY: FAILED %s (%x,%x) file %s",name,item.crc,item.requiredcrc,item.filename.getRemotePath(rfs).str());
            afor.ok = false;
        }
    }
    if (afor.ok) {
        OUTLOG("VERIFY: OK file %s",name);
        return 0;
    }
    return 3;
}

//=============================================================================

void setprotect(const char *filename, const char *callerid, IUserDescriptor *user, StringBuffer &out)
{
    Owned<IDistributedFile> file = queryDistributedFileDirectory().lookup(filename,user,AccessMode::tbdRead,false,false,nullptr,defaultPrivilegedUser);
    file->setProtect(callerid,true);
    out.appendf("%s is protected", file->queryLogicalName());
}

//=============================================================================

void unprotect(const char *filename, const char *callerid, IUserDescriptor *user, StringBuffer &out)
{
    Owned<IDistributedFile> file = queryDistributedFileDirectory().lookup(filename,user,AccessMode::tbdRead,false,false,nullptr,defaultPrivilegedUser);
    file->setProtect((strcmp(callerid,"*")==0)?NULL:callerid,false);
    out.appendf("%s is unprotected", file->queryLogicalName());
}
//=============================================================================

void listprotect(const char *filename, const char *callerid, StringBuffer &out)
{
    Owned<IDFProtectedIterator> piter = queryDistributedFileDirectory().lookupProtectedFiles((strcmp(callerid,"*")==0)?NULL:callerid); 
    ForEach(*piter) {
        if (WildMatch(piter->queryFilename(),filename))
            out.appendf("%s,%s,%s", piter->isSuper()?"SuperFile":"File", piter->queryFilename(), piter->queryOwner());
    }
}

//=============================================================================


static bool allyes = false;

static bool getResponse()
{
    if (allyes)
        return true;
    int ch;
    do
    {
        ch = toupper(ch = _getch());
    } while (ch != 'Y' && ch != 'N' && ch != '*');
    _putch(ch);
    _putch('\n');
    if (ch=='*') {
        allyes = true;
        return true;
    }
    return ch=='Y' ? true : false;
}

static bool doFix()
{
    if (allyes)
        return true;
    printf("Fix? (Y/N/*):");
    return getResponse();
}

void checksuperfile(const char *lfn,bool fix=false)
{
    if (strcmp(lfn,"*")==0) {
        class csuperfilescan: public CSDSFileScanner
        {

            virtual bool checkScopeOk(const char *scopename)
            {
                OUTLOG("Processing scope %s",scopename);
                return true;
            }

            void processSuperFile(IPropertyTree &superfile,StringBuffer &name)
            {
                try {
                    checksuperfile(name.str(),fix);
                }
                catch (IException *e) {
                    EXCLOG(e,"processSuperFiles");
                    e->Release();
                }
            }

        public:
            bool fix;

        } superfilescan;
        superfilescan.fix = fix;

        Owned<IRemoteConnection> conn = querySDS().connect("/Files", myProcessSession(), 0, 100000);
        superfilescan.scan(conn,false,true);
        return;
    }
    bool fixed = false;
    CDfsLogicalFileName lname;
    lname.set(lfn);
    StringBuffer query;
    lname.makeFullnameQuery(query, DXB_SuperFile, true);
    Owned<IRemoteConnection> conn = querySDS().connect(query.str(),myProcessSession(),fix?RTM_LOCK_WRITE:0, daliConnectTimeoutMs);
    if (!conn) {
        UERRLOG("Could not connect to %s",lfn);
        UERRLOG("Superfile %s FAILED",lname.get());
        return;
    }
    Owned<IPropertyTree> root = conn->getRoot();
    unsigned n=root->getPropInt("@numsubfiles");
    StringBuffer path;
    StringBuffer subname;
    unsigned subnum = 0;
    unsigned i;
    for (i=0;i<n;i++) {
        for (;;) {
            IPropertyTree *sub2 = root->queryPropTree(path.clear().appendf("SubFile[@num=\"%d\"][2]",i+1).str());
            if (!sub2)
                break;
            StringBuffer s;
            s.appendf("SuperFile %s: corrupt, subfile file part %d is duplicated",lname.get(),i+1);
            UERRLOG("%s",s.str());
            if (!fix||!doFix()) {
                UERRLOG("Superfile %s FAILED",lname.get());
                return;
            }
            root->removeProp(path.str());
        }
        IPropertyTree *sub = root->queryPropTree(path.clear().appendf("SubFile[@num=\"%d\"]",i+1).str());
        if (!sub) {
            StringBuffer s;
            s.appendf("SuperFile %s: corrupt, subfile file part %d cannot be found",lname.get(),i+1);
            UERRLOG("%s",s.str());
            if (!fix||!doFix()) {
                UERRLOG("Superfile %s FAILED",lname.get());
                return;
            }
            fixed = true;
            break;
        }
        sub->getProp("@name",subname.clear());
        CDfsLogicalFileName sublname;
        sublname.set(subname.str());
        if (!sublname.isExternal()&&!sublname.isForeign()) {
            StringBuffer subquery;
            sublname.makeFullnameQuery(subquery, DXB_File, true);
            Owned<IRemoteConnection> subconn = querySDS().connect(subquery.str(),myProcessSession(),fix?RTM_LOCK_WRITE:0, daliConnectTimeoutMs);
            if (!subconn) {
                sublname.makeFullnameQuery(subquery.clear(), DXB_SuperFile, true);
                subconn.setown(querySDS().connect(subquery.str(),myProcessSession(),0, daliConnectTimeoutMs));
            }
            if (!subconn) {
                UERRLOG("SuperFile %s is missing sub-file file %s",lname.get(),subname.str());
                if (!fix||!doFix()) {
                    UERRLOG("Superfile %s FAILED",lname.get());
                    return;
                }
                root->removeTree(sub);
                for (unsigned j=i+1;j<n; j++) {
                    sub = root->queryPropTree(path.clear().appendf("SubFile[@num=\"%d\"]",j+1).str());
                    if (sub)
                        sub->setPropInt("@num",j);
                }
                i--;
                n--;
                fixed = true;
                continue;
            }
            subnum++;

            Owned<IPropertyTree> subroot = subconn->getRoot();
            Owned<IPropertyTreeIterator> iter = subroot->getElements("SuperOwner");
            StringBuffer pname;
            bool parentok=false;
            ForEach(*iter) {
                iter->query().getProp("@name",pname.clear());
                if (strcmp(pname.str(),lname.get())==0)
                    parentok = true;
                else {
                    CDfsLogicalFileName sdlname;
                    sdlname.set(pname.str());
                    StringBuffer sdquery;
                    sdlname.makeFullnameQuery(sdquery, DXB_SuperFile, true);
                    Owned<IRemoteConnection> sdconn = querySDS().connect(sdquery.str(),myProcessSession(),0, daliConnectTimeoutMs);
                    if (!conn) {
                        UWARNLOG("SubFile %s has missing owner superfile %s",sublname.get(),sdlname.get());
                    }
                    // make sure superfile exists
                }
            }
            if (!parentok) {
                UWARNLOG("SubFile %s is missing link to Superfile %s",sublname.get(),lname.get());
                ForEach(*iter) {
                    iter->query().getProp("@name",pname.clear());
                    OUTLOG("Candidate %s",pname.str());
                }
                if (fix&&doFix()) {
                    Owned<IPropertyTree> t = createPTree("SuperOwner");
                    t->setProp("@name",lname.get());
                    subroot->addPropTree("SuperOwner",t.getClear());

                }
            }
        }
        else
            subnum++;
    }
    if (fixed)
        root->setPropInt("@numsubfiles",subnum);
    i = 0;
    byte fixstate = 0;
    for (;;) {
        bool err = false;
        IPropertyTree *sub = root->queryPropTree(path.clear().appendf("SubFile[%d]",i+1).str());
        if (sub) {
            unsigned pn = sub->getPropInt("@num");
            if (pn>subnum) {
                UERRLOG("SuperFile %s: corrupt, subfile file part %d spurious",lname.get(),pn);
                if (fixstate==0)
                {
                    if (fix&&doFix())
                        fixstate = 1;
                    else
                        fixstate = 2;
                }
                if (fixstate==1) {
                    root->removeTree(sub);
                    fixed = true;
                    i--;
                }
            }
        }
        else
            break;
        i++;
    }
    if (n==0) {
        IPropertyTree *sub = root->queryPropTree("Attr");
        if (!isEmptyPTree(sub)&&!sub->queryProp("description")) {
            if (fix) {
                if (!fixed)
                    UERRLOG("FIX Empty Superfile %s contains non-empty Attr",lname.get());
                root->removeTree(sub);
            }
            else if (sub->getPropInt64("@recordCount")||sub->getPropInt64("@size"))
                UERRLOG("FAIL Empty Superfile %s contains non-empty Attr sz=%" I64F "d rc=%" I64F "d",lname.get(),sub->getPropInt64("@recordCount"),sub->getPropInt64("@size"));

        }
    }
    if (fixed)
        OUTLOG("Superfile %s FIXED - from %d to %d subfiles",lname.get(),n,subnum);
    else
        OUTLOG("Superfile %s OK - contains %d subfiles",lname.get(),n);
}

//=============================================================================

void checksubfile(const char *lfn)
{
    if (strcmp(lfn,"*")==0) {
        class csubfilescan: public CSDSFileScanner
        {

            virtual bool checkFileOk(IPropertyTree &file,const char *filename)
            {
                return (file.hasProp("SuperOwner[1]"));
            }

            virtual bool checkSuperFileOk(IPropertyTree &file,const char *filename)
            {
                return (file.hasProp("SuperOwner[1]"));
            }

            virtual bool checkScopeOk(const char *scopename)
            {
                OUTLOG("Processing scope %s",scopename);
                return true;
            }

            void processFile(IPropertyTree &root,StringBuffer &name)
            {
                try {
                    checksubfile(name.str());
                }
                catch (IException *e) {
                    EXCLOG(e,"processSuperFiles");
                    e->Release();
                }
            }

            void processSuperFile(IPropertyTree &root,StringBuffer &name)
            {
                try {
                    checksubfile(name.str());
                }
                catch (IException *e) {
                    EXCLOG(e,"processSuperFiles");
                    e->Release();
                }
            }

        public:



        } subfilescan;

        Owned<IRemoteConnection> conn = querySDS().connect("/Files", myProcessSession(), 0, 100000);
        subfilescan.scan(conn,true,true);
        return;
    }
    CDfsLogicalFileName lname;
    lname.set(lfn);
    StringBuffer query;
    lname.makeFullnameQuery(query, DXB_File, true);
    Owned<IRemoteConnection> conn = querySDS().connect(query.str(),myProcessSession(),0, daliConnectTimeoutMs);
    if (!conn) {
        lname.makeFullnameQuery(query.clear(), DXB_SuperFile, true);
        conn.setown(querySDS().connect(query.str(),myProcessSession(),0, daliConnectTimeoutMs));
    }
    if (!conn) {
        UERRLOG("Could not connect to %s",lfn);
        UERRLOG("Subfile %s FAILED",lname.get());
        return;
    }
    Owned<IPropertyTree> root = conn->getRoot();
    Owned<IPropertyTreeIterator> iter = root->getElements("SuperOwner");
    StringBuffer pname;
    bool ok=true;
    ForEach(*iter) {
        iter->query().getProp("@name",pname.clear());
        CDfsLogicalFileName sdlname;
        sdlname.set(pname.str());
        StringBuffer sdquery;
        sdlname.makeFullnameQuery(sdquery, DXB_SuperFile, true);
        Owned<IRemoteConnection> sdconn = querySDS().connect(sdquery.str(),myProcessSession(),0, daliConnectTimeoutMs);
        if (!conn) {
            UERRLOG("SubFile %s has missing owner superfile %s",lname.get(),sdlname.get());
            ok = false;
        }
        else {
            StringBuffer path;
            IPropertyTree *sub = sdconn->queryRoot()->queryPropTree(path.clear().appendf("SubFile[@name=\"%s\"]",lname.get()).str());
            if (!sub) {
                UERRLOG("Superfile %s is not linked to %s",sdlname.get(),lname.get());
                ok = false;
            }
        }
    }
    if (ok)
        OUTLOG("SubFile %s OK",lname.get());
}

//=============================================================================

void listexpires(const char * lfnmask, IUserDescriptor *user)
{
    IDFAttributesIterator *iter = queryDistributedFileDirectory().getDFAttributesIterator(lfnmask,user,true,false);
    ForEach(*iter) {
        IPropertyTree &attr=iter->query();
        if (attr.hasProp("@expireDays"))
        {
            unsigned expireDays = attr.getPropInt("@expireDays");
            const char *name = attr.queryProp("@name");
            const char *lastAccessed = attr.queryProp("@accessed");
            if (lastAccessed && name&&*name) // NB: all files that have expireDays should have lastAccessed also
            {
                StringBuffer days;
                if (0 == expireDays)
                    days.append("the sasha default number of days");
                else
                {
                    days.append(expireDays);
                    if (expireDays>1)
                        days.append(" days");
                    else
                        days.append(" day");
                }
                OUTLOG("%s, last accessed = %s, set to expire %s after last accessed", name, lastAccessed, days.str());
            }
        }
    }
}

//=============================================================================

void listrelationships(const char *primary,const char *secondary)
{
    Owned<IFileRelationshipIterator> iter = queryDistributedFileDirectory().lookupFileRelationships(primary,secondary,NULL,NULL,S_LINK_RELATIONSHIP_KIND,NULL,NULL,NULL);
    ForEach(*iter) {
        OUTLOG("%s,%s,%s,%s,%s,%s,%s,%s",
            iter->query().queryKind(),
            iter->query().queryPrimaryFilename(),
            iter->query().querySecondaryFilename(),
            iter->query().queryPrimaryFields(),
            iter->query().querySecondaryFields(),
            iter->query().queryCardinality(),
            iter->query().isPayload()?"payload":"",
            iter->query().queryDescription());

    }
}

//=============================================================================

int dfsperm(const char *obj,IUserDescriptor *user)
{
    SecAccessFlags perm = SecAccess_None;
    if (strchr(obj,'\\')||strchr(obj,'/')) {
        Owned<IFileDescriptor> fd = createFileDescriptor();
        RemoteFilename rfn;
        rfn.setRemotePath(obj);
        fd->setPart(0, rfn);
        perm = queryDistributedFileDirectory().getFDescPermissions(fd,user,0);
    }
    else {
        perm = queryDistributedFileDirectory().getFilePermissions(obj,user,0);
    }
    OUTLOG("perm %s = %d",obj,perm);
    return perm;
}

//=============================================================================


static offset_t getCompressedSize(IDistributedFile *file)
{  // this should be parallel!  TBD
    if (!file)
        return (offset_t)-1;
    offset_t ret = (offset_t)file->queryAttributes().getPropInt64("@compressedSize",-1);
    if (ret==(offset_t)-1) {
        try {
            ret = 0;
            Owned<IDistributedFilePartIterator> piter = file->getIterator();
            ForEach(*piter) {
                IDistributedFilePart &part = piter->query();
                offset_t sz = (offset_t)-1;
                for (unsigned c=0;c<part.numCopies();c++) {
                    RemoteFilename rfn;
                    part.getFilename(rfn,c);
                    try {
                        Owned<IFile> file = createIFile(rfn);
                        sz = file->size();
                    }
                    catch (IException *e) {
                        StringBuffer tmp("getCompressedSize(1): ");
                        rfn.getPath(tmp);
                        EXCLOG(e,tmp.str());
                        sz = (offset_t)-1;
                        e->Release();
                    }
                    if (sz!=(offset_t)-1)
                        break;
                }
                if (sz==(offset_t)-1) {
                    ret = (offset_t)-1;
                    break;
                }
                ret += sz;
            }
        }
        catch (IException *e) {
            EXCLOG(e,"getCompressedSize");
            ret = (offset_t)-1;
            e->Release();
        }
    }
    return ret;
}

void dfscompratio (const char *lname, IUserDescriptor *user)
{
    Owned<IDistributedFile> file = queryDistributedFileDirectory().lookup(lname,user,AccessMode::tbdRead,false,false,nullptr,defaultPrivilegedUser);
    StringBuffer out;
    out.appendf("File %s ",lname);
    if (file) {
        bool compressed = file->isCompressed();
        if (!compressed)
            out.append("not ");
        out.append("compressed, ");
        offset_t size = file->getFileSize(true,false);
        if (size==(offset_t)-1)
            out.appendf("size not known");
        else if (compressed) {
            out.appendf("expanded size %" I64F "d, ",size);
            offset_t csize = getCompressedSize(file);
            if (csize==(offset_t)-1)
                out.append("compressed size unknown");
            else {
                out.appendf("compressed size %" I64F "d",csize);
                if (csize)
                    out.appendf(", Ratio %.2f:1 (%%%d)",(float)size/csize,(unsigned)(csize*100/size));
            }
        }
        else
            out.appendf("not compressed, size %" I64F "d",size);
    }
    else
        out.appendf("File %s not found",lname);
    outln(out.str());
}

//=============================================================================


static bool onlyNamePtree(IPropertyTree *t)
{
    if (!t)
        return true;
    if (t->numUniq())
        return false;
    Owned<IAttributeIterator> ai = t->getAttributes();
    if (ai->first()) {
        if (strcmp(ai->queryName(),"@name")!=0)
            return false;
        if (ai->next())
            return false;
    }
    const char *s = t->queryProp(NULL);
    if (s&&*s)
        return false;
    return true;
}

static bool countScopeChildren(IPropertyTree *t,unsigned &files, unsigned &sfiles, unsigned &scopes, unsigned &other)
{
    scopes = 0; 
    files = 0;
    sfiles = 0;
    other = 0;
    if (!t)
        return false;
    Owned<IPropertyTreeIterator> it = t->getElements("*");
    ForEach(*it) {
        IPropertyTree *st = &it->query();
        const char *s = st?st->queryName():NULL;
        if (!s) 
            other++;
        else if (stricmp(s,queryDfsXmlBranchName(DXB_File))==0) 
            files++;
        else if (stricmp(s,queryDfsXmlBranchName(DXB_SuperFile))==0) 
            sfiles++;
        else if (stricmp(s,queryDfsXmlBranchName(DXB_Scope))==0) 
            scopes++;
        else
            other++;
    }
    return (other!=0)||(files!=0)||(sfiles!=0)||(scopes!=0)||(!onlyNamePtree(t));
}

void dfsscopes(const char *name, IUserDescriptor *user)
{
    bool wild = isWild(name);
    Owned<IDFScopeIterator> iter = queryDistributedFileDirectory().getScopeIterator(user,wild?NULL:name,true,true);
    StringBuffer ln;
    ForEach(*iter) {
        CDfsLogicalFileName dlfn;
        StringBuffer scope;
        if (!wild&&name&&*name&&(strcmp(name,".")!=0))
            scope.append(name).append("::");
        scope.append(iter->query());
        if (wild&&!WildMatch(scope.str(),name))
            continue;
        dlfn.set(scope.str(),"x");
        StringBuffer s;
        dlfn.makeScopeQuery(s,true);
        ln.clear().append("SCOPE '").append(iter->query()).append('\'');
        Owned<IRemoteConnection> conn = querySDS().connect(s.str(),myProcessSession(),RTM_LOCK_READ, daliConnectTimeoutMs);
        if (!conn)
            UERRLOG("%s - Could not connect using %s",ln.str(),s.str());
        else {
            unsigned files;
            unsigned sfiles;
            unsigned scopes;
            unsigned other;
            if (countScopeChildren(conn->queryRoot(),files,sfiles,scopes,other)) {
                ln.appendf(" Files=%d SuperFiles=%d Scopes=%d",files,sfiles,scopes);
                if (other)
                    ln.appendf(" others=%d",other);
                OUTLOG("%s",ln.str());
            }
            else
                OUTLOG("%s EMPTY",ln.str());
        }
    }
}

//=============================================================================

static bool recursiveCheckEmptyScope(IPropertyTree &ct)
{
    Owned<IPropertyTreeIterator> iter = ct.getElements("*");
    ForEach(*iter) {
        IPropertyTree &item = iter->query();
        const char *n = item.queryName();
        if (!n||(strcmp(n,queryDfsXmlBranchName(DXB_Scope))!=0))
            return false;
        if (!recursiveCheckEmptyScope(item))
            return false;
    }
    return true;
}


void cleanscopes(IUserDescriptor *user)
{
    Owned<IDFScopeIterator> iter = queryDistributedFileDirectory().getScopeIterator(user, NULL,true,true);
    CDfsLogicalFileName dlfn;
    StringBuffer s;
    StringArray toremove;
    ForEach(*iter) {
        CDfsLogicalFileName dlfn;
        StringBuffer scope;
        scope.append(iter->query());
        dlfn.set(scope.str(),"x");
        dlfn.makeScopeQuery(s.clear(),true);
        Owned<IRemoteConnection> conn = querySDS().connect(s.str(),myProcessSession(),RTM_LOCK_READ, daliConnectTimeoutMs);
        if (!conn)  
            UWARNLOG("Could not connect to '%s' using %s",iter->query(),s.str());
        else {
            if (recursiveCheckEmptyScope(*conn->queryRoot())) {
                toremove.append(iter->query());
                PROGLOG("EMPTY %s, %s",iter->query(),s.str());
            }
        }
    }
    iter.clear();
    ForEachItemIn(i,toremove) {
        PROGLOG("REMOVE %s",toremove.item(i));
        try {
            queryDistributedFileDirectory().removeEmptyScope(toremove.item(i));
        }
        catch (IException *e) {
            EXCLOG(e,"checkScopes");
            e->Release();
        }
    }
}

void normalizeFileNames(IUserDescriptor *user, const char *name)
{
    if (!name)
        name = "*";
    Owned<IDFAttributesIterator> iter = queryDistributedFileDirectory().getDFAttributesIterator(name, user, true, true);
    ForEach(*iter)
    {
        IPropertyTree &attr = iter->query();
        const char *lfn = attr.queryProp("@name");
        CDfsLogicalFileName dlfn;
        dlfn.enableSelfScopeTranslation(false);
        dlfn.set(lfn);

        Owned<IDistributedFile> dFile;
        try
        {
            dFile.setown(queryDistributedFileDirectory().lookup(dlfn, user, AccessMode::tbdWrite, false, false, nullptr, defaultPrivilegedUser, 30000)); // 30 sec timeout
            if (!dFile)
                UWARNLOG("Could not find file lfn = %s", dlfn.get());
        }
        catch (IException *e)
        {
            if (SDSExcpt_LockTimeout != e->errorCode())
                throw;
            VStringBuffer msg("Connecting to '%s'", lfn);
            EXCLOG(e, msg.str());
            e->Release();
        }
        if (dFile)
        {
            CDfsLogicalFileName newDlfn;
            newDlfn.set(lfn);
            if (!streq(newDlfn.get(), dlfn.get()))
            {
                PROGLOG("File: '%s', renaming to: '%s'", dlfn.get(), newDlfn.get());
                try
                {
                    dFile->rename(newDlfn.get(), user);
                }
                catch (IException *e)
                {
                    VStringBuffer msg("Failure to rename file '%s'", lfn);
                    EXCLOG(e, msg.str());
                    e->Release();
                }
            }
        }
    }
}

//=============================================================================

void listworkunits(const char *test, const char *min, const char *max)
{
    Owned<IRemoteConnection> conn = querySDS().connect("/", myProcessSession(), 0, daliConnectTimeoutMs);
    Owned<IPropertyTreeIterator> iter = conn->queryRoot()->getElements("WorkUnits/*");
    ForEach(*iter)
    {
        IPropertyTree &e=iter->query();
        if (test&&*test) {
            const char *tval = strchr(test,'=');
            if (!tval)
            {
                UERRLOG("missing '=' in %s",test);
                return;
            }
            StringBuffer prop;
            if (*test!='@')
                prop.append('@');
            prop.append(tval-test,test);
            tval++;
            const char *val = e.queryProp(prop.str());
            if (!val||(strcmp(val,tval)!=0))
                continue;
            if (min &&(strcmp(e.queryName(),min)<0))
                continue;
            if (max &&(strcmp(e.queryName(),max)>0))
                continue;
        }
        outln(e.queryName());
    }
}

//=============================================================================

void listmatches(const char *path, const char *match, const char *pval)
{
    Owned<IRemoteConnection> conn = querySDS().connect(path, myProcessSession(), 0, daliConnectTimeoutMs);
    if (!conn)
    {
        PROGLOG("Failed to connect to %s", path);
        return;
    }
    StringBuffer output("Listing matches for path=");
    output.append(path);
    if (match)
    {
        output.append(", match=").append(match);
        if (pval)
            output.append(", property value(s) = ").append(pval);
    }
    outln(output);
    StringArray pvals;
    if (pval)
        pvals.appendList(pval, ",");
    Owned<IPropertyTreeIterator> iter = conn->queryRoot()->getElements(match?match:"*", iptiter_remote);
    ForEach(*iter)
    {
        IPropertyTree &e=iter->query();
        output.clear().append(e.queryName());
        bool first = true;
        ForEachItemIn(pv, pvals)
        {
            const char *val = e.queryProp(pvals.item(pv));
            if (val)
            {
                if (first)
                {
                    first = false;
                    output.append(" = ").append(val);
                }
                else
                    output.append(',').append(val);
            }
        }
        outln(output.str());
    }
}

//=============================================================================


void dfsreplication(const char *clusterMask, const char *lfnMask, unsigned redundancy, bool dryRun)
{
    StringBuffer findXPath("//File");
    if (clusterMask && !streq("*", clusterMask))
        findXPath.appendf("[Cluster/@name=\"%s\"]", clusterMask);
    if (lfnMask && !streq("*", lfnMask))
        findXPath.appendf("[@name=\"%s\"]", lfnMask);

    const char *basePath = "/Files";
    const char *propToSet = "@redundancy";
    const char *defVal = "1"; // default reduncancy value, attribute not set/stored if equal to default.
    StringBuffer value;
    value.append(redundancy);

    StringBuffer clusterFilter("Cluster");
    if (clusterMask && !streq("*", clusterMask))
        clusterFilter.appendf("[@name=\"%s\"]", clusterMask);

    Owned<IRemoteConnection> conn = querySDS().connect(basePath, myProcessSession(), 0, daliConnectTimeoutMs);
    Owned<IPropertyTreeIterator> iter = conn->getElements(findXPath);
    ForEach(*iter)
    {
        IPropertyTree &file = iter->query();
        Owned<IPropertyTreeIterator> clusterIter = file.getElements(clusterFilter);
        ForEach(*clusterIter)
        {
            IPropertyTree &cluster = clusterIter->query();
            const char *oldValue = cluster.queryProp(propToSet);
            if ((!oldValue && !streq(value, defVal)) || (oldValue && !streq(value, oldValue)))
            {
                const char *fileName = file.queryProp("OrigName");
                const char *clusterName = cluster.queryProp("@name");
                VStringBuffer msg("File=%s on cluster=%s - %s %s to %s", fileName, clusterName, dryRun?"Would set":"Setting", propToSet, value.str());
                if (oldValue)
                    msg.appendf(" [old value = %s]", oldValue);
                PROGLOG("%s", msg.str());
                if (!dryRun)
                {
                    if (!streq(value, defVal))
                        cluster.setProp(propToSet, value);
                    else
                        cluster.removeProp(propToSet);
                }
            }
        }
    }
}

void holdlock(const char *logicalFile, const char *mode, IUserDescriptor *userDesc)
{
    AccessMode accessMode;
    if (strieq(mode, "read"))
        accessMode = AccessMode::tbdRead;
    else if (strieq(mode, "write"))
        accessMode = AccessMode::tbdWrite;
    else
        throw MakeStringException(0,"Invalid mode: %s", mode);

    PROGLOG("Looking up file: %s, mode=%s", logicalFile, mode);
    Owned<IDistributedFile> file = queryDistributedFileDirectory().lookup(logicalFile, userDesc, accessMode, false, false, NULL, defaultPrivilegedUser, 5000);
    if (!file)
    {
        UERRLOG("File not found: %s", logicalFile);
        return;
    }
    OwnedPtr<DistributedFilePropertyLock> writeLock;
    if (isWrite(accessMode))
        writeLock.setown(new DistributedFilePropertyLock(file));
    PROGLOG("File: %s, locked, mode=%s - press a key to release", logicalFile, mode);
    getchar();
}

static const char *getNum(const char *s,unsigned &num)
{
    while (*s&&!isdigit(*s))
        s++;
    num = 0;
    while (isdigit(*s)) {
        num = num*10+*s-'0';
        s++;
    }
    return s;
}


static void displayGraphTiming(const char * name, unsigned time)
{
    unsigned gn;
    const char *s = getNum(name,gn);
    unsigned sn;
    s = getNum(s,sn);
    if (gn&&sn) {
        const char *gs = strchr(name,'(');
        unsigned gid = 0;
        if (gs)
            getNum(gs+1,gid);
        OUTLOG("\"%s\",%d,%d,%d,%d,%d",name,gn,sn,gid,time,(time/60000));
    }
}

void workunittimings(const char *wuid)
{
    StringBuffer path;
    path.append("/WorkUnits/").append(wuid);
    Owned<IRemoteConnection> conn = querySDS().connect(path, myProcessSession(), 0, daliConnectTimeoutMs);
    if (!conn) {
        UERRLOG("WU %s not found",wuid);
        return;
    }
    IPropertyTree *wu = conn->queryRoot();
    StringBuffer name;
    outln("Name,graph,sub,gid,time ms,time min");
    if (wu->hasProp("Statistics"))
    {
        Owned<IPropertyTreeIterator> iter = wu->getElements("Statistics/Statistic");
        ForEach(*iter)
        {
            if (iter->query().getProp("@desc",name.clear()))
            {
                if ((name.length()>11)&&(memcmp("Graph graph",name.str(),11)==0))
                {
                    unsigned time = (unsigned)(iter->query().getPropInt64("@value") / 1000000);
                    displayGraphTiming(name.str(), time);
                }
            }
        }
    }
    else
    {
        Owned<IPropertyTreeIterator> iter = wu->getElements("Timings/Timing");
        ForEach(*iter)
        {
            if (iter->query().getProp("@name",name.clear()))
            {
                if ((name.length()>11)&&(memcmp("Graph graph",name.str(),11)==0))
                {
                    unsigned time = iter->query().getPropInt("@duration");
                    displayGraphTiming(name.str(), time);
                }
            }
        }
    }
}

//=============================================================================

void serverlist(const char *mask)
{
    Owned<IRemoteConnection> conn = querySDS().connect( "/Environment/Software", myProcessSession(),  RTM_LOCK_READ, SDS_LOCK_TIMEOUT);
    if (!conn)
        throw MakeStringException(0,"Failed to connect to Environment/Software");
    IPropertyTree* root = conn->queryRoot();
    Owned<IPropertyTreeIterator> services= root->getElements("*");
    ForEach(*services) {
        IPropertyTree& t = services->query();
        const char *name = t.queryName();
        if (name) {
            if (!mask||!*mask||WildMatch(name,mask)) {
                Owned<IPropertyTreeIterator> insts = t.getElements("Instance");
                ForEach(*insts) {
                    StringBuffer ips;
                    insts->query().getProp("@netAddress",ips);
                    StringBuffer dir;
                    insts->query().getProp("@directory",dir);
                    OUTLOG("%s,%s,%s",name,ips.str(),dir.str());
                }
            }
        }
    }
}

//=============================================================================

void clusterlist(const char *mask)
{
    Owned<IRemoteConnection> conn = querySDS().connect("/Environment/Software", myProcessSession(), RTM_LOCK_READ, SDS_LOCK_TIMEOUT);
    if (!conn)
        throw MakeStringException(0,"Failed to connect to Environment/Software");
    IPropertyTree* root = conn->queryRoot();
    Owned<IPropertyTreeIterator> clusters;
    clusters.setown(root->getElements("ThorCluster"));
    ForEach(*clusters) {
    }
    clusters.setown(root->getElements("RoxieCluster"));
    ForEach(*clusters) {
    }
    clusters.setown(root->getElements("EclAgentProcess"));
    ForEach(*clusters) {
    }
}

static unsigned clustersToGroups(IPropertyTree *envroot,const StringArray &cmplst,StringArray &cnames,StringArray &groups,bool *done)
{
    if (!envroot)
        return 0;
    for (int roxie=0;roxie<2;roxie++) {
        Owned<IPropertyTreeIterator> clusters= envroot->getElements(roxie?"RoxieCluster":"ThorCluster");
        unsigned ret = 0;
        ForEach(*clusters) {
            IPropertyTree &cluster = clusters->query();
            const char *name = cluster.queryProp("@name");
            if (name&&*name) {
                ForEachItemIn(i,cmplst) {
                    const char *s = cmplst.item(i);
                    assertex(s);
                    if ((strcmp(s,"*")==0)||WildMatch(name,s,true)) {
                        const char *group = cluster.queryProp("@nodeGroup");
                        if (!group||!*group)
                            group = name;
                        bool found = false;
                        ForEachItemIn(j,groups)
                            if (strcmp(groups.item(j),group)==0)
                                found = true;
                        if (!found) {
                            cnames.append(name);
                            groups.append(group);
                            if (done)
                                done[i] =true;
                            break;
                        }
                    }
                }
            }
        }
    }
    return groups.ordinality();
}

void clusterlist()
{
    Owned<IRemoteConnection> conn = querySDS().connect("/Environment/Software", myProcessSession(), RTM_LOCK_READ, daliConnectTimeoutMs);
    if (!conn) {
        UERRLOG("Could not connect to /Environment/Software");
        return;
    }
    StringArray list;
    list.append("*");
    StringArray groups;
    StringArray cnames;
    bool *done = (bool *)calloc(list.ordinality(),sizeof(bool));
    clustersToGroups(conn->queryRoot(),list,cnames,groups,done);
    free(done);
    ForEachItemIn(i,cnames) 
        OUTLOG("%s,%s",cnames.item(i),groups.item(i));
}


//=============================================================================

void auditlog(const char *froms, const char *tos, const char *matchs)
{
    CDateTime from;
    try {
        from.setDateString(froms);
    }
    catch (IException *) {
        UERRLOG("%s: invalid date (format YYYY-MM-DD)",froms);
        throw;
    }
    CDateTime to;
    try {
        to.setDateString(tos);
    }
    catch (IException *) {
        UERRLOG("%s: invalid date (format YYYY-MM-DD)",tos);
        throw;
    }
    StringAttrArray res;
    queryAuditLogs(from,to,matchs,res);
    ForEachItemIn(i,res)
        outln(res.item(i).text.get());
}

//=============================================================================

void coalesce()
{
    const char *daliDataPath = NULL;
    const char *remoteBackupLocation = NULL;
    Owned<IStoreHelper> iStoreHelper = createStoreHelper(NULL, daliDataPath, remoteBackupLocation, SH_External|SH_RecoverFromIncErrors);
    unsigned baseEdition = iStoreHelper->queryCurrentEdition();

    StringBuffer storeFilename(daliDataPath);
    iStoreHelper->getCurrentStoreFilename(storeFilename);
    OUTLOG("Loading store: %s", storeFilename.str());
    Owned<IPropertyTree> root = createPTreeFromXMLFile(storeFilename.str());
    OUTLOG("Loaded: %s", storeFilename.str());

    if (baseEdition != iStoreHelper->queryCurrentEdition())
        OUTLOG("Store was changed by another process prior to coalesce. Exiting.");
    else
    {
        if (!iStoreHelper->loadDeltas(root))
            OUTLOG("Nothing to coalesce");
        else
            iStoreHelper->saveStore(root, &baseEdition);
    }
}

//=============================================================================


void mpping(const char *eps)
{
    SocketEndpoint ep(eps);
    Owned<INode> node = createINode(ep);
    Owned<IGroup> grp = createIGroup(1,&ep);
    Owned<ICommunicator> comm = createCommunicator(grp,true);
    unsigned start = msTick();
    if (!comm->verifyConnection(0,60*1000))
        UERRLOG("MPping %s failed",eps);
    else
        OUTLOG("MPping %s succeeded in %d",eps,msTick()-start);
}

//=============================================================================

void daliping(const char *dalis,unsigned connecttime,unsigned n)
{
    OUTLOG("Dali(%s) connect time: %d ms",dalis,connecttime);
    if (!n)
        return;
    StringBuffer qname("TESTINGQ_");
    SocketEndpoint ep;
    ep.setLocalHost(0);
    ep.getEndpointHostText(qname);
    Owned<INamedQueueConnection> qconn;
    qconn.setown(createNamedQueueConnection(0));
    Owned<IQueueChannel> channel;
    channel.setown(qconn->open(qname.str()));
    MemoryBuffer mb;
    while (channel->probe()) {
        mb.clear();
        channel->get(mb);
    }
    unsigned max = 0;
    unsigned tot = 0;
    for (unsigned i=0;i<=n;i++) {
        mb.clear().append("Hello").append(i);
        ep.serialize(mb);
        unsigned start = msTick();
        channel->put(mb);
        channel->get(mb);
        if (i) {        // ignore first
            unsigned t = msTick()-start;
            if (t>max)
                max = t;
            tot += t;
            OUTLOG("Dali(%s) ping %d ms",dalis,t);
            if (i+1<n)
                Sleep(1000);
        }
    }
    OUTLOG("Dali(%s) ping  avg = %d max = %d ms",dalis,tot/n,max);
}


//=============================================================================

static void convertBinBranch(IPropertyTree &cluster,const char *branch)
{
    StringBuffer query(branch);
    query.append("/data");
    IPropertyTree *t;
    MemoryBuffer buf;
    cluster.getPropBin(query.str(),buf);
    if (buf.length()) {
        StringBuffer xml;
        xml.append(buf.length(),buf.toByteArray());
        t = createPTreeFromXMLString(xml.str());
        cluster.removeProp(query.str());
        cluster.addPropTree(query.str(),t);
    }
}

void getxref(const char *dst)
{
    Owned<IRemoteConnection> conn = querySDS().connect("DFU/XREF",myProcessSession(),RTM_LOCK_READ, daliConnectTimeoutMs);
    Owned<IPropertyTree> root = createPTreeFromIPT(conn->getRoot());
    Owned<IPropertyTreeIterator> iter = root->getElements("Cluster");
    ForEach(*iter) {
        IPropertyTree &cluster = iter->query();
        convertBinBranch(cluster,"Directories");
        convertBinBranch(cluster,"Lost");
        convertBinBranch(cluster,"Found");
        convertBinBranch(cluster,"Orphans");
        convertBinBranch(cluster,"Messages");
    }

    Owned<IFile> f = createIFile(dst);
    Owned<IFileIO> io = f->open(IFOcreate);
    Owned<IFileIOStream> fstream = createBufferedIOStream(io);
    toXML(root, *fstream);          // formatted (default)
    OUTLOG("DFU/XREF saved in '%s'",dst);
    conn->close();
}

void checkFileSizeOne(IUserDescriptor *user, const char *lfn, bool fix)
{
    try
    {
        CDfsLogicalFileName dlfn;
        dlfn.set(lfn);
        Owned<IDistributedFile> dFile = queryDistributedFileDirectory().lookup(dlfn, user, AccessMode::tbdRead, false, false, nullptr, defaultPrivilegedUser, 30000); // 30 sec timeout
        if (dFile)
        {
            if (dFile->querySuperFile())
                WARNLOG("Skipping: file '%s' is a superfile", lfn);
            else
            {
                bool fileLocked = false;
                COnScopeExit ensureFileUnlock([&]() { if (fileLocked) dFile->unlockProperties(); });
                unsigned numParts = dFile->numParts();
                for (unsigned p=0; p<numParts; p++)
                {
                    IDistributedFilePart &part = dFile->queryPart(p);
                    IPropertyTree &attrs = part.queryAttributes();
                    if (!attrs.hasProp("@size"))
                    {
                        if (fix)
                        {
                            offset_t partSize;
                            try
                            {
                                partSize = part.getFileSize(true, true);
                                if (!fileLocked)
                                {
                                    // we lock the file once, so that the individual part lock/unlocks are effectively a NOP
                                    dFile->lockProperties(30000);
                                    fileLocked = true;
                                    PROGLOG("File '%s' has missing @size attributes", lfn);
                                }
                                part.lockProperties(30000);
                            }
                            catch (IException *e)
                            {
                                EXCLOG(e);
                                e->Release();
                                continue;
                            }
                            COnScopeExit ensurePartUnlock([&]() { part.unlockProperties(); });
                            PROGLOG("Part %u: Setting @size to %" I64F "u", p+1, partSize);
                            attrs.setPropInt64("@size", partSize);
                        }
                        else
                            PROGLOG("File '%s' missing @size on part %u", lfn, p+1);
                    }
                }
            }
        }
        else
            WARNLOG("File '%s' not found", lfn);
    }
    catch (IException *e)
    {
        EXCLOG(e);
        e->Release();
    }
}

void checkFileSize(IUserDescriptor *user, const char *lfnPattern, bool fix)
{
    if (containsWildcard(lfnPattern))
    {
        unsigned count = 0;
        Owned<IDFAttributesIterator> iter = queryDistributedFileDirectory().getDFAttributesIterator(lfnPattern, user, true, false); // no supers
        CCycleTimer timer;
        if (iter->first())
        {
            while (true)
            {
                IPropertyTree &attr = iter->query();
                const char *lfn = attr.queryProp("@name");
                checkFileSizeOne(user, lfn, fix);
                ++count;

                if (!iter->next())
                    break;
                else if (timer.elapsedCycles() >= queryOneSecCycles()*10) // log every 10 secs
                {
                    PROGLOG("Processed %u files", count);
                    timer.reset();
                }
            }
        }
        PROGLOG("Total files processed %u files", count);
    }
    else
        checkFileSizeOne(user, lfnPattern, fix);
}


struct CTreeItem : public CInterface
{
    String *tail;
    CTreeItem *parent;
    unsigned index;
    offset_t startOffset;
    offset_t endOffset;
    offset_t adjust;
    bool supressidx;
    CTreeItem(CTreeItem *_parent, String *_tail, unsigned _index, offset_t _startOffset)
    {
        parent = LINK(_parent);
        startOffset = _startOffset;
        endOffset = 0;
        adjust = 0;
        index = _index;
        supressidx = true;
        tail = _tail;
    }
    ~CTreeItem()
    {
        if (parent)
            parent->Release();
        ::Release(tail);
    }
    void getXPath(StringBuffer &xpath)
    {
        if (parent)
            parent->getXPath(xpath);
        xpath.append('/').append(tail->str());
        if ((index!=0)||tail->IsShared())
            xpath.append('[').append(index+1).append(']');
    }
    offset_t size() { return endOffset?(endOffset-startOffset):0; }
    offset_t adjustedSize(bool &adjusted) { adjusted = (adjust!=0); return size()-adjust; }
};

class CXMLSizesParser : public CInterface
{
    Owned<IPullPTreeReader> xmlReader;
    PTreeReaderOptions xmlOptions;
    double pc;

    class CParse : implements IPTreeNotifyEvent, public CInterface
    {
        CIArrayOf<CTreeItem> stack;
        String * levtail;
        CIArrayOf<CTreeItem> arr;
        unsigned limit;
        __int64 totalSize;

        static int _sortF(CInterface * const *_left, CInterface * const *_right)
        {
            CTreeItem **left = (CTreeItem **)_left;
            CTreeItem **right = (CTreeItem **)_right;
            offset_t leftSize = (*left)->size();
            offset_t rightSize = (*right)->size();
            if (rightSize > leftSize)
                return +1;
            else if (rightSize < leftSize)
                return -1;
            else
                return 0;
        }
    public:

        IMPLEMENT_IINTERFACE;

        CParse(unsigned __int64 _totalSize, double limitpc) : totalSize(_totalSize)
        {
            levtail = NULL;
            limit = (unsigned)((double)totalSize*limitpc/100.0);
        }
        void reset()
        {
            stack.kill();
        }

// IPTreeNotifyEvent
        virtual void beginNode(const char *tag, bool arrayitem, offset_t startOffset) override
        {
            String *tail = levtail;
            if (levtail&&(0 == strcmp(tag, levtail->str())))
                tail->Link();
            else
                tail = new String(tag);
            levtail = NULL;     // opening new child
            CTreeItem *parent = stack.empty()?NULL:&stack.tos();
            CTreeItem *item = new CTreeItem(parent, tail, tail->getLinkCount(), startOffset);
            stack.append(*item);
        }
        virtual void newAttribute(const char *tag, const char *value)
        {
        }
        virtual void beginNodeContent(const char *tag)
        {
        }
        virtual void endNode(const char *tag, unsigned length, const void *value, bool binary, offset_t endOffset)
        {
            CTreeItem *tos = &stack.tos();
            assertex(tos);
            tos->endOffset = endOffset;
            bool adjusted;
            offset_t sz = tos->adjustedSize(adjusted);
            if (sz>=limit)
            {
                CTreeItem *parent = tos->parent;
                while (parent) {
                    parent->adjust += sz;
                    parent = parent->parent;
                }
                tos->Link();
                arr.append(*tos);
                levtail = tos->tail;
            }
            else
                levtail = NULL;
            stack.pop();
        }

        void printFullResults()
        {
            arr.sort(_sortF);
            ForEachItemIn(m, arr)
            {
                CTreeItem &match = arr.item(m);
                StringBuffer xpath;
                match.getXPath(xpath);
                printf("xpath=%s, size=%" I64F "d\n", xpath.str(), match.size());
            }
        }
        void printResultTree()
        {
            if (!totalSize)
                return;
            StringBuffer res;
            ForEachItemIn(i, arr) {
                CTreeItem &item = arr.item(i);
                bool adjusted;
                offset_t sz = item.adjustedSize(adjusted);
                if (sz>=limit) {
                    res.clear();
                    item.getXPath(res);
                    if (adjusted)
                        res.append(" (rest)");
                    res.padTo(40);
                    res.appendf(" %10" I64F "d(%5.2f%%)",sz,((float)sz*100.0)/(float)totalSize);
                    printf("%s\n",res.str());
                }
            }
        }
    } *parser;

public:
    CXMLSizesParser(const char *fName, PTreeReaderOptions _xmlOptions=ptr_none, double _pc=1.0) : xmlOptions(_xmlOptions), pc(_pc) { go(fName); }
    ~CXMLSizesParser() { ::Release(parser); }

    void go(const char *fName)
    {
        OwnedIFile ifile = createIFile(fName);
        OwnedIFileIO ifileio = ifile->open(IFOread);
        if (!ifileio)
            throw MakeStringException(0, "Failed to open: %s", ifile->queryFilename());
        parser = new CParse(ifileio->size(), pc);
        Owned<IIOStream> stream = createIOStream(ifileio);
        xmlReader.setown(createPullXMLStreamReader(*stream, *parser, xmlOptions));
    }

    void printResultTree()
    {
        parser->printResultTree();
    }

    virtual bool next()
    {
        return xmlReader->next();
    }

    virtual void reset()
    {
        parser->reset();
        xmlReader->reset();
    }
};

void xmlSize(const char *filename, double pc)
{

    try
    {
        OwnedIFile iFile = createIFile(filename);
        if (!iFile->exists())
            OUTLOG("File '%s' not found", filename);
        else
        {
            Owned<CXMLSizesParser> parser = new CXMLSizesParser((filename&&*filename)?filename:"dalisds.xml", ptr_none, pc);
            while (parser->next())
                ;
            parser->printResultTree();
        }
    }
    catch (IException *e)
    {
        pexception("xmlSize", e);
        e->Release();
    }
}

void loadXMLTest(const char *filename, bool parseOnly, bool useLowMemPTree, bool saveFormattedXML, bool freePTree)
{
    OwnedIFile iFile = createIFile(filename);
    OwnedIFileIO iFileIO = iFile->open(IFOread);
    if (!iFileIO)
    {
        WARNLOG("File '%s' not found", filename);
        return;
    }

    class CDummyPTreeMaker : public CSimpleInterfaceOf<IPTreeMaker>
    {
        StringBuffer xpath;
        unsigned level = 0;
    public:
        virtual IPropertyTree *queryRoot() override { return nullptr; }
        virtual IPropertyTree *queryCurrentNode() override { return nullptr; }
        virtual void reset() override { }
        virtual IPropertyTree *create(const char *tag) override { return nullptr; }
        // IPTreeNotifyEvent impl.
        virtual void beginNode(const char *tag, bool sequence, offset_t startOffset) override { }
        virtual void newAttribute(const char *name, const char *value) override { }
        virtual void beginNodeContent(const char *tag) override { }
        virtual void endNode(const char *tag, unsigned length, const void *value, bool binary, offset_t endOffset) override { }
    };

    byte flags=ipt_none;
    PTreeReaderOptions readFlags=ptr_ignoreWhiteSpace;
    Owned<IPTreeMaker> iMaker;
    if (!parseOnly)
    {
        PROGLOG("Creating property tree from file: %s", filename);
        byte flags = ipt_none;
        if (useLowMemPTree)
        {
            PROGLOG("Using low memory property trees");
            flags = ipt_lowmem;
        }
        iMaker.setown(createPTreeMaker(flags));
    }
    else
    {
        PROGLOG("Reading property tree from file (without creating it): %s", filename);
        iMaker.setown(new CDummyPTreeMaker());
    }

    offset_t fSize = iFileIO->size();
    OwnedIFileIOStream stream = createIOStream(iFileIO);
    OwnedIFileIOStream progressedIFileIOStream = createProgressIFileIOStream(stream, fSize, "Load progress", 1);
    Owned<IPTreeReader> reader = createXMLStreamReader(*progressedIFileIOStream, *iMaker, readFlags);

    ProcessInfo memInfo(ReadMemoryInfo);
    __uint64 rss = memInfo.getActiveResidentMemory();
    CCycleTimer timer;
    reader->load();
    memInfo.update(ReadMemoryInfo);
    __uint64 rssUsed = memInfo.getActiveResidentMemory() - rss;
    reader.clear();
    progressedIFileIOStream.clear();
    PROGLOG("Load took: %.2f - RSS consumed: %.2f MB", (float)timer.elapsedMs()/1000, (float)rssUsed/0x100000);

    if (!parseOnly && saveFormattedXML)
    {
        assertex(iMaker->queryRoot());
        StringBuffer outFilename(filename);
        outFilename.append(".out.xml");
        PROGLOG("Saving to %s", outFilename.str());
        timer.reset();
        saveXML(outFilename, iMaker->queryRoot(), 2);
        PROGLOG("Save took: %.2f", (float)timer.elapsedMs()/1000);
    }

    if (!freePTree)
        ::LINK(iMaker->queryRoot()); // intentionally leak (avoid time clearing up)
}

void translateToXpath(const char *logicalfile, DfsXmlBranchKind tailType)
{
    CDfsLogicalFileName lfn;
    lfn.set(logicalfile);
    StringBuffer str;
    OUTLOG("%s", lfn.makeFullnameQuery(str, tailType).str());
}

//=============================================================================

static bool begins(const char *&ln,const char *pat)
{
    size32_t sz = strlen(pat);
    if (memicmp(ln,pat,sz)==0) {
        ln += sz;
        return true;
    }
    return false;
}

void dalilocks(const char *ipPattern, bool files)
{
    Owned<ILockInfoCollection> lockInfoCollection = querySDS().getLocks(ipPattern, files ? "/Files/*" : NULL);
    bool headers = true;
    CDfsLogicalFileName dlfn;
    for (unsigned l=0; l<lockInfoCollection->queryLocks(); l++)
    {
        ILockInfo &lockInfo = lockInfoCollection->queryLock(l);
        if (files)
        {
            if (!dlfn.setFromXPath(lockInfo.queryXPath()))
                continue;
        }
        if (0 == lockInfo.queryConnections())
            continue;
        StringBuffer lockFormat;
        lockInfo.toString(lockFormat, 1, headers, files ? dlfn.get() : NULL);
        headers = false;
        PROGLOG("%s", lockFormat.str());
    }
    if (headers) // if still true, no locks matched
    {
        printf("No lock(s) found\n");
        return;
    }
}

//=============================================================================

void unlock(const char *pattern, bool files)
{
    Owned<ILockInfoCollection> lockInfoCollection = querySDS().getLocks(NULL, files ? "/Files/*" : pattern);
    for (unsigned l=0; l<lockInfoCollection->queryLocks(); l++)
    {
        ILockInfo &lockInfo = lockInfoCollection->queryLock(l);
        bool match = false;
        if (files)
        {
            CDfsLogicalFileName dlfn;
            dlfn.setAllowWild(true);
            if (dlfn.setFromXPath(lockInfo.queryXPath()))
                match = WildMatch(dlfn.get(), pattern);
        }
        else
            match = WildMatch(lockInfo.queryXPath(), pattern);
        if (match)
        {
            for (unsigned c=0; c<lockInfo.queryConnections(); c++)
            {
                ConnectionId connectionId = lockInfo.queryLockData(c).connectionId;
                bool disconnect = false;        // TBD?
                MemoryBuffer mb;
                mb.append("unlock").append(connectionId).append(disconnect);
                getDaliDiagnosticValue(mb);
                bool success;
                mb.read(success);
                if (!success)
                    PROGLOG("Lock %" I64F "x not found",connectionId);
                else
                {
                    StringBuffer connectionInfo;
                    mb.read(connectionInfo);
                    PROGLOG("Lock %" I64F "x successfully removed: %s", connectionId, connectionInfo.str());
                }
            }
        }
    }
}

void dumpWorkunit(const char *wuid, bool includeProgress)
{
    Owned<IWorkUnitFactory> factory = getWorkUnitFactory();
    Owned<IConstWorkUnit> workunit = factory->openWorkUnit(wuid);
    exportWorkUnitToXMLFile(workunit, "stdout:", 0, true, includeProgress, true, false);
}

void dumpProgress(const char *wuid, const char * graph)
{
    Owned<IWorkUnitFactory> factory = getWorkUnitFactory();
    Owned<IConstWorkUnit> workunit = factory->openWorkUnit(wuid);
    if (!workunit)
        return;
    Owned<IConstWUGraphProgress> progress = workunit->getGraphProgress(graph);
    if (!progress)
        return;
    Owned<IPropertyTree> tree = progress->getProgressTree(true);
    saveXML("stdout:", tree);
}

/* Callback used to output the different scope properties as xml */
class ScopeDumper : public IWuScopeVisitor
{
public:
    virtual void noteStatistic(StatisticKind kind, unsigned __int64 value, IConstWUStatistic & cur) override
    {
        StringBuffer xml;
        SCMStringBuffer curCreator;
        SCMStringBuffer curDescription;
        SCMStringBuffer curFormattedValue;

        StatisticCreatorType curCreatorType = cur.getCreatorType();
        StatisticScopeType curScopeType = cur.getScopeType();
        StatisticMeasure curMeasure = cur.getMeasure();
        unsigned __int64 count = cur.getCount();
        unsigned __int64 max = cur.getMax();
        unsigned __int64 ts = cur.getTimestamp();
        const char * curScope = cur.queryScope();
        cur.getCreator(curCreator);
        cur.getDescription(curDescription, false);
        cur.getFormattedValue(curFormattedValue);

        if (kind != StKindNone)
            xml.append(" kind='").append(queryStatisticName(kind)).append("'");
        xml.append(" value='").append(value).append("'");
        xml.append(" formatted='").append(curFormattedValue).append("'");
        if (curMeasure != SMeasureNone)
            xml.append(" unit='").append(queryMeasureName(curMeasure)).append("'");
        if (curCreatorType != SCTnone)
            xml.append(" ctype='").append(queryCreatorTypeName(curCreatorType)).append("'");
        if (curCreator.length())
            xml.append(" creator='").append(curCreator.str()).append("'");
        if (count != 1)
            xml.append(" count='").append(count).append("'");
        if (max)
            xml.append(" max='").append(value).append("'");
        if (ts)
        {
            xml.append(" ts='");
            formatStatistic(xml, ts, SMeasureTimestampUs);
            xml.append("'");
        }
        if (curDescription.length())
            xml.append(" desc='").append(curDescription.str()).append("'");
        printf(" <attr%s/>\n", xml.str());
    }
    virtual void noteAttribute(WuAttr attr, const char * value)
    {
        StringBuffer xml;
        xml.appendf("<attr kind='%s' value='", queryWuAttributeName(attr));
        encodeXML(value, xml, ENCODE_NEWLINES, (unsigned)-1, true);
        xml.append("'/>");
        printf(" %s\n", xml.str());
    }
    virtual void noteHint(const char * kind, const char * value)
    {
        StringBuffer xml;
        xml.appendf("<attr kind='hint:%s' value='%s'/>", kind, value);
        printf(" %s\n", xml.str());
    }
    virtual void noteException(IConstWUException & exception) override
    {
        StringBuffer xml;
        SCMStringBuffer source, message, timestamp, scope;

        exception.getExceptionSource(source);
        exception.getExceptionMessage(message);
        exception.getTimeStamp(timestamp);

        xml.appendf("<attr source='%s' message='%s' timestamp='%s' exceptionCode='%u' severity='%u' scope='%s' cost='%u'",
                    source.str(), message.str(), timestamp.str(),
                    exception.getExceptionCode(), exception.getSeverity(), nullText(exception.queryScope()), exception.getPriority());
        xml.append("/>");
        printf(" %s\n", xml.str());
    }
};

static void dumpWorkunitAttr(IConstWorkUnit * workunit, const WuScopeFilter & filter)
{
    ScopeDumper dumper;

    printf("<Workunit wuid=\"%s\">\n", workunit->queryWuid());

    Owned<IConstWUScopeIterator> iter = &workunit->getScopeIterator(filter);
    ForEach(*iter)
    {
        printf("<scope scope='%s' type='%s'>\n", iter->queryScope(), queryScopeTypeName(iter->getScopeType()));
        iter->playProperties(dumper);
        printf("</scope>\n");
    }

    printf("</Workunit>\n");
}

void dumpWorkunitAttr(const char *wuid, const char * userFilter)
{
    WuScopeFilter filter(userFilter);

    Owned<IWorkUnitFactory> factory = getWorkUnitFactory();
    const char * star = strchr(wuid, '*');
    if (star)
    {
        WUSortField filters[2];
        MemoryBuffer filterbuf;
        filters[0] = WUSFwildwuid;
        filterbuf.append(wuid);
        filters[1] = WUSFterm;
        Owned<IConstWorkUnitIterator> iter = factory->getWorkUnitsSorted((WUSortField) (WUSFwuid), filters, filterbuf.bufferBase(), 0, INT_MAX, NULL, NULL);

        ForEach(*iter)
        {
            Owned<IConstWorkUnit> workunit = factory->openWorkUnit(iter->query().queryWuid());
            if (workunit)
                dumpWorkunitAttr(workunit, filter);
        }
    }
    else
    {
        Owned<IConstWorkUnit> workunit = factory->openWorkUnit(wuid);
        if (!workunit)
            return;
        dumpWorkunitAttr(workunit, filter);
    }
}

void wuidCompress(const char *match, const char *type, bool compress)
{
    if (0 != stricmp("graph", type))
    {
        UWARNLOG("Currently, only type=='graph' supported.");
        return;
    }
    Owned<IRemoteConnection> conn = querySDS().connect("/WorkUnits", myProcessSession(), 0, daliConnectTimeoutMs);
    Owned<IWorkUnitFactory> factory = getWorkUnitFactory();
    Owned<IPropertyTreeIterator> iter = conn->queryRoot()->getElements(match?match:"*", iptiter_remote);
    ForEach(*iter)
    {
        const char *wuid = iter->query().queryName();
        IConstWorkUnit &wu = *factory->openWorkUnit(wuid);

        StringArray graphNames;
        Owned<IConstWUGraphIterator> graphIter = &wu.getGraphs(GraphTypeAny);
        ForEach(*graphIter)
        {
            SCMStringBuffer graphName;
            IConstWUGraph &graph = graphIter->query();
            Owned<IPropertyTree> xgmml = graph.getXGMMLTreeRaw();
            if (compress != xgmml->hasProp("graphBin"))
            {
                graph.getName(graphName);
                graphNames.append(graphName.s.str());
            }
        }
    }
}

void validateStore(bool fix, bool deleteFiles, bool verbose)
{
    /*
     * Place holder for client-side dali store verification/validation. Currently performs:
     * 1) validates GeneratedDll entries correspond to current workunits (see HPCC-9146)
     */
    CTimeMon totalTime, ts;

    PROGLOG("Gathering list of workunits");
    Owned<IRemoteConnection> conn = querySDS().connect("/WorkUnits", myProcessSession(), RTM_LOCK_READ, 10000);
    if (!conn)
        throw MakeStringException(0, "Failed to connect to /WorkUnits");
    AtomRefTable wuids;
    Owned<IPropertyTreeIterator> wuidIter = conn->queryRoot()->getElements("*");
    ForEach(*wuidIter)
    {
        IPropertyTree &wuid = wuidIter->query();
        wuids.queryCreate(wuid.queryName());
    }
    PROGLOG("%d workunits gathered. Took %d ms", wuids.count(), ts.elapsed());
    ts.reset(0);

    StringArray uidsToDelete;
    UnsignedArray indexToDelete;

    PROGLOG("Gathering associated files");
    conn.setown(querySDS().connect("/GeneratedDlls", myProcessSession(), fix?RTM_LOCK_WRITE:RTM_LOCK_READ, 10000));
    if (!conn)
    {
        PROGLOG("No generated DLLs associated with any workunit.\nExit. Took %d ms", ts.elapsed());
        return;
    }
    IPropertyTree *root = conn->queryRoot()->queryBranch(NULL); // force all to download

    Owned<IPropertyTreeIterator> gdIter = root->getElements("*");
    RegExpr RE("^.*{W2[0-9][0-9][0-9][0-9][0-9][0-9][0-9]-[0-9][0-9][0-9][0-9][0-9][0-9]{-[0-9]+}?}{[^0-9].*|}$");

    unsigned index=1;
    ForEach(*gdIter)
    {
        IPropertyTree &gd = gdIter->query();
        const char *name = gd.queryProp("@name");
        if (name && *name)
        {
            if (RE.find(name))
            {
                StringBuffer wuid;
                RE.substitute(wuid,"#1");
                const char *w = wuid.str();
                bool found = NULL != wuids.find(*w);
                const char *uid = gd.queryProp("@uid");
                if (!found)
                {
                    uidsToDelete.append(uid);
                    indexToDelete.append(index);
                }
            }
        }
        ++index;
    }
    PROGLOG("%d out of %d workunit files not associated with any workunit. Took %d ms", indexToDelete.ordinality(), index, ts.elapsed());
    ts.reset(0);

    IArrayOf<IDllEntry> removedEntries;
    unsigned numDeleted = 0;
    ForEachItemInRev(d, indexToDelete)
    {
        const char *uid = uidsToDelete.item(d);
        unsigned index = indexToDelete.item(d);
        StringBuffer path("GeneratedDll[");
        path.append(index).append("]");
        IPropertyTree *gd = root->queryPropTree(path.str());
        if (NULL == gd)
            throwUnexpected();
        const char *uidQuery = gd->queryProp("@uid");
        if (0 != strcmp(uid, uidQuery))
            throw MakeStringException(0, "Expecting uid=%s @ GeneratedDll[%d], but found uid=%s", uid, index, uidQuery);
        if (verbose)
            PROGLOG("Removing: %s, uid=%s", path.str(), uid);
        if (fix)
        {
            Owned<IDllEntry> entry = queryDllServer().createEntry(root, gd);
            entry->remove(false, false); // NB: This will remove child 'gd' element from root (GeneratedDlls)
            if (deleteFiles) // delay until after meta info removed and /GeneratedDlls unlocked
                removedEntries.append(*entry.getClear());
        }
        ++numDeleted;
    }
    if (fix)
    {
        conn->commit();
        PROGLOG("Removed %d unassociated file entries. Took %d ms", numDeleted, ts.elapsed());
        ts.reset(0);

        if (deleteFiles)
        {
            PROGLOG("Deleting physical files..");
            ForEachItemIn(r, removedEntries)
            {
                IDllEntry &entry = removedEntries.item(r);
                PROGLOG("Removing files for: %s", entry.queryName());
                entry.remove(true, false);
            }
            PROGLOG("Removed physical files. Took %d ms", ts.elapsed());
        }
    }
    else
        PROGLOG("%d unassociated file entries to remove - use 'fix=true'", numDeleted);
    PROGLOG("Done time = %d secs", totalTime.elapsed()/1000);
}

//=============================================================================

void migrateFiles(const char *srcGroup, const char *tgtGroup, const char *filemask, const char *_options)
{
    if (strieq(srcGroup, tgtGroup))
        throw makeStringExceptionV(0, "source and target cluster groups cannot be the same! cluster = %s", srcGroup);

    enum class mg_options : unsigned { nop, createmaps=1, listonly=2, dryrun=4, verbose=8};

    StringArray options;
    options.appendList(_options, ",");
    mg_options opts = mg_options::nop;
    ForEachItemIn(o, options)
    {
        const char *opt = options.item(o);
        if (strieq("CREATEMAPS", opt))
            opts = (mg_options)((unsigned)opts | (unsigned)mg_options::createmaps);
        else if (strieq("LISTONLY", opt))
            opts = (mg_options)((unsigned)opts | (unsigned)mg_options::listonly);
        else if (strieq("DRYRUN", opt))
            opts = (mg_options)((unsigned)opts | (unsigned)mg_options::dryrun);
        else if (strieq("VERBOSE", opt))
            opts = (mg_options)((unsigned)opts | (unsigned)mg_options::verbose);
        else
            UWARNLOG("Unknown option: %s", opt);
    }

    /*
     * CMatchScanner scans logical files, looking for files that are in the source group
     * and matching against the logical file names against filemask.
     * Then (depending on options) manipulates the meta data to point to new target group
     * and outputs a file per node of the source group, with a list of all matching
     * physical files in the format: srcIP,dstIP,physical file
     */
    class CMatchScanner : public CSDSFileScanner
    {
        StringAttr srcGroup, tgtGroup;
        mg_options options;
        StringBuffer tgtClusterGroupText;
        Owned<IGroup> srcClusterGroup, tgtClusterGroup;
        IPointerArrayOf<IFileIOStream> fileLists;
        unsigned matchingFiles = 0;
        Linked<IRemoteConnection> conn;
        StringAttr filemask;
        bool wild = false;
        unsigned srcClusterSize = 0;
        unsigned tgtClusterSize = 0;

        bool mgOpt(mg_options o)
        {
            return ((unsigned)o & (unsigned)options);
        }
        IFileIOStream *getFileIOStream(unsigned p)
        {
            while (fileLists.ordinality()<=p)
                fileLists.append(nullptr);

            Linked<IFileIOStream> stream = fileLists.item(p);
            if (nullptr == stream)
            {
                VStringBuffer filePartList("fileparts%u_%s_%u.lst", GetCurrentProcessId(), srcGroup.get(), p);
                Owned<IFile> iFile = createIFile(filePartList);
                Owned<IFileIO> iFileIO = iFile->open(IFOcreate);
                if (!iFileIO)
                    throw makeStringExceptionV(0, "Failed to open: %s", filePartList.str());
                stream.setown(createBufferedIOStream(iFileIO));
                fileLists.replace(stream.getLink(), p);
            }
            return stream.getClear();
        }
        unsigned find(IGroup *group, const IpAddress &ip) const
        {
            unsigned c = group->ordinality();
            for (unsigned i=0; i<c; i++)
            {
                const IpAddress &nodeIP = group->queryNode(i).endpoint();
                if (ip.ipequals(nodeIP))
                    return i;
            }
            return NotFound;
        }
    public:
        CMatchScanner(const char *_srcGroup, const char *_tgtGroup, mg_options _options) : srcGroup(_srcGroup), tgtGroup(_tgtGroup), options(_options)
        {
            srcClusterGroup.setown(queryNamedGroupStore().lookup(srcGroup));
            if (!srcClusterGroup)
                throw makeStringExceptionV(0, "Could not find source cluster group: %s", _srcGroup);
            tgtClusterGroup.setown(queryNamedGroupStore().lookup(tgtGroup));
            if (!tgtClusterGroup)
                throw makeStringExceptionV(0, "Could not find target cluster group: %s", _tgtGroup);

            srcClusterSize = srcClusterGroup->ordinality();
            tgtClusterSize = tgtClusterGroup->ordinality();
            if (tgtClusterSize>srcClusterSize)
                throw makeStringExceptionV(0, "Unsupported - target cluster is wider than source (target size=%u, source size=%u", tgtClusterSize, srcClusterSize);
            if (0 != (srcClusterSize%tgtClusterSize))
                throw makeStringExceptionV(0, "Unsupported - target cluster must be a factor of source cluster size (target size=%u, source size=%u", tgtClusterSize, srcClusterSize);

            tgtClusterGroup->getText(tgtClusterGroupText);
        }
        virtual bool checkFileOk(IPropertyTree &file, const char *filename) override
        {
            const char *group = file.queryProp("@group");
            if (!group)
            {
                if (mgOpt(mg_options::verbose))
                    PROGLOG("No group defined - filename=%s, mask=%s, srcGroup=%s", filename, filemask.get(), srcGroup.get());
                return false;
            }
            else if (nullptr == strstr(file.queryProp("@group"), srcGroup)) // crude match, could be rejected in processFile
            {
                if (mgOpt(mg_options::verbose))
                    PROGLOG("GROUP-MISMATCH - filename=%s, mask=%s, srcGroup=%s, file group=%s", filename, filemask.get(), srcGroup.get(), group);
                return false;
            }
            else if (wild)
            {
                if (WildMatch(filename, filemask, false))
                {
                    if (mgOpt(mg_options::verbose))
                        PROGLOG("WILD-MISMATCH - filename=%s, mask=%s, srcGroup=%s, file group=%s", filename, filemask.get(), srcGroup.get(), group);
                    return true;
                }
            }
            else if (strieq(filename, filemask))
                return true;
            if (mgOpt(mg_options::verbose))
                PROGLOG("EXACT-MISMATCH - filename=%s, mask=%s, srcGroup=%s, file group=%s", filename, filemask.get(), srcGroup.get(), group);
            return false;
        }
        virtual bool checkScopeOk(const char *scopename) override
        {
            if (mgOpt(mg_options::verbose))
                PROGLOG("Processing scope %s", scopename);
            return true;
        }
        virtual void processFile(IPropertyTree &root, StringBuffer &name) override
        {
            try
            {
                bool doCommit = false;
                StringBuffer _tgtClusterGroupText(tgtClusterGroupText);

                Owned<IFileDescriptor> fileDesc = deserializeFileDescriptorTree(&root, &queryNamedGroupStore());
                unsigned numClusters = fileDesc->numClusters();
                for (unsigned clusterNum=0; clusterNum<numClusters; clusterNum++)
                {
                    StringBuffer srcFileGroup;
                    fileDesc->getClusterGroupName(clusterNum, srcFileGroup);

                    StringBuffer srcFileGroupName, srcFileGroupRange;
                    if (!decodeChildGroupName(srcFileGroup, srcFileGroupName, srcFileGroupRange))
                        srcFileGroupName.append(srcFileGroup);
                    if (streq(srcFileGroupName, srcGroup))
                    {
                        IGroup *srcFileClusterGroup = fileDesc->queryClusterGroup(clusterNum);
                        unsigned srcFileClusterGroupWidth = srcFileClusterGroup->ordinality();

                        StringBuffer _tgtGroup(tgtGroup);
                        unsigned groupOffset = NotFound;
                        if (srcFileGroupRange.length())
                        {
                            SocketEndpointArray epas;
                            UnsignedArray dstPositions;
                            Owned<INodeIterator> nodeIter = srcFileClusterGroup->getIterator();
                            ForEach(*nodeIter)
                            {
                                const IpAddress &ip = nodeIter->query().endpoint();
                                unsigned srcRelPos = find(srcClusterGroup, ip);
                                if (NotFound == groupOffset)
                                    groupOffset = srcRelPos;
                                unsigned dstRelPos = srcRelPos % tgtClusterSize;
                                dstPositions.append(dstRelPos+1);
                            }
                            StringBuffer rangeText;
                            encodeChildGroupRange(dstPositions, rangeText);
                            _tgtGroup.append(rangeText);
                        }
                        else
                            groupOffset = 0;
                        unsigned numParts = fileDesc->numParts();
                        PROGLOG("Processing file %s (width=%u), cluster group=%s (%u of %u), new group = %s", name.str(), numParts, srcFileGroup.str(), clusterNum+1, numClusters, _tgtGroup.str());
                        if (!mgOpt(mg_options::listonly))
                        {
                            if (!mgOpt(mg_options::dryrun))
                            {
                                doCommit = true;
                                VStringBuffer clusterXPath("Cluster[%u]", clusterNum+1);
                                IPropertyTree *cluster = root.queryPropTree(clusterXPath);
                                root.setProp("@group", _tgtGroup);
                                if (cluster)
                                    cluster->setProp("@name", _tgtGroup);
                                else
                                    UWARNLOG("No Cluster found for file: %s", name.str());
                            }
                            if (mgOpt(mg_options::createmaps))
                            {
                                for (unsigned partNum=0; partNum<numParts; partNum++)
                                {
                                    unsigned r = partNum % srcFileClusterGroupWidth;
                                    const SocketEndpoint &srcEp = srcFileClusterGroup->queryNode(r).endpoint();
                                    unsigned relPos = find(srcClusterGroup, srcEp);
                                    unsigned dstPos = (partNum+groupOffset) % tgtClusterSize;
                                    const SocketEndpoint &tgtEp = tgtClusterGroup->queryNode(dstPos).endpoint();

                                    // output srcIP, dstIP, path/file-part-name >> script<N>.lst

                                    Owned<IFileIOStream> iFileIOStream = getFileIOStream(relPos+1);

                                    StringBuffer outputLine;
                                    srcEp.getHostText(outputLine);
                                    outputLine.append(",");
                                    tgtEp.getHostText(outputLine);
                                    outputLine.append(",");

                                    IPartDescriptor *part = fileDesc->queryPart(partNum);
                                    StringBuffer filePath;
                                    part->getPath(filePath);

                                    outputLine.append(filePath);
                                    outputLine.newline();

                                    iFileIOStream->write(outputLine.length(), outputLine.str());
                                }
                            }
                        }
                    }
                }
                ++matchingFiles;
                if (doCommit)
                    conn->commit(); // NB: the scanner rolls back any changes, mainly to reduce cost/exposure to previously lazy fetched scope branches
            }
            catch (IException *e)
            {
                VStringBuffer errorMsg("Failed to process file : %s", name.str());
                EXCLOG(e, errorMsg.str());
                e->Release();
            }
        }
        unsigned scan(IRemoteConnection *_conn, const char *_filemask, bool includefiles=true, bool includesuper=false)
        {
            filemask.set(_filemask);
            conn.set(_conn);
            wild = containsWildcard(_filemask);
            CSDSFileScanner::scan(_conn, includefiles, includesuper);
            return matchingFiles;
        }
    } scanner(srcGroup, tgtGroup, opts);

    IUserDescriptor *user = nullptr;
    Owned<IRemoteConnection> conn = querySDS().connect("/Files", myProcessSession(), 0, 100000);
    bool success=false;
    unsigned matchingFiles=0;
    try
    {
        matchingFiles = scanner.scan(conn, filemask, true, false);
        success=true;
    }
    catch (IException *e)
    {
        EXCLOG(e, nullptr);
        e->Release();
    }
    if (!success)
    {
        UWARNLOG("Failed to make changes");
        conn->rollback();
    }
    else if ((unsigned)opts & (unsigned)mg_options::dryrun)
    {
        conn->rollback();
        UWARNLOG("Dry-run, no changes committed. %u files matched", matchingFiles);
    }
    else
        PROGLOG("Committed changes: %u files changed", matchingFiles);
}


//=============================================================================



void testThorRunningWUs()
{
    Owned<IRemoteConnection> conn = querySDS().connect("/Status/Servers",myProcessSession(),RTM_LOCK_READ,30000);
    if (conn.get())
    {
        Owned<IPropertyTreeIterator> it(conn->queryRoot()->getElements("Server"));
        ForEach(*it) {
            StringBuffer instance;
            if(it->query().hasProp("@queue"))
            {
                const char* queue=it->query().queryProp("@queue");
                if(strstr(queue,".thor")) {
                    Owned<IPropertyTreeIterator> wuids(it->query().getElements("WorkUnit"));
                    ForEach(*wuids) {
                        IPropertyTree &wu = wuids->query();
                        const char* wuid=wu.queryProp(NULL);
                        if (wuid&&*wuid) {
                            const char *prioclass = wu.queryProp("@priorityClass");
                            bool high = false;
                            if (prioclass&&(stricmp(prioclass,"high")==0))
                                high = true;
                            OUTLOG("%s running on queue %s",wuid,queue);
                        }
                    }
                }
            }
        }
    }
}



void removeOrphanedGlobalVariables(bool dryrun, bool reconstruct)
{
    unsigned reportInterval = 100;
    VStringBuffer wuRoot("/WorkUnits/global");
    CCycleTimer timer;
    Owned<IRemoteConnection> wuConn = querySDS().connect(wuRoot, myProcessSession(), dryrun ? 0 : RTM_LOCK_WRITE, SDS_LOCK_TIMEOUT);
    if (!wuConn)
    {
        PROGLOG("Failed to connect to: %s", wuRoot.str());
        return;
    }
    PROGLOG("Time to get connect to global workunit: %u ms", timer.elapsedMs());
    
    timer.reset();
    IPropertyTree *variables = wuConn->queryRoot()->queryBranch("Variables");
    if (!variables)
    {
        PROGLOG("Global workunit has no Variables: %s", wuRoot.str());
        return;
    }
    PROGLOG("Time to get Variables branch: %u ms", timer.elapsedMs());
    
    Owned<IPropertyTree> newVariables = createPTree(); // only used if reconstruct=true

    RegExpr RE("^{.*}{\\$[a-zA-Z]*}$");
    std::unordered_map<std::string, std::vector<IPropertyTree *>> varMap;
    Owned<IPropertyTreeIterator> varIter = variables->getElements("*");
    StringBuffer nameBase;
    ForEach(*varIter)
    {
        IPropertyTree &variable = varIter->query();
        if (streq("Variable", variable.queryName()))
        {
            const char *name = variable.queryProp("@name");
            const char *lfn = name;
            if (RE.find(name))
            {
                RE.substitute(nameBase.clear(), "#1");
                lfn = nameBase.str();
            }
            auto it = varMap.find(lfn);
            if (it == varMap.end())
                it = varMap.insert({ lfn, {} }).first;
            auto &e = it->second;
            e.push_back(&variable);
        }
        else if (reconstruct)
            newVariables->addPropTree(variable.queryName(), LINK(&variable));
    }
    unsigned total = (unsigned)varMap.size();
    PROGLOG("Found %u global workunit entries. Time taken: %u ms", total, timer.elapsedMs());

    timer.reset();
    unsigned checked = 0, deletes = 0, auxDeletes = 0, existingPersists = 0;
    CCycleTimer per100Timer;

    auto varMapIt = varMap.begin();
    StringBuffer lfnXpath;
    while (varMapIt != varMap.end())
    {
        const char *name = varMapIt->first.c_str();

        bool advanced = false;
        try
        {
            CDfsLogicalFileName lfn;
            Owned<IRemoteConnection> fConn;
            if (lfn.setValidate(name))
            {
                lfn.makeFullnameQuery(lfnXpath.clear(), DXB_File);
                fConn.setown(querySDS().connect(lfnXpath, myProcessSession(), RTM_LOCK_READ, daliConnectTimeoutMs));
            }
            if (!fConn) // doesn't exist, clear up Variable and associates
            {
                ++deletes;

                if (reconstruct)
                    varMapIt = varMap.erase(varMapIt);
                else
                {
                    for (auto &t: varMapIt->second)
                    {
                        if (!dryrun)
                            verifyex(variables->removeTree(t));
                        ++auxDeletes;
                    }
                    varMapIt++;
                }
                advanced = true;
            }
            else
            {
                ++existingPersists;
                varMapIt++;
                advanced = true;
            }
        }
        catch (IException *e)
        {
            VStringBuffer errMsg("Skipping: %s", name);
            EXCLOG(e, errMsg.str());
            e->Release();
            if (!advanced)
            {
                varMapIt++;
                advanced = true;
            }
        }
        ++checked;

        if (0 == (checked % reportInterval))
        {
            cycle_t perVarCycles = per100Timer.elapsedCycles() / reportInterval;

            per100Timer.reset();
            PROGLOG("%sChecked: [%u / %u] - deletes: %u, auxDeletes: %u, persists: %u. [Avg ms: %2.2f]", dryrun?"DRYRUN:":"", checked, total, deletes, auxDeletes, existingPersists, static_cast<unsigned>(cycle_to_microsec(perVarCycles))/1000.0);
        }
    }

    if (reconstruct)
    {
        for (auto &e: varMap)
        {
            auto &list = e.second;
            for (auto &t: list)
                newVariables->addPropTree("Variable", LINK(t));
        }
        if (!dryrun)
            wuConn->queryRoot()->setPropTree("Variables", newVariables.getClear());
    }

    if (0 != (checked % reportInterval))
    {
        cycle_t avgCycles = timer.elapsedCycles() / total;
        PROGLOG("%sChecked: [%u / %u] - deletes: %u, auxDeletes: %u, persists: %u. [Avg ms: %2.2f]", dryrun?"DRYRUN:":"", checked, total, deletes, auxDeletes, existingPersists, static_cast<unsigned>(cycle_to_microsec(avgCycles))/1000.0);
    }
}

<<<<<<< HEAD
void cleanJobQueues(bool dryRun)
{
    Owned<IRemoteConnection> conn = querySDS().connect("/JobQueues", myProcessSession(), 0, SDS_LOCK_TIMEOUT);
    if (!conn)
    {
        WARNLOG("Failed to connect to /JobQueues");
        return;
    }
    Owned<IPropertyTreeIterator> queueIter = conn->queryRoot()->getElements("Queue");
    ForEach(*queueIter)
    {
        IPropertyTree &queue = queueIter->query();
        const char *name = queue.queryProp("@name");
        if (isEmptyString(name)) // should not be blank, but guard
            continue;
        PROGLOG("Processing queue: %s", name);
        VStringBuffer queuePath("/JobQueues/Queue[@name=\"%s\"]", name);
        Owned<IRemoteConnection> queueConn = querySDS().connect(queuePath, myProcessSession(), RTM_LOCK_WRITE, SDS_LOCK_TIMEOUT);
        IPropertyTree *queueRoot = queueConn->queryRoot();

        Owned<IPropertyTreeIterator> clientIter = queueRoot->getElements("Client");
        std::vector<IPropertyTree *> toRemove;
        ForEach (*clientIter)
        {
            IPropertyTree &client = clientIter->query();
            if (client.getPropInt("@connected") == 0)
                toRemove.push_back(&client);
        }
        if (!dryRun)
        {
            for (auto &client: toRemove)
                queue.removeTree(client);
        }
        PROGLOG("Job queue '%s': %s %u stale client entries", name, dryRun ? "dryrun, there are" : "removed", (unsigned)toRemove.size());
        queueConn->commit();
        queueConn.clear();
    }
}

void cleanGeneratedDlls(bool dryRun, bool backup)
{
    PROGLOG("Gathering workunits for referencd generated dlls");
    CCycleTimer timer;
    Owned<IRemoteConnection> conn = querySDS().connect("/", myProcessSession(), 0, SDS_LOCK_TIMEOUT);
    if (!conn)
    {
        WARNLOG("Failed to connect to /WorkUnits");
        return;
    }
    IPropertyTree *root = conn->queryRoot();
    IPropertyTree *wuidsTree = root->queryPropTree("WorkUnits");
    if (!wuidsTree)
    {
        PROGLOG("No WorkUnits found");
        return;
    }
    Owned<IPropertyTreeIterator> wuidIter = wuidsTree->getElements("*");
    std::unordered_set<std::string> referencedGDlls;
    ForEach(*wuidIter)
    {
        IPropertyTree &wuid = wuidIter->query();
        Owned<IPropertyTreeIterator> gdIter = wuid.getElements("Query/Associated/File[@type='dll']");
        ForEach(*gdIter)
        {
            IPropertyTree &gd = gdIter->query();
            const char *fullPath = gd.queryProp("@filename");
            const char *filename = pathTail(fullPath);
            if (filename)
                referencedGDlls.emplace(filename);
        }
    }
    PROGLOG("Found %u workunits that reference generated dlls, took: %u ms", (unsigned)referencedGDlls.size(), timer.elapsedMs());
    PROGLOG("Scanning GeneratedDlls");
    timer.reset();
    IPropertyTree *generatedDllsTree = root->queryPropTree("GeneratedDlls");
    if (!generatedDllsTree)
    {
        PROGLOG("No GeneratedDlls found");
        return;
    }
    std::vector<IPropertyTree *> gDllsToRemove;
    unsigned totalGDlls = 0;
    Owned<IPropertyTreeIterator> gDlls = generatedDllsTree->getElements("*");
    ForEach(*gDlls)
    {
        ++totalGDlls;
        IPropertyTree &gDll = gDlls->query();
        const char *name = gDll.queryProp("@name");
        if (referencedGDlls.find(name) == referencedGDlls.end())
            gDllsToRemove.push_back(&gDll);
    }
    PROGLOG("Found %u GeneratedDlls, %u not referenced, took: %u ms", totalGDlls, (unsigned)gDllsToRemove.size(), timer.elapsedMs());
    if (!dryRun)
    {
        if (backup)
        {
            StringBuffer bakName;
            Owned<IFileIO> iFileIO = createUniqueFile(NULL, "daliadmin_generateddlls", "bak", bakName);
            if (!iFileIO)
                throw makeStringException(0, "Failed to create backup file");
            PROGLOG("Saving backup of GeneratedDlls to %s", bakName.str());
            saveXML(*iFileIO, generatedDllsTree, 2);
        }
        PROGLOG("Deleting %u unreferenced GeneratedDlls", (unsigned)gDllsToRemove.size());
        timer.reset();
        for (auto &item: gDllsToRemove)
            generatedDllsTree->removeTree(item);
        PROGLOG("Removed %u unreferenced GeneratedDlls, took: %u ms", (unsigned)gDllsToRemove.size(), timer.elapsedMs());
=======

void cleanStaleGroups(const char *groupPattern, bool dryRun)
{
    PROGLOG("Collecting group names from logical files");
    Owned<IRemoteConnection> conn = querySDS().connect("/Files", myProcessSession(), 0, daliConnectTimeoutMs);

    std::unordered_set<std::string> fileGroups;
    Owned<IPropertyTreeIterator> filesIter = conn->queryRoot()->getElements("//File", iptiter_remote);
    ForEach(*filesIter)
    {
        IPropertyTree &file = filesIter->query();
        const char *group = file.queryProp("@group");
        if (!isEmptyString(group))
            fileGroups.insert(group);
    }
    PROGLOG("Found %zu unique groups in /Files", fileGroups.size());
    conn.clear();

    PROGLOG("Collecting group names from /Groups");
    conn.setown(querySDS().connect("/Groups", myProcessSession(), dryRun ? 0 : RTM_LOCK_WRITE, daliConnectTimeoutMs));
    if (!conn)
    {
        PROGLOG("Failed to connect to /Groups");
        return;
    }

    std::unordered_set<std::string> groupToDelete;

    StringBuffer xpath("Group");
    if (!isEmptyString(groupPattern))
        xpath.appendf("[@name=~'%s']", groupPattern);
    Owned<IPropertyTreeIterator> publishedGroupIter = conn->queryRoot()->getElements(xpath, iptiter_remote);
    ForEach(*publishedGroupIter)
    {
        IPropertyTree &file = publishedGroupIter->query();
        const char *group = file.queryProp("@name");
        if (!isEmptyString(group))
        {
            if (fileGroups.find(group) == fileGroups.end())
            {
                PROGLOG("Group %s is published but not used by any file", group);
                groupToDelete.insert(group);
            }
        }
    }
    PROGLOG("Found %zu groups in /Groups that are not referenced by any file", groupToDelete.size());

    if (!dryRun)
    {
        size_t deleteCount = 0;
        PROGLOG("Deleting %zu unreferenced groups", groupToDelete.size());
        for (auto &group : groupToDelete)
        {
            VStringBuffer xpath("Group[@name='%s']", group.c_str());
            if (conn->queryRoot()->removeProp(xpath))
                deleteCount++;
            else
                WARNLOG("Failed to remove group: %s", group.c_str());
        }
        PROGLOG("Committing changes");
        conn->commit();
        PROGLOG("Complete - %zu groups deleted", deleteCount);
>>>>>>> f22292bc
    }
}

} // namespace daadmin<|MERGE_RESOLUTION|>--- conflicted
+++ resolved
@@ -15,11 +15,6 @@
     limitations under the License.
 ############################################################################## */
 
-<<<<<<< HEAD
-#include <unordered_map>
-#include <unordered_set>
-=======
->>>>>>> f22292bc
 #include <string>
 #include <unordered_map>
 #include <unordered_set>
@@ -3467,7 +3462,6 @@
     }
 }
 
-<<<<<<< HEAD
 void cleanJobQueues(bool dryRun)
 {
     Owned<IRemoteConnection> conn = querySDS().connect("/JobQueues", myProcessSession(), 0, SDS_LOCK_TIMEOUT);
@@ -3576,7 +3570,9 @@
         for (auto &item: gDllsToRemove)
             generatedDllsTree->removeTree(item);
         PROGLOG("Removed %u unreferenced GeneratedDlls, took: %u ms", (unsigned)gDllsToRemove.size(), timer.elapsedMs());
-=======
+    }
+}
+
 
 void cleanStaleGroups(const char *groupPattern, bool dryRun)
 {
@@ -3639,7 +3635,6 @@
         PROGLOG("Committing changes");
         conn->commit();
         PROGLOG("Complete - %zu groups deleted", deleteCount);
->>>>>>> f22292bc
     }
 }
 

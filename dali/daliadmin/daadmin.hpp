--- conflicted
+++ resolved
@@ -96,12 +96,9 @@
 
 extern DALIADMIN_API void validateStore(bool fix, bool deleteFiles, bool verbose);
 extern DALIADMIN_API void removeOrphanedGlobalVariables(bool dryrun, bool reconstruct);
-<<<<<<< HEAD
 extern DALIADMIN_API void cleanJobQueues(bool dryRun);
 extern DALIADMIN_API void cleanGeneratedDlls(bool dryRun, bool backup);
-=======
 extern DALIADMIN_API void cleanStaleGroups(const char *groupPattern, bool dryRun);
 
->>>>>>> f22292bc
 
 } // namespace daadmin
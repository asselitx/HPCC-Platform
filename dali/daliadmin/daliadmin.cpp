/*##############################################################################

    HPCC SYSTEMS software Copyright (C) 2012 HPCC Systems®.

    Licensed under the Apache License, Version 2.0 (the "License");
    you may not use this file except in compliance with the License.
    You may obtain a copy of the License at

       http://www.apache.org/licenses/LICENSE-2.0

    Unless required by applicable law or agreed to in writing, software
    distributed under the License is distributed on an "AS IS" BASIS,
    WITHOUT WARRANTIES OR CONDITIONS OF ANY KIND, either express or implied.
    See the License for the specific language governing permissions and
    limitations under the License.
############################################################################## */

#include "daclient.hpp"
#include "dadfs.hpp"
#include "rmtfile.hpp"
#include "daadmin.hpp"

#include "ws_dfsclient.hpp"


using namespace daadmin;

#define DEFAULT_DALICONNECT_TIMEOUT 5 // seconds

void doLog(bool noError, StringBuffer &out)
{
    if (noError)
        PROGLOG("%s", out.str());
    else
        UERRLOG("%s", out.str());
}

void usage(const char *exe)
{
  printf("Usage:\n");
  printf("  %s [<daliserver-ip>] <command> { <option> }\n", exe);              
  printf("\n");
  printf("Data store commands:\n");
  printf("  export <branchxpath> <destfile>\n");
  printf("  import <branchxpath> <srcfile>\n");
  printf("  importadd <branchxpath> <srcfile>\n");
  printf("  delete <branchxpath> [nobackup] -- delete branch, 'nobackup' option suppresses writing copy of existing branch\n");
  printf("  set <xpath> <value>        -- set single value\n");
  printf("  get <xpath>                -- get single value\n");
  printf("  bget <xpath> <dest-file>   -- binary property\n");
  printf("  xget <xpath>               -- (multi-value tail can have commas)\n");
  printf("  wget <xpath>               -- (gets all matching xpath)\n");
  printf("  add <xpath> [<value>]      -- adds new xpath node with optional value\n");
  printf("  delv <xpath>               -- deletes value\n");
  printf("  count <xpath>              -- counts xpath matches\n");
  printf("\n");
  printf("Logical File meta information commands:\n");
  printf("  dfsfile <logicalname>          -- get meta information for file\n");
  printf("  dfsmeta <logicalname> <storage> -- get new meta information for file\n");
  printf("  setdfspartattr <logicalname> <part> <attribute> [<value>] -- set attribute of a file part to value, or delete the attribute if not provided\n");
  printf("  dfspart <logicalname> <part>   -- get meta information for part num\n");
  printf("  dfscheck                       -- verify dfs file information is valid\n");
  printf("  dfscsv <logicalnamemask>       -- get csv info. for files matching mask\n");
  printf("  dfsgroup <logicalgroupname> [filename] -- get IPs for logical group (aka cluster). Written to optional filename if provided\n");
  printf("  clusternodes <clustername> [filename] -- get IPs for cluster group. Written to optional filename if provided\n");
  printf("  dfsls [<logicalname>] [options]-- get list of files within a scope (options=lrs)\n");
  printf("  dfsmap <logicalname>           -- get part files (primary and replicates)\n");
  printf("  dfsexists <logicalname>        -- sets return value to 0 if file exists\n");
  printf("  dfsparents <logicalname>       -- list superfiles containing file\n");
  printf("  dfsunlink <logicalname>        -- unlinks file from all super parents\n");
  printf("  dfsverify <logicalname>        -- verifies parts exist, returns 0 if ok\n");
  printf("  setprotect <logicalname> <id>  -- overwrite protects logical file\n");
  printf("  unprotect <logicalname> <id>   -- unprotect (if id=* then clear all)\n");
  printf("  listprotect <logicalnamemask>  <id-mask> -- list protected files\n");
  printf("  checksuperfile <superfilename> [fix=true|false] -- check superfile links consistent and optionally fix\n");
  printf("  checksubfile <subfilename>     -- check subfile links to parent consistent\n");
  printf("  listexpires <logicalnamemask>  -- lists logical files with expiry value\n");
  printf("  listrelationships <primary> <secondary>\n");
  printf("  dfsperm <logicalname>           -- returns LDAP permission for file\n");
  printf("  dfscompratio <logicalname>      -- returns compression ratio of file\n");
  printf("  dfsscopes <mask>                -- lists logical scopes (mask = * for all)\n");
  printf("  cleanscopes                     -- remove empty scopes\n");
  printf("  normalizefilenames [<logicalnamemask>] -- normalize existing logical filenames that match, e.g. .::.::scope::.::name -> scope::name\n");
  printf("  dfsreplication <clustermask> <logicalnamemask> <redundancy-count> [dryrun] -- set redundancy for files matching mask, on specified clusters only\n");
  printf("  holdlock <logicalfile> <read|write> -- hold a lock to the logical-file until a key is pressed");
  printf("\n");
  printf("Workunit commands:\n");
  printf("  listworkunits [<prop>=<val> [<lower> [<upper>]]] -- list workunits that match prop=val in workunit name range lower to upper\n");
  printf("  listmatches <connection xpath> [<match xpath>=<val> [<property xpaths>]] -- <property xpaths> is comma separated list of xpaths\n");
  printf("  workunittimings <WUID>\n");
  printf("\n");
  printf("Other dali server and misc commands:\n");
  printf("  serverlist <mask>               -- list server IPs (mask optional)\n");
  printf("  clusterlist <mask>              -- list clusters   (mask optional)\n");
  printf("  auditlog <fromdate> <todate> <match>\n");
  printf("  coalesce                        -- force transaction coalesce\n");
  printf("  mpping <server-ip>              -- time MP connect\n");
  printf("  daliping [ <num> ]              -- time dali server connect\n");
  printf("  getxref <destxmlfile>           -- get all XREF information\n");
  printf("  dalilocks [ <ip-pattern> ] [ files ] -- get all locked files/xpaths\n");
  printf("  unlock <xpath or logicalfile> <[path|file]> --  unlocks either matching xpath(s) or matching logical file(s), can contain wildcards\n");
  printf("  validatestore [fix=<true|false>]\n"
         "                [verbose=<true|false>]\n"
         "                [deletefiles=<true|false>]-- perform some checks on dali meta data an optionally fix or remove redundant info \n");
  printf("  workunit <workunit> [true]      -- dump workunit xml, if 2nd parameter equals true, will also include progress data\n");
  printf("  wuidcompress <wildcard> <type>  --  scan workunits that match <wildcard> and compress resources of <type>\n");
  printf("  wuiddecompress <wildcard> <type> --  scan workunits that match <wildcard> and decompress resources of <type>\n");
  printf("  xmlsize <filename> [<percentage>] --  analyse size usage in xml file, display individual items above 'percentage' \n");
  printf("  migratefiles <src-group> <target-group> [<filemask>] [dryrun] [createmaps] [listonly] [verbose]\n");
  printf("  translatetoxpath logicalfile [File|SuperFile|Scope]\n");
  printf("  cleanglobalwuid [dryrun] [noreconstruct]\n");
  printf("\n");
  printf("Common options\n");
  printf("  server=<dali-server-ip>         -- server ip\n");
  printf("                                  -- can be 1st param if numeric ip (or '.')\n");
  printf("  user=<username>                 -- for file operations\n");
  printf("  password=<password>             -- for file operations\n");
  printf("  logfile=<filename>              -- filename blank for no log\n");
  printf("  rawlog=0|1                      -- if raw omits timestamps etc\n");
  printf("  timeout=<seconds>               -- set dali connect timeout\n");
}

#define CHECKPARAMS(mn,mx) { if ((np<mn)||(np>mx)) throw MakeStringException(-1,"%s: incorrect number of parameters",cmd); }

static constexpr const char * defaultYaml = R"!!(
version: "1.0"
daliadmin:
  name: daliadmin
)!!";

static void remoteTest(const char *logicalName, bool withDali);

int main(int argc, const char* argv[])
{
    int ret = 0;
    InitModuleObjects();
    EnableSEHtoExceptionMapping();
    setDaliServixSocketCaching(true);
    if (argc<2) {
        usage(argv[0]);
        return -1;
    }

    Owned<IPropertyTree> globals = loadConfiguration(defaultYaml, argv, "daliadmin", "DALIADMIN", "daliadmin.xml", nullptr, nullptr, false);
    Owned<IProperties> props = createProperties("daliadmin.ini");
    StringArray params;
    SocketEndpoint ep;
    StringBuffer tmps;
    for (int i=1;i<argc;i++) {
        const char *param = argv[i];
        if ((memcmp(param,"server=",7)==0)||
            (memcmp(param,"logfile=",8)==0)||
            (memcmp(param,"rawlog=",7)==0)||
            (memcmp(param,"user=",5)==0)||
            (memcmp(param,"password=",9)==0) ||
            (memcmp(param,"fix=",4)==0) ||
            (memcmp(param,"verbose=",8)==0) ||
            (memcmp(param,"deletefiles=",12)==0) ||
            (memcmp(param,"timeout=",8)==0))
            props->loadProp(param);
        else if ((i==1)&&(isdigit(*param)||(*param=='.'))&&ep.set(((*param=='.')&&param[1])?(param+1):param,DALI_SERVER_PORT))
            props->setProp("server",ep.getUrlStr(tmps.clear()).str());
        else {
            if ((strieq(param,"help")) || (strieq(param,"-help")) || (strieq(param,"--help"))) {
                usage(argv[0]);
                return -1;
            }
            params.append(param);
        }
    }
    if (!params.ordinality()) {
        usage(argv[0]);
        return -1;
    }

    try {
        StringBuffer logname;
        StringBuffer aliasname;
        bool rawlog = props->getPropBool("rawlog");
        Owned<ILogMsgHandler> fileMsgHandler;
        if (props->getProp("logfile",logname)) {
            if (logname.length()) {
                fileMsgHandler.setown(getFileLogMsgHandler(logname.str(), NULL, rawlog?MSGFIELD_prefix:MSGFIELD_STANDARD, false, false, true));
                queryLogMsgManager()->addMonitorOwn(fileMsgHandler.getClear(), getCategoryLogMsgFilter(MSGAUD_all, MSGCLS_all, TopDetail));
            }
        }
        // set stdout 
        attachStandardHandleLogMsgMonitor(stdout,0,MSGAUD_all,MSGCLS_all&~(MSGCLS_disaster|MSGCLS_error|MSGCLS_warning));
        Owned<ILogMsgFilter> filter = getCategoryLogMsgFilter(MSGAUD_user, MSGCLS_error|MSGCLS_warning);
        queryLogMsgManager()->changeMonitorFilter(queryStderrLogMsgHandler(), filter);
        queryStderrLogMsgHandler()->setMessageFields(MSGFIELD_prefix);
    }
    catch (IException *e) {
        pexception("daliadmin",e);
        e->Release();
        ret = 255;
    }
    unsigned daliconnectelapsed;
    StringBuffer daliserv;
    if (!ret) {
        const char *cmd = params.item(0);
        unsigned np = params.ordinality()-1;

        if (!props->getProp("server",daliserv.clear()))
        {
            // external commands
            try
            {
                if (strieq(cmd,"xmlsize"))
                {
                    CHECKPARAMS(1,2);
                    xmlSize(params.item(1), np>1?atof(params.item(2)):1.0);
                }
                else if (strieq(cmd,"translatetoxpath"))
                {
                    CHECKPARAMS(1,2);
                    DfsXmlBranchKind branchType;
                    if (np>1)
                    {
                        const char *typeStr = params.item(2);
                        branchType = queryDfsXmlBranchType(typeStr);
                    }
                    else
                        branchType = DXB_File;
                    translateToXpath(params.item(1), branchType);
                }
                else if (strieq(cmd, "remotetest"))
                    remoteTest(params.item(1), false);
                else
                {
                    UERRLOG("Unknown command %s",cmd);
                    ret = 255;
                }
            }
            catch (IException *e)
            {
                EXCLOG(e,"daliadmin");
                e->Release();
                ret = 255;
            }
            return ret;
        }
        else
        {
            try {
                SocketEndpoint ep(daliserv.str(),DALI_SERVER_PORT);
                SocketEndpointArray epa;
                epa.append(ep);
                Owned<IGroup> group = createIGroup(epa);
                unsigned start = msTick();
                initClientProcess(group, DCR_DaliAdmin);
                daliconnectelapsed = msTick()-start;
            }
            catch (IException *e) {
                EXCLOG(e,"daliadmin initClientProcess");
                e->Release();
                ret = 254;
            }
            if (!ret) {
                try {
                    Owned<IUserDescriptor> userDesc;
                    if (props->getProp("user",tmps.clear())) {
                        userDesc.setown(createUserDescriptor());
                        StringBuffer ps;
                        props->getProp("password",ps);
                        userDesc->set(tmps.str(),ps.str());
                        queryDistributedFileDirectory().setDefaultUser(userDesc);
                    }
                    StringBuffer out;
                    setDaliConnectTimeoutMs(1000 * props->getPropInt("timeout", DEFAULT_DALICONNECT_TIMEOUT));
                    if (strieq(cmd,"export")) {
                        CHECKPARAMS(2,2);
                        exportToFile(params.item(1),params.item(2));
                    }
                    else if (strieq(cmd,"import")) {
                        CHECKPARAMS(2,2);
                        doLog(importFromFile(params.item(1),params.item(2),false,out),out);
                    }
                    else if (strieq(cmd,"importadd")) {
                        CHECKPARAMS(2,2);
                        doLog(importFromFile(params.item(1),params.item(2),true,out),out);
                    }
                    else if (strieq(cmd,"delete")) {
                        CHECKPARAMS(1,2);
                        bool backup = np<2 || !strieq("nobackup", params.item(2));
                        doLog(erase(params.item(1),backup,out),out);
                    }
                    else if (strieq(cmd,"set")) {
                        CHECKPARAMS(2,2);
                        setValue(params.item(1),params.item(2),out);
                        PROGLOG("Changed %s from '%s' to '%s'",params.item(1),out.str(),params.item(2));
                    }
                    else if (strieq(cmd,"get")) {
                        CHECKPARAMS(1,1);
                        getValue(params.item(1),out);
                        PROGLOG("Value of %s is: '%s'",params.item(1),out.str());
                    }
                    else if (strieq(cmd,"bget")) {
                        CHECKPARAMS(2,2);
                        bget(params.item(1),params.item(2));
                    }
                    else if (strieq(cmd,"wget")) {
                        CHECKPARAMS(1,1);
                        wget(params.item(1));
                    }
                    else if (strieq(cmd,"xget")) {
                        CHECKPARAMS(1,1);
                        wget(params.item(1));
                    }
                    else if (strieq(cmd,"add")) {
                        CHECKPARAMS(1,2);
                        doLog(add(params.item(1),(np>1) ? params.item(2) : nullptr,out),out);
                    }
                    else if (strieq(cmd,"delv")) {
                        CHECKPARAMS(1,1);
                        delv(params.item(1));
                    }
                    else if (strieq(cmd,"count")) {
                        CHECKPARAMS(1,1);
                        PROGLOG("Count of %s is: %d",params.item(1),count(params.item(1)));
                    }
                    else if (strieq(cmd,"dfsfile")) {
                        CHECKPARAMS(1,1);
                        doLog(dfsfile(params.item(1),userDesc,out),out);
                    }
                    else if (strieq(cmd,"dfsmeta")) {
                        CHECKPARAMS(1,3);
                        bool includeStorage = (np < 2) || strToBool(params.item(2));
                        dfsmeta(params.item(1),userDesc,includeStorage);
                    }
                    else if (strieq(cmd,"dfspart")) {
                        CHECKPARAMS(2,2);
                        doLog(dfspart(params.item(1),userDesc,atoi(params.item(2)),out),out);                        
                    }
                    else if (strieq(cmd,"setdfspartattr")) {
                        CHECKPARAMS(3,4);
                        setdfspartattr(params.item(1),atoi(params.item(2)),params.item(3),np>3?params.item(4):nullptr,userDesc,out);
                        PROGLOG("%s", out.str());
                    }
                    else if (strieq(cmd,"dfscheck")) {
                        CHECKPARAMS(0,0);
                        doLog(dfsCheck(out),out);
                    }
                    else if (strieq(cmd,"dfscsv")) {
                        CHECKPARAMS(1,1);
                        dfscsv(params.item(1),userDesc,out);
                        PROGLOG("%s",out.str());
                    }
                    else if (strieq(cmd,"dfsgroup")) {
                        CHECKPARAMS(1,2);
                        dfsGroup(params.item(1),(np>1)?params.item(2):NULL);
                    }
                    else if (strieq(cmd,"clusternodes")) {
                        CHECKPARAMS(1,2);
                        ret = clusterGroup(params.item(1),(np>1)?params.item(2):NULL);
                    }
                    else if (strieq(cmd,"dfsls")) {
                        CHECKPARAMS(0,2);
                        doLog(dfsLs((np>0)?params.item(1):nullptr,(np>1)?params.item(2):nullptr,out),out);
                    }
                    else if (strieq(cmd,"dfsmap")) {
                        CHECKPARAMS(1,1);
                        doLog(dfsmap(params.item(1),userDesc,out),out);
                    }
                    else if (strieq(cmd,"dfsexists") || strieq(cmd,"dfsexist")) {
                        // NB: "dfsexist" typo', kept for backward compatibility only (<7.12)
                        CHECKPARAMS(1,1);
                        ret = dfsexists(params.item(1),userDesc);
                    }
                    else if (strieq(cmd,"dfsparents")) {
                        CHECKPARAMS(1,1);
                        dfsparents(params.item(1),userDesc,out);
                        PROGLOG("%s",out.str());
                    }
                    else if (strieq(cmd,"dfsunlink")) {
                        CHECKPARAMS(1,1);
                        dfsunlink(params.item(1),userDesc);
                    }
                    else if (strieq(cmd,"dfsverify")) {
                        CHECKPARAMS(1,1);
                        ret = dfsverify(params.item(1),NULL,userDesc);
                    }
                    else if (strieq(cmd,"setprotect")) {
                        CHECKPARAMS(2,2);
                        setprotect(params.item(1),params.item(2),userDesc,out);
                        PROGLOG("%s",out.str());
                    }
                    else if (strieq(cmd,"unprotect")) {
                        CHECKPARAMS(2,2);
                        unprotect(params.item(1),params.item(2),userDesc,out);
                        PROGLOG("%s",out.str());
                    }
                    else if (strieq(cmd,"listprotect")) {
                        CHECKPARAMS(0,2);
                        listprotect((np>1)?params.item(1):"*",(np>2)?params.item(2):"*",out);
                        PROGLOG("%s",out.str());
                    }
                    else if (strieq(cmd,"checksuperfile")) {
                        CHECKPARAMS(1,1);
                        bool fix = props->getPropBool("fix");
                        checksuperfile(params.item(1),fix);
                    }
                    else if (strieq(cmd,"checksubfile")) {
                        CHECKPARAMS(1,1);
                        checksubfile(params.item(1));
                    }
                    else if (strieq(cmd,"listexpires")) {
                        CHECKPARAMS(0,1);
                        listexpires((np>1)?params.item(1):"*",userDesc);
                    }
                    else if (strieq(cmd,"listrelationships")) {
                        CHECKPARAMS(2,2);
                        listrelationships(params.item(1),params.item(2));
                    }
                    else if (strieq(cmd,"dfsperm")) {
                        if (!userDesc.get())
                            throw MakeStringException(-1,"dfsperm requires username to be set (user=)");
                        CHECKPARAMS(1,1);
                        ret = dfsperm(params.item(1),userDesc);
                    }
                    else if (strieq(cmd,"dfscompratio")) {
                        CHECKPARAMS(1,1);
                        dfscompratio(params.item(1),userDesc);
                    }
                    else if (strieq(cmd,"dfsscopes")) {
                        CHECKPARAMS(0,1);
                        dfsscopes((np>0)?params.item(1):"*",userDesc);
                    }
                    else if (strieq(cmd,"cleanscopes")) {
                        CHECKPARAMS(0,0);
                        cleanscopes(userDesc);
                    }
                    else if (strieq(cmd,"normalizefilenames")) {
                        CHECKPARAMS(0,1);
                        normalizeFileNames(userDesc, np>0 ? params.item(1) : nullptr);
                    }
                    else if (strieq(cmd,"listworkunits")) {
                        CHECKPARAMS(0,3);
                        listworkunits((np>0)?params.item(1):NULL,(np>1)?params.item(2):NULL,(np>2)?params.item(3):NULL);
                    }
                    else if (strieq(cmd,"listmatches")) {
                        CHECKPARAMS(0,3);
                        listmatches((np>0)?params.item(1):NULL,(np>1)?params.item(2):NULL,(np>2)?params.item(3):NULL);
                    }
                    else if (strieq(cmd,"workunittimings")) {
                        CHECKPARAMS(1,1);
                        workunittimings(params.item(1));
                    }
                    else if (strieq(cmd,"serverlist")) {
                        CHECKPARAMS(1,1);
                        serverlist(params.item(1));
                    }
                    else if (strieq(cmd,"clusterlist")) {
                        CHECKPARAMS(1,1);
                        clusterlist(params.item(1));
                    }
                    else if (strieq(cmd,"auditlog")) {
                        CHECKPARAMS(2,3);
                        auditlog(params.item(1),params.item(2),(np>2)?params.item(3):NULL);
                    }
                    else if (strieq(cmd,"coalesce")) {
                        CHECKPARAMS(0,0);
                        coalesce();
                    }
                    else if (strieq(cmd,"mpping")) {
                        CHECKPARAMS(1,1);
                        mpping(params.item(1));
                    }
                    else if (strieq(cmd,"daliping")) {
                        CHECKPARAMS(0,1);
                        daliping(daliserv.str(),daliconnectelapsed,(np>0)?atoi(params.item(1)):1);
                    }
                    else if (strieq(cmd,"getxref")) {
                        CHECKPARAMS(1,1);
                        getxref(params.item(1));
                    }
                    else if (strieq(cmd,"dalilocks")) {
                        CHECKPARAMS(0,2);
                        bool filesonly = false;
                        if (np&&(strieq(params.item(np),"files"))) {
                            filesonly = true;
                            np--;
                        }
                        dalilocks(np>0?params.item(1):NULL,filesonly);
                    }
                    else if (strieq(cmd,"unlock")) {
                        CHECKPARAMS(2,2);
                        const char *fileOrPath = params.item(2);
                        if (strieq("file", fileOrPath))
                            unlock(params.item(1), true);
                        else if (strieq("path", fileOrPath))
                            unlock(params.item(1), false);
                        else
                            throw MakeStringException(0, "unknown type [ %s ], must be 'file' or 'path'", fileOrPath);
                    }
                    else if (strieq(cmd,"validateStore")) {
                        CHECKPARAMS(0,2);
                        bool fix = props->getPropBool("fix");
                        bool verbose = props->getPropBool("verbose");
                        bool deleteFiles = props->getPropBool("deletefiles");
                        validateStore(fix, deleteFiles, verbose);
                    }
                    else if (strieq(cmd, "workunit")) {
                        CHECKPARAMS(1,2);
                        bool includeProgress=false;
                        if (np>1)
                            includeProgress = strToBool(params.item(2));
                        dumpWorkunit(params.item(1), includeProgress);
                    }
                    else if (strieq(cmd,"wuidCompress")) {
                        CHECKPARAMS(2,2);
                        wuidCompress(params.item(1), params.item(2), true);
                    }
                    else if (strieq(cmd,"wuidDecompress")) {
                        CHECKPARAMS(2,2);
                        wuidCompress(params.item(1), params.item(2), false);
                    }
                    else if (strieq(cmd,"dfsreplication")) {
                        CHECKPARAMS(3,4);
                        bool dryRun = np>3 && strieq("dryrun", params.item(4));
                        dfsreplication(params.item(1), params.item(2), atoi(params.item(3)), dryRun);
                    }
                    else if (strieq(cmd,"holdlock")) {
                        CHECKPARAMS(2,2);
                        holdlock(params.item(1), params.item(2), userDesc);
                    }
                    else if (strieq(cmd, "progress")) {
                        CHECKPARAMS(2,2);
                        dumpProgress(params.item(1), params.item(2));
                    }
                    else if (strieq(cmd, "migratefiles"))
                    {
                        CHECKPARAMS(2, 7);
                        const char *srcGroup = params.item(1);
                        const char *dstGroup = params.item(2);
                        const char *filemask = "*";
                        StringBuffer options;
                        if (params.isItem(3))
                        {
                            filemask = params.item(3);
                            unsigned arg=4;
                            StringArray optArray;
                            while (arg<params.ordinality())
                                optArray.append(params.item(arg++));
                            optArray.getString(options, ",");
                        }
                        migrateFiles(srcGroup, dstGroup, filemask, options);
                    }
                    else if (stricmp(cmd, "wuattr") == 0) {
                        CHECKPARAMS(1, 2);
                        if (params.ordinality() > 2)
                            dumpWorkunitAttr(params.item(1), params.item(2));
                        else
                            dumpWorkunitAttr(params.item(1), nullptr);
                    }
                    else if (strieq(cmd, "cleanglobalwuid"))
                    {
                        CHECKPARAMS(0, 2);
                        bool dryrun = false;
                        bool reconstruct = true;
                        for (unsigned i=1; i<params.ordinality(); i++)
                        {
                            const char *param = params.item(i);
                            if (strieq("dryrun", param))
                                dryrun = true;
                            else if (strieq("noreconstruct", param))
                                reconstruct = false;
                        }
                        removeOrphanedGlobalVariables(dryrun, reconstruct);
                    }
                    else if (strieq(cmd, "remotetest"))
                        remoteTest(params.item(1), true);
                    else
                        UERRLOG("Unknown command %s",cmd);
                }
                catch (IException *e)
                {
                    EXCLOG(e,"daliadmin");
                    e->Release();
                    ret = 255;
                }
                closedownClientProcess();
            }
        }
    }
    setDaliServixSocketCaching(false);
    setNodeCaching(false);
    releaseAtoms();
    fflush(stdout);
    fflush(stderr);
    return ret;
}

static void testDFSFile(IDistributedFile *legacyDfsFile, const char *logicalName)
{
    unsigned numParts = legacyDfsFile->numParts();
    IDistributedFilePart &part0 = legacyDfsFile->queryPart(0);
    Owned<IDistributedFilePart> part0b = legacyDfsFile->getPart(0);
    StringBuffer partName;
    part0b->getPartName(partName);
    PROGLOG("partName: %s", partName.str());
    StringBuffer lfn;
    legacyDfsFile->getLogicalName(lfn);
    PROGLOG("lfn: %s", lfn.str());
    verifyex(streq(logicalName, lfn));
    const char *lfnb = legacyDfsFile->queryLogicalName();
    verifyex(streq(logicalName, lfnb));
    Owned<IDistributedFilePartIterator> iter = legacyDfsFile->getIterator();
    ForEach(*iter)
    {
        IDistributedFilePart &part = iter->query();
        part.getPartName(partName.clear());
        PROGLOG("partName: %s", partName.str());
    }
    Owned<IFileDescriptor> dfsFileDesc = legacyDfsFile->getFileDescriptor();
    const char *dir = legacyDfsFile->queryDefaultDir();
    PROGLOG("dir = %s", dir);
    const char *mask = legacyDfsFile->queryPartMask();
    PROGLOG("mask = %s", dir);
    IPropertyTree &attrs = legacyDfsFile->queryAttributes();
    legacyDfsFile->lockProperties();
    legacyDfsFile->unlockProperties();
    CDateTime dt;
    legacyDfsFile->getModificationTime(dt);
    StringBuffer dateString;
    dt.getString(dateString);
    PROGLOG("Modification time: %s", dateString.str());

    legacyDfsFile->getAccessedTime(dt);
    dt.getString(dateString.clear());
    PROGLOG("Accessed time: %s", dateString.str());
    unsigned numCopies = legacyDfsFile->numCopies(0);
    PROGLOG("numCopies: %d", numCopies);
    bool forcePhysical = false;
    if (!legacyDfsFile->existsPhysicalPartFiles(0))
        WARNLOG("Could not find physical part files");
    else
        forcePhysical = true;
    __int64 dfsSz = legacyDfsFile->getFileSize(true, forcePhysical);
    PROGLOG("dfsSz: %" I64F "d", dfsSz);
    __int64 diskSz = legacyDfsFile->getDiskSize(true, forcePhysical);
    PROGLOG("diskSz: %" I64F "d", diskSz);
    unsigned checkSum;
    legacyDfsFile->getFileCheckSum(checkSum);
    PROGLOG("checkSum: %d", checkSum);
    offset_t base;
    legacyDfsFile->getPositionPart(0, base);
    PROGLOG("base: %" I64F "d", base);
    IDistributedSuperFile *super = legacyDfsFile->querySuperFile();
    PROGLOG("isSuper: %s", boolToStr(super!=NULL));
    Owned<IDistributedSuperFileIterator> ownerIter = legacyDfsFile->getOwningSuperFiles();
    ForEach(*ownerIter)
    {
        IDistributedSuperFile &superFile = ownerIter->query();
        PROGLOG("superName: %s", superFile.queryLogicalName());
    }
    bool compressed = legacyDfsFile->isCompressed();
    PROGLOG("compressed: %s", boolToStr(compressed));
    StringBuffer clusterName;
    legacyDfsFile->getClusterName(0, clusterName);
    PROGLOG("clusterName: %s", clusterName.str());
    StringArray clusters;
    unsigned numClusterNames = legacyDfsFile->getClusterNames(clusters);
    ForEachItemIn(i, clusters)
    {
        PROGLOG("clusterName: %s", clusters.item(i));
    }
    unsigned numClusters = legacyDfsFile->numClusters();
    PROGLOG("numClusters: %d", numClusters);
    unsigned clusterNamePos = legacyDfsFile->findCluster(clusterName);
    PROGLOG("clusterNamePos: %d", clusterNamePos);
    ClusterPartDiskMapSpec &mapSpec = legacyDfsFile->queryPartDiskMapping(0);
    IGroup *group = legacyDfsFile->queryClusterGroup(0);
    StringBuffer clusterGroupName;
    legacyDfsFile->getClusterGroupName(0, clusterGroupName);
    PROGLOG("clusterGroupName: %s", clusterGroupName.str());
    StringBuffer ecl;
    legacyDfsFile->getECL(ecl);
    PROGLOG("ecl: %s", ecl.str());
    StringBuffer reason;
    bool canModify = legacyDfsFile->canModify(reason);
    PROGLOG("canModify: %s", boolToStr(canModify));
    bool canRemove = legacyDfsFile->canRemove(reason.clear());
    PROGLOG("canRemove: %s", boolToStr(canRemove));
    StringBuffer err;
    bool compat = legacyDfsFile->checkClusterCompatible(*dfsFileDesc, err);
    PROGLOG("compat: %s", boolToStr(compat));
    unsigned crc;
    legacyDfsFile->getFormatCrc(crc);
    PROGLOG("crc: %d", crc);
    size32_t rsz;
    legacyDfsFile->getRecordSize(rsz);
    PROGLOG("rsz: %d", rsz);
    MemoryBuffer layout;
    legacyDfsFile->getRecordLayout(layout, "_rtlType");
    StringBuffer mapping;
    legacyDfsFile->getColumnMapping(mapping);
    PROGLOG("mapping: %s", mapping.str());
    bool restricted = legacyDfsFile->isRestrictedAccess();
    PROGLOG("restricted: %s", boolToStr(restricted));
    unsigned oldTimeout = legacyDfsFile->setDefaultTimeout(3500);
    PROGLOG("oldTimeout: %d", oldTimeout);

    try
    {
        legacyDfsFile->validate();
    }
    catch (IException *e)
    {
        EXCLOG(e);
        e->Release();
    }

    IPropertyTree *history = legacyDfsFile->queryHistory();
    bool isExternal = legacyDfsFile->isExternal();
    PROGLOG("isExternal: %s", boolToStr(isExternal));
    unsigned maxSkew, minSkew, maxSkewPart, minSkewPart;
    if (legacyDfsFile->getSkewInfo(maxSkew, minSkew, maxSkewPart, minSkewPart, true))
    {
        PROGLOG("maxSkew: %d", maxSkew);
        PROGLOG("minSkew: %d", minSkew);
        PROGLOG("maxSkewPart: %d", maxSkewPart);
        PROGLOG("minSkewPart: %d", minSkewPart);
    }
    int expire = legacyDfsFile->getExpire();
    PROGLOG("expire: %d", expire);
    try
    {
<<<<<<< HEAD
        double cost = legacyDfsFile->getCost(clusterName.str());
        PROGLOG("cost: %f", cost);
=======
        double atRestCost, accessCost;
        legacyDfsFile->getCost(clusterName.str(), atRestCost, accessCost);
        PROGLOG("accessCost: %f", accessCost);
        PROGLOG("atRestCost: %f", atRestCost);
>>>>>>> 84f3ef08
    }
    catch(IException *e)
    {
        EXCLOG(e);
        e->Release();
    }

    // test some write methods. NB: at the moment, in common with foreign files, these changes do not get propagaged to dali
    legacyDfsFile->setModified();
    dt.adjustTime(30);
    legacyDfsFile->setAccessedTime(dt);
    legacyDfsFile->setAccessed();
    legacyDfsFile->addAttrValue("recordCount", 10);
    legacyDfsFile->setExpire(10);
    legacyDfsFile->setECL("1;");
    legacyDfsFile->resetHistory();
    legacyDfsFile->setProtect("me", true);
    legacyDfsFile->setColumnMapping("field1");
    legacyDfsFile->setRestrictedAccess(true);

    // this is simulating what happens in Thor when the manager serializes parts to workers
    Owned<IFileDescriptor> fileDesc = legacyDfsFile->getFileDescriptor();
    MemoryBuffer mb;
    UnsignedArray parts;
    parts.append(0);
    fileDesc->serializeParts(mb, parts);

    // worker side
    IArrayOf<IPartDescriptor> partDescs;
    deserializePartFileDescriptors(mb, partDescs);
    IPartDescriptor &partDesc = partDescs.item(0);
    RemoteFilename rfn;
    partDesc.getFilename(0, rfn);
    StringBuffer path;
    rfn.getPath(path);
    Owned<IFile> iFile = createIFile(path);
    PROGLOG("File exists = %s", boolToStr(iFile->exists()));
}

static void remoteTest(const char *logicalName, bool withDali)
{
    CDfsLogicalFileName dlfn;
    dlfn.set(logicalName);
    logicalName = dlfn.get();
    StringBuffer svc, remoteName;
    CDfsLogicalFileName dlfn2;
    if (!dlfn.getRemoteSpec(svc, remoteName))
        remoteName.clear().append(logicalName);
    dlfn2.set(remoteName.str());
    remoteName.clear().append(dlfn2.get());

    PROGLOG("Reading file: %s, remoteName: %s", logicalName, remoteName.str());

    unsigned timeoutSecs = 60;
    unsigned keepAliveExpiryFrequency = 10;
    Owned<IUserDescriptor> userDesc = createUserDescriptor();
    userDesc->set("jsmith", "password");

    Owned<IDistributedFile> legacyDfsFile;
    if (dlfn.isRemote())
    {
        Owned<wsdfs::IDFSFile> dfsFile = wsdfs::lookupDFSFile(logicalName, timeoutSecs, keepAliveExpiryFrequency, userDesc);

        if (dfsFile)
            legacyDfsFile.setown(createLegacyDFSFile(dfsFile));
    }
    else
    {
        if (!withDali)
            throw makeStringExceptionV(0, "remotetest for non-remote files needs Dali.");

        legacyDfsFile.setown(queryDistributedFileDirectory().lookup(dlfn, userDesc, false, false, false, nullptr, false));
    }

    if (!legacyDfsFile)
    {
        PROGLOG("Failed to open file: %s", logicalName);
        return;
    }

    testDFSFile(legacyDfsFile, remoteName);
}<|MERGE_RESOLUTION|>--- conflicted
+++ resolved
@@ -726,15 +726,10 @@
     PROGLOG("expire: %d", expire);
     try
     {
-<<<<<<< HEAD
-        double cost = legacyDfsFile->getCost(clusterName.str());
-        PROGLOG("cost: %f", cost);
-=======
         double atRestCost, accessCost;
         legacyDfsFile->getCost(clusterName.str(), atRestCost, accessCost);
         PROGLOG("accessCost: %f", accessCost);
         PROGLOG("atRestCost: %f", atRestCost);
->>>>>>> 84f3ef08
     }
     catch(IException *e)
     {

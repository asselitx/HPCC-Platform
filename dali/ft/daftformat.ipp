--- conflicted
+++ resolved
@@ -229,14 +229,10 @@
     CCsvPartitioner(const FileFormat & _format);
 
     virtual void setTarget(IOutputProcessor * _target);
-<<<<<<< HEAD
+
     virtual void getRecordStructure(StringBuffer & _recordStructure) { _recordStructure = recordStructure; }
     virtual void setRecordStructurePresent( bool _isRecordStructurePresent) {isRecordStructurePresent = _isRecordStructurePresent;}
     virtual unsigned getFieldCount(void) { return fieldCount; }
-=======
-    inline StringBuffer & getRecordStructure(void) { return recordStructure; }
-    virtual void setRecordStructurePresent( bool _isRecordStructurePresent) {isRecordStructurePresent = _isRecordStructurePresent;}
->>>>>>> ef517aae
 
 protected:
     virtual size32_t getSplitRecordSize(const byte * record, unsigned maxToRead, bool processFullBuffer, bool ateof);
@@ -251,14 +247,10 @@
     unsigned        maxElementLength;
     FileFormat      format;
     StringMatcher   matcher;
-<<<<<<< HEAD
+
     bool            isRecordStructurePresent;
     StringBuffer    recordStructure;
     unsigned        fieldCount;
-=======
-    bool			isRecordStructurePresent;
-    StringBuffer    recordStructure;
->>>>>>> ef517aae
     bool            isFirstRow;
 };
 

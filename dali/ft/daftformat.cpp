/*##############################################################################

    HPCC SYSTEMS software Copyright (C) 2012 HPCC Systems.

    Licensed under the Apache License, Version 2.0 (the "License");
    you may not use this file except in compliance with the License.
    You may obtain a copy of the License at

       http://www.apache.org/licenses/LICENSE-2.0

    Unless required by applicable law or agreed to in writing, software
    distributed under the License is distributed on an "AS IS" BASIS,
    WITHOUT WARRANTIES OR CONDITIONS OF ANY KIND, either express or implied.
    See the License for the specific language governing permissions and
    limitations under the License.
############################################################################## */

#include "jliball.hpp"

#include "platform.h"

#include "jlib.hpp"
#include "jio.hpp"

#include "jmutex.hpp"
#include "jfile.hpp"
#include "jsocket.hpp"

#include "fterror.hpp"
#include "dadfs.hpp"
#include "rmtspawn.hpp"
#include "jptree.hpp"
#include "daft.hpp"
#include "daftcfg.hpp"
#include "daftmc.hpp"
#include "daftformat.ipp"
#include "junicode.hpp"

//----------------------------------------------------------------------------

/*
  This needs to partition with split points from (thisOffset/numParts) to (thisOffset+thisSize-1/numParts).  
  It returns the point just before the expected point, rather than the closest.
  NB: It assumes records cannot be split between parts!
*/

const offset_t noSizeLimit = I64C(0x7fffffffffffffff);

CPartitioner::CPartitioner()
{
    whichInput = (unsigned) -1;
    numParts = 0;
    thisSize = noSizeLimit;
    thisOffset = 0;
    thisHeaderSize = 0;
    totalSize = 0;
    partitioning = false;
}

void CPartitioner::calcPartitions(Semaphore * sem)
{
    commonCalcPartitions();
    if (sem)
        sem->signal();
}


void CPartitioner::commonCalcPartitions()
{
    if (thisSize == 0)
    {
        LOG(MCwarning, unknownJob, "Unexpected: Part %s has zero length!", fullPath.get());
        return;
    }

    const offset_t partSize = totalSize / numParts;
    const offset_t endOffset = thisOffset + thisSize;
    unsigned firstSplit;
    unsigned lastSplit;
    if (partSize)
    {
        firstSplit = (unsigned)((thisOffset + partSize-1)/partSize);
        lastSplit = (unsigned)((endOffset-1)/partSize);
    }
    else
    {
        firstSplit = (unsigned)((thisOffset*numParts)/totalSize);
        lastSplit = (unsigned)(((endOffset-1)*numParts)/totalSize);
    }
    if (endOffset == totalSize) lastSplit = numParts-1;
    if (lastSplit >= numParts) lastSplit = numParts-1;                                      // very rare with variable length records, last file is very small or copying a couple of records 50 ways.
    offset_t startInputOffset = thisOffset;
    offset_t startOutputOffset = 0;

    PartitionCursor cursor(thisOffset);
    if (target)
        target->setOutput(0);

    for (unsigned split=firstSplit; split <= lastSplit; split++)
    {
        offset_t splitPoint;
        if (split == numParts) 
            splitPoint = endOffset;
        else if (partSize==0)
            splitPoint =  (split * totalSize) / numParts;
        else
            splitPoint =  split * partSize;
        findSplitPoint(splitPoint, cursor);
        const offset_t inputOffset = cursor.inputOffset;
        assertex(inputOffset >= thisOffset && inputOffset <= thisOffset + thisSize);

        //Don't add an empty block on the start of the this chunk to transfer.
        if ((split != firstSplit) || (inputOffset != startInputOffset))
        {
            results.append(*new PartitionPoint(whichInput, split-1, startInputOffset-thisOffset+thisHeaderSize, inputOffset - startInputOffset, cursor.outputOffset-startOutputOffset));
            startInputOffset = inputOffset;
            startOutputOffset = cursor.outputOffset;
        }
    }

    assertex(startInputOffset != endOffset || splitAfterPoint());
    findSplitPoint(endOffset, cursor);

    killBuffer(); // don't keep buffer longer than needed
    
    results.append(*new PartitionPoint(whichInput, lastSplit, startInputOffset-thisOffset+thisHeaderSize, endOffset - startInputOffset, cursor.outputOffset-startOutputOffset));
}

void CPartitioner::getResults(PartitionPointArray & partition)
{
    ForEachItemIn(idx, results)
    {
        PartitionPoint & cur = results.item(idx);
        partition.append(OLINK(cur));
    }
}

void CPartitioner::setPartitionRange(offset_t _totalSize, offset_t _thisOffset, offset_t _thisSize, unsigned _thisHeaderSize, unsigned _numParts)
{
    partitioning = true;
    assertex(whichInput == (unsigned)-1);   // must be called before setSource
    totalSize = _totalSize;
    thisOffset = _thisOffset;
    thisSize = _thisSize;
    thisHeaderSize = _thisHeaderSize;
    numParts = _numParts;
}

void CPartitioner::setSource(unsigned _whichInput, const RemoteFilename & _inputName, bool /*_compressedInput*/, const char * /*_decryptKey*/)
{
    whichInput = _whichInput;
    inputName.set(_inputName);

    StringBuffer fullPathText;
    inputName.getRemotePath(fullPathText);
    fullPath.set(fullPathText.str());
}

void CPartitioner::setTarget(IOutputProcessor * _target)
{
    target.set(_target);
}

//----------------------------------------------------------------------------


//----------------------------------------------------------------------------


void CSimpleFixedPartitioner::findSplitPoint(offset_t splitOffset, PartitionCursor & cursor)
{
    offset_t prevOffset = cursor.inputOffset;
    cursor.inputOffset = (splitOffset / recordSize) * recordSize;
    if (noTranslation)
        cursor.outputOffset += (cursor.inputOffset - prevOffset);
}

void CSimpleFixedPartitioner::setPartitionRange(offset_t _totalSize, offset_t _thisOffset, offset_t _thisSize, unsigned _thisHeaderSize, unsigned _numParts)
{
    if (_thisSize == (offset_t)-1)
        throwError1(DFTERR_CouldNotOpenFile, fullPath.get());
    if ((_thisSize % recordSize) != 0)
        throwError1(DFTERR_FixedWidthInconsistent, fullPath.get());
    CSimplePartitioner::setPartitionRange(_totalSize, _thisOffset, _thisSize, _thisHeaderSize, _numParts);
}

//----------------------------------------------------------------------------

CSimpleBlockedPartitioner::CSimpleBlockedPartitioner(bool _noTranslation) : CSimpleFixedPartitioner(EFX_BLOCK_SIZE, _noTranslation)
{
}

//----------------------------------------------------------------------------



bool CInputBasePartitioner::ensureBuffered(unsigned required)
{
    // returns false if eof hit
    byte *buffer = bufferBase();
    assertex(required <= bufferSize);
    while (bufferOffset + required > numInBuffer)
    {
        if ((bufferOffset + required > bufferSize) || (numInBuffer + blockSize > bufferSize))
        {
            memmove(buffer, buffer+bufferOffset, numInBuffer-bufferOffset);
            numInBuffer -= bufferOffset;
            bufferOffset = 0;
        }

        size32_t numRead = inStream->read(blockSize, buffer+numInBuffer);
        if (numRead == 0)
            return false;
        numInBuffer += numRead;
    }
    return true;
}

offset_t CInputBasePartitioner::tellInput()
{
    return inStream->tell() - numInBuffer + bufferOffset;
}

void CInputBasePartitioner::findSplitPoint(offset_t splitOffset, PartitionCursor & cursor)
{
    offset_t inputOffset = cursor.inputOffset;
    offset_t nextInputOffset = cursor.nextInputOffset;
    const byte *buffer = bufferBase();

    offset_t logStepOffset;
    if( (splitOffset-inputOffset) < 1000000000 )
    {
        logStepOffset = splitOffset / 4;  // 25% step to display progress for files < ~1G split
    }
    else
    {
        logStepOffset = splitOffset / 100;  // 1% step to display progress for files > ~1G split
    }
    offset_t oldInputOffset = nextInputOffset;

    while (nextInputOffset < splitOffset)
    {
        if( nextInputOffset > oldInputOffset + logStepOffset)
        {
            // Display progress
            oldInputOffset = nextInputOffset;
            LOG(MCdebugProgressDetail, unknownJob, "findSplitPoint(splitOffset:%"I64F"d) progress: %3.0f%% done.", splitOffset, (double)100.0*(double)nextInputOffset/(double)splitOffset);
        }

        inputOffset = nextInputOffset;

        ensureBuffered(headerSize);
        assertex((headerSize ==0) || (numInBuffer != bufferOffset));

        bool processFullBuffer =  (nextInputOffset + blockSize) < splitOffset;

        unsigned size = getSplitRecordSize(buffer+bufferOffset, numInBuffer-bufferOffset, processFullBuffer);

        if (size==0)
            throwError1(DFTERR_PartitioningZeroSizedRowLink,((offset_t)(buffer+bufferOffset)));
        ensureBuffered(size); 

        nextInputOffset += size;
        if (target)
        {
            //Need to be very careful which offsets get updated (e.g. blocked format on
            //boundary needs to close block correctly...
            //NB: If equal, then will update outside the loop
            if (nextInputOffset > splitOffset)
                target->finishOutputOffset();
            cursor.outputOffset = target->getOutputOffset();
            target->updateOutputOffset(size, buffer+bufferOffset);
        }

        bufferOffset += size;
    }
    if (nextInputOffset == splitOffset)
    {
        inputOffset = nextInputOffset;
        if (target)
        {
            target->finishOutputOffset();
            cursor.outputOffset = target->getOutputOffset();
        }
    }

    cursor.inputOffset = inputOffset;
    cursor.nextInputOffset = nextInputOffset;
    LOG(MCdebugProgressDetail, unknownJob, "findSplitPoint(splitOffset:%"I64F"d) progress: %3.0f%% done.", splitOffset, 100.0);
}



CInputBasePartitioner::CInputBasePartitioner(unsigned _headerSize, unsigned expectedRecordSize)
{
    headerSize = _headerSize;
<<<<<<< HEAD
    if( expectedRecordSize == 8192)
=======
    if (expectedRecordSize == 8192)
>>>>>>> ae07763d
        // Give room for some extreme large record and to try avoid
        // "DFURUN Exception:  : End of XML record not found (need to increase maxRecordSize?)!"
        blockSize = 0x80 * expectedRecordSize; // 1 MB
    else
        // User has knowledge/prediction about what is the max record size
        // use this to create proper size block
        blockSize = 4 * expectedRecordSize;
    bufferSize = 4 * blockSize + expectedRecordSize;
    doInputCRC = false;
    CriticalBlock block(openfilecachesect);
    if (!openfilecache) 
        openfilecache = createFileIOCache(16);
    else
        openfilecache->Link();

}

IFileIOCache *CInputBasePartitioner::openfilecache = NULL;
CriticalSection CInputBasePartitioner::openfilecachesect;

CInputBasePartitioner::~CInputBasePartitioner()
{
    inStream.clear();
    if (openfilecache) {
        CriticalBlock block(openfilecachesect);
        if (openfilecache->Release()) 
            openfilecache = NULL;
    }
}

void CInputBasePartitioner::setSource(unsigned _whichInput, const RemoteFilename & _fullPath, bool _compressedInput, const char *_decryptKey)
{
    CPartitioner::setSource(_whichInput, _fullPath, _compressedInput,_decryptKey);
    Owned<IFileIO> inIO;
    Owned<IFile> inFile = createIFile(inputName);
    if (!inFile->exists()) {
        StringBuffer tmp;
        inputName.getRemotePath(tmp);
        throwError1(DFTERR_CouldNotOpenFilePart, tmp.str());
    }
    inIO.setown(openfilecache->addFile(inputName,IFOread));

    if (_compressedInput) {
        Owned<IExpander> expander;
        if (_decryptKey&&*_decryptKey) {
            StringBuffer key;
            decrypt(key,_decryptKey);
            expander.setown(createAESExpander256(key.length(),key.str()));
        }
        inIO.setown(createCompressedFileReader(inIO,expander)); 
    }

    if (thisSize != noSizeLimit)
        inIO.setown(createIORange(inIO, 0, thisHeaderSize+thisSize));
    inStream.setown(createIOStream(inIO));
    seekInput(thisHeaderSize);
}


void CInputBasePartitioner::seekInput(offset_t offset)
{
    inStream->seek(offset, IFSbegin);
    numInBuffer = 0;
    bufferOffset = 0;
}

void CInputBasePartitioner::beginTransform(offset_t thisOffset, offset_t thisLength, TransformCursor & cursor)
{
    cursor.inputOffset = thisOffset;
    inStream->seek(thisOffset, IFSbegin);
}

void CInputBasePartitioner::endTransform(TransformCursor & cursor)
{
    target->finishOutputRecords();
}

unsigned CInputBasePartitioner::transformBlock(offset_t endOffset, TransformCursor & cursor)
{
    const byte *buffer = bufferBase();
    offset_t startOffset = cursor.inputOffset;
    offset_t inputOffset = startOffset;

    while (inputOffset - startOffset < 32768)
    {
        if (inputOffset == endOffset)
            break;

        ensureBuffered(headerSize);
        assertex((headerSize ==0) || (numInBuffer != bufferOffset));
        unsigned readSize = numInBuffer - bufferOffset;
        if (readSize + inputOffset > endOffset)
            readSize = (unsigned)(endOffset - inputOffset);
        unsigned size = getTransformRecordSize(buffer+bufferOffset, readSize);
        ensureBuffered(size);

        if (doInputCRC)
            inputCRC = crc32((const char *)buffer+bufferOffset, size, inputCRC);
        target->outputRecord(size, buffer+bufferOffset);

        inputOffset += size;
        bufferOffset += size;
    }

    cursor.inputOffset = inputOffset;
    return (size32_t)(inputOffset - startOffset);
}

//----------------------------------------------------------------------------

CFixedPartitioner::CFixedPartitioner(size32_t _recordSize) : CInputBasePartitioner(0, _recordSize)
{
    recordSize = _recordSize;
}

size32_t CFixedPartitioner::getSplitRecordSize(const byte * record, unsigned maxToRead, bool processFullBuffer)
{
    return recordSize;
}

size32_t CFixedPartitioner::getTransformRecordSize(const byte * record, unsigned maxToRead)
{
    return recordSize;
}


//----------------------------------------------------------------------------

CBlockedPartitioner::CBlockedPartitioner() : CFixedPartitioner(EFX_BLOCK_SIZE)
{
}


void CBlockedPartitioner::setTarget(IOutputProcessor * _target)
{
    Owned<IOutputProcessor> hook = new CBlockedProcessorHook(_target);
    CInputBasePartitioner::setTarget(hook);
}

//----------------------------------------------------------------------------

CVariablePartitioner::CVariablePartitioner(bool _bigendian) : CInputBasePartitioner(sizeof(varLenType), EXPECTED_VARIABLE_LENGTH)
{
    assertex(sizeof(varLenType) == 4);
    bigendian = _bigendian;
}

size32_t CVariablePartitioner::getRecordSize(const byte * record, unsigned maxToRead)
{
    varLenType nextSize;
    if (bigendian)
        _WINCPYREV4(&nextSize, record);
    else
        memcpy(&nextSize, record, sizeof(varLenType));
    return nextSize + sizeof(varLenType);
}


size32_t CVariablePartitioner::getSplitRecordSize(const byte * record, unsigned maxToRead, bool processFullBuffer)
{
    return getRecordSize(record, maxToRead);
}


size32_t CVariablePartitioner::getTransformRecordSize(const byte * record, unsigned maxToRead)
{
    return getRecordSize(record, maxToRead);
}


void CVariablePartitioner::setTarget(IOutputProcessor * _target)
{
    Owned<IOutputProcessor> hook = new CVariableProcessorHook(_target);
    CInputBasePartitioner::setTarget(hook);
}

//----------------------------------------------------------------------------

#define BDW_SIZE (4)  // first 2 bytes size
#define RDW_SIZE (4)  // first 2 bytes size

CRECFMvbPartitioner::CRECFMvbPartitioner(bool blocked) : CInputBasePartitioner(blocked?BDW_SIZE:RDW_SIZE, EXPECTED_VARIABLE_LENGTH)
{
    isBlocked = blocked;
}

size32_t CRECFMvbPartitioner::getRecordSize(const byte * record, unsigned maxToRead)
{
    unsigned short blksize;
    _WINCPYREV2(&blksize, record);
    return blksize;
}


size32_t CRECFMvbPartitioner::getSplitRecordSize(const byte * record, unsigned maxToRead, bool processFullBuffer)
{
    return getRecordSize(record, maxToRead);
}


size32_t CRECFMvbPartitioner::getTransformRecordSize(const byte * record, unsigned maxToRead)
{
    return getRecordSize(record, maxToRead);
}


//void CRECFMvbPartitioner::setTarget(IOutputProcessor * _target)  // don't need hook
//{
//  Owned<IOutputProcessor> hook = new CVariableProcessorHook(_target);
//  CInputBasePartitioner::setTarget(hook);
//}


unsigned CRECFMvbPartitioner::transformBlock(offset_t endOffset, TransformCursor & cursor)
{
    const byte *buffer = bufferBase();
    offset_t startOffset = cursor.inputOffset;
    offset_t inputOffset = startOffset;
    while (inputOffset - startOffset < 0x10000)
    {
        if (inputOffset == endOffset)
            break;

        ensureBuffered(isBlocked?BDW_SIZE:RDW_SIZE);
        assertex((numInBuffer != bufferOffset));
        unsigned readSize = numInBuffer - bufferOffset;
        if (readSize + inputOffset > endOffset)
            readSize = (unsigned)(endOffset - inputOffset);
        size32_t size = getTransformRecordSize(buffer+bufferOffset, readSize);
        ensureBuffered(size);
        const byte * r;
        if (isBlocked) {
            // now we have all block so loop through records
            size32_t pos=0;
            r = buffer+bufferOffset+BDW_SIZE;
            while (pos+RDW_SIZE<size) {
                unsigned short recsize;
                _WINCPYREV2(&recsize, r);
                r += RDW_SIZE;          // 2 bytes skipped
                if (recsize<=RDW_SIZE)
                    break;
                recsize -= RDW_SIZE;    // its inclusive
                if (doInputCRC)
                    inputCRC = crc32((const char *)r, recsize, inputCRC);
                target->outputRecord(recsize, r);
                r += recsize;
                pos += recsize+RDW_SIZE;
            }
        }
        else {
            size32_t recsize = size-RDW_SIZE;
            r = buffer+bufferOffset+RDW_SIZE;
            if (doInputCRC)
                inputCRC = crc32((const char *)r, recsize, inputCRC);
            target->outputRecord(recsize, r);
        }
        inputOffset += size;
        bufferOffset += size;
    }

    cursor.inputOffset = inputOffset;
    return (size32_t)(inputOffset - startOffset);
}



//----------------------------------------------------------------------------




CCsvPartitioner::CCsvPartitioner(const FileFormat & _format) : CInputBasePartitioner(_format.maxRecordSize, _format.maxRecordSize)
{
    maxElementLength = 1;
    format.set(_format);
    addActionList(matcher, format.separate.get() ? format.separate.get() : "\\,", SEPARATOR, &maxElementLength);
    addActionList(matcher, format.quote.get() ? format.quote.get() : "'", QUOTE, &maxElementLength);
    addActionList(matcher, format.terminate.get() ? format.terminate.get() : "\\n,\\r\\n", TERMINATOR, &maxElementLength);
    matcher.queryAddEntry(1, " ", WHITESPACE);
    matcher.queryAddEntry(1, "\t", WHITESPACE);
}

size32_t CCsvPartitioner::getSplitRecordSize(const byte * start, unsigned maxToRead, bool processFullBuffer, bool ateof)
{
    //more complicated processing of quotes etc....
    unsigned quote = 0;
    const byte * cur = start;
    const byte * end = start + maxToRead;
    const byte * startOfColumn = cur;

    const byte * last = start;
    while (cur != end)
    {
        unsigned matchLen;
        unsigned match = matcher.getMatch(end-cur, (const char *)cur, matchLen);
        switch (match & 255)
        {
        case NONE:
            cur++;          // matchLen == 0;
            break;
        case WHITESPACE:
            //Skip leading whitepace
            if (!quote&&(cur == startOfColumn))
            {
                startOfColumn = cur+matchLen;
            }
            break;
        case SEPARATOR:
            if (quote == 0)
            {
                startOfColumn = cur + matchLen;     // NB: Can write one past end.
            }
            break;
        case TERMINATOR:
            if (quote == 0)
            {
                if(processFullBuffer)
                {
                    last = cur + matchLen;
                }
                else
                {
                    return cur + matchLen - start;
                }
            }
            break;
        case QUOTE:
            if (quote == 0)
            {
                if (cur == startOfColumn)
                {
                    quote = match;
                    startOfColumn = cur+matchLen;
                }
            }
            else
            {
                if (quote == match)
                    quote = 0;
            }
            break;
        }
        cur += matchLen;
    }

    if(processFullBuffer && (last != start))
    {
        return last - start;
    }

    if (!ateof)
        throwError(DFTERR_EndOfRecordNotFound);
    LOG(MCdebugProgress, unknownJob, "CSV splitRecordSize(%d) at end of file", (unsigned) (end - start));
    return end - start;
}

size32_t CCsvPartitioner::getTransformRecordSize(const byte * start, unsigned maxToRead)
{
    return maxToRead;
}

void CCsvPartitioner::setTarget(IOutputProcessor * _target)
{
    Owned<IOutputProcessor> hook = new CCsvProcessorHook(_target);
    CInputBasePartitioner::setTarget(hook);
}



// A quick version of the csv partitioner that jumps to the split offset, and then searches for a terminator.

void CCsvQuickPartitioner::findSplitPoint(offset_t splitOffset, PartitionCursor & cursor)
{
    if (isquoted) {
        CCsvPartitioner::findSplitPoint(splitOffset,cursor);
        if (noTranslation)
            cursor.outputOffset = cursor.inputOffset - thisOffset;
    }
    else {
        const byte *buffer = bufferBase();
        numInBuffer = bufferOffset = 0;
        if (splitOffset != 0)
        {
            seekInput(splitOffset-thisOffset+thisHeaderSize);

            bool eof;
            if (format.maxRecordSize + maxElementLength > blockSize)
                eof = !ensureBuffered(blockSize);
            else
                eof = !ensureBuffered(format.maxRecordSize + maxElementLength);
            bool fullBuffer = false;
            //Could be end of file - if no elements read.
            if (numInBuffer != bufferOffset)
            {
                //Throw away the first match, incase we hit the \n of a \r\n or something similar.
                if (maxElementLength > 1)
                {
                    unsigned matchLen;
                    unsigned match = matcher.getMatch(numInBuffer - bufferOffset, (const char *)buffer+bufferOffset, matchLen);
                    if ((match & 255) == NONE)
                        bufferOffset++;
                    else
                        bufferOffset += matchLen;
                }

                //Could have been single \n at the end of the file....
                if (numInBuffer != bufferOffset)
                {
                    if (format.maxRecordSize <= blockSize)
                        bufferOffset += getSplitRecordSize(buffer+bufferOffset, numInBuffer-bufferOffset, fullBuffer, eof);
                    else
                    {
                        //For large 
                        size32_t ensureSize = numInBuffer-bufferOffset;
                        loop
                        {
                            try
                            {
                                //There is still going to be enough buffered for a whole record.
                                eof = !ensureBuffered(ensureSize);
                                bufferOffset += getSplitRecordSize(buffer+bufferOffset, numInBuffer-bufferOffset, fullBuffer, eof);
                                break;
                            }
                            catch (IException * e)
                            {
                                if (ensureSize == format.maxRecordSize)
                                    throw;
                                e->Release();
                                LOG(MCdebugProgress, unknownJob, "Failed to find split after reading %d", ensureSize);
                                ensureSize += blockSize;
                                if (ensureSize > format.maxRecordSize)
                                    ensureSize = format.maxRecordSize;
                            }
                        }
                        LOG(MCdebugProgress, unknownJob, "Found split after reading %d", ensureSize);
                    }
                }
            }
            else if (splitOffset - thisOffset < thisSize)
                throwError2(DFTERR_UnexpectedReadFailure, fullPath.get(), splitOffset-thisOffset+thisHeaderSize);
        }
        cursor.inputOffset = splitOffset + bufferOffset;
        if (noTranslation)
            cursor.outputOffset = cursor.inputOffset - thisOffset;
    }
}



//----------------------------------------------------------------------------

CUtfPartitioner::CUtfPartitioner(const FileFormat & _format) : CInputBasePartitioner(_format.maxRecordSize, _format.maxRecordSize)
{
    maxElementLength = 1;
    format.set(_format);
    utfFormat = getUtfFormatType(format.type);
    addUtfActionList(matcher, format.separate ? format.separate.get() : "\\,", SEPARATOR, &maxElementLength, utfFormat);
    addUtfActionList(matcher, format.quote ? format.quote.get() : "'", QUOTE, &maxElementLength, utfFormat);
    addUtfActionList(matcher, format.terminate ? format.terminate.get() : "\\n,\\r\\n", TERMINATOR, &maxElementLength, utfFormat);
    addUtfActionList(matcher, " ", WHITESPACE, NULL, utfFormat);
    addUtfActionList(matcher, "\t", WHITESPACE, NULL, utfFormat);
    unitSize = format.getUnitSize();
}

size32_t CUtfPartitioner::getSplitRecordSize(const byte * start, unsigned maxToRead, bool processFullBuffer, bool ateof)
{
    //If we need more complicated processing...
    const byte * cur = start;
    const byte * end = start + maxToRead;

    while (cur != end)
    {
        unsigned matchLen;
        unsigned match = matcher.getMatch(end-cur, (const char *)cur, matchLen);
        switch (match & 255)
        {
        case NONE:
            cur += unitSize;            // matchLen == 0;
            break;
        case TERMINATOR:
            return cur + matchLen - start;
        }
        cur += matchLen;
    }

    if (!ateof)
        throwError(DFTERR_EndOfRecordNotFound);
    LOG(MCdebugProgress, unknownJob, "UTF splitRecordSize(%d) at end of file", (unsigned) (end - start));

    return end - start;
}


void CUtfPartitioner::setTarget(IOutputProcessor * _target)
{
    Owned<IOutputProcessor> hook = new CUtfProcessorHook(format.type, _target);
    CInputBasePartitioner::setTarget(hook);
}



// A quick version of the Utf partitioner that jumps to the split offset, and then searches for a terminator.

void CUtfQuickPartitioner::findSplitPoint(offset_t splitOffset, PartitionCursor & cursor)
{
    const byte *buffer = bufferBase();
    numInBuffer = bufferOffset = 0;
    if (splitOffset != 0)
    {
        unsigned delta = (unsigned)(splitOffset & (unitSize-1));
        if (delta)
            splitOffset += (unitSize - delta);
        seekInput(splitOffset-thisOffset + thisHeaderSize);
        bool eof;
        if (format.maxRecordSize + maxElementLength > blockSize)
            eof = !ensureBuffered(blockSize);
        else
            eof = !ensureBuffered(format.maxRecordSize + maxElementLength);
        bool fullBuffer = false;
        //Could be end of file - if no elements read.
        if (numInBuffer != bufferOffset)
        {
            //Throw away the first match, incase we hit the \n of a \r\n or something similar.
            if (maxElementLength > unitSize)
            {
                unsigned matchLen;
                unsigned match = matcher.getMatch(numInBuffer - bufferOffset, (const char *)buffer+bufferOffset, matchLen);
                if ((match & 255) == NONE)
                    bufferOffset += unitSize;
                else
                    bufferOffset += matchLen;
            }

            //Could have been single \n at the end of the file....
            if (numInBuffer != bufferOffset)
            {
                if (format.maxRecordSize <= blockSize)
                    bufferOffset += getSplitRecordSize(buffer+bufferOffset, numInBuffer-bufferOffset, fullBuffer, eof);
                else
                {
                    //For large 
                    size32_t ensureSize = numInBuffer-bufferOffset;
                    loop
                    {
                        try
                        {
                            //There is still going to be enough buffered for a whole record.
                            eof = !ensureBuffered(ensureSize);
                            bufferOffset += getSplitRecordSize(buffer+bufferOffset, numInBuffer-bufferOffset, fullBuffer, eof);
                            break;
                        }
                        catch (IException * e)
                        {
                            if (ensureSize == format.maxRecordSize)
                                throw;
                            e->Release();
                            LOG(MCdebugProgress, unknownJob, "Failed to find split after reading %d", ensureSize);
                            ensureSize += blockSize;
                            if (ensureSize > format.maxRecordSize)
                                ensureSize = format.maxRecordSize;
                        }
                    }
                    LOG(MCdebugProgress, unknownJob, "Found split after reading %d", ensureSize);
                }
            }
        }
        else if (splitOffset - thisOffset < thisSize)
            throwError2(DFTERR_UnexpectedReadFailure, fullPath.get(), splitOffset-thisOffset+thisHeaderSize);
    }
    cursor.inputOffset = splitOffset + bufferOffset;
    if (noTranslation)
        cursor.outputOffset = cursor.inputOffset - thisOffset;
}

size32_t CUtfPartitioner::getTransformRecordSize(const byte * start, unsigned maxToRead)
{
    //Need to be careful that multi-byte characters aren't split.
    UtfReader reader(utfFormat, false);
    reader.set(maxToRead, start);
    return reader.getLegalLength();
}

//----------------------------------------------------------------------------

BufferedDirectReader::BufferedDirectReader(size32_t _blockSize, size32_t _bufferSize)
{
    blockSize = _blockSize ? _blockSize : 0x4000;
    bufferSize = _bufferSize ? _bufferSize : blockSize * 2;
    buffer = (byte *)malloc(bufferSize);
    numInBuffer = 0;
    bufferOffset = 0;
}

BufferedDirectReader::~BufferedDirectReader()
{
    free(buffer);
}

size32_t BufferedDirectReader::ensure(size32_t required)
{
    if (bufferOffset + required > numInBuffer)
    {
        if (numInBuffer + blockSize > bufferSize)
        {
            memmove(buffer, buffer+bufferOffset, numInBuffer-bufferOffset);
            numInBuffer -= bufferOffset;
            bufferOffset = 0;
        }

        numInBuffer += stream->read(blockSize, buffer+numInBuffer);
    }
    return (numInBuffer - bufferOffset);
}


XmlSplitter::XmlSplitter(const FileFormat & format)
{
    maxElementLength = 1;
    utfFormat = getUtfFormatType(format.type);
    StringBuffer openTag, closeTag, endTag, endCloseTag;
    openTag.append("<").append(format.rowTag);
    closeTag.append("</").append(format.rowTag).append(">");
    endTag.append(">");
    endCloseTag.append("/>");

    addUtfActionList(matcher, openTag, OPENTAG, &maxElementLength, utfFormat);
    addUtfActionList(matcher, closeTag, CLOSETAG, &maxElementLength, utfFormat);
    addUtfActionList(matcher, endTag, ENDTAG, &maxElementLength, utfFormat);
    addUtfActionList(matcher, endCloseTag, ENDCLOSETAG, &maxElementLength, utfFormat);
    addUtfActionList(matcher, "\r\n,\n", NEWLINE, &maxElementLength, utfFormat);
    addUtfActionList(matcher, " ,\t", WHITESPACE, &maxElementLength, utfFormat);
    unitSize = format.getUnitSize();
}

size32_t XmlSplitter::getRecordSize(const byte * start, unsigned maxToRead, bool throwIfMissing)
{
    //If we need more complicated processing...
    const byte * cur = start;
    const byte * end = start + maxToRead;
    bool inTag = false;

    while (cur != end)
    {
        unsigned matchLen;
        unsigned match = matcher.getMatch(end-cur, (const char *)cur, matchLen);
        switch (match & 255)
        {
        case NONE:
            cur += unitSize;            // matchLen == 0;
            break;
        case OPENTAG:
            {
                //Need to check we haven't only matched a substring of the name.
                //legal formats for a tag are
                // '<' Name (S Attribute)* S? '/>'
                // '<' Name (S Attribute)* S? '>'
                // So check if next character is whitespace or end of tag.  It won't catch illegal xml, but tough.
                unsigned nextMatchLen;
                const byte * next = cur + matchLen;
                switch (matcher.getMatch(end-next, (const char *)next, nextMatchLen) & 255)
                {
                case WHITESPACE:
                case NEWLINE:
                case ENDTAG:
                case ENDCLOSETAG:
                    //Only start 
                    inTag = true;
                    break;
                }
            }
            break;
        case CLOSETAG:
            cur += matchLen;
            if ((matcher.getMatch(end-cur, (const char *)cur, matchLen) & 255) == NEWLINE)
                cur += matchLen;
            return cur - start;
        case ENDTAG:
            inTag = false;
            break;
        case ENDCLOSETAG:
            if (inTag)
            {
                cur += matchLen;
                if ((matcher.getMatch(end-cur, (const char *)cur, matchLen) & 255) == NEWLINE)
                    cur += matchLen;
                return cur - start;
            }
            break;
        }
        cur += matchLen;
    }

    if (throwIfMissing)
        throwError(DFTERR_EndOfRecordNotFound);
    return end - start;
}


size32_t XmlSplitter::getEndOfRecord(const byte * start, unsigned maxToRead)
{
    //Could be end of file - if no elements read.
    size32_t skipLen = 0;
    if (maxToRead)
    {
        //Throw away the first match, incase we hit the \n of a \r\n or something similar.
        if (maxElementLength > unitSize)
        {
            unsigned matchLen;
            unsigned match = matcher.getMatch(maxToRead, (const char *)start, matchLen);
            if ((match & 255) != NONE)
                skipLen = matchLen;
        }

        //Could have been single \n at the end of the file....
        if (maxToRead != skipLen)
        {
            //There is still going to be enough buffered for a whole record.
            return getRecordSize(start+skipLen, maxToRead - skipLen, false) + skipLen;
        }
    }
    return skipLen;
}


offset_t XmlSplitter::getHeaderLength(BufferedDirectReader & reader)
{
    offset_t startOfHeader = reader.tell();
    offset_t startOfLine = startOfHeader;

    loop
    {
        if (reader.ensure(maxElementLength) == 0)
            throwError(DFTERR_CannotFindFirstXmlRecord);

        bool resetStartOfLine = true;
        unsigned matchLen;
        unsigned match = matcher.getMatch(reader.available(), (const char *)reader.next(), matchLen);
        switch (match & 255)
        {
        case NONE:
            matchLen = unitSize;
            break;
        case OPENTAG:
            {
                unsigned nextMatchLen;
                reader.ensure(matchLen + maxElementLength);
                switch (matcher.getMatch(reader.available()-matchLen, (const char *)(reader.next() + matchLen), nextMatchLen) & 255)
                {
                case WHITESPACE:
                case NEWLINE:
                case ENDTAG:
                case ENDCLOSETAG:
                    if (startOfLine != -1)
                        return startOfLine - startOfHeader;
                    return reader.tell() - startOfHeader;
                }
            }
            break;
            return startOfLine - startOfHeader;
        case NEWLINE:
            startOfLine = reader.tell()+matchLen;
            resetStartOfLine = false;
            break;
        case WHITESPACE:
            resetStartOfLine = false;
            break;
        }
        if (resetStartOfLine)
            startOfLine = (offset_t)-1;
        reader.skip(matchLen);
    }
}


offset_t XmlSplitter::getFooterLength(BufferedDirectReader & reader, offset_t size)
{
    offset_t xmlFooterOffset = (offset_t)-1;
    bool inTag = false;

    loop
    {
        if (reader.ensure(maxElementLength) == 0)
        {
            if (xmlFooterOffset == -1)
                throw MakeStringException(DFTERR_CannotFindLastXmlRecord, "Could not find the end of the first record");
            break;
        }

        unsigned matchLen;
        unsigned match = matcher.getMatch(reader.available(), (const char *)reader.next(), matchLen);
        bool matched = false;
        switch (match & 255)
        {
        case NONE:
            matchLen = unitSize;
            break;
        case OPENTAG:
            {
                unsigned nextMatchLen;
                reader.ensure(matchLen + maxElementLength);
                switch (matcher.getMatch(reader.available()-matchLen, (const char *)(reader.next() + matchLen), nextMatchLen) & 255)
                {
                case WHITESPACE:
                case NEWLINE:
                case ENDTAG:
                case ENDCLOSETAG:
                    //Only start 
                    inTag = true;
                    break;
                }
            }
            break;
        case CLOSETAG:
            matched = true;
            break;
        case ENDTAG:
            inTag = false;
            break;
        case ENDCLOSETAG:
            matched = inTag;
            inTag = false;
            break;
        }

        reader.skip(matchLen);
        if (matched)
        {
            xmlFooterOffset = reader.tell();
            reader.ensure(maxElementLength);
            if (matcher.getMatch(reader.available(), (const char *)reader.next(), matchLen) == NEWLINE)
                xmlFooterOffset += matchLen;
        }
    }

    return size - xmlFooterOffset;
}


CXmlPartitioner::CXmlPartitioner(const FileFormat & _format) : CInputBasePartitioner(_format.maxRecordSize, _format.maxRecordSize), splitter(_format)
{
    format.set(_format);
    unitSize = format.getUnitSize();
    utfFormat = getUtfFormatType(format.type);
}

size32_t CXmlPartitioner::getSplitRecordSize(const byte * start, unsigned maxToRead, bool processFullBuffer)
{
    return splitter.getRecordSize(start, maxToRead, true);
}

size32_t CXmlPartitioner::getTransformRecordSize(const byte * start, unsigned maxToRead)
{
    //Need to be careful that multi-byte characters aren't split.
    UtfReader reader(utfFormat, false);
    reader.set(maxToRead, start);
    return reader.getLegalLength();
}


void CXmlPartitioner::setTarget(IOutputProcessor * _target)
{
    Owned<IOutputProcessor> hook = new CUtfProcessorHook(format.type, _target);
    CInputBasePartitioner::setTarget(hook);
}



// A quick version of the Utf partitioner that jumps to the split offset, and then searches for a terminator.

void CXmlQuickPartitioner::findSplitPoint(offset_t splitOffset, PartitionCursor & cursor)
{
    const byte *buffer = bufferBase();
    numInBuffer = bufferOffset = 0;
    if (splitOffset != 0)
    {
        LOG(MCdebugProgressDetail, unknownJob, "CXmlQuickPartitioner::findSplitPoint(splitOffset:%"I64F"d)", splitOffset);
        unsigned delta = (unsigned)(splitOffset & (unitSize-1));
        if (delta)
            splitOffset += (unitSize - delta);
        seekInput(splitOffset-thisOffset + thisHeaderSize);

        if (format.maxRecordSize + splitter.getMaxElementLength() > blockSize)
            ensureBuffered(blockSize);
        else
            ensureBuffered(format.maxRecordSize + splitter.getMaxElementLength());

        if (numInBuffer != bufferOffset)
        {
            size32_t ensureSize = numInBuffer-bufferOffset;
            loop
            {
                size32_t sizeAvailable = numInBuffer - bufferOffset;
                size32_t sizeRecord = splitter.getEndOfRecord(buffer+bufferOffset, sizeAvailable);
                //Stop if found a genuine end, or read past end of file, or read more than enough and not found eof.
                if ((sizeRecord != sizeAvailable) || (splitOffset + sizeRecord >= thisOffset + thisSize))
                {
                    bufferOffset += sizeRecord;
                    break;
                }
                if (sizeAvailable >= format.maxRecordSize)
                {
                    LOG(MCdebugProgressDetail, unknownJob, "CXmlQuickPartitioner::findSplitPoint: record size (>%d bytes) is larger than expected maxRecordSize (%d bytes) [and blockSize (%d bytes)]", sizeRecord, format.maxRecordSize, blockSize);
                    throwError4(DFTERR_EndOfXmlRecordNotFound, splitOffset+bufferOffset, sizeRecord, format.maxRecordSize, blockSize);
                }
                LOG(MCdebugProgress, unknownJob, "Failed to find split after reading %d", ensureSize);
                ensureSize += blockSize;
                if (ensureSize > format.maxRecordSize)
                    ensureSize = format.maxRecordSize;
                ensureBuffered(ensureSize);
            }
            LOG(MCdebugProgress, unknownJob, "Found split after reading %d", ensureSize);
        }
        else if (splitOffset - thisOffset < thisSize)
            throwError2(DFTERR_UnexpectedReadFailure, fullPath.get(), splitOffset-thisOffset+thisHeaderSize);
    }
    cursor.inputOffset = splitOffset + bufferOffset;
    if (noTranslation)
        cursor.outputOffset = cursor.inputOffset - thisOffset;
}

//----------------------------------------------------------------------------

CRemotePartitioner::CRemotePartitioner(const SocketEndpoint & _ep, const FileFormat & _srcFormat, const FileFormat & _tgtFormat, const char * _slave, const char *_wuid)
    : wuid(_wuid)
{
    ep.set(_ep);
    srcFormat.set(_srcFormat);
    tgtFormat.set(_tgtFormat);
    slave.set(_slave);
}


void CRemotePartitioner::calcPartitions(Semaphore * _sem)
{
    sem = _sem;

#ifdef RUN_SLAVES_ON_THREADS
    start();
#else
    run();
#endif
}


void CRemotePartitioner::callRemote()
{
    bool ok = false;
    try
    {
        StringBuffer url, tmp;
        ep.getUrlStr(url);

        Owned<ISocket> socket = spawnRemoteChild(SPAWNdfu, slave, ep, DAFT_VERSION, queryFtSlaveLogDir(), NULL, wuid);
        if (socket)
        {
            LogMsgJobInfo job(unknownJob);
            MemoryBuffer msg;
            msg.setEndian(__BIG_ENDIAN);

            LOG(MCdebugProgressDetail, job, "Remote partition part %s[%d]", url.str(), whichInput);

            //Send message and wait for response...
            //MORE: they should probably all be sent on different threads....
            msg.append((byte)FTactionpartition);
            passwordProvider.serialize(msg);
            srcFormat.serialize(msg);
            tgtFormat.serialize(msg);
            msg.append(whichInput);
            fullPath.serialize(msg);
            msg.append(totalSize);
            msg.append(thisOffset);
            msg.append(thisSize);
            msg.append(thisHeaderSize);
            msg.append(numParts);
            msg.append(compressedInput);
            unsigned compatflags = 0;                   // compatibility flags (not yet used)
            msg.append(compatflags);
            msg.append(decryptKey);
            //Add extra data at the end to provide backward compatibility
            srcFormat.serializeExtra(msg, 1);
            tgtFormat.serializeExtra(msg, 1);

            if (!catchWriteBuffer(socket, msg))
                throwError1(RFSERR_TimeoutWaitConnect, url.str());

            msg.clear();
            if (!catchReadBuffer(socket, msg, FTTIME_PARTITION))
                throwError1(RFSERR_TimeoutWaitSlave, url.str());

            bool done;
            msg.setEndian(__BIG_ENDIAN);
            msg.read(done);
            msg.read(ok);
            error.setown(deserializeException(msg));
            if (ok)
                deserialize(results, msg);

            msg.clear().append(true);
            catchWriteBuffer(socket, msg);

            LOG(MCdebugProgressDetail, job, "Remote partition calculated %s[%d] ok(%d)", url.str(), whichInput, ok);
        }
        else
        {
            throwError1(DFTERR_FailedStartSlave, url.str());
        }
    }
    catch (IException * e)
    {
        EXCLOG(e, "Calculating partition");
        error.setown(e);
    }

    if (sem)
        sem->signal();
}


void CRemotePartitioner::getResults(PartitionPointArray & partition)
{
    if (error)
        throw error.getLink();

    ForEachItemIn(idx, results)
    {
        PartitionPoint & cur = results.item(idx);
        partition.append(OLINK(cur));
    }
}

int CRemotePartitioner::run()
{
    callRemote();
    return 0;
}

void CRemotePartitioner::setPartitionRange(offset_t _totalSize, offset_t _thisOffset, offset_t _thisSize, unsigned _thisHeaderSize, unsigned _numParts)
{
    totalSize = _totalSize;
    thisOffset = _thisOffset;
    thisSize = _thisSize;
    thisHeaderSize = _thisHeaderSize;
    numParts = _numParts;
}

void CRemotePartitioner::setSource(unsigned _whichInput, const RemoteFilename & _fullPath, bool _compressedInput, const char *_decryptKey)
{
    whichInput = _whichInput;
    fullPath.set(_fullPath);
    passwordProvider.addPasswordForFilename(fullPath);
    compressedInput = _compressedInput;
    decryptKey.set(_decryptKey);
}


//== Output Processors ======================================================

COutputProcessor::COutputProcessor()
{
    outputOffset = 0;
}

offset_t COutputProcessor::getOutputOffset()
{
    return outputOffset;
}

void COutputProcessor::setOutput(offset_t startOffset, IFileIOStream * _out)
{
    outputOffset = startOffset;
    out.set(_out);
    if (out)
        out->seek(startOffset, IFSbegin);
}

void CFixedOutputProcessor::outputRecord(size32_t len, const byte * data)
{
    outputOffset += recordSize;
    if (len >= recordSize)
        out->write(recordSize, data);
    else
    {
        out->write(len, data);
        size32_t fillLen = recordSize - len;
        void * pad = alloca(fillLen);
        memset(pad, 0, fillLen);
        out->write(fillLen, pad);
    }
}

void CFixedOutputProcessor::updateOutputOffset(size32_t len, const byte * data)
{
    outputOffset += recordSize;
}


//----------------------------------------------------------------------------

CBlockedOutputProcessor::CBlockedOutputProcessor()
{
    outputExtra = 0;
    buffer = NULL;
}

CBlockedOutputProcessor::~CBlockedOutputProcessor()
{
    delete [] buffer;
}

void CBlockedOutputProcessor::finishOutputRecords()
{
    if (outputExtra)
        writeNextBlock();
}

void CBlockedOutputProcessor::finishOutputOffset()
{
    if (outputExtra)
    {
        outputOffset += EFX_BLOCK_SIZE;
        outputExtra = 0;
    }
}

void CBlockedOutputProcessor::setOutput(offset_t startOffset, IFileIOStream * _out)
{
    COutputProcessor::setOutput(startOffset, _out);
    outputExtra = 0;
    if (out && !buffer)
        buffer = new byte[EFX_BLOCK_SIZE];
}

void CBlockedOutputProcessor::outputRecord(size32_t len, const byte * data)
{
    unsigned varLen = len + sizeof(VARIABLE_LENGTH_TYPE);
    if (outputExtra + varLen + sizeof(EFX_BLOCK_HEADER_TYPE) > EFX_BLOCK_SIZE)
        writeNextBlock();

    VARIABLE_LENGTH_TYPE nextLength = len;
    _WINCPYREV(buffer + EFX_BLOCK_HEADER_SIZE + outputExtra, &nextLength, sizeof(nextLength));
    memcpy(buffer + EFX_BLOCK_HEADER_SIZE + outputExtra + sizeof(nextLength), data, len);

    outputExtra += varLen;
}

void CBlockedOutputProcessor::updateOutputOffset(size32_t len, const byte * data)
{
    unsigned varLen = len + sizeof(VARIABLE_LENGTH_TYPE);
    if (outputExtra + varLen + sizeof(EFX_BLOCK_HEADER_TYPE) > EFX_BLOCK_SIZE)
    {
        outputOffset += EFX_BLOCK_SIZE;
        outputExtra = 0;
    }

    outputExtra += varLen;
}

void CBlockedOutputProcessor::writeNextBlock()
{
    EFX_BLOCK_HEADER_TYPE blockLength = outputExtra;
    _WINCPYREV(buffer, &blockLength, EFX_BLOCK_HEADER_SIZE);
    unsigned fillLength = EFX_BLOCK_SIZE - outputExtra - EFX_BLOCK_HEADER_SIZE;
    memset(buffer + EFX_BLOCK_HEADER_SIZE + outputExtra, 0, fillLength);
    out->write(EFX_BLOCK_SIZE, buffer);
    outputOffset += EFX_BLOCK_SIZE;
    outputExtra = 0;
}


//----------------------------------------------------------------------------

void CVariableOutputProcessor::outputRecord(size32_t len, const byte * data)
{
    outputOffset += sizeof(VARIABLE_LENGTH_TYPE) + len;
    VARIABLE_LENGTH_TYPE outLength;
    if (bigendian)
        _WINCPYREV(&outLength, &len, sizeof(VARIABLE_LENGTH_TYPE));
    else
        memcpy(&outLength, &len, sizeof(VARIABLE_LENGTH_TYPE));
    out->write(sizeof(outLength), &outLength);
    out->write(len, data);
}

void CVariableOutputProcessor::updateOutputOffset(size32_t len, const byte * data)
{
    outputOffset += sizeof(VARIABLE_LENGTH_TYPE) + len;
}

//----------------------------------------------------------------------------

void CSimpleOutputProcessor::outputRecord(size32_t len, const byte * data)
{
    outputOffset += len;
    out->write(len, data);
}

void CSimpleOutputProcessor::updateOutputOffset(size32_t len, const byte * data)
{
    outputOffset += len;
}


//----------------------------------------------------------------------------

void CUtfOutputProcessor::outputRecord(size32_t len, const byte * data)
{
    convertUtf(transformed.clear(), utfFormat, len, data, UtfReader::Utf32le);
    unsigned outLen = transformed.length();
    outputOffset += outLen;
    out->write(outLen, transformed.toByteArray());
}

void CUtfOutputProcessor::updateOutputOffset(size32_t len, const byte * data)
{
    convertUtf(transformed.clear(), utfFormat, len, data, UtfReader::Utf32le);
    outputOffset += transformed.length();
}


//----------------------------------------------------------------------------

CRecordSizeOutputProcessor::CRecordSizeOutputProcessor(IRecordSize * _recordSize)
{
    recordSize = _recordSize;
}

void CRecordSizeOutputProcessor::outputRecord(size32_t len, const byte * data)
{
    unsigned mylength = recordSize->getRecordSize(data);
    assertex(len == mylength);
    outputOffset += mylength;
    out->write(len, data);
}

void CRecordSizeOutputProcessor::updateOutputOffset(size32_t len, const byte * data)
{
    unsigned mylength = recordSize->getRecordSize(data);
    assertex(len == mylength);
    outputOffset += mylength;
}


//----------------------------------------------------------------------------

offset_t COutputProcessorHook::getOutputOffset()
{
    return target->getOutputOffset();
}

void COutputProcessorHook::setOutput(offset_t startOffset, IFileIOStream * _out)
{
    target->setOutput(startOffset, _out);
}

void COutputProcessorHook::finishOutputOffset() 
{ 
    target->finishOutputOffset(); 
}

void COutputProcessorHook::finishOutputRecords()
{
    target->finishOutputRecords();
}

void CVariableProcessorHook::outputRecord(size32_t len, const byte * data)
{
    target->outputRecord(len-sizeof(VARIABLE_LENGTH_TYPE), data+sizeof(VARIABLE_LENGTH_TYPE)); 
}

void CVariableProcessorHook::updateOutputOffset(size32_t len, const byte * data) 
{ 
    target->updateOutputOffset(len-sizeof(VARIABLE_LENGTH_TYPE), data+sizeof(VARIABLE_LENGTH_TYPE)); 
}

void CCsvProcessorHook::outputRecord(size32_t len, const byte * data)
{
    UNIMPLEMENTED;
    //target->outputRecord(len-sizeof(terminator-that-matched), data); 
}

void CCsvProcessorHook::updateOutputOffset(size32_t len, const byte * data) 
{ 
    UNIMPLEMENTED;
    //target->updateOutputOffset(len-sizeof(terminator-that-macthed), data); 
}

void CUtfProcessorHook::outputRecord(size32_t len, const byte * data)
{
    convertUtf(transformed.clear(), UtfReader::Utf32le, len, data, utfFormat);
    target->outputRecord(transformed.length(), (const byte *)transformed.toByteArray());
}

void CUtfProcessorHook::updateOutputOffset(size32_t len, const byte * data) 
{ 
    convertUtf(transformed.clear(), UtfReader::Utf32le, len, data, utfFormat);
    target->updateOutputOffset(transformed.length(), (const byte *)transformed.toByteArray());
}

void CBlockedProcessorHook::outputRecord(size32_t len, const byte * data)
{
    assertex(len == EFX_BLOCK_SIZE);
    EFX_BLOCK_HEADER_TYPE blockLength;
    _WINCPYREV(&blockLength, data, sizeof(blockLength));
    data += sizeof(blockLength);
    while (blockLength != 0)
    {
        VARIABLE_LENGTH_TYPE nextLength;
        _WINCPYREV(&nextLength, data, sizeof(nextLength));
        target->outputRecord(nextLength, data+sizeof(nextLength));
        unsigned recLength = nextLength + sizeof(nextLength);
        data += recLength;
        blockLength -= recLength;
    }
}

void CBlockedProcessorHook::updateOutputOffset(size32_t len, const byte * data)
{
    assertex(len == EFX_BLOCK_SIZE);
    EFX_BLOCK_HEADER_TYPE blockLength;
    _WINCPYREV(&blockLength, data, sizeof(blockLength));
    data += sizeof(blockLength);
    while (blockLength != 0)
    {
        VARIABLE_LENGTH_TYPE nextLength;
        _WINCPYREV(&nextLength, data, sizeof(nextLength));
        target->updateOutputOffset(nextLength, data+sizeof(nextLength));
        unsigned recLength = nextLength + sizeof(nextLength);
        data += recLength;
        blockLength -= recLength;
    }
}

//----------------------------------------------------------------------------
IFormatProcessor * createFormatProcessor(const FileFormat & srcFormat, const FileFormat & tgtFormat, bool calcOutput)
{
    IFormatProcessor * partitioner;
    bool sameFormats = srcFormat.equals(tgtFormat);
    switch (srcFormat.type)
    {
    case FFTfixed:
        if (calcOutput && !sameFormats)
            partitioner = new CFixedPartitioner(srcFormat.recordSize);
        else
            partitioner = new CSimpleFixedPartitioner(srcFormat.recordSize, sameFormats);
        break;
    case FFTblocked:
        if (calcOutput && !sameFormats)
            partitioner = new CBlockedPartitioner();
        else
            partitioner = new CSimpleBlockedPartitioner(sameFormats);
        break;
    case FFTrecfmvb:
        partitioner = new CRECFMvbPartitioner(true);
        break;
    case FFTrecfmv:
        partitioner = new CRECFMvbPartitioner(false);
        break;
    case FFTvariable:
        partitioner = new CVariablePartitioner(false);
        break;
    case FFTvariablebigendian:
        partitioner = new CVariablePartitioner(true);
        break;
    case FFTcsv:
        if (calcOutput && !sameFormats)
            partitioner = new CCsvPartitioner(srcFormat);
        else
            partitioner = new CCsvQuickPartitioner(srcFormat, sameFormats);
        break;
    case FFTutf8: case FFTutf8n: case FFTutf16: case FFTutf16be: case FFTutf16le: case FFTutf32: case FFTutf32be: case FFTutf32le:
        if (srcFormat.rowTag)
        {
            if (calcOutput && !sameFormats)
                partitioner = new CXmlPartitioner(srcFormat);
            else
                partitioner = new CXmlQuickPartitioner(srcFormat, sameFormats);
        }
        else
        {
            if (calcOutput && !sameFormats)
                partitioner = new CUtfPartitioner(srcFormat);
            else
                partitioner = new CUtfQuickPartitioner(srcFormat, sameFormats);
        }
        break;
    default:
        throwError(DFTERR_UnknownFileFormatType);
        break;
    }
    return partitioner;
}

IOutputProcessor * createOutputProcessor(const FileFormat & format)
{
    switch (format.type)
    {
    case FFTfixed:
        return new CFixedOutputProcessor(format.recordSize);
    case FFTblocked:
        return new CBlockedOutputProcessor();
    case FFTvariable:
        return new CVariableOutputProcessor(false);
    case FFTvariablebigendian:
        return new CVariableOutputProcessor(true);
    case FFTutf8: case FFTutf8n: case FFTutf16: case FFTutf16be: case FFTutf16le: case FFTutf32: case FFTutf32be: case FFTutf32le:
        return new CUtfOutputProcessor(format.type);
    default:
        throwError(DFTERR_UnknownFileFormatType);
        return NULL;
    }
}

IFormatPartitioner * createFormatPartitioner(const SocketEndpoint & ep, const FileFormat & srcFormat, const FileFormat & tgtFormat, bool calcOutput, const char * slave, const char *wuid)
{
    bool sameFormats = sameEncoding(srcFormat, tgtFormat);
    if (sameFormats)
    {
        switch (srcFormat.type)
        {
        case FFTfixed:
            return new CSimpleFixedPartitioner(srcFormat.recordSize, sameFormats);
        case FFTblocked:
            return new CSimpleBlockedPartitioner(sameFormats);
        case FFTcsv:
            return new CCsvQuickPartitioner(srcFormat, sameFormats);
        case FFTutf: case FFTutf8: case FFTutf8n: case FFTutf16: case FFTutf16be: case FFTutf16le: case FFTutf32: case FFTutf32be: case FFTutf32le:
            if (srcFormat.rowTag)
                return new CXmlQuickPartitioner(srcFormat, sameFormats);
            else
                return new CUtfQuickPartitioner(srcFormat, sameFormats);
        }
    }
    if (!calcOutput)
    {
        switch (srcFormat.type)
        {
        case FFTfixed:
            return new CSimpleFixedPartitioner(srcFormat.recordSize, sameFormats);
        case FFTblocked:
            return new CSimpleBlockedPartitioner(sameFormats);
        case FFTvariable:
            return new CVariablePartitioner(false);
        case FFTvariablebigendian:
            return new CVariablePartitioner(true);
        case FFTrecfmvb:
            return new CRECFMvbPartitioner(true);
        case FFTrecfmv:
            return new CRECFMvbPartitioner(false);
        case FFTcsv:
            return new CCsvQuickPartitioner(srcFormat, sameFormats);
        case FFTutf: case FFTutf8: case FFTutf8n: case FFTutf16: case FFTutf16be: case FFTutf16le: case FFTutf32: case FFTutf32be: case FFTutf32le:
            if (srcFormat.rowTag)
                return new CXmlQuickPartitioner(srcFormat, sameFormats);
            else
                return new CUtfQuickPartitioner(srcFormat, sameFormats);
        default:
            throwError(DFTERR_UnknownFileFormatType);
            break;
        }
    }
    StringBuffer name;
    if (!slave)
        slave = queryFtSlaveExecutable(ep, name);

    return new CRemotePartitioner(ep, srcFormat, tgtFormat, slave, wuid);
}<|MERGE_RESOLUTION|>--- conflicted
+++ resolved
@@ -294,18 +294,7 @@
 CInputBasePartitioner::CInputBasePartitioner(unsigned _headerSize, unsigned expectedRecordSize)
 {
     headerSize = _headerSize;
-<<<<<<< HEAD
-    if( expectedRecordSize == 8192)
-=======
-    if (expectedRecordSize == 8192)
->>>>>>> ae07763d
-        // Give room for some extreme large record and to try avoid
-        // "DFURUN Exception:  : End of XML record not found (need to increase maxRecordSize?)!"
-        blockSize = 0x80 * expectedRecordSize; // 1 MB
-    else
-        // User has knowledge/prediction about what is the max record size
-        // use this to create proper size block
-        blockSize = 4 * expectedRecordSize;
+    blockSize = 0x40000;
     bufferSize = 4 * blockSize + expectedRecordSize;
     doInputCRC = false;
     CriticalBlock block(openfilecachesect);
@@ -1201,7 +1190,7 @@
                 if (sizeAvailable >= format.maxRecordSize)
                 {
                     LOG(MCdebugProgressDetail, unknownJob, "CXmlQuickPartitioner::findSplitPoint: record size (>%d bytes) is larger than expected maxRecordSize (%d bytes) [and blockSize (%d bytes)]", sizeRecord, format.maxRecordSize, blockSize);
-                    throwError4(DFTERR_EndOfXmlRecordNotFound, splitOffset+bufferOffset, sizeRecord, format.maxRecordSize, blockSize);
+                    throwError3(DFTERR_EndOfXmlRecordNotFound, splitOffset+bufferOffset, sizeRecord, format.maxRecordSize);
                 }
                 LOG(MCdebugProgress, unknownJob, "Failed to find split after reading %d", ensureSize);
                 ensureSize += blockSize;

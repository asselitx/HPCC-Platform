--- conflicted
+++ resolved
@@ -388,18 +388,11 @@
                 writeSentinelFile(sentinelFile);
         }
 #endif
-<<<<<<< HEAD
-        if (isDaliClient)
-=======
         // This option is intended to pick up the command line option --runExpiry, e.g. saserver --daliServers=. --runExpiry,
         // and run the file expiry service directly.
         bool runExpiry = serverConfig->hasProp("@runExpiry");
 
-        StringBuffer daliServer;
-        if (!serverConfig->getProp("@daliServers", daliServer))
-            serverConfig->getProp("@DALISERVERS", daliServer); // @DALISERVERS legacy/bare-metal
-        if (0 == daliServer.length())
->>>>>>> bb52bd30
+        if (isDaliClient)
         {
             PROGLOG("Connecting to DALISERVERS.");
             StringBuffer daliServer;
@@ -411,13 +404,8 @@
                 return 1;
             }
             Owned<IGroup> serverGroup = createIGroupRetry(daliServer.str(), DALI_SERVER_PORT);
-            initClientProcess(serverGroup, DCR_SashaServer, port, nullptr, nullptr, MP_WAIT_FOREVER, true);
-        }
-<<<<<<< HEAD
-=======
-        Owned<IGroup> serverGroup = createIGroupRetry(daliServer.str(), DALI_SERVER_PORT);
-        initClientProcess(serverGroup, DCR_SashaServer, runExpiry ? 0 : port, nullptr, nullptr, MP_WAIT_FOREVER, true);
->>>>>>> bb52bd30
+            initClientProcess(serverGroup, DCR_SashaServer, runExpiry ? 0 : port, nullptr, nullptr, MP_WAIT_FOREVER, true);
+        }
 
         if (runExpiry)
             runExpiryCLI();

#!/bin/bash

set -eEuo pipefail

trapFunc() {
  local lineno="$1"
  local code="$2"
  local command="$3"
  echo "error exit status $code, at file $0 on or near line $lineno: $command"
}
trap 'trapFunc "${LINENO}/${BASH_LINENO}" "$?" "$BASH_COMMAND"' ERR

globals() {
    detect_arch
    SCRIPT_DIR="$( cd -- "$( dirname -- "${BASH_SOURCE[0]:-$0}"; )" &> /dev/null && pwd 2> /dev/null; )"
    ROOT_DIR=$(git rev-parse --show-toplevel)

    set +e
<<<<<<< HEAD
    if [ -f $ROOT_DIR/.env ]; then
        export $(grep -v '^#' $ROOT_DIR/.env | sed -e 's/\r$//' | xargs) > /dev/null
=======
    if [ -f "$ROOT_DIR/.env" ]; then
        export $(grep -v '^#' "$ROOT_DIR/.env" | sed -e 's/\r$//' | xargs) > /dev/null
>>>>>>> 39a7f79b
    fi
    set -e

    GIT_REF=$(git rev-parse --short=8 HEAD)
    GIT_BRANCH=$(git branch --show-current)

    pushd $ROOT_DIR/vcpkg
    VCPKG_REF=$(git rev-parse --short=8 HEAD)
    popd
    if [ "$ARCH" == "arm64" ]; then
        VCPKG_REF="$VCPKG_REF-arm"
        RELEASE_BASE_IMAGE="arm64v8/$RELEASE_BASE_IMAGE"
    fi
    DOCKER_USERNAME="${DOCKER_USERNAME:-hpccbuilds}"

    CMAKE_OPTIONS="-G Ninja -DCPACK_THREADS=$(docker info --format '{{.NCPU}}') -DUSE_OPTIONAL=OFF -DCONTAINERIZED=ON -DINCLUDE_PLUGINS=ON -DSUPPRESS_V8EMBED=ON"

    if [ "$TAG_BUILD" -eq 1 ]; then
        HPCC_BUILD="hpcc_build_$MODE-$GIT_BRANCH"
        if ! docker volume inspect "$HPCC_BUILD" >/dev/null 2>&1; then
            if docker volume inspect "hpcc_build_$MODE" >/dev/null 2>&1; then
                docker volume create --name "$HPCC_BUILD"
                docker container run --rm -it \
                    -v "hpcc_build_$MODE":/from \
                    -v "$HPCC_BUILD":/to \
                    alpine ash -c "cd /from ; cp -av . /to"
            fi
        fi        
    else
        HPCC_BUILD="hpcc_build_$MODE"
    fi
}

create_build_image() {
    echo "--- Create 'build-$BUILD_OS:$VCPKG_REF' image---"
    docker build --rm -f "$SCRIPT_DIR/$BUILD_OS.dockerfile" \
        -t build-$BUILD_OS:$VCPKG_REF \
        --build-arg DOCKER_NAMESPACE=$DOCKER_USERNAME \
        --build-arg VCPKG_REF=$VCPKG_REF \
            "$SCRIPT_DIR/." 
}

create_platform_core_image() {
    local base=$1
    echo "--- Create 'platform-core:release' image ---"
    docker build --rm -f "$SCRIPT_DIR/platform-core-$BUILD_OS.dockerfile" \
        -t platform-core:release \
        --build-arg BASE_IMAGE=$base \
            "$SCRIPT_DIR/." 

    if [ "$MODE" = "debug" ]; then
        echo "--- Create 'platform-core:debug' image ---"
        docker build --rm -f "$SCRIPT_DIR/platform-core-debug-$BUILD_OS.dockerfile" \
            -t platform-core:debug \
            --build-arg BASE_IMAGE=platform-core:release \
                "$SCRIPT_DIR/."
    fi

    if [ "$MODE" = "relwithdebinfo" ]; then
        echo "--- Create 'platform-core:relwithdebinfo' image ---"
        docker build --rm -f "$SCRIPT_DIR/vcpkg/platform-core-debug-$BUILD_OS.dockerfile" \
            -t platform-core:relwithdebinfo \
            --build-arg BASE_IMAGE=platform-core:release \
                "$SCRIPT_DIR/vcpkg/."
    fi
}

finalize_platform_core_image() {
    local crc=$1
    local cmd=$2
    local image_name=platform-core:$MODE
    echo "--- Finalize '$image_name' image ---"
    if [ "$ACTION" == "incr" ] && [[ $(docker images -q incr-core:$MODE 2> /dev/null) ]]; then
        local image_name=incr-core:$MODE
        echo "--- Incremental '$image_name' image ---"
    fi
    local CONTAINER=$(docker run -d \
        --mount source=hpcc_src,target=/hpcc-dev/HPCC-Platform,type=volume \
        --mount source=$HPCC_BUILD,target=/hpcc-dev/build,type=volume \
        $image_name "tail -f /dev/null")
    docker exec --user root $CONTAINER /bin/bash -c "$cmd"
    docker exec --user root $CONTAINER /bin/bash -c "eclcc -pch"
    docker commit $CONTAINER hpccsystems/platform-core:$GIT_BRANCH-$MODE-$crc
    docker rm -f $CONTAINER

    if [ "$MODE" = "debug" ] || [ "$MODE" = "relwithdebinfo" ]; then
        # Add sources
        echo "--- Adding sources to '$image_name' image ---"
        local CONTAINER=$(docker run -d \
            --mount source=$ROOT_DIR,target=/hpcc-dev/HPCC-Platform-local,type=bind,readonly \
            --mount source=$HPCC_BUILD,target=/hpcc-dev/build,type=volume \
            hpccsystems/platform-core:$GIT_BRANCH-$MODE-$crc "tail -f /dev/null")
        docker exec --user root --workdir /hpcc-dev $CONTAINER /bin/bash -c "rm -rf /hpcc-dev/HPCC-Platform && mkdir /hpcc-dev/HPCC-Platform && chown -R hpcc:hpcc /hpcc-dev/HPCC-Platform"
        docker exec --workdir /hpcc-dev $CONTAINER /bin/bash -c "git config --global --add safe.directory /hpcc-dev/HPCC-Platform-local"
        docker exec --workdir /hpcc-dev $CONTAINER /bin/bash -c "git config --global --add safe.directory /hpcc-dev/HPCC-Platform-local/.git"
        docker exec --workdir /hpcc-dev $CONTAINER /bin/bash -c "git clone --single-branch file:///hpcc-dev/HPCC-Platform-local /hpcc-dev/HPCC-Platform"
        docker exec --workdir /hpcc-dev/HPCC-Platform $CONTAINER /bin/bash -c "git reset --hard --recurse-submodules"
        docker exec --workdir /hpcc-dev/HPCC-Platform-local $CONTAINER /bin/bash -c "git ls-files --modified --exclude-standard -z | xargs -0 -I {} cp {} /hpcc-dev/HPCC-Platform/{}"
        docker exec --workdir /hpcc-dev/HPCC-Platform $CONTAINER /bin/bash -c "rm -rf ./.git"
        docker exec --user root --workdir /hpcc-dev $CONTAINER /bin/bash -c "find /hpcc-dev/HPCC-Platform -exec touch -r /hpcc-dev/build/CMakeCache.txt {} +"
        docker commit $CONTAINER hpccsystems/platform-core:$GIT_BRANCH-$MODE-$crc
        docker rm -f $CONTAINER
    fi

    docker tag hpccsystems/platform-core:$GIT_BRANCH-$MODE-$crc incr-core:$MODE
}

finalize_platform_core_image_from_folder() {
    echo "--- Creating 'hpccsystems/platform-core:build' image ---"
    create_platform_core_image build-$BUILD_OS:$VCPKG_REF
    local image_name=platform-core:$MODE

    local build_folder=$(realpath "$DEB_FILE")
    local source_folder=$(grep "CMAKE_HOME_DIRECTORY:INTERNAL" $build_folder/CMakeCache.txt | cut -d "=" -f 2)
    echo "--- Finalize '$build_folder' image ---"
    CONTAINER=$(docker run -d \
        --mount source=$source_folder,target=$source_folder,type=bind \
        --mount source=$build_folder,target=$build_folder,type=bind \
        $image_name "tail -f /dev/null")
    docker exec --user root $CONTAINER /bin/bash -c "cmake --install $build_folder --prefix /opt/HPCCSystems"
    docker exec --user root $CONTAINER /bin/bash -c "eclcc -pch"
    echo "--- Commit '$build_folder' image ---"
    docker commit $CONTAINER hpccsystems/platform-core:build
    echo "--- Remove '$CONTAINER' container ---"
    docker rm -f $CONTAINER
    echo "docker run --entrypoint /bin/bash -it platform-core:build"
    echo "platform-core:build"
}

finalize_platform_core_image_from_deb() {
    local deb_file=$(readlink -f $DEB_FILE)

    local filename_full=$(basename "$DEB_FILE")  # get the filename with extension
    local filename_no_ext="${filename_full%.*}"  # remove the extension
    local filename="${filename_no_ext##*/}"      # remove the path
    prefix="hpccsystems-platform-"
    if [[ $filename == $prefix* ]]; then
        filename="${filename#$prefix}"           # remove the prefix
    fi

    local image_name=platform-core:$MODE
    echo "--- Finalize '$filename' image ---"
    CONTAINER=$(docker run -d \
        --mount source=$deb_file,target=/tmp/hpcc.deb,type=bind \
        --mount source=$HPCC_BUILD,target=/hpcc-dev/build,type=volume \
        $image_name "tail -f /dev/null")
    docker exec --user root $CONTAINER /bin/bash -c "dpkg -i /tmp/hpcc.deb && apt-get install -f -y"
    docker exec --user root $CONTAINER /bin/bash -c "eclcc -pch"
    docker commit $CONTAINER hpccsystems/platform-core:$filename
    docker rm -f $CONTAINER
}

clean() {
    echo "--- Clean  ---"
    docker volume rm hpcc_src hpcc_build hpcc_build_debug hpcc_build_release hpcc_opt 2>/dev/null || true
}

run() {
    local cmd=$1
    docker run --rm \
        --mount source=$ROOT_DIR,target=/hpcc-dev/HPCC-Platform-local,type=bind,readonly \
        --mount source=hpcc_src,target=/hpcc-dev/HPCC-Platform,type=volume \
        --mount source="$ROOT_DIR/.git",target=/hpcc-dev/HPCC-Platform/.git,type=bind \
        --mount source=$HPCC_BUILD,target=/hpcc-dev/build,type=volume \
        build-$BUILD_OS:$VCPKG_REF \
            "cd /hpcc-dev/HPCC-Platform && \
            $cmd"
}

init_hpcc_src() {
    echo "--- Init hpcc_src volume ---"
    if ! docker volume ls -q -f name=hpcc_src | grep -q hpcc_src; then
        echo "--- git reset ---"
        run "git reset --hard --recurse-submodules"
    fi
}

reconfigure() {
    echo "--- Clean cmake cache ---"
    init_hpcc_src
    run "rm -rf /hpcc-dev/HPCC-Platform/vcpkg/vcpkg && \
        rm -rf /hpcc-dev/build/CMakeCache.txt CMakeFiles generated"
}

configure() {
    local options=$1
    echo "--- cmake config $options ---"
    run "cp -r -n /hpcc-dev/vcpkg_installed /hpcc-dev/build/vcpkg_installed"
    run "cmake -S /hpcc-dev/HPCC-Platform -B /hpcc-dev/build $options"
}

fetch_build_type() {
    echo $(run "grep 'CMAKE_BUILD_TYPE:' /hpcc-dev/build/CMakeCache.txt | cut -d '=' -f 2")
}

md5_hash() {
    if command -v md5sum > /dev/null; then
        # Use md5sum on Linux
        md5sum "$1" | cut -d ' ' -f 1
    else
        # Use md5 on macOS
        md5 -r "$1" | cut -d ' ' -f 1
    fi
}

calc_diffs() {
    init_hpcc_src
    local rsync_tmp_basename=$(basename "$RSYNC_TMP_FILE")
    run "git ls-files --modified --exclude-standard" > $RSYNC_TMP_FILE
    run "rsync -av --delete --files-from=/hpcc-dev/HPCC-Platform-local/$rsync_tmp_basename /hpcc-dev/HPCC-Platform-local/ /hpcc-dev/HPCC-Platform/"

    pushd $ROOT_DIR >/dev/null
    git status --short | grep '^ M' | cut -c4- > $RSYNC_TMP_FILE
    local tmp=$(mktemp)
    echo "$GIT_REF" > $tmp
    while read file; do
        if [ -f "$file" ]; then
            md5_hash "$file" >> $tmp
        fi
    done < $RSYNC_TMP_FILE
    local crc=$(md5_hash "$tmp")
    rm $tmp
    popd >/dev/null
    echo $crc
}

sync_files() {
    echo "--- Sync files ---"
    local rsync_tmp_basename=$(basename "$RSYNC_TMP_FILE")
    run "rsync -av --delete --files-from=/hpcc-dev/HPCC-Platform-local/$rsync_tmp_basename /hpcc-dev/HPCC-Platform-local/ /hpcc-dev/HPCC-Platform/ && 
        git submodule update --init --recursive"
}

check_cache() {
    local crc=$1
    echo "--- Check cache hpccsystems/platform-core:$GIT_BRANCH-$MODE-$crc ---"
    image_count=$(docker images --quiet hpccsystems/platform-core:$GIT_BRANCH-$MODE-$crc | wc -l)
    if [ $image_count -gt 0 ]; then
        echo "--- Image already exists  --- "
        echo "docker run --entrypoint /bin/bash -it hpccsystems/platform-core:$GIT_BRANCH-$MODE-$crc"
        echo "hpccsystems/platform-core:$GIT_BRANCH-$MODE-$crc"
        rm $RSYNC_TMP_FILE
        exit 0
    fi
}

build() {
    create_build_image
    if [ "$MODE" = "release" ]; then
        local base=$RELEASE_BASE_IMAGE
        local build_type="Release"
        local cmake_options="-DCMAKE_BUILD_TYPE=$build_type"
    elif [ "$MODE" = "debug" ]; then
        local base=build-$BUILD_OS:$VCPKG_REF
        local build_type="Debug"
        local cmake_options="-DCMAKE_BUILD_TYPE=$build_type"
    elif [ "$MODE" = "relwithdebinfo" ]; then
        local base=build-$BUILD_OS:$VCPKG_REF
        local build_type="RelWithDebInfo"
        local cmake_options="-DCMAKE_BUILD_TYPE=$build_type"
    else
        echo "Invalid build mode: $MODE"
        usage
        exit 1
    fi

    if [ "$ARCH" == "arm64" ]; then
        base="$base"
    fi

    if [ "$RECONFIGURE" -eq 1 ]; then
        reconfigure
    fi

    create_platform_core_image $base

    RSYNC_TMP_FILE=$(mktemp "$ROOT_DIR/tempfile.XXXXXX")

    local crc=$(calc_diffs | tail -1)

    check_cache $crc

    sync_files

    rm $RSYNC_TMP_FILE

    local cmakecache_exists=$(run "test -e /hpcc-dev/build/CMakeCache.txt && echo '1' || echo '0'")

    if [ "$RECONFIGURE" -eq 1 ] || [ "$cmakecache_exists" == "0" ]; then
        configure "$CMAKE_OPTIONS $cmake_options"
    fi

    if [ "$MODE" = "release" ]; then
        run "rm -rf /hpcc-dev/build/*.deb || true"
        run "cmake --build /hpcc-dev/build --parallel --target package"
        finalize_platform_core_image $crc \
            "dpkg -i /hpcc-dev/build/hpccsystems-platform*.deb"
    elif [ "$MODE" = "debug" ] || [ "$MODE" = "relwithdebinfo" ]; then
        run "cmake --build /hpcc-dev/build --parallel"
        finalize_platform_core_image $crc \
            "cmake --install /hpcc-dev/build --prefix /opt/HPCCSystems"
    fi

    echo "docker run --entrypoint /bin/bash -it hpccsystems/platform-core:$GIT_BRANCH-$MODE-$crc"
    echo "hpccsystems/platform-core:$GIT_BRANCH-$MODE-$crc"
    exit 0
}

incr() {
    MODE="debug"
    globals
    build
}

install() {
    if [ -d $DEB_FILE ]; then
        MODE=debug
        create_build_image
        create_platform_core_image $RELEASE_BASE_IMAGE
        finalize_platform_core_image_from_folder $DEB_FILE
    elif [ -f $DEB_FILE ]; then
        MODE=release
        create_platform_core_image $RELEASE_BASE_IMAGE
        finalize_platform_core_image_from_deb $DEB_FILE
    else
        echo "File does not exist"
        exit 2
    fi
}

function cleanup() {
    if [ -v RSYNC_TMP_FILE ]; then
        rm $RSYNC_TMP_FILE 2> /dev/null || true
    fi
}

function detect_arch() {
    if [ -z "$ARCH" ]; then
        if [ "$(uname -m)" == "x86_64" ]; then
            ARCH="x64"
        elif [ "$(uname -m)" == "aarch64" ]; then
            ARCH="arm64"
        elif [ "$(uname -m)" == "arm64" ]; then
            ARCH="arm64"
        else
            echo "Unsupported architecture: $(uname -m)"
            exit 1
        fi
    fi
    if [ "$ARCH" != "x64" ] && [ "$ARCH" != "arm64" ]; then
        echo "Unsupported architecture: $ARCH"
        exit 1
    fi
}

trap cleanup EXIT

status() {
    echo "SCRIPT_DIR: $SCRIPT_DIR"
    echo "ROOT_DIR: $ROOT_DIR"
    echo "GIT_REF: $GIT_REF"
    echo "GIT_BRANCH: $GIT_BRANCH"
    echo "VCPKG_REF: $VCPKG_REF"
    echo "DOCKER_USERNAME: $DOCKER_USERNAME"
    echo "ACTION: $ACTION"
    echo "MODE: $MODE"
    echo "RECONFIGURE: $RECONFIGURE"
    echo "BUILD_OS: $BUILD_OS"
    echo "RELEASE_BASE_IMAGE: $RELEASE_BASE_IMAGE"
    echo "HPCC_BUILD: $HPCC_BUILD"
    echo "ARCH: $ARCH"
}

# Print usage information
usage() {
    echo "Usage: $0 [-h] {clean|build|incr} [-m MODE] [-r] [OS]"
    echo "  -h, --help              display this help message"
    echo "  clean                   remove all build artifacts"
    echo "  build                   build the project"
    echo "  incr                    perform an incremental build (faster version of 'build -m debug')"
    echo "  install <file|folder>   install from a local deb file or build folder"
    echo "  status                  display environment variables"
    echo "  -m, --mode              specify the build mode (debug, release, relwithdebinfo)"
    echo "                          default mode is release"
    echo "  -t, --tag               tag the build volume with the current branch ref"
    echo "                          will preserve build state per branch"
    echo "  -r, --reconfigure       reconfigure CMake before building"
    echo "  -a, --architecture      override default architecture (x64 or arm64)"
}

# Set default values
ACTION=
MODE="release"
RECONFIGURE=0
DEB_FILE=""
BUILD_OS="ubuntu-22.04"
RELEASE_BASE_IMAGE="ubuntu:22.04" # Matches vcpkg base image (does not need to be an exact match)
TAG_BUILD=0
ARCH=""

# Parse command line arguments
while [[ $# -gt 0 ]]
do
key="$1"

case $key in
    clean)
        ACTION=clean
        shift # past argument
        ;;
    build)
        ACTION=build
        shift # past argument
        ;;
    incr)
        ACTION=incr
        shift # past argument
        ;;
    install)
        ACTION=install
        DEB_FILE="$2"
        shift # past argument
        shift # past value
        ;;
    status)
        ACTION=status
        shift # past argument
        ;;
    -m|--mode)
        MODE="$2"
        shift # past argument
        shift # past value
        ;;
    -t|--tag)
        TAG_BUILD=1
        shift # past argument
        ;;
    -r|--reconfigure)
        RECONFIGURE=1
        shift # past argument
        ;;
    -a|--architecture)
        ARCH="$2"
        shift # past argument
        shift # past value
        ;;
    -h|--help)
        usage
        exit 0
        ;;
    *)    # unknown option
        echo "Unknown option: $key"
        usage
        exit 1
        ;;
esac
done

globals

# Call the appropriate function based on the selected action
case $ACTION in
    clean)
        clean
        ;;
    build)
        build
        ;;
    incr)
        incr
        ;;
    install)
        install
        ;;
    status)
        status
        ;;
    *)
        echo "Invalid action selected: $ACTION"
        usage
        exit 1
        ;;
esac<|MERGE_RESOLUTION|>--- conflicted
+++ resolved
@@ -16,13 +16,8 @@
     ROOT_DIR=$(git rev-parse --show-toplevel)
 
     set +e
-<<<<<<< HEAD
-    if [ -f $ROOT_DIR/.env ]; then
-        export $(grep -v '^#' $ROOT_DIR/.env | sed -e 's/\r$//' | xargs) > /dev/null
-=======
     if [ -f "$ROOT_DIR/.env" ]; then
         export $(grep -v '^#' "$ROOT_DIR/.env" | sed -e 's/\r$//' | xargs) > /dev/null
->>>>>>> 39a7f79b
     fi
     set -e
 

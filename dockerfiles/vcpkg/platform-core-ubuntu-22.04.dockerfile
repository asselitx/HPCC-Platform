--- conflicted
+++ resolved
@@ -58,11 +58,7 @@
     gdb \
     nano 
 
-<<<<<<< HEAD
-RUN curl -LO https://storage.googleapis.com/kubernetes-release/release/v1.28.10/bin/linux/amd64/kubectl && \
-=======
 RUN curl -LO https://storage.googleapis.com/kubernetes-release/release/v1.29.7/bin/linux/amd64/kubectl && \
->>>>>>> 689f5ddc
     chmod +x ./kubectl && \
     mv ./kubectl /usr/local/bin
 

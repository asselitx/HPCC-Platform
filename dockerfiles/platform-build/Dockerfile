##############################################################################
#
#    HPCC SYSTEMS software Copyright (C) 2020 HPCC Systems®.
#
#    Licensed under the Apache License, Version 2.0 (the "License");
#    you may not use this file except in compliance with the License.
#    You may obtain a copy of the License at
#
#       http://www.apache.org/licenses/LICENSE-2.0
#
#    Unless required by applicable law or agreed to in writing, software
#    distributed under the License is distributed on an "AS IS" BASIS,
#    WITHOUT WARRANTIES OR CONDITIONS OF ANY KIND, either express or implied.
#    See the License for the specific language governing permissions and
#    limitations under the License.
##############################################################################

# Base container image that builds all HPCC platform components

ARG BASE_VER=2022.11.14-rc5
ARG CR_USER=hpccsystems
ARG CR_REPO=docker.io
ARG CR_CONTAINER_NAME=platform-build-base
FROM ${CR_REPO}/${CR_USER}/${CR_CONTAINER_NAME}-ubuntu-22.04:${BASE_VER}

RUN apt-get update
RUN apt-get install -y dirmngr gnupg apt-transport-https ca-certificates software-properties-common \
    libcppunit-dev default-jdk python3-dev \
    bash-completion \
    expect \
    git \
    nano \
    valgrind \
    sudo \
    vim \
    gdb \
    software-properties-common \  
    lsb-release \
    jq

RUN apt-key adv --keyserver hkp://keyserver.ubuntu.com:80 --recv-keys 3FA7E0328081BFF6A14DA29AA6A19B38D3D831EF

RUN groupadd -g 10001 hpcc
RUN useradd -s /bin/bash -r -m -N -c "hpcc runtime User" -u 10000 -g hpcc hpcc
RUN passwd -l hpcc 

<<<<<<< HEAD
RUN curl -LO https://storage.googleapis.com/kubernetes-release/release/v1.28.10/bin/linux/amd64/kubectl && chmod +x ./kubectl && mv ./kubectl /usr/local/bin
=======
RUN curl -LO https://storage.googleapis.com/kubernetes-release/release/v1.29.7/bin/linux/amd64/kubectl && chmod +x ./kubectl && mv ./kubectl /usr/local/bin
>>>>>>> 689f5ddc

WORKDIR /hpcc-dev
RUN mkdir build
WORKDIR /hpcc-dev/build
RUN mv ../vcpkg_installed .
RUN chown -R hpcc:hpcc /hpcc-dev
WORKDIR /hpcc-dev

# Runs as hpcc to fetch sources and build, to aid debugging containers as user hpcc
USER hpcc

ARG BUILD_USER=hpcc-systems
ARG BUILD_TAG=none
RUN echo BUILD_USER is ${BUILD_USER}
# NB: ensure the following 3 commands are done in one step, otherwise clone could succeed and get cached,
# followed by an unsuccessful git checkout (because missing BUILD_TAG), meaning clone would not be redone
RUN git clone --no-checkout https://github.com/${BUILD_USER}/HPCC-Platform.git && \
    cd HPCC-Platform && \
    git checkout ${BUILD_TAG} && \
    git submodule update --init --recursive

WORKDIR /hpcc-dev/HPCC-Platform/vcpkg
RUN ./bootstrap-vcpkg.sh
ARG GITHUB_ACTOR=hpcc-systems
ARG GITHUB_TOKEN=none

WORKDIR /hpcc-dev/build

ARG SIGN_MODULES=OFF
RUN --mount=type=secret,id=key,uid=10000 if [[ "${SIGN_MODULES}" != "OFF" ]] ; \
    then \
        gpg --batch --import /run/secrets/key && gpg --list-secret-keys ; \
    else \
        echo "skipping ECL signing" ; \
    fi

ARG BUILD_TYPE=RelWithDebInfo
ARG USE_CPPUNIT=1
ARG SIGNING_KEYID=HPCCSystems
ARG SIGNING_PASSPHRASE=none
RUN --mount=type=secret,id=passphrase,uid=10000 cmake /hpcc-dev/HPCC-Platform \
    -Wno-dev -DCONTAINERIZED=1 \
    -DINCLUDE_PLUGINS=1 -DCMAKE_BUILD_TYPE=${BUILD_TYPE} -DUSE_PYTHON2=0 \
    -DUSE_CPPUNIT=${USE_CPPUNIT} -DSIGN_MODULES=${SIGN_MODULES} \
    -DSIGN_MODULES_KEYID=${SIGNING_KEYID} -DSIGN_MODULES_PASSPHRASE=$(cat /run/secrets/passphrase) -DSUPPRESS_REMBED=ON -DSUPPRESS_V8EMBED=ON
RUN rm -rf ./vcpkg_downloads && rm -rf ./vcpkg_buildtrees && rm -rf ./vcpkg_packages

ARG BUILD_THREADS
RUN if [ -n "${BUILD_THREADS}" ] ; then echo ${BUILD_THREADS} > ~/build_threads; else echo $(nproc) > ~/build_threads ; fi
RUN echo Building with $(cat ~/build_threads) threads
RUN make -j$(cat ~/build_threads) jlib
RUN make -j$(cat ~/build_threads) esp
RUN make -j$(cat ~/build_threads) roxie
RUN make -j$(cat ~/build_threads) ws_workunits ecl
RUN make -j$(cat ~/build_threads)

USER root

RUN make -j$(cat ~hpcc/build_threads) install
RUN mkdir /var/lib/HPCCSystems && chown hpcc:hpcc /var/lib/HPCCSystems
RUN mkdir /var/log/HPCCSystems && chown hpcc:hpcc /var/log/HPCCSystems
RUN mkdir /var/lock/HPCCSystems && chown hpcc:hpcc /var/lock/HPCCSystems
RUN mkdir /var/run/HPCCSystems && chown hpcc:hpcc /var/run/HPCCSystems<|MERGE_RESOLUTION|>--- conflicted
+++ resolved
@@ -44,11 +44,7 @@
 RUN useradd -s /bin/bash -r -m -N -c "hpcc runtime User" -u 10000 -g hpcc hpcc
 RUN passwd -l hpcc 
 
-<<<<<<< HEAD
-RUN curl -LO https://storage.googleapis.com/kubernetes-release/release/v1.28.10/bin/linux/amd64/kubectl && chmod +x ./kubectl && mv ./kubectl /usr/local/bin
-=======
 RUN curl -LO https://storage.googleapis.com/kubernetes-release/release/v1.29.7/bin/linux/amd64/kubectl && chmod +x ./kubectl && mv ./kubectl /usr/local/bin
->>>>>>> 689f5ddc
 
 WORKDIR /hpcc-dev
 RUN mkdir build

--- conflicted
+++ resolved
@@ -3,12 +3,9 @@
 ###
 set ( HPCC_PROJECT "community" )
 set ( HPCC_MAJOR 6 )
+
 set ( HPCC_MINOR 2 )
 set ( HPCC_POINT 0 )
 set ( HPCC_MATURITY "rc" )
-<<<<<<< HEAD
 set ( HPCC_SEQUENCE 5 )
-=======
-set ( HPCC_SEQUENCE 6)
->>>>>>> 1db4d82d
 ###
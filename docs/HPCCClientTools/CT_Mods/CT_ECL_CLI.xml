--- conflicted
+++ resolved
@@ -363,7 +363,6 @@
         <title>ecl publish</title>
 
         <para><emphasis role="bold">ecl publish [--target=&lt;val&gt;]
-<<<<<<< HEAD
         [--name=&lt;val&gt;] [--activate | --no-activate] &lt;wuid&gt;
         </emphasis></para>
 
@@ -377,20 +376,6 @@
 
         <para><emphasis role="bold">ecl publish --target=&lt;val&gt;
         --name=&lt;val&gt; [--activate | --no-activate] &lt;ecl_file | -
-=======
-        [--name=&lt;val&gt;] [--activate] &lt;wuid&gt; </emphasis></para>
-
-        <para><emphasis role="bold">ecl publish [--target=&lt;val&gt;]
-        [--name=&lt;val&gt;] [--activate] &lt;so | dll | -
-        &gt;</emphasis></para>
-
-        <para><emphasis role="bold">ecl publish --target=&lt;val&gt;
-        --name=&lt;val&gt; [--activate] &lt;archive | - &gt;
-        </emphasis></para>
-
-        <para><emphasis role="bold">ecl publish --target=&lt;val&gt;
-        --name=&lt;val&gt; [--activate] &lt;ecl_file | -
->>>>>>> 9c8df794
         &gt;</emphasis></para>
 
         <para>Examples:</para>
@@ -399,10 +384,7 @@
 ecl publish --target=roxie --name=FindPersonService -A libW20120224-125557.so
 ecl publish --target=roxie --name=FindPersonService -A ArchiveQuery.xml
 ecl publish --target=roxie --name=FindPersonService --activate findperson.ecl
-<<<<<<< HEAD
 ecl publish --target=roxie --name=FindPersonService --no-activate findperson.ecl
-=======
->>>>>>> 9c8df794
 </programlisting>
 
         <para>A hyphen (-) specifies that the object should be read from
@@ -1054,11 +1036,7 @@
         <title id="eclquerieslist">ecl queries list</title>
 
         <para><emphasis role="bold">ecl queries list
-<<<<<<< HEAD
         [&lt;queryset&gt;][--target=&lt;cluster&gt;][--show=&lt;flags&gt;]</emphasis></para>
-=======
-        [&lt;queryset&gt;][--target=&lt;value&gt;][--show=&lt;flags&gt;]</emphasis></para>
->>>>>>> 9c8df794
 
         <para><emphasis role="bold"></emphasis></para>
 
@@ -1109,12 +1087,8 @@
                 <row>
                   <entry>-t, --target</entry>
 
-<<<<<<< HEAD
                   <entry>The target cluster associated with the queries to
                   list</entry>
-=======
-                  <entry>The target cluster to associate workunit with</entry>
->>>>>>> 9c8df794
                 </row>
 
                 <row>
@@ -1252,38 +1226,21 @@
                 <row>
                   <entry>-t, --target</entry>
 
-<<<<<<< HEAD
                   <entry>The target cluster to associate with the remote
                   workunit</entry>
                 </row>
 
                 <row>
-                  <entry>--no-reload</entry>
-
-                  <entry>Does not reload the queryset</entry>
-=======
-                  <entry>The target cluster to associate workunit with</entry>
-                </row>
-
-                <row>
                   <entry>--no-files</entry>
 
                   <entry>Specifies to NOT copy files referenced by the
                   query</entry>
->>>>>>> 9c8df794
                 </row>
 
                 <row>
                   <entry>-A, --activate</entry>
 
-<<<<<<< HEAD
                   <entry>Activates query when copied</entry>
-                </row>
-
-                <row>
-                  <entry>--wait</entry>
-=======
-                  <entry>Activates query when published</entry>
                 </row>
 
                 <row>
@@ -1324,7 +1281,6 @@
 
                 <row>
                   <entry>--wait=&lt;sec&gt;</entry>
->>>>>>> 9c8df794
 
                   <entry>Maximum time to wait for cluster finish updating (in
                   ms)</entry>
@@ -1365,9 +1321,6 @@
           </informaltable></para>
       </sect2>
 
-<<<<<<< HEAD
-      <sect2 id="eclpackageadd" role="brk">
-=======
       <sect2 id="eclqueriesconfig" role="brk">
         <title>ecl queries config</title>
 
@@ -1491,8 +1444,7 @@
           </informaltable></para>
       </sect2>
 
-      <sect2 role="brk">
->>>>>>> 9c8df794
+      <sect2 id="eclpackageadd" role="brk">
         <title>ecl package add</title>
 
         <para><emphasis role="bold">ecl package add [options] &lt;target&gt;
@@ -1966,12 +1918,8 @@
 
         <para>Examples:</para>
 
-<<<<<<< HEAD
         <programlisting>ecl package list
 ecl package list --process=roxie
-=======
-        <programlisting>ecl package list roxie
->>>>>>> 9c8df794
 </programlisting>
 
         <para></para>
@@ -2059,7 +2007,6 @@
       <sect2 id="eclpackageinfo" role="brk">
         <title>ecl package info</title>
 
-<<<<<<< HEAD
         <para><emphasis role="bold">ecl package info [options]
         [--process=&lt;processCluster&gt; |
         --packageName=MyPackage]</emphasis></para>
@@ -2068,14 +2015,6 @@
 
         <programlisting>ecl package info --packageName=mypackage
 ecl package list --process=myroxie
-=======
-        <para><emphasis role="bold">ecl package info
-        &lt;target&gt;</emphasis></para>
-
-        <para>Examples:</para>
-
-        <programlisting>ecl package info roxie
->>>>>>> 9c8df794
 </programlisting>
 
         <para>Specify either --process or packageName.</para>
@@ -2161,28 +2100,15 @@
       <sect2 role="brk">
         <title>ecl roxie attach</title>
 
-<<<<<<< HEAD
         <para><emphasis role="bold">ecl roxie attach
         &lt;processName&gt;</emphasis></para>
-=======
-        <para><emphasis role="bold">ecl roxie &lt;action&gt;
-        &lt;processCluster&gt;</emphasis></para>
->>>>>>> 9c8df794
 
         <para>Examples:</para>
 
         <programlisting>ecl roxie attach myroxie
-<<<<<<< HEAD
 </programlisting>
 
         <para></para>
-=======
-ecl roxie detach myroxie
-</programlisting>
-
-        <para>Sends commands to attach, detach, check, or reload a Roxie
-        cluster. </para>
->>>>>>> 9c8df794
 
         <para><informaltable colsep="0" frame="none" rowsep="0">
             <tgroup cols="2">
@@ -2192,7 +2118,6 @@
 
               <tbody>
                 <row>
-<<<<<<< HEAD
                   <entry>ecl roxie attach</entry>
 
                   <entry>Attach the roxie to Dali</entry>
@@ -2261,46 +2186,6 @@
                   <entry>ecl roxie attach</entry>
 
                   <entry>Detach the roxie from Dali</entry>
-=======
-                  <entry>ecl roxie</entry>
-
-                  <entry>Calls the command to execute an action</entry>
-                </row>
-
-                <row>
-                  <entry>processCluster</entry>
-
-                  <entry>the name of the cluster's process</entry>
-                </row>
-
-                <row>
-                  <entry><emphasis role="bold">Actions</emphasis></entry>
-                </row>
-
-                <row>
-                  <entry>attach</entry>
-
-                  <entry>Attach or reattach a Roxie cluster to Dali</entry>
-                </row>
-
-                <row>
-                  <entry>detach</entry>
-
-                  <entry>Detach a Roxie cluster from Dali</entry>
-                </row>
-
-                <row>
-                  <entry>check</entry>
-
-                  <entry>Verifies the Roxie nodes have the same state</entry>
-                </row>
-
-                <row>
-                  <entry>reload</entry>
-
-                  <entry>Reloads the queries on a Roxie process cluster.
-                  </entry>
->>>>>>> 9c8df794
                 </row>
 
                 <row>
@@ -2308,7 +2193,6 @@
                 </row>
 
                 <row>
-<<<<<<< HEAD
                   <entry>-v, --verbose</entry>
 
                   <entry>Output additional tracing information</entry>
@@ -2436,12 +2320,6 @@
 
                 <row>
                   <entry><emphasis role="bold">Options</emphasis></entry>
-=======
-                  <entry>--wait=&lt;sec&gt;</entry>
-
-                  <entry>Maximum time to wait for cluster finish updating (in
-                  ms)</entry>
->>>>>>> 9c8df794
                 </row>
 
                 <row>

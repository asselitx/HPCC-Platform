--- conflicted
+++ resolved
@@ -993,12 +993,8 @@
         if (!espRespTree)
             throw( MakeStringException(0, "Esdl Response type '%s' definition not found", esp_resp_type.str()));
 
-<<<<<<< HEAD
+        bool skipOutputResponseTag = false;
         StringBuffer resp_type(esp_resp_type.get());
-=======
-        bool skipOutputResponseTag = false;
-        StringBuffer resp_type = esp_resp_type.get();
->>>>>>> 2b97421f
         if (resp_type.length()>2 && resp_type.charAt(resp_type.length()-2)=='E' && resp_type.charAt(resp_type.length()-1)=='x')
         {
             skipOutputResponseTag = true;

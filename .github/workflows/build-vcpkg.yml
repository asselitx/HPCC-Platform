--- conflicted
+++ resolved
@@ -93,14 +93,10 @@
             cmake_options_extra: ""
           - os: amazonlinux
             event_name: "schedule"
-<<<<<<< HEAD
-          - os: centos-7
-=======
             cmake_options_extra: ""
           - os: centos-7
             name: LN
             cmake_options_extra: ""
->>>>>>> 420bc9f3
             ln: true
             event_name: "schedule"
       fail-fast: false
@@ -200,16 +196,9 @@
           mkdir -p ${{ needs.preamble.outputs.folder_build }}
           sudo rm -f ${{ needs.preamble.outputs.folder_build }}/CMakeCache.txt
           sudo rm -rf ${{ needs.preamble.outputs.folder_build }}/CMakeFiles
-<<<<<<< HEAD
-          docker_label=build-${{ matrix.os }}:latest
-          docker run --rm --mount ${{ needs.preamble.outputs.mount_platform }} --mount ${{ needs.preamble.outputs.mount_build }} $docker_label "cmake -S /hpcc-dev/HPCC-Platform -B /hpcc-dev/build ${{ needs.preamble.outputs.cmake_docker_config }} -DINCLUDE_PLUGINS=${{ needs.preamble.outputs.include_plugins }} -DCONTAINERIZED=ON -DSUPPRESS_REMBED=ON -DSUPPRESS_V8EMBED=ON -DSUPPRESS_SPARK=ON -DCPACK_STRIP_FILES=OFF"
-          docker run --rm --mount ${{ needs.preamble.outputs.mount_platform }} --mount ${{ needs.preamble.outputs.mount_build }} $docker_label "cmake --build /hpcc-dev/build --parallel $(nproc) --target package" 
-
-=======
           docker run --rm --mount ${{ needs.preamble.outputs.mount_platform }} --mount ${{ needs.preamble.outputs.mount_build }} ${{ steps.vars.outputs.docker_tag_candidate_base }} "\
             cmake -S /hpcc-dev/HPCC-Platform -B /hpcc-dev/build ${{ needs.preamble.outputs.cmake_docker_config }} -DINCLUDE_PLUGINS=${{ needs.preamble.outputs.include_plugins }} -DCONTAINERIZED=ON -DSUPPRESS_REMBED=ON -DSUPPRESS_V8EMBED=ON -DSUPPRESS_SPARK=ON -DCPACK_STRIP_FILES=OFF ${{ matrix.cmake_options_extra }} && \
             cmake --build /hpcc-dev/build --parallel $(nproc) --target package" 
->>>>>>> 420bc9f3
 
       #  Internal Build  ---
       - name: CMake LN Packages
@@ -218,21 +207,12 @@
           mkdir -p ${{ needs.preamble.outputs.folder_build }}
           sudo rm -f ${{ needs.preamble.outputs.folder_build }}/CMakeCache.txt
           sudo rm -rf ${{ needs.preamble.outputs.folder_build }}/CMakeFiles
-<<<<<<< HEAD
-          docker_label=build-${{ matrix.os }}:latest
-          docker run --rm --mount ${{ needs.preamble.outputs.mount_platform }} --mount ${{ needs.preamble.outputs.mount_ln }} --mount ${{ needs.preamble.outputs.mount_build }} $docker_label "cmake -S /hpcc-dev/LN -B /hpcc-dev/build -DHPCC_SOURCE_DIR=/hpcc-dev/HPCC-Platform ${{ needs.preamble.outputs.cmake_docker_config }} -DINCLUDE_PLUGINS=${{ needs.preamble.outputs.include_plugins }} -DCONTAINERIZED=OFF -DSUPPRESS_REMBED=ON -DSUPPRESS_V8EMBED=ON -DSUPPRESS_SPARK=ON -DCPACK_STRIP_FILES=OFF"
-          docker run --rm --mount ${{ needs.preamble.outputs.mount_platform }} --mount ${{ needs.preamble.outputs.mount_ln }} --mount ${{ needs.preamble.outputs.mount_build }} $docker_label "cmake --build /hpcc-dev/build --parallel $(nproc) --target package" 
-          # Disabled as not currently needed ---
-          # docker run --rm --mount ${{ needs.preamble.outputs.mount_platform }} --mount ${{ needs.preamble.outputs.mount_ln }} --mount ${{ needs.preamble.outputs.mount_build }} $docker_label "cmake -S /hpcc-dev/LN -B /hpcc-dev/build -DHPCC_SOURCE_DIR=/hpcc-dev/HPCC-Platform ${{ needs.preamble.outputs.cmake_docker_config }} -DINCLUDE_PLUGINS=${{ needs.preamble.outputs.include_plugins }} -DCONTAINERIZED=OFF -DSUPPRESS_REMBED=ON -DSUPPRESS_V8EMBED=ON -DSUPPRESS_SPARK=ON -DCPACK_STRIP_FILES=ON" 
-          # docker run --rm --mount ${{ needs.preamble.outputs.mount_platform }} --mount ${{ needs.preamble.outputs.mount_ln }} --mount ${{ needs.preamble.outputs.mount_build }} $docker_label "cmake --build /hpcc-dev/build --parallel $(nproc) --target package"
-=======
           docker run --rm --mount ${{ needs.preamble.outputs.mount_platform }} --mount ${{ needs.preamble.outputs.mount_ln }} --mount ${{ needs.preamble.outputs.mount_build }} ${{ steps.vars.outputs.docker_tag_candidate_base }} "\
             cmake -S /hpcc-dev/LN -B /hpcc-dev/build -DHPCC_SOURCE_DIR=/hpcc-dev/HPCC-Platform ${{ needs.preamble.outputs.cmake_docker_config }} -DINCLUDE_PLUGINS=${{ needs.preamble.outputs.include_plugins }} -DCONTAINERIZED=OFF -DSUPPRESS_REMBED=ON -DSUPPRESS_V8EMBED=ON -DSUPPRESS_SPARK=ON -DCPACK_STRIP_FILES=OFF ${{ matrix.cmake_options_extra }} && \
             cmake --build /hpcc-dev/build --parallel $(nproc) --target package" 
           # Disabled as not currently needed ---
           # docker run --rm --mount ${{ needs.preamble.outputs.mount_platform }} --mount ${{ needs.preamble.outputs.mount_ln }} --mount ${{ needs.preamble.outputs.mount_build }} ${{ steps.vars.outputs.docker_tag_candidate_base }} "cmake -S /hpcc-dev/LN -B /hpcc-dev/build -DHPCC_SOURCE_DIR=/hpcc-dev/HPCC-Platform ${{ needs.preamble.outputs.cmake_docker_config }} -DINCLUDE_PLUGINS=${{ needs.preamble.outputs.include_plugins }} -DCONTAINERIZED=OFF -DSUPPRESS_REMBED=ON -DSUPPRESS_V8EMBED=ON -DSUPPRESS_SPARK=ON -DCPACK_STRIP_FILES=ON" 
           # docker run --rm --mount ${{ needs.preamble.outputs.mount_platform }} --mount ${{ needs.preamble.outputs.mount_ln }} --mount ${{ needs.preamble.outputs.mount_build }} ${{ steps.vars.outputs.docker_tag_candidate_base }} "cmake --build /hpcc-dev/build --parallel $(nproc) --target package"
->>>>>>> 420bc9f3
 
       #  Common  ---
       - name: Upload error logs

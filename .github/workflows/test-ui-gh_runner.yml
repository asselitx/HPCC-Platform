name: UI test Package (gh-runner)

on:
  workflow_call:
    inputs:
      os:
        type: string
        description: 'Operating System'
        required: false
        default: 'ubuntu-22.04'
      asset-name:
        type: string
        description: 'Asset Name'
        required: false
        default: 'build-docker-package'
      dependencies:
        type: string
        description: 'Dependencies'
        required: false
        default: 'bison flex build-essential binutils-dev curl lsb-release libcppunit-dev python3-dev r-base-dev r-cran-rcpp r-cran-rinside r-cran-inline libtool autotools-dev automake git cmake xmlstarlet'

env:
  uploadArtifact: false

jobs:

  main:
    timeout-minutes: 30 # the ui-tests run step has its own timeout, however the job can sometimes take time to download dependencies
    runs-on: ${{ inputs.os }}
    steps:

      - name: Free additional disk space (remove Android SDK + Tools)
        run: |
          sudo rm -rf /usr/local/lib/android

      - name: Download UI Test Files
        uses: actions/download-artifact@v4
        with:
          name: ${{ inputs.asset-name }}-ecl_watch_ui_tests
          path: ${{ inputs.asset-name }}-ecl_watch_ui_tests

      - name: Check ECLWatch UI Test Directory
        id: check
        run: |
          if [[ ! -d ${{ inputs.asset-name }}-ecl_watch_ui_tests ]]
          then
              echo "ECLWatch UI ${{ inputs.asset-name }}-ecl_watch_ui_tests directory missing."
          else
              javaFilesCount=$(find ${{ inputs.asset-name }}-ecl_watch_ui_tests/ -iname '*.java' -type f -print | wc -l )
              echo "Number of test java files is $javaFilesCount"
              if [[ ${javaFilesCount} -eq 0 ]]
              then
                echo "No java files, do nothing."
              else
                echo "runtests=true" >> $GITHUB_OUTPUT
              fi
          fi

      - name: Install Dependencies
        if: steps.check.outputs.runtests
        shell: "bash"
        run: |
          sudo apt-get update
          sudo apt-get install -y \
            git \
            wget \
            net-tools \
            tzdata \
            unzip \
            xvfb \
            libxi6 \
            gdb \
            ${{ inputs.dependencies }}

      - name: Download Package
        if: steps.check.outputs.runtests
        uses: actions/download-artifact@v4
        with:
          name: ${{ inputs.asset-name }}
          path: ${{ inputs.asset-name }}

      - name: Download Support Files
        uses: actions/download-artifact@v3
        with:
          name: ${{ inputs.asset-name }}-support-files
          path: ${{ inputs.asset-name }}-support-files

      - name: Install Package
        if: steps.check.outputs.runtests
        shell: "bash"
        run: |
          sudo apt-get install -y -f ./${{ inputs.asset-name }}/*.deb
          sudo chown -R $USER:$USER /opt/HPCCSystems

          sudo xmlstarlet ed -L -u 'Environment/Software/ThorCluster/@slavesPerNode' -v 2 -u 'Environment/Software/ThorCluster/@channelsPerSlave' -v 1 /etc/HPCCSystems/environment.xml

          chmod +x ./${{ inputs.asset-name }}-support-files/*
          sudo cp ./${{ inputs.asset-name }}-support-files/* /opt/HPCCSystems/bin

          chmod +x ./${{ inputs.asset-name }}-ecl_watch_ui_tests/*

      - name: Start HPCC-Platform
        shell: "bash"
        run: |
          export LANG="en_US.UTF-8"
          sudo update-locale
          sudo /etc/init.d/hpcc-init start

      - name: Run Setup
        working-directory: /opt/HPCCSystems/testing/regress
        shell: "bash"
        run: |
          /opt/HPCCSystems/bin/timeoutcmd $((8 * 60)) \
              ./ecl-test setup --preAbort '/opt/HPCCSystems/bin/smoketest-preabort.sh' --pq 2 --generateStackTrace
          grep Failure: /home/runner/HPCCSystems-regression/log/setup_*.log
          if [[ "$(grep -ohP '(?<=^Failure: )[0-9]+$' /home/runner/HPCCSystems-regression/log/setup_*.log | awk '{s+=$1} END {print s}')" -gt 0 ]]; then exit 1; fi

      - name: Run spray tests
        working-directory: /opt/HPCCSystems/testing/regress
        shell: "bash"
        run: |
          # force regression suite to timeout after 28 minutes, so it captures ZAP report of any inflight hung queries
           /opt/HPCCSystems/bin/timeoutcmd $((28 * 60)) \
           ./ecl-test query --preAbort /opt/HPCCSystems/bin/smoketest-preabort.sh --pq 2 --excludeclass python2,embedded-r,embedded-js,3rdpartyservice,mongodb --generateStackTrace *spray*
           # In this stage we don't care about the test results

      - name: Get content
        working-directory:  /home/runner/HPCCSystems-regression/log
        shell: "bash"
        run: |
                curl localhost:8010/WsWorkunits/WUQuery.json | python3 -m json.tool > workunits.json
                curl localhost:8010/WsDfu/DFUQuery.json?PageSize=250 | python3 -m json.tool > files.json
                curl localhost:8010/FileSpray/GetDFUWorkunits.json | python3 -m json.tool > dfu-workunits.json

      - name: Install UI Dependencies
        if: steps.check.outputs.runtests
        shell: "bash"
        run: |
          sudo apt remove -y openjdk-11-jdk
          sudo apt autoremove -y
          sudo apt update
          sudo apt install -y openjdk-21-jdk
          sudo update-alternatives --install /usr/bin/java java /usr/lib/jvm/java-21-openjdk-amd64/bin/java 1
          sudo update-alternatives --install /usr/bin/javac javac /usr/lib/jvm/java-21-openjdk-amd64/bin/javac 1
          sudo update-alternatives --set java /usr/lib/jvm/java-21-openjdk-amd64/bin/java
          sudo update-alternatives --set javac /usr/lib/jvm/java-21-openjdk-amd64/bin/javac
          export JAVA_HOME=/usr/lib/jvm/java-21-openjdk-amd64/bin/java
          export PATH=$PATH:$JAVA_HOME/bin
          wget https://dl.google.com/linux/direct/google-chrome-stable_current_amd64.deb
          sudo apt-get install -y ./google-chrome-stable_current_amd64.deb
          wget https://storage.googleapis.com/chrome-for-testing-public/126.0.6478.126/linux64/chromedriver-linux64.zip
          unzip chromedriver-linux64.zip -d chromedriver
          sudo mv chromedriver/chromedriver-linux64/chromedriver /usr/bin/chromedriver
          sudo chown root:root /usr/bin/chromedriver
          sudo chmod +x /usr/bin/chromedriver
          wget https://repo1.maven.org/maven2/org/testng/testng/7.7.1/testng-7.7.1.jar
          wget https://repo1.maven.org/maven2/com/fasterxml/jackson/core/jackson-annotations/2.17.0/jackson-annotations-2.17.0.jar
          wget https://repo1.maven.org/maven2/com/fasterxml/jackson/core/jackson-core/2.17.0/jackson-core-2.17.0.jar
          wget https://repo1.maven.org/maven2/com/fasterxml/jackson/core/jackson-databind/2.17.0/jackson-databind-2.17.0.jar
          wget https://repo1.maven.org/maven2/com/beust/jcommander/1.82/jcommander-1.82.jar
          wget https://github.com/SeleniumHQ/selenium/releases/download/selenium-4.22.0/selenium-java-4.22.0.zip
          wget https://repo1.maven.org/maven2/org/slf4j/slf4j-api/1.7.30/slf4j-api-1.7.30.jar
          wget https://repo1.maven.org/maven2/org/slf4j/slf4j-simple/1.7.30/slf4j-simple-1.7.30.jar
          unzip selenium-java-4.22.0.zip -d selenium-libs

      - name: Run ECL Watch UI Tests
        timeout-minutes: 80 # generous, current runtime is ~38 minutes, this should be increased if new tests are added
        if: steps.check.outputs.runtests
        shell: "bash"
        run: |
          export CLASSPATH=".:${{ inputs.asset-name }}-ecl_watch_ui_tests:${{ github.workspace }}/selenium-libs/*:${{ github.workspace }}/testng-7.7.1.jar:${{ github.workspace }}/jackson-annotations-2.17.0.jar:${{ github.workspace }}/jackson-core-2.17.0.jar:${{ github.workspace }}/jackson-databind-2.17.0.jar:${{ github.workspace }}/jcommander-1.82.jar:${{ github.workspace }}/slf4j-api-1.7.30.jar:${{ github.workspace }}/slf4j-simple-1.7.30.jar"
          pushd ${{ inputs.asset-name }}-ecl_watch_ui_tests
          find . -iname '*.java' -type f -print -exec javac -Xlint:none {} \;
          java framework.TestRunner -l detail -p /home/runner/HPCCSystems-regression/log/
          echo "ECL Watch UI test done"
          lines=$(wc -l < error_ecl_test.log)
          [[ $lines -ne 0 ]] && exit 1
          if [[ -f debug_ecl_test.log || -f detail_ecl_test.log || -f exception_ecl_test.log ]]
          then 
              echo "uploadArtifact=true" >> $GITHUB_ENV
          fi
          popd

<<<<<<< HEAD
      - name: Upload ECL Watch UI Test Logs To Artifact
        if: ${{ failure() || cancelled() || env.uploadArtifact == 'true' }}
        uses: actions/upload-artifact@v3
=======
      - name: eclwatch-ui-test-logs-artifact
        if: ${{ failure() || cancelled() }}
        uses: actions/upload-artifact@v4
>>>>>>> ab280fe5
        with:
          name: ${{ inputs.asset-name }}-ecl_watch_ui_tests
          path: |
            ${{ inputs.asset-name }}-ecl_watch_ui_tests/*.log
            /home/runner/HPCCSystems-regression/log/*.json
          if-no-files-found: error<|MERGE_RESOLUTION|>--- conflicted
+++ resolved
@@ -181,15 +181,9 @@
           fi
           popd
 
-<<<<<<< HEAD
       - name: Upload ECL Watch UI Test Logs To Artifact
         if: ${{ failure() || cancelled() || env.uploadArtifact == 'true' }}
-        uses: actions/upload-artifact@v3
-=======
-      - name: eclwatch-ui-test-logs-artifact
-        if: ${{ failure() || cancelled() }}
         uses: actions/upload-artifact@v4
->>>>>>> ab280fe5
         with:
           name: ${{ inputs.asset-name }}-ecl_watch_ui_tests
           path: |

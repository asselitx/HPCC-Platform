name: Build Test ECL Watch

on:
  pull_request:
    branches:
      - "master"
      - "candidate-*"
      - "!candidate-7.6.*"
      - "!candidate-7.4.*"
      - "!candidate-7.2.*"
      - "!candidate-7.0.*"
      - "!candidate-6.*"

jobs:
  pre_job:
    runs-on: ubuntu-20.04
    outputs:
      eclwatch: ${{ steps.skip_check.outputs.eclwatch }}
    steps:
      - id: skip_check
        uses: hpcc-systems/github-actions/changed-modules@main
        with:
          github_token: ${{ github.token }}

  build:
    strategy:
      matrix:
        node: ["20", "18", "16"]
      fail-fast: false
    name: "Check eclwatch and npm"
    needs: pre_job
    if: ${{ needs.pre_job.outputs.eclwatch }}
    runs-on: ubuntu-20.04
    steps:
      - uses: actions/checkout@v4
        with:
          submodules: "recursive"
      - uses: actions/setup-node@v4
        with:
          node-version: ${{ matrix.node }}
<<<<<<< HEAD
=======
      - name: Cache node modules
        uses: actions/cache@v4
        with:
          path: ./esp/src/node_modules
          key: npm-deps-${{ hashFiles('./esp/src/package-lock.json') }}
          restore-keys: |
            npm-deps-${{ hashFiles('./esp/src/package-lock.json') }}
>>>>>>> c9ea3f84
      - name: Install Dependencies
        working-directory: ./esp/src
        run: npm ci
      - name: Build
        working-directory: ./esp/src
        run: npm run build
      - name: Test
        working-directory: ./esp/src
        run: npm run test<|MERGE_RESOLUTION|>--- conflicted
+++ resolved
@@ -38,16 +38,6 @@
       - uses: actions/setup-node@v4
         with:
           node-version: ${{ matrix.node }}
-<<<<<<< HEAD
-=======
-      - name: Cache node modules
-        uses: actions/cache@v4
-        with:
-          path: ./esp/src/node_modules
-          key: npm-deps-${{ hashFiles('./esp/src/package-lock.json') }}
-          restore-keys: |
-            npm-deps-${{ hashFiles('./esp/src/package-lock.json') }}
->>>>>>> c9ea3f84
       - name: Install Dependencies
         working-directory: ./esp/src
         run: npm ci

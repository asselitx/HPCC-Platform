--- conflicted
+++ resolved
@@ -25,11 +25,7 @@
   build:
     strategy:
       matrix:
-<<<<<<< HEAD
-        node: ["18", "16"]
-=======
         node: ["20", "18", "16"]
->>>>>>> 4f3aad7b
       fail-fast: false
     name: "Check eclwatch and npm"
     needs: pre_job

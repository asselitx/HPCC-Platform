--- conflicted
+++ resolved
@@ -352,11 +352,7 @@
             exit -1
           
       - name: ml-thor-test-logs-artifact
-<<<<<<< HEAD
         if: ${{ failure() || cancelled() || env.UPLOAD_ARTIFACT == 'true' }}
-=======
-        if: ${{ failure() || cancelled() || env.uploadArtifact == 'true' }}
->>>>>>> 60d96e6c
         uses: actions/upload-artifact@v4
         with:
           name: ${{ inputs.asset-name }}-bundle-test-logs

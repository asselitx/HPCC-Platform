name: Build Assets

env:
  VCPKG_BINARY_SOURCES: "clear;nuget,GitHub,read"
  VCPKG_NUGET_REPOSITORY: "https://github.com/hpcc-systems/vcpkg"

on:
  push:
    tags:
      - "*"
      - "community_*"
      - "!community_8.10.*"
      - "!community_8.8.*"
      - "!community_8.6.*"
      - "!community_8.4.*"
      - "!community_8.2.*"
      - "!community_8.0.*"
      - "!community_7.*"

jobs:
  preamble:
    name: Publish Release
    runs-on: ubuntu-22.04
    permissions:
      contents: write
    outputs:
      folder_platform: ${{ steps.vars.outputs.folder_platform }}
      mount_platform: ${{ steps.vars.outputs.mount_platform }}
      folder_ln: ${{ steps.vars.outputs.folder_ln }}
      mount_ln: ${{ steps.vars.outputs.mount_ln }}
      folder_build: ${{ steps.vars.outputs.folder_build }}
      mount_build: ${{ steps.vars.outputs.mount_build }}
      community_ref: ${{ steps.vars.outputs.community_ref }}
      internal_ref: ${{ steps.vars.outputs.internal_ref }}
      community_tag: ${{ steps.vars.outputs.community_tag }}
      internal_tag: ${{ steps.vars.outputs.internal_tag }}
      hpcc_version: ${{ steps.vars.outputs.hpcc_version }}
      candidate_base_branch: ${{ steps.vars.outputs.candidate_base_branch }}
      candidate_branch: ${{ steps.vars.outputs.candidate_branch }}
      cmake_docker_config: ${{ steps.vars.outputs.cmake_docker_config }}
      gpg_import: ${{ steps.vars.outputs.gpg_import }}
    steps:
      - name: Calculate vars
        id: vars
        run: |
          echo "folder_platform=${{ github.workspace }}/HPCC-Platform" >> $GITHUB_OUTPUT
          echo 'mount_platform=source="${{ github.workspace }}/HPCC-Platform",target=/hpcc-dev/HPCC-Platform,type=bind,consistency=cached' >> $GITHUB_OUTPUT
          echo "folder_ln=${{ github.workspace }}/LN" >> $GITHUB_OUTPUT
          echo 'mount_ln=source="${{ github.workspace }}/LN",target=/hpcc-dev/LN,type=bind,consistency=cached' >> $GITHUB_OUTPUT
          echo "folder_build=${{ github.workspace }}/build" >> $GITHUB_OUTPUT
          echo 'mount_build=source="${{ github.workspace }}/build",target=/hpcc-dev/build,type=bind,consistency=cached' >> $GITHUB_OUTPUT
          community_ref=${{ github.ref }}
          echo "community_ref=$community_ref" >> $GITHUB_OUTPUT
          echo "internal_ref=$(echo $community_ref | sed 's/community/internal/')" >> $GITHUB_OUTPUT
          community_tag=$(echo $community_ref | cut -d'/' -f3)
          echo "community_tag=$community_tag" >> $GITHUB_OUTPUT
          echo "internal_tag=$(echo $community_tag | sed 's/community/internal/')" >> $GITHUB_OUTPUT
          echo "hpcc_version=$(echo $community_tag | sed 's/community_//' | sed 's/-[0-9]$//')" >> $GITHUB_OUTPUT
          community_base_ref=${{ github.event.base_ref || github.ref }}
          candidate_branch=$(echo $community_base_ref | cut -d'/' -f3)
          echo "candidate_branch=$candidate_branch" >> $GITHUB_OUTPUT
          echo "candidate_base_branch=$(echo $candidate_branch | awk -F'.' -v OFS='.' '{ $3="x"; print }')" >> $GITHUB_OUTPUT
          echo "cmake_docker_config=-DCMAKE_BUILD_TYPE=RelWithDebInfo -DVCPKG_FILES_DIR=/hpcc-dev -DCPACK_THREADS=0 -DUSE_OPTIONAL=OFF -DSIGN_MODULES=${{ github.repository_owner == 'hpcc-systems' && 'ON' || 'OFF' }}" >> $GITHUB_OUTPUT
          echo 'gpg_import=gpg --batch --import /hpcc-dev/build/private.key' >> $GITHUB_OUTPUT

      - name: Print vars
        run: |
          echo "${{ toJSON(steps.vars.outputs) }})"

      - name: Release HPCC-Platform
        uses: ncipollo/release-action@v1.12.0
        with:
          allowUpdates: true
          generateReleaseNotes: false
          prerelease: ${{ contains(github.ref, '-rc') }}

      - name: Release LN
        uses: ncipollo/release-action@v1.12.0
        with:
          allowUpdates: true
          generateReleaseNotes: false
          prerelease: ${{ contains(github.ref, '-rc') }}
          owner: ${{ secrets.LNB_ACTOR }}
          repo: LN
          token: ${{ secrets.LNB_TOKEN }}
          tag: ${{ steps.vars.outputs.internal_tag }}

  build-docker:
    name: Build Docker
    needs: preamble
    runs-on: ubuntu-22.04
    strategy:
      matrix:
        include:
          - os: ubuntu-22.04
          - os: ubuntu-22.04
<<<<<<< HEAD
          - os: ubuntu-22.04
            documentation: true
=======
            name: k8s
            container: true
>>>>>>> 420bc9f3
          - os: ubuntu-20.04
          - os: centos-8
          - os: centos-7
            cmake_options_extra: ""
          - os: amazonlinux
<<<<<<< HEAD
          - os: ubuntu-20.04
=======
            cmake_options_extra: ""
          - os: ubuntu-22.04
            name: LN k8s
            ln: true
            container: true
          - os: ubuntu-20.04
            name: LN
>>>>>>> 420bc9f3
            ln: true
          - os: centos-7
            name: LN
            cmake_options_extra: ""
            ln: true
      fail-fast: false

    steps:
      - name: Free additional disk space (remove Android SDK + Tools)
        run: |
          sudo rm -rf /usr/local/lib/android

      - name: Checkout HPCC-Platform
        uses: actions/checkout@v3
        with:
          ref: ${{ needs.preamble.outputs.community_ref }}
          submodules: recursive
          path: ${{ needs.preamble.outputs.folder_platform }}

      - name: Checkout LN
        if: ${{ matrix.ln }}
        uses: actions/checkout@v3
        with:
          repository: ${{ github.repository_owner }}/LN
          token: ${{ secrets.LNB_TOKEN }}
          ref: ${{ needs.preamble.outputs.internal_ref }}
          submodules: recursive
          path: ${{ needs.preamble.outputs.folder_ln }}

      - name: Calculate vars
        id: vars
        working-directory: ${{ needs.preamble.outputs.folder_platform }}/vcpkg
        run: |
          vcpkg_sha_short=$(git rev-parse --short=8 HEAD)
          echo "vcpkg_sha_short=$vcpkg_sha_short" >> $GITHUB_OUTPUT
          docker_build_label=hpccsystems/platform-build-${{ matrix.os }}
          echo "docker_build_label=$docker_build_label" >> $GITHUB_OUTPUT
          echo "docker_tag=$docker_build_label:$vcpkg_sha_short" >> $GITHUB_OUTPUT
          echo "docker_tag_candidate_base=$docker_build_label:${{ needs.preamble.outputs.candidate_base_branch }}" >> $GITHUB_OUTPUT

      - name: Print vars
        run: |
          echo "${{ toJSON(needs.preamble.outputs) }})"
          echo "${{ toJSON(steps.vars.outputs) }})"

      - name: Set up Docker Buildx
        id: buildx
        uses: docker/setup-buildx-action@v2

      - name: Login to DockerHub
        uses: docker/login-action@v2
        with:
          username: ${{ secrets.DOCKER_USERNAME }}
          password: ${{ secrets.DOCKER_PASSWORD }}

      - name: Create Build Image
        uses: docker/build-push-action@v4
        with:
          builder: ${{ steps.buildx.outputs.name }}
          file: ${{ needs.preamble.outputs.folder_platform }}/dockerfiles/vcpkg/${{ matrix.os }}.dockerfile
          context: ${{ needs.preamble.outputs.folder_platform }}/dockerfiles/vcpkg
          push: ${{ github.repository_owner == 'hpcc-systems' }}
          load: ${{ github.repository_owner != 'hpcc-systems' }}
          build-args: |
            VCPKG_REF=${{ steps.vars.outputs.vcpkg_sha_short }}
          tags: |
<<<<<<< HEAD
            build-${{ matrix.os }}:latest

      - name: CMake Packages
        if: ${{ !matrix.container && !matrix.ln && !matrix.documentation }}
=======
            ${{ steps.vars.outputs.docker_tag_candidate_base }}
          cache-from: |
            type=registry,ref=${{ steps.vars.outputs.docker_tag_candidate_base }}
            type=registry,ref=${{ steps.vars.outputs.docker_tag }}
          cache-to: type=inline

      # Communtiy Build 
      - name: CMake Packages (community)
        if: ${{ !matrix.ln && !matrix.container && !matrix.documentation }}
>>>>>>> 420bc9f3
        run: |
          mkdir -p ${{ needs.preamble.outputs.folder_build }}
          echo "${{ secrets.SIGNING_SECRET }}" > ${{ needs.preamble.outputs.folder_build }}/private.key
          plugins=("CASSANDRAEMBED" "COUCHBASEEMBED" "ECLBLAS" "H3" "JAVAEMBED" "KAFKA" "MEMCACHED" "MYSQLEMBED" "NLP" "REDIS" "SQLITE3EMBED" "SQS" "PLATFORM" "CLIENTTOOLS_ONLY")
          for plugin in "${plugins[@]}"; do
            sudo rm -f ${{ needs.preamble.outputs.folder_build }}/CMakeCache.txt
            sudo rm -rf ${{ needs.preamble.outputs.folder_build }}/CMakeFiles
            docker run --rm --mount ${{ needs.preamble.outputs.mount_platform }} --mount ${{ needs.preamble.outputs.mount_build }} ${{ steps.vars.outputs.docker_tag_candidate_base }} "${{ needs.preamble.outputs.gpg_import }} && \
              cmake -S /hpcc-dev/HPCC-Platform -B /hpcc-dev/build ${{ needs.preamble.outputs.cmake_docker_config }} -DSIGN_MODULES_PASSPHRASE=${{ secrets.SIGN_MODULES_PASSPHRASE }} -DSIGN_MODULES_KEYID=${{ secrets.SIGN_MODULES_KEYID }} -D$plugin=ON -DCONTAINERIZED=OFF -DCPACK_STRIP_FILES=OFF ${{ matrix.cmake_options_extra }} && \
              cmake --build /hpcc-dev/build --parallel $(nproc) --target package" 
            # Disabled as not currently needed ---
            # docker run --rm --mount ${{ needs.preamble.outputs.mount_platform }} --mount ${{ needs.preamble.outputs.mount_build }} ${{ steps.vars.outputs.docker_tag_candidate_base }} "cmake -S /hpcc-dev/HPCC-Platform -B /hpcc-dev/build ${{ needs.preamble.outputs.cmake_docker_config }} -D$plugin=ON -DCONTAINERIZED=OFF -DCPACK_STRIP_FILES=ON"
            # docker run --rm --mount ${{ needs.preamble.outputs.mount_platform }} --mount ${{ needs.preamble.outputs.mount_build }} ${{ steps.vars.outputs.docker_tag_candidate_base }} "cmake --build /hpcc-dev/build --parallel $(nproc) --target package" 
          done

      - name: CMake Containerized Packages (community)
        if: ${{ !matrix.ln && matrix.container && !matrix.documentation }}
        run: |
          mkdir -p ${{ needs.preamble.outputs.folder_build }}
          echo "${{ secrets.SIGNING_SECRET }}" > ${{ needs.preamble.outputs.folder_build }}/private.key
          sudo rm -f ${{ needs.preamble.outputs.folder_build }}/CMakeCache.txt
          sudo rm -rf ${{ needs.preamble.outputs.folder_build }}/CMakeFiles
          docker run --rm --mount ${{ needs.preamble.outputs.mount_platform }} --mount ${{ needs.preamble.outputs.mount_build }} ${{ steps.vars.outputs.docker_tag_candidate_base }} "${{ needs.preamble.outputs.gpg_import }} && \
            cmake -S /hpcc-dev/HPCC-Platform -B /hpcc-dev/build ${{ needs.preamble.outputs.cmake_docker_config }} -DSIGN_MODULES_PASSPHRASE=${{ secrets.SIGN_MODULES_PASSPHRASE }} -DSIGN_MODULES_KEYID=${{ secrets.SIGN_MODULES_KEYID }} -DINCLUDE_PLUGINS=ON -DCONTAINERIZED=ON -DSUPPRESS_REMBED=ON -DSUPPRESS_V8EMBED=ON -DSUPPRESS_SPARK=ON -DCPACK_STRIP_FILES=OFF ${{ matrix.cmake_options_extra }} && \
            cmake --build /hpcc-dev/build --parallel $(nproc) --target package"
          docker run --rm --mount ${{ needs.preamble.outputs.mount_platform }} --mount ${{ needs.preamble.outputs.mount_build }} ${{ steps.vars.outputs.docker_tag_candidate_base }} "${{ needs.preamble.outputs.gpg_import }} && \
            cmake -S /hpcc-dev/HPCC-Platform -B /hpcc-dev/build ${{ needs.preamble.outputs.cmake_docker_config }} -DSIGN_MODULES_PASSPHRASE=${{ secrets.SIGN_MODULES_PASSPHRASE }} -DSIGN_MODULES_KEYID=${{ secrets.SIGN_MODULES_KEYID }} -DINCLUDE_PLUGINS=ON -DCONTAINERIZED=ON -DSUPPRESS_REMBED=ON -DSUPPRESS_V8EMBED=ON -DSUPPRESS_SPARK=ON -DCPACK_STRIP_FILES=ON ${{ matrix.cmake_options_extra }} && \
            cmake --build /hpcc-dev/build --parallel $(nproc) --target package"

      - name: CMake documentation (community)
        if: ${{ !matrix.ln && !matrix.container && matrix.documentation }}
        run: |
          mkdir -p {${{needs.preamble.outputs.folder_build }},EN_US,PT_BR}
          sudo rm -f ${{ needs.preamble.outputs.folder_build }}/CMakeCache.txt
          sudo rm -rf ${{ needs.preamble.outputs.folder_build }}/CMakeFiles
          docker run --rm --mount ${{ needs.preamble.outputs.mount_platform }} --mount ${{ needs.preamble.outputs.mount_build }} ${{ steps.vars.outputs.docker_tag_candidate_base }} "\
            cmake -S /hpcc-dev/HPCC-Platform -B /hpcc-dev/build -DMAKE_DOCS_ONLY=ON -DUSE_NATIVE_LIBRARIES=ON -DDOCS_AUTO=ON -DDOC_LANGS=ALL && \
            cmake --build /hpcc-dev/build --parallel $(nproc) --target all"
          docker run --rm --mount ${{ needs.preamble.outputs.mount_platform }} --mount ${{ needs.preamble.outputs.mount_build }} ${{ steps.vars.outputs.docker_tag_candidate_base }} "cd /hpcc-dev/build/Release/docs/EN_US && zip ALL_HPCC_DOCS_EN_US-${{ needs.preamble.outputs.community_tag }}.zip *.pdf"
          docker run --rm --mount ${{ needs.preamble.outputs.mount_platform }} --mount ${{ needs.preamble.outputs.mount_build }} ${{ steps.vars.outputs.docker_tag_candidate_base }} "cd /hpcc-dev/build/Release/docs/PT_BR && zip ALL_HPCC_DOCS_PT_BR-${{ needs.preamble.outputs.community_tag }}.zip *.pdf"

<<<<<<< HEAD
      - name: CMake documentation
        if: ${{ matrix.documentation }}
        run: |
          mkdir -p {${{needs.preamble.outputs.folder_build }},EN_US,PT_BR}
          sudo rm -f ${{ needs.preamble.outputs.folder_build }}/CMakeCache.txt
          sudo rm -rf ${{ needs.preamble.outputs.folder_build }}/CMakeFiles
          docker_label=build-${{ matrix.os }}:latest
          docker run --rm --mount ${{ needs.preamble.outputs.mount_platform }} --mount ${{ needs.preamble.outputs.mount_build }} $docker_label "cmake -S /hpcc-dev/HPCC-Platform -B /hpcc-dev/build -DMAKE_DOCS_ONLY=ON -DUSE_NATIVE_LIBRARIES=ON -DDOCS_AUTO=ON -DDOC_LANGS=ALL"
          docker run --rm --mount ${{ needs.preamble.outputs.mount_platform }} --mount ${{ needs.preamble.outputs.mount_build }} $docker_label "cmake --build /hpcc-dev/build --parallel $(nproc) --target all"
          docker run --rm --mount ${{ needs.preamble.outputs.mount_platform }} --mount ${{ needs.preamble.outputs.mount_build }} $docker_label "cd /hpcc-dev/build/Release/docs/EN_US && zip ALL_HPCC_DOCS_EN_US-${{ needs.preamble.outputs.community_tag }}.zip *.pdf"
          docker run --rm --mount ${{ needs.preamble.outputs.mount_platform }} --mount ${{ needs.preamble.outputs.mount_build }} $docker_label "cd /hpcc-dev/build/Release/docs/PT_BR && zip ALL_HPCC_DOCS_PT_BR-${{ needs.preamble.outputs.community_tag }}.zip *.pdf"

      - name: Upload Assets
        uses: ncipollo/release-action@v1.12.0
=======
      - name: Upload Assets (community)
>>>>>>> 420bc9f3
        if: ${{ !matrix.ln }}
        uses: ncipollo/release-action@v1.12.0
        with:
          allowUpdates: true
          generateReleaseNotes: false
          prerelease: ${{ contains(github.ref, '-rc') }}
          artifacts: "${{ needs.preamble.outputs.folder_build }}/*.deb,${{ needs.preamble.outputs.folder_build }}/*.rpm,${{ needs.preamble.outputs.folder_build }}/Release/docs/*.zip,${{ needs.preamble.outputs.folder_build }}/Release/docs/EN_US/*.zip,${{ needs.preamble.outputs.folder_build }}/Release/docs/PT_BR/*.zip,${{ needs.preamble.outputs.folder_build }}/docs/EN_US/EclipseHelp/*.zip,${{ needs.preamble.outputs.folder_build }}/docs/EN_US/HTMLHelp/*.zip,${{ needs.preamble.outputs.folder_build }}/docs/PT_BR/HTMLHelp/*.zip"

      - name: Locate k8s deb file (community)
        if: ${{ !matrix.ln && matrix.container && !matrix.documentation }}
        id: container
        run: |
          k8s_pkg_path=$(ls -t ${{ needs.preamble.outputs.folder_build }}/*64_k8s.deb 2>/dev/null | head -1)
          k8s_pkg_file=$(basename "$k8s_pkg_path")
          echo "k8s_pkg_file=$k8s_pkg_file" >> $GITHUB_OUTPUT
          echo "$k8s_pkg_file"

      - name: Create Docker Image (community)
        uses: docker/build-push-action@v4
        if: ${{ !matrix.ln && matrix.container && !matrix.documentation }}
        with:
          builder: ${{ steps.buildx.outputs.name }}
          file: ${{ needs.preamble.outputs.folder_platform }}/dockerfiles/vcpkg/platform-core-${{ matrix.os }}/Dockerfile
          context: ${{ needs.preamble.outputs.folder_build }}
          push: ${{ github.repository_owner == 'hpcc-systems' }}
          build-args: |
            PKG_FILE=${{ steps.container.outputs.k8s_pkg_file }}
          tags: |
            hpccsystems/platform-core-${{ matrix.os }}:${{ needs.preamble.outputs.community_tag }}
            hpccsystems/platform-core-${{ matrix.os }}:${{ needs.preamble.outputs.candidate_base_branch }}
          cache-from: |
            type=registry,ref=hpccsystems/platform-core-${{ matrix.os }}:${{ needs.preamble.outputs.candidate_base_branch }}

      #  Internal Build  ---
      - name: Login to JFrog (internal)
        if: ${{ matrix.ln && matrix.container && github.repository_owner == 'hpcc-systems' }}
        uses: docker/login-action@v2
        with:
          registry: ${{ secrets.JFROG_REGISTRY }}
          username: ${{ secrets.JFROG_USERNAME }}
          password: ${{ secrets.JFROG_PASSWORD }}

      - name: Setup JFrog CLI (internal)
        if: ${{ matrix.ln && matrix.container && github.repository_owner == 'hpcc-systems' }}
        uses: jfrog/setup-jfrog-cli@v3
        env:
          JF_URL: https://${{ secrets.JFROG_REGISTRY }}
          JF_USER: ${{ secrets.JFROG_USERNAME }}
          JF_PASSWORD: ${{ secrets.JFROG_PASSWORD }}
          
      - name: CMake Packages (internal)
        if: ${{ matrix.ln && !matrix.container && !matrix.documentation }}
        run: |
          mkdir -p ${{ needs.preamble.outputs.folder_build }}
          echo "${{ secrets.SIGNING_SECRET }}" > ${{ needs.preamble.outputs.folder_build }}/private.key
          plugins=("PLATFORM" "CLIENTTOOLS_ONLY")
          for plugin in "${plugins[@]}"; do
            sudo rm -f ${{ needs.preamble.outputs.folder_build }}/CMakeCache.txt
            sudo rm -rf ${{ needs.preamble.outputs.folder_build }}/CMakeFiles
            docker run --rm --mount ${{ needs.preamble.outputs.mount_platform }} --mount ${{ needs.preamble.outputs.mount_ln }} --mount ${{ needs.preamble.outputs.mount_build }} ${{ steps.vars.outputs.docker_tag_candidate_base }} "${{ needs.preamble.outputs.gpg_import }} && \
              cmake -S /hpcc-dev/LN -B /hpcc-dev/build -DHPCC_SOURCE_DIR=/hpcc-dev/HPCC-Platform ${{ needs.preamble.outputs.cmake_docker_config }} -DSIGN_MODULES_PASSPHRASE=${{ secrets.SIGN_MODULES_PASSPHRASE }} -DSIGN_MODULES_KEYID=${{ secrets.SIGN_MODULES_KEYID }} -D$plugin=ON -DINCLUDE_PLUGINS=ON -DCONTAINERIZED=OFF -DSUPPRESS_REMBED=ON -DSUPPRESS_V8EMBED=ON -DSUPPRESS_SPARK=ON -DCPACK_STRIP_FILES=OFF ${{ matrix.cmake_options_extra }} && \
              cmake --build /hpcc-dev/build --parallel $(nproc) --target package" 
            # Disabled as not currently needed ---
            # docker run --rm --mount ${{ needs.preamble.outputs.mount_platform }} --mount ${{ needs.preamble.outputs.mount_ln }} --mount ${{ needs.preamble.outputs.mount_build }} ${{ steps.vars.outputs.docker_tag_candidate_base }} "cmake -S /hpcc-dev/LN -B /hpcc-dev/build -DHPCC_SOURCE_DIR=/hpcc-dev/HPCC-Platform ${{ needs.preamble.outputs.cmake_docker_config }} -DINCLUDE_PLUGINS=ON -DCONTAINERIZED=OFF -DSUPPRESS_REMBED=ON -DSUPPRESS_V8EMBED=ON -DSUPPRESS_SPARK=ON -DCPACK_STRIP_FILES=ON" 
            # docker run --rm --mount ${{ needs.preamble.outputs.mount_platform }} --mount ${{ needs.preamble.outputs.mount_ln }} --mount ${{ needs.preamble.outputs.mount_build }} ${{ steps.vars.outputs.docker_tag_candidate_base }} "cmake --build /hpcc-dev/build --parallel $(nproc) --target package"
          done

      - name: CMake Containerized Packages (internal)
        if: ${{ matrix.ln && matrix.container && !matrix.documentation }}
        run: |
          mkdir -p ${{ needs.preamble.outputs.folder_build }}
          echo "${{ secrets.SIGNING_SECRET }}" > ${{ needs.preamble.outputs.folder_build }}/private.key
          sudo rm -f ${{ needs.preamble.outputs.folder_build }}/CMakeCache.txt
          sudo rm -rf ${{ needs.preamble.outputs.folder_build }}/CMakeFiles
          docker run --rm --mount ${{ needs.preamble.outputs.mount_platform }} --mount ${{ needs.preamble.outputs.mount_ln }} --mount ${{ needs.preamble.outputs.mount_build }} ${{ steps.vars.outputs.docker_tag_candidate_base }} "${{ needs.preamble.outputs.gpg_import }} && \
            cmake -S /hpcc-dev/LN -B /hpcc-dev/build -DHPCC_SOURCE_DIR=/hpcc-dev/HPCC-Platform ${{ needs.preamble.outputs.cmake_docker_config }} -DSIGN_MODULES_PASSPHRASE=${{ secrets.SIGN_MODULES_PASSPHRASE }} -DSIGN_MODULES_KEYID=${{ secrets.SIGN_MODULES_KEYID }} -DINCLUDE_PLUGINS=ON -DCONTAINERIZED=ON -DSUPPRESS_REMBED=ON -DSUPPRESS_V8EMBED=ON -DSUPPRESS_SPARK=ON -DCPACK_STRIP_FILES=OFF ${{ matrix.cmake_options_extra }} && \
            cmake --build /hpcc-dev/build --parallel $(nproc) --target package" 
          docker run --rm --mount ${{ needs.preamble.outputs.mount_platform }} --mount ${{ needs.preamble.outputs.mount_ln }} --mount ${{ needs.preamble.outputs.mount_build }} ${{ steps.vars.outputs.docker_tag_candidate_base }} "${{ needs.preamble.outputs.gpg_import }} && \
            cmake -S /hpcc-dev/LN -B /hpcc-dev/build -DHPCC_SOURCE_DIR=/hpcc-dev/HPCC-Platform ${{ needs.preamble.outputs.cmake_docker_config }} -DSIGN_MODULES_PASSPHRASE=${{ secrets.SIGN_MODULES_PASSPHRASE }} -DSIGN_MODULES_KEYID=${{ secrets.SIGN_MODULES_KEYID }} -DINCLUDE_PLUGINS=ON -DCONTAINERIZED=ON -DSUPPRESS_REMBED=ON -DSUPPRESS_V8EMBED=ON -DSUPPRESS_SPARK=ON -DCPACK_STRIP_FILES=ON ${{ matrix.cmake_options_extra }} && \
            cmake --build /hpcc-dev/build --parallel $(nproc) --target package" 

      - name: Upload Assets (internal)
        if: ${{ matrix.ln }}
        uses: ncipollo/release-action@v1.12.0
        with:
          allowUpdates: true
          generateReleaseNotes: false
          prerelease: ${{ contains(github.ref, '-rc') }}
          owner: ${{ secrets.LNB_ACTOR }}
          repo: LN
          token: ${{ secrets.LNB_TOKEN }}
          tag: ${{ needs.preamble.outputs.internal_tag }}
          artifacts: "${{ needs.preamble.outputs.folder_build }}/hpccsystems-*-internal*.deb,${{ needs.preamble.outputs.folder_build }}/hpccsystems-*-internal*.rpm"

      - name: Locate k8s deb file (internal)
        if: ${{ matrix.ln && matrix.container && !matrix.documentation }}
        id: ln-container
        run: |
          k8s_pkg_path=$(ls -t ${{ needs.preamble.outputs.folder_build }}/*64_k8s.deb 2>/dev/null | head -1)
          k8s_pkg_file=$(basename "$k8s_pkg_path")
          echo "k8s_pkg_file=$k8s_pkg_file" >> $GITHUB_OUTPUT
          echo "$k8s_pkg_file"

      - name: Create Docker Image (internal)
        uses: docker/build-push-action@v5
        if: ${{ matrix.ln && matrix.container && !matrix.documentation }}
        with:
          builder: ${{ steps.buildx.outputs.name }}
          file: ${{ needs.preamble.outputs.folder_platform }}/dockerfiles/vcpkg/platform-core-${{ matrix.os }}/Dockerfile
          context: ${{ needs.preamble.outputs.folder_build }}
          push: false
          load: true
          build-args: |
            PKG_FILE=${{ steps.ln-container.outputs.k8s_pkg_file }}
          tags: |
            ${{ secrets.JFROG_REGISTRY || 'dummy.io' }}/hpccpl-docker-local/platform-core-ln:${{ needs.preamble.outputs.hpcc_version }}
          cache-from: |
            type=registry,ref=hpccsystems/platform-core-${{ matrix.os }}:${{ needs.preamble.outputs.candidate_base_branch }}

      - name: JFrog Docker Push and Publish
        if: ${{ matrix.ln && matrix.container && !matrix.documentation && github.repository_owner == 'hpcc-systems' }}
        run: |
          jf docker push ${{ secrets.JFROG_REGISTRY || 'dummy.io' }}/hpccpl-docker-local/platform-core-ln:${{ needs.preamble.outputs.hpcc_version }} --build-name=platform-core-ln --build-number=${{ needs.preamble.outputs.hpcc_version }} --project=hpccpl
          jf rt bp platform-core-ln ${{ needs.preamble.outputs.hpcc_version }} --project=hpccpl

      #  Common  ---
      - name: Cleanup Environment
        if: always()
        run: rm -f ${{ needs.preamble.outputs.folder_build }}/private.key

      - name: Upload error logs
        if: ${{ failure() || cancelled() }}
        uses: actions/upload-artifact@v3
        with:
          name: ${{ matrix.os }}-${{ matrix.ln }}-${{ matrix.container }}-${{ matrix.documentation }}-logs
          path: ${{ needs.preamble.outputs.folder_build }}/**/*.log

  build-bare-metal:
    name: Build Bare Metal
    # if: github.repository == 'hpcc-systems/HPCC-Platform'
    needs: preamble
    strategy:
      matrix:
        include:
          - os: "windows-2022"
            mono: ""
            sudo: ""
            cmake_config_options: '-T host=x64 -A x64 -DUSE_OPTIONAL=OFF -DCLIENTTOOLS_ONLY=ON -DUSE_AZURE=OFF -DUSE_CASSANDRA=OFF -DUSE_JAVA=OFF -DUSE_OPENLDAP=OFF'
            cmake_build_options: "--config Release --parallel $NUMBER_OF_PROCESSORS"
          - os: "macos-12"
            mono: "mono"
            sudo: "sudo"
            cmake_config_options: "-DCMAKE_BUILD_TYPE=Release -DUSE_OPTIONAL=OFF -DCLIENTTOOLS_ONLY=ON -DUSE_AZURE=OFF -DUSE_CASSANDRA=OFF -DUSE_JAVA=OFF -DUSE_OPENLDAP=OFF"
            cmake_build_options: "--parallel $(nproc)"
      fail-fast: false

    runs-on: ${{ matrix.os }}
    steps:
      - name: Print vars
        shell: "bash"
        run: |
          echo ${{ matrix.os }}
          echo "${{ toJSON(needs.preamble.outputs) }})"

      - name: OSX Dependencies
        if: ${{ contains(matrix.os, 'macos') }}
        shell: "bash"
        run: |
          brew install bison flex pkg-config autoconf autoconf-archive automake libtool cmake openjdk@11

      - name: "Remove builtin vcpkg (old)"
        working-directory: .
        shell: "bash"
        run: |
          ${{ matrix.sudo }} rm -rf "$VCPKG_INSTALLATION_ROOT"

      - name: Checkout HPCC-Platform
        uses: actions/checkout@v3
        with:
          ref: ${{ needs.preamble.outputs.community_ref }}
          submodules: recursive
          path: ./HPCC-Platform

      - name: Checkout LN
        uses: actions/checkout@v3
        with:
          repository: ${{ github.repository_owner }}/LN
          token: ${{ secrets.LNB_TOKEN }}
          ref: ${{ needs.preamble.outputs.internal_ref }}
          submodules: recursive
          path: ./LN

      - name: "vcpkg Bootstrap"
        shell: "bash"
        run: |
          ./HPCC-Platform/vcpkg/bootstrap-vcpkg.sh

      - name: "Setup NuGet credentials"
        shell: "bash"
        run: |
          ${{ matrix.mono }} `./HPCC-Platform/vcpkg/vcpkg fetch nuget | tail -n 1` \
            sources add \
            -name "GitHub" \
            -source "https://nuget.pkg.github.com/hpcc-systems/index.json" \
            -storepasswordincleartext \
            -username "${{ github.repository_owner }}" \
            -password "${{ secrets.GITHUB_TOKEN }}"

      - name: CMake Packages
        shell: "bash"
        run: |
          mkdir -p ./build
          cmake -S ./HPCC-Platform -B ./build ${{ matrix.cmake_config_options }}
          cmake --build ./build ${{ matrix.cmake_build_options }} --target package

      - name: Upload Assets
        uses: ncipollo/release-action@v1.12.0
        with:
          allowUpdates: true
          generateReleaseNotes: false
          prerelease: ${{ contains(github.ref, '-rc') }}
          artifacts: "./build/*.exe,./build/*.msi,./build/*.dmg,./build/*.pkg,./build/*.tar.gz"

      - name: CMake LN Packages
        shell: "bash"
        run: |
          ${{ matrix.sudo }} rm -f ./build/CMakeCache.txt
          ${{ matrix.sudo }} rm -rf ./build/CMakeFiles
          cmake -S ./LN -B ./build ${{ matrix.cmake_config_options }}
          cmake --build ./build ${{ matrix.cmake_build_options }} --target package

      - name: Upload LN Assets
        uses: ncipollo/release-action@v1.12.0
        with:
          allowUpdates: true
          generateReleaseNotes: false
          prerelease: ${{ contains(github.ref, '-rc') }}
          owner: ${{ secrets.LNB_ACTOR }}
          repo: LN
          token: ${{ secrets.LNB_TOKEN }}
          tag: ${{ needs.preamble.outputs.internal_tag }}
          artifacts: "./build/hpccsystems-clienttools-internal*.exe,./build/hpccsystems-clienttools-internal*.msi,./build/hpccsystems-clienttools-internal*.dmg,./build/hpccsystems-clienttools-internal*.pkg,./build/hpccsystems-clienttools-internal*.tar.gz"

      - name: Upload error logs
        if: ${{ failure() || cancelled() }}
        uses: actions/upload-artifact@v3
        with:
          name: ${{ matrix.os }}-logs
          path: ./build/**/*.log<|MERGE_RESOLUTION|>--- conflicted
+++ resolved
@@ -94,21 +94,13 @@
         include:
           - os: ubuntu-22.04
           - os: ubuntu-22.04
-<<<<<<< HEAD
-          - os: ubuntu-22.04
-            documentation: true
-=======
             name: k8s
             container: true
->>>>>>> 420bc9f3
           - os: ubuntu-20.04
           - os: centos-8
           - os: centos-7
             cmake_options_extra: ""
           - os: amazonlinux
-<<<<<<< HEAD
-          - os: ubuntu-20.04
-=======
             cmake_options_extra: ""
           - os: ubuntu-22.04
             name: LN k8s
@@ -116,7 +108,6 @@
             container: true
           - os: ubuntu-20.04
             name: LN
->>>>>>> 420bc9f3
             ln: true
           - os: centos-7
             name: LN
@@ -183,12 +174,6 @@
           build-args: |
             VCPKG_REF=${{ steps.vars.outputs.vcpkg_sha_short }}
           tags: |
-<<<<<<< HEAD
-            build-${{ matrix.os }}:latest
-
-      - name: CMake Packages
-        if: ${{ !matrix.container && !matrix.ln && !matrix.documentation }}
-=======
             ${{ steps.vars.outputs.docker_tag_candidate_base }}
           cache-from: |
             type=registry,ref=${{ steps.vars.outputs.docker_tag_candidate_base }}
@@ -198,7 +183,6 @@
       # Communtiy Build 
       - name: CMake Packages (community)
         if: ${{ !matrix.ln && !matrix.container && !matrix.documentation }}
->>>>>>> 420bc9f3
         run: |
           mkdir -p ${{ needs.preamble.outputs.folder_build }}
           echo "${{ secrets.SIGNING_SECRET }}" > ${{ needs.preamble.outputs.folder_build }}/private.key
@@ -240,24 +224,7 @@
           docker run --rm --mount ${{ needs.preamble.outputs.mount_platform }} --mount ${{ needs.preamble.outputs.mount_build }} ${{ steps.vars.outputs.docker_tag_candidate_base }} "cd /hpcc-dev/build/Release/docs/EN_US && zip ALL_HPCC_DOCS_EN_US-${{ needs.preamble.outputs.community_tag }}.zip *.pdf"
           docker run --rm --mount ${{ needs.preamble.outputs.mount_platform }} --mount ${{ needs.preamble.outputs.mount_build }} ${{ steps.vars.outputs.docker_tag_candidate_base }} "cd /hpcc-dev/build/Release/docs/PT_BR && zip ALL_HPCC_DOCS_PT_BR-${{ needs.preamble.outputs.community_tag }}.zip *.pdf"
 
-<<<<<<< HEAD
-      - name: CMake documentation
-        if: ${{ matrix.documentation }}
-        run: |
-          mkdir -p {${{needs.preamble.outputs.folder_build }},EN_US,PT_BR}
-          sudo rm -f ${{ needs.preamble.outputs.folder_build }}/CMakeCache.txt
-          sudo rm -rf ${{ needs.preamble.outputs.folder_build }}/CMakeFiles
-          docker_label=build-${{ matrix.os }}:latest
-          docker run --rm --mount ${{ needs.preamble.outputs.mount_platform }} --mount ${{ needs.preamble.outputs.mount_build }} $docker_label "cmake -S /hpcc-dev/HPCC-Platform -B /hpcc-dev/build -DMAKE_DOCS_ONLY=ON -DUSE_NATIVE_LIBRARIES=ON -DDOCS_AUTO=ON -DDOC_LANGS=ALL"
-          docker run --rm --mount ${{ needs.preamble.outputs.mount_platform }} --mount ${{ needs.preamble.outputs.mount_build }} $docker_label "cmake --build /hpcc-dev/build --parallel $(nproc) --target all"
-          docker run --rm --mount ${{ needs.preamble.outputs.mount_platform }} --mount ${{ needs.preamble.outputs.mount_build }} $docker_label "cd /hpcc-dev/build/Release/docs/EN_US && zip ALL_HPCC_DOCS_EN_US-${{ needs.preamble.outputs.community_tag }}.zip *.pdf"
-          docker run --rm --mount ${{ needs.preamble.outputs.mount_platform }} --mount ${{ needs.preamble.outputs.mount_build }} $docker_label "cd /hpcc-dev/build/Release/docs/PT_BR && zip ALL_HPCC_DOCS_PT_BR-${{ needs.preamble.outputs.community_tag }}.zip *.pdf"
-
-      - name: Upload Assets
-        uses: ncipollo/release-action@v1.12.0
-=======
       - name: Upload Assets (community)
->>>>>>> 420bc9f3
         if: ${{ !matrix.ln }}
         uses: ncipollo/release-action@v1.12.0
         with:

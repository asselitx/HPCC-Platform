﻿################################################################################
#    HPCC SYSTEMS software Copyright (C) 2012 HPCC Systems®.
#
#    Licensed under the Apache License, Version 2.0 (the "License");
#    you may not use this file except in compliance with the License.
#    You may obtain a copy of the License at
#
#       http://www.apache.org/licenses/LICENSE-2.0
#
#    Unless required by applicable law or agreed to in writing, software
#    distributed under the License is distributed on an "AS IS" BASIS,
#    WITHOUT WARRANTIES OR CONDITIONS OF ANY KIND, either express or implied.
#    See the License for the specific language governing permissions and
#    limitations under the License.
################################################################################

# File  : commonSetup.cmake
#
#########################################################
# Description:
# ------------
# sets up various cmake options.
#########################################################

IF ("${COMMONSETUP_DONE}" STREQUAL "")
  SET (COMMONSETUP_DONE 1)

  MACRO (MACRO_ENSURE_OUT_OF_SOURCE_BUILD _errorMessage)
    STRING(COMPARE EQUAL "${CMAKE_SOURCE_DIR}" "${CMAKE_BINARY_DIR}" insource)
    IF (insource)
      MESSAGE(FATAL_ERROR "${_errorMessage}")
    ENDIF(insource)
  ENDMACRO (MACRO_ENSURE_OUT_OF_SOURCE_BUILD)

  macro_ensure_out_of_source_build("The LexisNexis Hpcc requires an out of source build.
    Please remove the directory ${CMAKE_BINARY_DIR}/CMakeFiles
    and the file ${CMAKE_BINARY_DIR}/CMakeCache.txt,
    then create a separate build directory and run 'cmake path_to_source [options]' there.")

  cmake_policy ( SET CMP0011 NEW )
  if (NOT (CMAKE_MAJOR_VERSION LESS 3))
    cmake_policy ( SET CMP0026 OLD )
    if (NOT (CMAKE_MINOR_VERSION LESS 1))
      cmake_policy ( SET CMP0054 NEW )
    endif()
  endif()
  option(CONTAINERIZED "Build for container images." OFF)
  option(CLIENTTOOLS "Enable the building/inclusion of a Client Tools component." ON)
  option(PLATFORM "Enable the building/inclusion of a Platform component." ON)
  option(DEVEL "Enable the building/inclusion of a Development component." OFF)
  option(CLIENTTOOLS_ONLY "Enable the building of Client Tools only." OFF)
  option(INCLUDE_PLUGINS "Enable the building of platform and all plugins for testing purposes" OFF)
  option(USE_CASSANDRA "Include the Cassandra plugin in the base package" ON)
  option(PLUGIN "Enable building of a plugin" OFF)
  option(USE_SHLIBDEPS "Enable the use of dpkg-shlibdeps on ubuntu packaging" OFF)

  option(SIGN_MODULES "Enable signing of ecl standard library modules" OFF)
  option(USE_CPPUNIT "Enable unit tests (requires cppunit)" OFF)
  option(USE_OPENLDAP "Enable OpenLDAP support (requires OpenLDAP)" ON)
  option(USE_ICU "Enable unicode support (requires ICU)" ON)
  option(USE_BOOST_REGEX "Configure use of boost regex" ON)
  option(CENTOS_6_BOOST "Supply regex library on CentOS 6" OFF)
  # USE_C11_REGEX is only checked if USE_BOOST_REGEX is OFF
  # to disable REGEX altogether turn both off
  option(USE_C11_REGEX "Configure use of c++11 std::regex" ON)
  option(Boost_USE_STATIC_LIBS "Use boost_regex static library for RPM BUILD" OFF)
  option(USE_OPENSSL "Configure use of OpenSSL" ON)
  option(USE_ZLIB "Configure use of zlib" ON)
  option(USE_CBLAS "Configure use of cblas" ON)
  option(USE_H3 "Configure use of Uber H3 geospatial indexing" ON)
  if (WIN32)
    option(USE_AERON "Include the Aeron message protocol" OFF)
    option(USE_GIT "Configure use of GIT (Hooks)" OFF)
  else()
    option(USE_AERON "Include the Aeron message protocol" ON)
    option(USE_GIT "Configure use of GIT (Hooks)" ON)
  endif()
  option(USE_LIBARCHIVE "Configure use of libarchive" ON)
  option(USE_URIPARSER "Configure use of uriparser" OFF)
  if (APPLE OR WIN32)
    option(USE_NUMA "Configure use of numa" OFF)
  else()
    option(USE_NUMA "Configure use of numa" ON)
  endif()
  option(USE_AWS "Configure use of aws" ON)

  IF (WIN32)
     option(USE_NATIVE_LIBRARIES "Search standard OS locations (otherwise in EXTERNALS_DIRECTORY) for 3rd party libraries" OFF)
  ELSE()
     option(USE_NATIVE_LIBRARIES "Search standard OS locations (otherwise in EXTERNALS_DIRECTORY) for 3rd party libraries" ON)
  ENDIF()

  option(USE_GIT_DESCRIBE "Use git describe to generate build tag" ON)
  option(CHECK_GIT_TAG "Require git tag to match the generated build tag" OFF)
  option(USE_XALAN "Configure use of xalan" OFF)
  option(USE_APR "Configure use of Apache Software Foundation (ASF) Portable Runtime (APR) libraries" ON)
  option(USE_LIBXSLT "Configure use of libxslt" ON)
  option(MAKE_DOCS "Create documentation at build time." OFF)
  option(MAKE_DOCS_ONLY "Create a base build with only docs." OFF)
  option(DOCS_DRUPAL "Create Drupal HTML Docs" OFF)
  option(DOCS_EPUB "Create EPUB Docs" OFF)
  option(DOCS_MOBI "Create Mobi Docs" OFF)
  option(DOCS_AUTO "DOCS automation" OFF)
  option(USE_RESOURCE "Use resource download in ECLWatch" OFF)
  option(GENERATE_COVERAGE_INFO "Generate coverage info for gcov" OFF)
  option(USE_SIGNED_CHAR "Build system with default char type is signed" OFF)
  option(USE_UNSIGNED_CHAR "Build system with default char type is unsigned" OFF)
  option(USE_MYSQL "Enable mysql support" ON)
  option(USE_LIBMEMCACHED "Enable libmemcached support" ON)
  option(USE_PYTHON2 "Enable python2 language support for platform build" ON)
  option(USE_PYTHON3 "Enable python3 language support for platform build" ON)
  option(USE_OPTIONAL "Automatically disable requested features with missing dependencies" ON)
  option(JLIB_ONLY  "Build JLIB for other projects such as Configurator, Ganglia Monitoring, etc" OFF)
  # Generates code that is more efficient, but will cause problems if target platforms do not support it.
  if (CMAKE_SIZEOF_VOID_P EQUAL 8)
    option(USE_INLINE_TSC "Inline calls to read TSC (time stamp counter)" ON)
  else()
    option(USE_INLINE_TSC "Inline calls to read TSC (time stamp counter)" OFF)
  endif()
  if (APPLE OR WIN32)
      option(USE_TBB "Enable Threading Building Block support" OFF)
  else()
      option(USE_TBB "Enable Threading Building Block support" ON)
      option(USE_TBBMALLOC "Enable Threading Building Block scalable allocator proxy support" OFF)
      option(USE_TBBMALLOC_ROXIE "Enable Threading Building Block scalable allocator proxy support in Roxie" OFF)
  endif()
  option(LOGGING_SERVICE "Configure use of logging service" ON)
  option(WSSQL_SERVICE "Configure use of ws_sql service" ON)
  option(USE_DIGISIGN "Use digisign" ON)
  option(INCLUDE_EE_PLUGINS "Install EE Plugins in Clienttool" OFF)
  set(CUSTOM_PACKAGE_SUFFIX "" CACHE STRING "Custom package suffix to differentiate development builds")

     MACRO(SET_PLUGIN_PACKAGE plugin)
        string(TOLOWER "${plugin}" pname)
	    if(DEFINED pluginname)
            message(FATAL_ERROR "Cannot enable ${pname}, already declared ${pluginname}")
	    else()
            set(pluginname "${pname}")
        endif()
        foreach(p in ${PLUGINS_LIST})
            if(NOT "${p}" STREQUAL "${plugin}" AND ${p})
                message(FATAL_ERROR "Cannot declare multiple plugins in a plugin package")
            endif()
        endforeach()
        set(PLUGIN ON)
        set(CLIENTTOOLS OFF)
        set(PLATFORM OFF)
        set(INCLUDE_PLUGINS OFF)
        set(SIGN_MODULES OFF)
        set(USE_OPTIONAL OFF) # Force failure if we can't find the plugin dependencies
    ENDMACRO()
  
    # Plugin options
    set(PLUGINS_LIST
    REMBED
    V8EMBED
    MEMCACHED
    REDIS
    SQS
    MYSQLEMBED
    JAVAEMBED
    SQLITE3EMBED
    KAFKA
    COUCHBASEEMBED
    SPARK
    EXAMPLEPLUGIN)
    foreach(plugin ${PLUGINS_LIST})
        option(${plugin} "Create a package with ONLY the ${plugin} plugin" OFF)
        option(INCLUDE_${plugin} "Include ${plugin} within package for testing" OFF)
        option(SUPPRESS_${plugin} "Suppress ${plugin} from INCLUDE_PLUGINS build" OFF)
        # Plugin Release build for individual package
        if(${plugin})
            SET_PLUGIN_PACKAGE("${plugin}")
        # Development build with all plugins for testing
        # Development build with addition of plugin
        elseif((INCLUDE_PLUGINS OR INCLUDE_${plugin}) AND (NOT SUPPRESS_${plugin}) AND (NOT PLUGIN))
            set(${plugin} ON)
        endif()
    endforeach()
    #"cmake -DEXAMPLEPLUGIN=ON <path-to/HPCC-Platform/>" will configure the plugin makefiles to be built with "make".

  set(CMAKE_MODULE_PATH "${HPCC_SOURCE_DIR}/cmake_modules/")

  if ( NOT MAKE_DOCS_ONLY )
    set(LIBMEMCACHED_MINVERSION "1.0.10")
    if(USE_LIBMEMCACHED)
      if(WIN32)
        message(STATUS "libmemcached not available on Windows.  Disabling for build")
        set(USE_LIBMEMCACHED OFF)
      elseif(APPLE)
        message(STATUS "libmemcached not available on macOS.  Disabling for build")
        set(USE_LIBMEMCACHED OFF)
      else()
        find_package(LIBMEMCACHED ${LIBMEMCACHED_MINVERSION} REQUIRED)
        add_definitions(-DUSE_LIBMEMCACHED)
        include_directories(${LIBMEMCACHED_INCLUDE_DIR})
      endif()
    endif()
  endif()

  if (SIGN_MODULES)
      message(STATUS "GPG signing check")
      execute_process(COMMAND bash "-c" "gpg --version | awk 'NR==1{print $3}'"
        OUTPUT_VARIABLE GPG_VERSION
        OUTPUT_STRIP_TRAILING_WHITESPACE
        ERROR_QUIET)
      set(GPG_COMMAND_STR "gpg")
      if(${GPG_VERSION} VERSION_GREATER "2.1")
          set(GPG_COMMAND_STR "${GPG_COMMAND_STR} --pinentry-mode loopback --batch --no-tty")
      else()
          set(GPG_COMMAND_STR "${GPG_COMMAND_STR} --batch --no-tty")
      endif()
      if(DEFINED SIGN_MODULES_PASSPHRASE)
          set(GPG_COMMAND_STR "${GPG_COMMAND_STR} --passphrase ${SIGN_MODULES_PASSPHRASE}")
      endif()
      if(DEFINED SIGN_MODULES_KEYID)
          set(GPG_COMMAND_STR "${GPG_COMMAND_STR} --default-key ${SIGN_MODULES_KEYID}")
      endif()
      set(GPG_COMMAND_STR "${GPG_COMMAND_STR} --output sm_keycheck.asc --clearsign sm_keycheck.tmp")
      execute_process(COMMAND rm -f sm_keycheck.tmp sm_keycheck.asc TIMEOUT 5
		  WORKING_DIRECTORY ${CMAKE_CURRENT_BINARY_DIR} OUTPUT_QUIET ERROR_QUIET)
      execute_process(COMMAND touch sm_keycheck.tmp TIMEOUT 5
          WORKING_DIRECTORY ${CMAKE_CURRENT_BINARY_DIR} RESULT_VARIABLE t_rc
          OUTPUT_QUIET ERROR_QUIET)
      if(NOT "${t_rc}" STREQUAL "0")
          message(FATAL_ERROR "Failed to create sm_keycheck.tmp for signing")
      endif()
      execute_process(
          COMMAND bash "-c" "${GPG_COMMAND_STR}"
          TIMOUT 120
          WORKING_DIRECTORY ${CMAKE_CURRENT_BINARY_DIR}
          RESULT_VARIABLE rc_var
          OUTPUT_VARIABLE out_var
          ERROR_VARIABLE err_var
          )
      if(NOT "${rc_var}" STREQUAL "0")
          message(STATUS "GPG signing check - failed")
          message(FATAL_ERROR "gpg signing of std ecllibrary unsupported in current environment. \
          If you wish to build without a signed std ecllibrary add -DSIGN_MODULES=OFF to your \
          cmake invocation.\n${err_var}")
      else()
          message(STATUS "GPG signing check - done")
      endif()
  endif()

  if ( USE_XALAN AND USE_LIBXSLT )
      set(USE_LIBXSLT OFF)
  endif()
  if ( USE_LIBXSLT )
      set(USE_LIBXML2 ON)
  endif()
  if ( USE_XALAN )
      set(USE_XERCES ON)
  endif()

  if ( MAKE_DOCS AND CLIENTTOOLS_ONLY )
      set( MAKE_DOCS OFF )
  endif()

  if ( MAKE_DOCS_ONLY AND NOT CLIENTTOOLS_ONLY )
      set( MAKE_DOCS ON )
      if ( USE_DOCS_AUTO )
        set ( DOCS_AUTO  ON)
      endif()
  endif()

  if ( CLIENTTOOLS_ONLY )
      set(PLATFORM OFF)
      set(DEVEL OFF)
  endif()

  option(PORTALURL "Set url to hpccsystems portal download page")

  if ( NOT PORTALURL )
    set( PORTALURL "http://hpccsystems.com/download" )
  endif()

  if(UNIX AND SIGN_MODULES)
      execute_process(COMMAND bash "-c" "gpg --version | awk 'NR==1{print $3}'"
        OUTPUT_VARIABLE GPG_VERSION
        OUTPUT_STRIP_TRAILING_WHITESPACE
        ERROR_QUIET)
    message(STATUS "gpg version ${GPG_VERSION}")
    #export gpg public key used for signing to new installation
    add_custom_command(OUTPUT ${CMAKE_BINARY_DIR}/pub.key
      COMMAND bash "-c" "gpg --output=${CMAKE_BINARY_DIR}/pub.key --batch --no-tty --export ${SIGN_MODULES_KEYID}"
      WORKING_DIRECTORY ${CMAKE_BINARY_DIR}
      COMMENT "Exporting public key for eclcc signed modules to ${CMAKE_BINARY_DIR}/pub.key"
      VERBATIM
      )
    add_custom_target(export-stdlib-pubkey ALL
      DEPENDS ${CMAKE_BINARY_DIR}/pub.key
      WORKING_DIRECTORY ${CMAKE_BINARY_DIR}
      )
    install(FILES ${CMAKE_BINARY_DIR}/pub.key DESTINATION .${CONFIG_DIR}/rpmnew  COMPONENT Runtime)
    install(PROGRAMS ${CMAKE_MODULE_PATH}publickey.install DESTINATION etc/init.d/install COMPONENT Runtime)
  endif()


  ##########################################################

  # common compiler/linker flags

  if ("${CMAKE_BUILD_TYPE}" STREQUAL "")
    set ( CMAKE_BUILD_TYPE "Release" )
  elseif (NOT "${CMAKE_BUILD_TYPE}" MATCHES "^Debug$|^Release$|^RelWithDebInfo$")
    message (FATAL_ERROR "Unknown build type ${CMAKE_BUILD_TYPE}")
  endif ()
  message ("-- Making ${CMAKE_BUILD_TYPE} system")

  if (CMAKE_SIZEOF_VOID_P EQUAL 8)
    set ( ARCH64BIT 1 )
  else ()
    set ( ARCH64BIT 0 )
  endif ()
  message ("-- 64bit architecture is ${ARCH64BIT}")

  set (CMAKE_CXX_FLAGS_DEBUG "${CMAKE_CXX_FLAGS_DEBUG} -D_DEBUG -DDEBUG")

  IF (USE_INLINE_TSC)
    add_definitions (-DINLINE_GET_CYCLES_NOW)
  ENDIF()

  set (CMAKE_THREAD_PREFER_PTHREAD 1)
  find_package(Threads)
  IF (NOT THREADS_FOUND)
    message(FATAL_ERROR "No threading support found")
  ENDIF()

  if ("${CMAKE_CXX_COMPILER_ID}" MATCHES "Clang")
   set (CMAKE_COMPILER_IS_CLANGXX 1)
  endif()
  if ("${CMAKE_C_COMPILER_ID}" MATCHES "Clang")
   set (CMAKE_COMPILER_IS_CLANG 1)
  endif()
  if ((CMAKE_COMPILER_IS_GNUCC OR CMAKE_COMPILER_IS_CLANG) AND (NOT ${CMAKE_C_COMPILER_VERSION} MATCHES "[0-9]+\\.[0-9]+\\.[0-9]+"))
      execute_process(COMMAND ${CMAKE_C_COMPILER} -dumpversion OUTPUT_VARIABLE CMAKE_C_COMPILER_VERSION OUTPUT_STRIP_TRAILING_WHITESPACE)
  endif ()
  if ((CMAKE_COMPILER_IS_GNUCXX OR CMAKE_COMPILER_IS_CLANGXX) AND (NOT ${CMAKE_CXX_COMPILER_VERSION} MATCHES "[0-9]+\\.[0-9]+\\.[0-9]+"))
      execute_process(COMMAND ${CMAKE_CXX_COMPILER} -dumpversion OUTPUT_VARIABLE CMAKE_CXX_COMPILER_VERSION OUTPUT_STRIP_TRAILING_WHITESPACE)
  endif()
  if (CMAKE_COMPILER_IS_GNUCC AND NOT CMAKE_BUILD_TYPE STREQUAL "Debug" AND NOT CMAKE_BUILD_TYPE STREQUAL "RelWithDebInfo")
    add_definitions (-fvisibility=hidden)
  endif ()
  if (CMAKE_COMPILER_IS_CLANGXX AND CMAKE_BUILD_TYPE STREQUAL "Debug" AND NOT "${CMAKE_CXX_COMPILER_VERSION}" VERSION_LESS "10.0.0")
    add_definitions (-fsanitize=undefined -fno-sanitize=alignment -fsanitize-trap=undefined)
    SET (CMAKE_SHARED_LINKER_FLAGS "${CMAKE_SHARED_LINKER_FLAGS} -fsanitize=undefined")
    SET (CMAKE_EXE_LINKER_FLAGS "${CMAKE_EXE_LINKER_FLAGS} -fsanitize=undefined")
  endif ()
  if ((CMAKE_COMPILER_IS_GNUCXX AND CMAKE_CXX_COMPILER_VERSION VERSION_GREATER 8.0.0) AND CMAKE_BUILD_TYPE STREQUAL "Debug")
    add_definitions (-fsanitize=undefined -fno-sanitize=alignment -fsanitize-undefined-trap-on-error)
    SET (CMAKE_SHARED_LINKER_FLAGS "${CMAKE_SHARED_LINKER_FLAGS} -fsanitize=undefined")
    SET (CMAKE_EXE_LINKER_FLAGS "${CMAKE_EXE_LINKER_FLAGS} -fsanitize=undefined")
  endif ()
  if (CMAKE_COMPILER_IS_CLANGXX)
    execute_process( COMMAND ${CMAKE_CXX_COMPILER} --version OUTPUT_VARIABLE clang_full_version_string )
    if (${clang_full_version_string} MATCHES "Apple LLVM version ([0-9]+\\.[0-9]+\\.[0-9]+).*")
      string (REGEX REPLACE "Apple LLVM version ([0-9]+\\.[0-9]+\\.[0-9]+).*" "\\1" APPLE_CLANG_VERSION ${clang_full_version_string})
    endif()
    if (${clang_full_version_string} MATCHES ".*based on LLVM ([0-9]+\\.[0-9]+).*")
      string (REGEX REPLACE ".*based on LLVM ([0-9]+\\.[0-9]+).*" "\\1" CLANG_VERSION ${clang_full_version_string})
    else()
      if (${clang_full_version_string} MATCHES ".*clang version ([0-9]+\\.[0-9]+).*")
        string (REGEX REPLACE ".*clang version ([0-9]+\\.[0-9]+).*" "\\1" CLANG_VERSION ${clang_full_version_string})
      endif()
    endif()
  endif ()

  if (WIN32)
    # On windows, the vcproj generator generates both windows and debug build capabilities, and the release mode is appended to the directory later
    # This output location matches what our existing windows release scripts expect - might make sense to move out of tree sometime though
    set ( EXECUTABLE_OUTPUT_PATH "${CMAKE_BINARY_DIR}/bin" )
    set ( LIBRARY_OUTPUT_PATH "${CMAKE_BINARY_DIR}/bin" )
    # Workaround CMake's odd decision to default windows stack size to 10000000
    STRING(REGEX REPLACE "/STACK:[0-9]+" "" CMAKE_EXE_LINKER_FLAGS "${CMAKE_EXE_LINKER_FLAGS}")
    SET (CMAKE_EXE_LINKER_FLAGS "${CMAKE_EXE_LINKER_FLAGS} /LARGEADDRESSAWARE")

    if (${ARCH64BIT} EQUAL 1)
      add_definitions(/bigobj)
    endif ()

    if ("${CMAKE_BUILD_TYPE}" MATCHES "Debug")
      if (${ARCH64BIT} EQUAL 0)
        add_definitions(/ZI)
      else()
        add_definitions(/Zi)
      endif ()
    endif ()
    if ("${GIT_COMMAND}" STREQUAL "")
        set ( GIT_COMMAND "git.cmd" )
    endif ()

    SET (CMAKE_CXX_FLAGS "${CMAKE_CXX_FLAGS} /EHa")

    if (USE_SIGNED_CHAR AND USE_UNSIGNED_CHAR )
        message (FATAL_ERROR "Can't use USE_SIGNED_CHAR and USE_UNSIGNED_CHAR together!")
    else()
        if (USE_SIGNED_CHAR)
            message ("Build system with signed char type.")
            # This is default for MSVC
        endif ()
        if (USE_UNSIGNED_CHAR )
          message ("Build system with unsigned char type.")
           add_definitions(/J)
        endif ()
    endif ()


    #===  WARNING ======
    # Temporary disable warnings. Reenable them one by one to reexamine and fix them.
    IF (NOT ALL_WARNINGS_ON)
      set (WARNINGS_IGNORE "/wd4267 /wd4244 /wd6340 /wd6297 /wd4018 /wd4302 /wd4311 /wd4320 /wd4800") # data conversion warnings
      set (WARNINGS_IGNORE "${WARNINGS_IGNORE} /wd4251 /wd4275") # dll-interface for used by clients
      set (WARNINGS_IGNORE "${WARNINGS_IGNORE} /wd6246")   # local variable hidden by outer scope
      set (WARNINGS_IGNORE "${WARNINGS_IGNORE} /wd6031")   # Return value ignored
      set (WARNINGS_IGNORE "${WARNINGS_IGNORE} /wd4005")   # MACRO redef: same value
      set (CMAKE_CXX_FLAGS "${CMAKE_CXX_FLAGS} ${WARNINGS_IGNORE}")
    ENDIF()


  else ()
    if (NOT CMAKE_USE_PTHREADS_INIT)
      message (FATAL_ERROR "pthreads support not detected")
    endif ()
    set ( EXECUTABLE_OUTPUT_PATH "${CMAKE_BINARY_DIR}/${CMAKE_BUILD_TYPE}/bin" )
    set ( LIBRARY_OUTPUT_PATH "${CMAKE_BINARY_DIR}/${CMAKE_BUILD_TYPE}/libs" )

    if (CMAKE_COMPILER_IS_GNUCXX OR CMAKE_COMPILER_IS_CLANGXX)
      message ("Using compiler: ${CMAKE_CXX_COMPILER_ID} :: ${CMAKE_CXX_COMPILER_VERSION} :: ${CLANG_VERSION} :: ${APPLE_CLANG_VERSION}")
      SET (CMAKE_CXX_FLAGS "${CMAKE_CXX_FLAGS} -frtti -fPIC -fmessage-length=0 -Werror=format -Wformat-security -Wformat-nonliteral -pthread -Wuninitialized")
      SET (CMAKE_SHARED_LINKER_FLAGS "${CMAKE_SHARED_LINKER_FLAGS} -rdynamic")
      SET (CMAKE_CXX_FLAGS_RELEASE "${CMAKE_CXX_FLAGS_RELEASE} -g -fno-inline-functions")
      if (CMAKE_COMPILER_IS_GNUCXX)
        SET (CMAKE_CXX_FLAGS_RELEASE "${CMAKE_CXX_FLAGS_RELEASE} -g -fno-default-inline")
        if (CMAKE_CXX_COMPILER_VERSION VERSION_GREATER 4.2.4 OR CMAKE_CXX_COMPILER_VERSION VERSION_EQUAL 4.2.4)
          SET (CMAKE_CXX_FLAGS "${CMAKE_CXX_FLAGS} -Werror=return-type -Werror=format-nonliteral")
        endif ()
        if (CMAKE_CXX_COMPILER_VERSION VERSION_GREATER 4.4.0 OR CMAKE_CXX_COMPILER_VERSION VERSION_EQUAL 4.4.0)
          SET (CMAKE_CXX_FLAGS "${CMAKE_CXX_FLAGS} -Wno-psabi")
        endif ()
        if (CMAKE_CXX_COMPILER_VERSION VERSION_GREATER 2.95.3 OR CMAKE_CXX_COMPILER_VERSION VERSION_EQUAL 2.95.3)
          SET (CMAKE_CXX_FLAGS "${CMAKE_CXX_FLAGS} -Wparentheses")
        endif ()
      endif ()
      SET (CMAKE_CXX_FLAGS_RELWITHDEBINFO "${CMAKE_CXX_FLAGS_RELEASE}")
      SET (CMAKE_C_FLAGS_RELWITHDEBINFO "${CMAKE_C_FLAGS_RELEASE}")
      SET (CMAKE_CXX_FLAGS "${CMAKE_CXX_FLAGS} -std=c++11")
      if (GENERATE_COVERAGE_INFO)
        message ("Build system with coverage.")
        if (CMAKE_COMPILER_IS_CLANGXX)
          SET (CMAKE_CXX_FLAGS "${CMAKE_CXX_FLAGS} -fprofile-instr-generate -fcoverage-mapping")
        else()
          SET (CMAKE_CXX_FLAGS "${CMAKE_CXX_FLAGS} -fprofile-arcs -ftest-coverage")
        endif()
      endif()
      # Handle forced default char type
      if (USE_SIGNED_CHAR AND USE_UNSIGNED_CHAR )
        message (FATAL_ERROR "Can't use USE_SIGNED_CHAR and USE_UNSIGNED_CHAR together!")
      else()
        if (USE_SIGNED_CHAR)
            message ("Build system with signed char type.")
            SET (CMAKE_CXX_FLAGS "${CMAKE_CXX_FLAGS} -fsigned-char")
        endif ()
        if (USE_UNSIGNED_CHAR )
            message ("Build system with unsigned char type.")
            SET (CMAKE_CXX_FLAGS "${CMAKE_CXX_FLAGS} -funsigned-char")
        endif ()
      endif ()
    endif ()
    if (CMAKE_COMPILER_IS_CLANGXX)
      SET (CMAKE_CXX_FLAGS "${CMAKE_CXX_FLAGS} -Werror=logical-op-parentheses -Werror=bool-conversions -Werror=return-type -Werror=comment")
      if (APPLE)
        SET (CMAKE_CXX_FLAGS "${CMAKE_CXX_FLAGS} -stdlib=libc++")
        SET (CMAKE_CXX_FLAGS "${CMAKE_CXX_FLAGS} -Wno-deprecated-declarations")
      endif ()
      SET (CMAKE_CXX_FLAGS "${CMAKE_CXX_FLAGS}  -Werror=bitwise-op-parentheses -Werror=tautological-compare")
      SET (CMAKE_CXX_FLAGS "${CMAKE_CXX_FLAGS}  -Wno-switch-enum -Wno-format-zero-length -Wno-switch")
      SET (CMAKE_CXX_FLAGS "${CMAKE_CXX_FLAGS}  -Qunused-arguments")  # Silence messages about pthread not being used when linking...
      SET (CMAKE_CXX_FLAGS "${CMAKE_CXX_FLAGS}  -Wno-inconsistent-missing-override -Wno-unknown-warning-option")  # Until we fix them all, whcih would be a huge task...
      if (CLANG_VERSION VERSION_GREATER 3.6 OR CLANG_VERSION VERSION_EQUAL 3.6 OR APPLE_CLANG_VERSION VERSION_GREATER 6.0)
        SET (CMAKE_CXX_FLAGS "${CMAKE_CXX_FLAGS} -Wno-pointer-bool-conversion")
      endif()
    endif()
    # All of these are defined in platform.h too, but need to be defned before any system header is included
    ADD_DEFINITIONS (-D_LARGEFILE_SOURCE=1 -D_LARGEFILE64_SOURCE=1 -D_FILE_OFFSET_BITS=64 -D__USE_LARGEFILE64=1 -D__USE_FILE_OFFSET64=1)
    if ("${GIT_COMMAND}" STREQUAL "")
        set ( GIT_COMMAND "git" )
    endif ()
  endif ()

<<<<<<< HEAD
  if (CMAKE_COMPILER_IS_GNUCXX)
    #Ensure that missing symbols are reported as errors at link time (default for osx/windows)
    SET (CMAKE_SHARED_LINKER_FLAGS "${CMAKE_SHARED_LINKER_FLAGS} -Wl,-z,defs")
    SET (CMAKE_EXE_LINKER_FLAGS "${CMAKE_EXE_LINKER_FLAGS} -Wl,-z,defs")
  endif()
=======
  # check for old glibc and add required libs ...
  if (NOT APPLE AND NOT WIN32)
    execute_process(
        COMMAND /bin/bash -c "ldd --version | head -n 1 | awk '{print $NF}'"
        WORKING_DIRECTORY ${CMAKE_CURRENT_SOURCE_DIR}
        OUTPUT_VARIABLE GLIBC_VER
        OUTPUT_STRIP_TRAILING_WHITESPACE
    )
    message(STATUS "GLIBC version: ${GLIBC_VER}")
    if ("${GLIBC_VER}" VERSION_LESS "2.18")
        set(CMAKE_C_STANDARD_LIBRARIES "${CMAKE_C_STANDARD_LIBRARIES} -lrt")
        set(CMAKE_CXX_STANDARD_LIBRARIES "${CMAKE_CXX_STANDARD_LIBRARIES} -lrt")
    endif()
  endif()

>>>>>>> f87787df
  macro(HPCC_ADD_EXECUTABLE target)
    add_executable(${target} ${ARGN})
  endmacro(HPCC_ADD_EXECUTABLE target)

  macro(HPCC_ADD_LIBRARY target)
    add_library(${target} ${ARGN})
  endmacro(HPCC_ADD_LIBRARY target)

  # This Macro is provided as Public domain from
  # http://www.cmake.org/Wiki/CMakeMacroParseArguments
  MACRO(PARSE_ARGUMENTS prefix arg_names option_names)
    SET(DEFAULT_ARGS)
    FOREACH(arg_name ${arg_names})
      SET(${prefix}_${arg_name})
    ENDFOREACH(arg_name)
    FOREACH(option ${option_names})
      SET(${prefix}_${option} FALSE)
    ENDFOREACH(option)

    SET(current_arg_name DEFAULT_ARGS)
    SET(current_arg_list)
    FOREACH(arg ${ARGN})
      SET(larg_names ${arg_names})
      LIST(FIND larg_names "${arg}" is_arg_name)
      IF (is_arg_name GREATER -1)
        SET(${prefix}_${current_arg_name} ${current_arg_list})
        SET(current_arg_name ${arg})
        SET(current_arg_list)
      ELSE (is_arg_name GREATER -1)
        SET(loption_names ${option_names})
        LIST(FIND loption_names "${arg}" is_option)
        IF (is_option GREATER -1)
          SET(${prefix}_${arg} TRUE)
        ELSE (is_option GREATER -1)
          SET(current_arg_list ${current_arg_list} ${arg})
        ENDIF (is_option GREATER -1)
      ENDIF (is_arg_name GREATER -1)
    ENDFOREACH(arg)
    SET(${prefix}_${current_arg_name} ${current_arg_list})
  ENDMACRO(PARSE_ARGUMENTS)

  # This macro allows for disabling a directory based on the value of a variable passed to the macro.
  #
  # ex. HPCC_ADD_SUBDIRECORY(roxie ${CLIENTTOOLS_ONLY})
  #
  # This call will disable the roxie dir if -DCLIENTTOOLS_ONLY=ON is set at config time.
  #
  macro(HPCC_ADD_SUBDIRECTORY)
    set(adddir OFF)
    PARSE_ARGUMENTS(_HPCC_SUB "" "" ${ARGN})
    LIST(GET _HPCC_SUB_DEFAULT_ARGS 0 subdir)
    set(flags ${_HPCC_SUB_DEFAULT_ARGS})
    LIST(REMOVE_AT flags 0)
    LIST(LENGTH flags length)
    if(NOT length)
      set(adddir ON)
    else()
      foreach(f ${flags})
        if(${f})
          set(adddir ON)
        endif()
      endforeach()
    endif()
    if ( adddir )
      add_subdirectory(${subdir})
    endif()
  endmacro(HPCC_ADD_SUBDIRECTORY)

  set ( SCM_GENERATED_DIR ${CMAKE_BINARY_DIR}/generated )

    ###############################################################
    # Macro for Logging Plugin build in CMake

    macro(LOG_PLUGIN)
        PARSE_ARGUMENTS(pLOG
        "OPTION;MDEPS"
        ""
        ${ARGN})
        LIST(GET pLOG_DEFAULT_ARGS 0 PLUGIN_NAME)
        if(${pLOG_OPTION})
            message(STATUS "Building Plugin: ${PLUGIN_NAME}" )
        else()
            message(WARNING "Not Building Plugin: ${PLUGIN_NAME}")
            foreach (dep ${pLOG_MDEPS})
                message(WARNING "Missing dependency: ${dep}")
            endforeach()
            if(NOT USE_OPTIONAL)
                message(FATAL_ERROR "Optional dependencies missing and USE_OPTIONAL OFF")
            endif()
        endif()
    endmacro()

    ###############################################################
    # Macro for adding an optional plugin to the CMake build.

    macro(ADD_PLUGIN)
        PARSE_ARGUMENTS(PLUGIN
            "PACKAGES;MINVERSION;MAXVERSION"
            ""
            ${ARGN})
        LIST(GET PLUGIN_DEFAULT_ARGS 0 PLUGIN_NAME)
        string(TOUPPER ${PLUGIN_NAME} name)
        set(ALL_PLUGINS_FOUND 1)
        set(PLUGIN_MDEPS ${PLUGIN_NAME}_mdeps)
        set(${PLUGIN_MDEPS} "")

        foreach(package ${PLUGIN_PACKAGES})
            set(findvar ${package}_FOUND)
            string(TOUPPER ${findvar} PACKAGE_FOUND)
            if("${PLUGIN_MINVERSION}" STREQUAL "")
                find_package(${package})
            else()
                set(findvar ${package}_VERSION_STRING)
                string(TOUPPER ${findvar} PACKAGE_VERSION_STRING)
                find_package(${package} ${PLUGIN_MINVERSION} )
                if ("${${PACKAGE_VERSION_STRING}}" VERSION_GREATER "${PLUGIN_MAXVERSION}")
                    set(${ALL_PLUGINS_FOUND} 0)
                endif()
            endif()
            if(NOT ${PACKAGE_FOUND})
                set(ALL_PLUGINS_FOUND 0)
                set(${PLUGIN_MDEPS} ${${PLUGIN_MDEPS}} ${package})
            endif()
        endforeach()
        set(MAKE_${name} ${ALL_PLUGINS_FOUND})
        LOG_PLUGIN(${PLUGIN_NAME} OPTION ${ALL_PLUGINS_FOUND} MDEPS ${${PLUGIN_MDEPS}})
        if(${ALL_PLUGINS_FOUND})
            set(bPLUGINS ${bPLUGINS} ${PLUGIN_NAME})
        else()
            set(nbPLUGINS ${nbPLUGINS} ${PLUGIN_NAME})
        endif()
    endmacro()

  ##################################################################

  # Build tag generation

  set(projname ${HPCC_PROJECT})
  set(majorver ${HPCC_MAJOR})
  set(minorver ${HPCC_MINOR})
  set(point ${HPCC_POINT})
  if ( "${HPCC_MATURITY}" STREQUAL "release" )
    set(stagever "${HPCC_SEQUENCE}")
  else()
    set(stagever "${HPCC_MATURITY}${HPCC_SEQUENCE}")
  endif()
  set(version ${majorver}.${minorver}.${point})

  IF ("${CMAKE_BUILD_TYPE}" STREQUAL "Debug")
    set( stagever "${stagever}Debug" )
  ENDIF ("${CMAKE_BUILD_TYPE}" STREQUAL "Debug")

  ###########################################################################

    if(USE_OPTIONAL)
        message(WARNING "USE_OPTIONAL set - missing dependencies for optional features will automatically disable them")
    endif()

    if(NOT "${EXTERNALS_DIRECTORY}" STREQUAL "")
        message(STATUS "Using externals directory at ${EXTERNALS_DIRECTORY}")
    endif()

  IF ( NOT MAKE_DOCS_ONLY )
      IF ("${EXTERNALS_DIRECTORY}" STREQUAL "")
        SET(bisoncmd "bison")
        SET(flexcmd "flex")
      ELSE()
        IF (WIN32)
          SET(bisoncmdprefix "call")
          SET(flexcmdprefix "call")
          SET(bisoncmd "${EXTERNALS_DIRECTORY}\\bison\\bison.bat")
          SET(flexcmd "${EXTERNALS_DIRECTORY}\\bison\\flex.bat")
        ELSE ()
          SET(bisoncmd "${EXTERNALS_DIRECTORY}/bison/bison")
          SET(flexcmd "${EXTERNALS_DIRECTORY}/bison/flex")
        ENDIF()
      ENDIF()

      IF ("${BISON_VERSION}" STREQUAL "")
        IF (WIN32)
          # cmake bug workaround - it converts path separators fine in add_custom_command but not here
          STRING(REPLACE "/" "\\" BISON_exename "${bisoncmd}")
        ELSE()
          SET(BISON_exename "${bisoncmd}")
        ENDIF()
        EXECUTE_PROCESS(COMMAND ${BISON_exename} --version
          OUTPUT_VARIABLE BISON_version_output
          ERROR_VARIABLE BISON_version_error
          RESULT_VARIABLE BISON_version_result
          OUTPUT_STRIP_TRAILING_WHITESPACE)
        STRING(REGEX REPLACE "^[^0-9]*([0-9.]+).*" "\\1" BISON_VERSION "${BISON_version_output}")
      ENDIF()

      IF ("${FLEX_VERSION}" STREQUAL "")
        IF (WIN32)
          # cmake bug workaround - it converts path separators fine in add_custom_command but not here
          STRING(REPLACE "/" "\\" FLEX_exename "${flexcmd}")
        ELSE()
          SET(FLEX_exename "${flexcmd}")
        ENDIF()
        EXECUTE_PROCESS(COMMAND ${FLEX_exename} --version
          OUTPUT_VARIABLE FLEX_version_output
          ERROR_VARIABLE FLEX_version_error
          RESULT_VARIABLE FLEX_version_result
          OUTPUT_STRIP_TRAILING_WHITESPACE)
        STRING(REGEX REPLACE "^[^0-9]*([0-9.]+).*" "\\1" FLEX_VERSION "${FLEX_version_output}")
      ENDIF()

      IF ("${BISON_VERSION}" VERSION_LESS "2.4.1")
        MESSAGE(FATAL_ERROR "You need bison version 2.4.1 or later to build this project (version ${BISON_VERSION} detected)")
      ENDIF()

      message(STATUS "Found Bison v${BISON_VERSION}")

      IF ("${BISON_VERSION}" VERSION_LESS "2.7.0")
        #Ignore all warnings - not recommend to develope on this version!
        SET(bisonopt "-Wnone")
      ELSE()
        SET(bisonopt -Werror -Wno-other)
      ENDIF()

      IF ("${BISON_VERSION}" VERSION_LESS "3.0.0")
        SET(bisonopt ${bisonopt} --name-prefix=eclyy)
        SET(ENV{BISON_MAJOR_VER} "2")
      ELSE()
        SET(bisonopt ${bisonopt} -Dapi.prefix={eclyy})
        SET(ENV{BISON_MAJOR_VER} "3")
      ENDIF()

      IF ("${FLEX_VERSION}" VERSION_LESS "2.5.35")
        MESSAGE(FATAL_ERROR "You need flex version 2.5.35 or later to build this project (version ${FLEX_VERSION} detected)")
      ENDIF()

      IF (CMAKE_COMPILER_IS_GNUCXX)
        IF ("${CMAKE_CXX_COMPILER_VERSION}" VERSION_LESS "7.3.0")
          MESSAGE(FATAL_ERROR "You need Gnu c++ version 7.3.0 or later to build this project (version ${CMAKE_CXX_COMPILER_VERSION} detected)")
        ENDIF()
      ENDIF()
    ENDIF()
  ###########################################################################

  # External library setup - some can be optionally selected based on USE_xxx flags, some are required

  IF (MAKE_DOCS)
    find_package(XSLTPROC)
    IF (XSLTPROC_FOUND)
      add_definitions (-D_USE_XSLTPROC)
    ELSE()
      message(FATAL_ERROR "XSLTPROC requested but package not found")
    ENDIF()
    find_package(FOP)
    IF (FOP_FOUND)
      add_definitions (-D_USE_FOP)
    ELSE()
      message(FATAL_ERROR "FOP requested but package not found")
    ENDIF()

    IF ( DOCS_AUTO )
      find_package(SAXON)
      IF (SAXON_FOUND)
        add_definitions (-D_USE_SAXON)
      ELSE()
        message(FATAL_ERROR "SAXON, a XSLT and XQuery processor, is required for documentation build but not found.")
      ENDIF()
    ENDIF()

  ENDIF(MAKE_DOCS)

  IF ( NOT MAKE_DOCS_ONLY )
      IF (USE_OPENLDAP)
        find_package(OPENLDAP)
        IF (OPENLDAP_FOUND)
          add_definitions (-D_USE_OPENLDAP)
        ELSE()
          message(FATAL_ERROR "OPENLDAP requested but package not found")
        ENDIF()
      ELSE()
        add_definitions (-D_NO_LDAP)
      ENDIF(USE_OPENLDAP)

      IF (USE_CPPUNIT)
        find_package(CPPUNIT)
        IF (CPPUNIT_FOUND)
          add_definitions (-D_USE_CPPUNIT)
          include_directories(${CPPUNIT_INCLUDE_DIR})
        ELSE()
          message(FATAL_ERROR "CPPUNIT requested but package not found")
        ENDIF()
      ELSE()
        SET(CPPUNIT_INCLUDE_DIR "")
        SET(CPPUNIT_LIBRARIES "")
      ENDIF(USE_CPPUNIT)

      IF (USE_AERON)
         add_definitions (-D_USE_AERON)
      ENDIF(USE_AERON)

      IF (CONTAINERIZED)
         add_definitions (-D_CONTAINERIZED)
      ENDIF(CONTAINERIZED)

      IF (USE_ICU)
        find_package(ICU)
        IF (ICU_FOUND)
          add_definitions (-D_USE_ICU)
          IF (NOT WIN32)
            add_definitions (-DUCHAR_TYPE=uint16_t)
          ENDIF()
          include_directories(${ICU_INCLUDE_DIR})
        ELSE()
          message(FATAL_ERROR "ICU requested but package not found")
        ENDIF()
      ENDIF(USE_ICU)

      if(USE_XALAN)
        find_package(XALAN)
        if (XALAN_FOUND)
          add_definitions (-D_USE_XALAN)
        else()
          message(FATAL_ERROR "XALAN requested but package not found")
        endif()
      endif(USE_XALAN)

      if(USE_LIBXSLT)
        find_package(LIBXSLT)
        if (LIBXSLT_FOUND)
          add_definitions (-D_USE_LIBXSLT)
        else()
          message(FATAL_ERROR "LIBXSLT requested but package not found")
        endif()
      endif(USE_LIBXSLT)

      if(USE_XERCES)
        find_package(XERCES)
        if (XERCES_FOUND)
          add_definitions (-D_USE_XERCES)
        else()
          message(FATAL_ERROR "XERCES requested but package not found")
        endif()
      endif(USE_XERCES)

      if(USE_LIBXML2)
        find_package(LIBXML2)
        if (LIBXML2_FOUND)
          add_definitions (-D_USE_LIBXML2)
        else()
          message(FATAL_ERROR "LIBXML2 requested but package not found")
        endif()
      endif(USE_LIBXML2)

      if(USE_CBLAS)
        find_package(CBLAS)
        if(CBLAS_FOUND)
            add_definitions(-D_USE_CBLAS)
        else()
            message(FATAL_ERROR "CBLAS requested but package not found")
        endif()
      endif(USE_CBLAS)

      if(USE_ZLIB)
        find_package(ZLIB)
        if (ZLIB_FOUND)
          add_definitions (-D_USE_ZLIB)
        else()
          message(FATAL_ERROR "ZLIB requested but package not found")
        endif()
      endif(USE_ZLIB)

      if(USE_LIBARCHIVE)
        if (WIN32)
          if(NOT USE_ZLIB)
            message(FATAL ERROR "LIBARCHIVE requires ZLIB")
          endif(NOT USE_ZLIB)
          find_package(BZip2)
          if (BZIP2_FOUND)
            add_definitions (-D_USE_BZIP2)
          else()
            message(FATAL_ERROR "LIBARCHIVE requires BZIP2 but package not found")
          endif()
        endif (WIN32)
        find_package(LIBARCHIVE)
        if (LIBARCHIVE_FOUND)
          add_definitions (-D_USE_LIBARCHIVE)
        else()
          message(FATAL_ERROR "LIBARCHIVE requested but package not found")
        endif()
      endif(USE_LIBARCHIVE)

      if(USE_URIPARSER)
        find_package(Uriparser)
        if (URIPARSER_FOUND)
          add_definitions (-D_USE_URIPARSER)
        else()
          message(FATAL_ERROR "URIPARSER requested but package not found")
        endif()
      endif(USE_URIPARSER)

      if(USE_BOOST_REGEX)
        if(CENTOS_6_BOOST)
          include(${CMAKE_MODULE_PATH}/buildBOOST_REGEX.cmake)
          message(STATUS "CENTOS_6_BOOST_REGEX enabled")
          add_definitions (-D_USE_BOOST_REGEX)
        else()
          find_package(BOOST_REGEX)
          if (BOOST_REGEX_FOUND)
            message(STATUS "BOOST_REGEX enabled")
            add_definitions (-D_USE_BOOST_REGEX)
          else()
            message(FATAL_ERROR "BOOST_REGEX requested but package not found")
          endif()
        endif()
      else(USE_BOOST_REGEX)
        if (USE_C11_REGEX)
          if ((NOT CMAKE_COMPILER_IS_GNUCC) OR (CMAKE_CXX_COMPILER_VERSION VERSION_GREATER 4.9.0))
            message(STATUS "C11_REGEX enabled")
            add_definitions (-D_USE_C11_REGEX)
          else()
            message(STATUS "C11_REGEX requested but not supported on this platform")
          endif()
        else(USE_C11_REGEX)
          message(STATUS "NO REGEX requested")
        endif(USE_C11_REGEX)
      endif(USE_BOOST_REGEX)

      if(USE_OPENSSL)
        find_package(OPENSSL)
        if (OPENSSL_FOUND)
          add_definitions (-D_USE_OPENSSL)
          include_directories(${OPENSSL_INCLUDE_DIR})
          link_directories(${OPENSSL_LIBRARY_DIR})
        else()
          message(FATAL_ERROR "OPENSSL requested but package not found")
        endif()
      endif(USE_OPENSSL)

      if(USE_MYSQL_REPOSITORY)
        find_package(MYSQL)
        if (MYSQL_FOUND)
          add_definitions (-D_USE_MYSQL_REPOSITORY)
        else()
          message(FATAL_ERROR "MYSQL requested but package not found")
        endif()
      else()
        add_definitions (-D_NO_MYSQL_REPOSITORY)
      endif(USE_MYSQL_REPOSITORY)

      if(USE_APR)
        find_package(APR)
        if (APR_FOUND)
          add_definitions (-D_USE_APR)
          include_directories(${APR_INCLUDE_DIR})
          link_directories(${APR_LIBRARY_DIR})
        else()
          message(FATAL_ERROR "APR requested but package not found")
        endif()
        if (APRUTIL_FOUND)
          include_directories(${APRUTIL_INCLUDE_DIR})
          link_directories(${APRUTIL_LIBRARY_DIR})
        else()
          message(FATAL_ERROR "APRUTIL requested but package not found")
        endif()
      else()
        add_definitions (-D_NO_APR)
      endif(USE_APR)

      if (USE_NUMA)
        find_package(NUMA)
        add_definitions (-D_USE_NUMA)
        if (NOT NUMA_FOUND)
          message(FATAL_ERROR "NUMA requested but package not found")
        endif()
      endif()

      if(USE_TBB)
          message(STATUS "Enabled use of TBB")
          add_definitions (-D_USE_TBB)
      endif(USE_TBB)
      if(USE_TBBMALLOC)
          message(STATUS "Enabled use of TBBMALLOC")
          add_definitions (-D_USE_TBBMALLOC)
          if(USE_TBBMALLOC_ROXIE)
              message(STATUS "Enabled use of TBBMALLOC_ROXIE")
          endif(USE_TBBMALLOC_ROXIE)
      endif(USE_TBBMALLOC)

  ENDIF()
  ###########################################################################
  ###
  ## The following sets the install directories and names.
  ###
  if ( PLATFORM OR PLUGIN )
      set ( CMAKE_INSTALL_PREFIX "${INSTALL_DIR}" )
  else ( )
    set ( CMAKE_INSTALL_PREFIX "${INSTALL_DIR}/${version}/clienttools" )
  endif ( PLATFORM OR PLUGIN )
  if(APPLE)
    set(CMAKE_MACOSX_RPATH ON)
  endif()
  set (CMAKE_SKIP_BUILD_RPATH  FALSE)
  set (CMAKE_BUILD_WITH_INSTALL_RPATH FALSE)
  set (CMAKE_INSTALL_RPATH "${CMAKE_INSTALL_PREFIX}/${LIB_DIR};${CMAKE_INSTALL_PREFIX}/${PLUGINS_DIR};${CMAKE_INSTALL_PREFIX}/${LIB_DIR}/external")
  set (CMAKE_INSTALL_RPATH_USE_LINK_PATH TRUE)
  MACRO (FETCH_GIT_TAG workdir edition result)
      execute_process(COMMAND "${GIT_COMMAND}" describe --tags --dirty --abbrev=6 --match ${edition}*
        WORKING_DIRECTORY "${workdir}"
        OUTPUT_VARIABLE ${result}
        ERROR_QUIET
        OUTPUT_STRIP_TRAILING_WHITESPACE)
        if ("${${result}}" STREQUAL "")
            execute_process(COMMAND "${GIT_COMMAND}" describe --always --tags --all --abbrev=6 --dirty --long
                WORKING_DIRECTORY "${workdir}"
                OUTPUT_VARIABLE ${result}
                ERROR_QUIET
                OUTPUT_STRIP_TRAILING_WHITESPACE)
        endif()
  ENDMACRO()

  function(LIST_TO_STRING separator outvar)
    set ( tmp_str "" )
    list (LENGTH ARGN list_length)
    if ( ${list_length} LESS 2 )
      set ( tmp_str "${ARGN}" )
    else()
      math(EXPR last_index "${list_length} - 1")

      foreach( index RANGE ${last_index} )
        if ( ${index} GREATER 0 )
          list( GET ARGN ${index} element )
          set( tmp_str "${tmp_str}${separator}${element}")
        else()
          list( GET ARGN 0 element )
          set( tmp_str "${element}")
        endif()
      endforeach()
    endif()
    set ( ${outvar} "${tmp_str}" PARENT_SCOPE )
  endfunction()

  function(STRING_TO_LIST separator outvar stringvar)
    set( tmp_list "" )
    string(REPLACE "${separator}" ";" tmp_list ${stringvar})
    string(STRIP "${tmp_list}" tmp_list)
    set( ${outvar} "${tmp_list}" PARENT_SCOPE)
  endfunction()

  ###########################################################################
  ###
  ## The following sets the dependency list for a package
  ###
  ###########################################################################
  function(SET_DEPENDENCIES cpackvar)
    set(_tmp "")
    if(${cpackvar})
      STRING_TO_LIST(", " _tmp ${${cpackvar}})
    endif()
    foreach(element ${ARGN})
      list(APPEND _tmp ${element})
    endforeach()
    list(REMOVE_DUPLICATES _tmp)
    LIST_TO_STRING(", " _tmp "${_tmp}")
    set(${cpackvar} "${_tmp}" CACHE STRING "" FORCE)
    message(STATUS "Updated ${cpackvar} to ${${cpackvar}}")
  endfunction()

  MACRO(SIGN_MODULE module)
    if(SIGN_MODULES)
      set(GPG_COMMAND_STR "gpg")
      if(DEFINED SIGN_MODULES_PASSPHRASE)
          set(GPG_COMMAND_STR "${GPG_COMMAND_STR} --passphrase ${SIGN_MODULES_PASSPHRASE}")
      endif()
      if(DEFINED SIGN_MODULES_KEYID)
          set(GPG_COMMAND_STR "${GPG_COMMAND_STR} --default-key ${SIGN_MODULES_KEYID}")
      endif()
      if("${GPG_VERSION}" VERSION_GREATER "2.1")
          set(GPG_COMMAND_STR "${GPG_COMMAND_STR} --pinentry-mode loopback")
      endif()
      set(GPG_COMMAND_STR "${GPG_COMMAND_STR} --batch --yes --no-tty --output ${CMAKE_CURRENT_BINARY_DIR}/${module} --clearsign ${module}")
      add_custom_command(
        OUTPUT ${CMAKE_CURRENT_BINARY_DIR}/${module}
        COMMAND bash "-c" "${GPG_COMMAND_STR}"
        DEPENDS ${CMAKE_CURRENT_SOURCE_DIR}/${module}
        WORKING_DIRECTORY ${CMAKE_CURRENT_SOURCE_DIR}
        COMMENT "Adding signed ${module} to project"
        )
    else()
      add_custom_command(
        OUTPUT ${CMAKE_CURRENT_BINARY_DIR}/${module}
        COMMAND ${CMAKE_COMMAND} -E copy ${CMAKE_CURRENT_SOURCE_DIR}/${module} ${CMAKE_CURRENT_BINARY_DIR}/${module}
        DEPENDS ${CMAKE_CURRENT_SOURCE_DIR}/${module}
        WORKING_DIRECTORY ${CMAKE_CURRENT_SOURCE_DIR}
        COMMENT "Adding unsigned ${module} to project"
        VERBATIM
        )
    endif()
    # Use custom target to cause build to fail if dependency file isn't generated by gpg or cp commands
    get_filename_component(module_without_extension ${module} NAME_WE)
    add_custom_target(
      ${module_without_extension}-ecl ALL
      DEPENDS ${CMAKE_CURRENT_BINARY_DIR}/${module}
      )
    if(SIGN_MODULES)
      add_dependencies(${module_without_extension}-ecl export-stdlib-pubkey)
    endif()
  ENDMACRO()
endif ("${COMMONSETUP_DONE}" STREQUAL "")<|MERGE_RESOLUTION|>--- conflicted
+++ resolved
@@ -488,13 +488,6 @@
     endif ()
   endif ()
 
-<<<<<<< HEAD
-  if (CMAKE_COMPILER_IS_GNUCXX)
-    #Ensure that missing symbols are reported as errors at link time (default for osx/windows)
-    SET (CMAKE_SHARED_LINKER_FLAGS "${CMAKE_SHARED_LINKER_FLAGS} -Wl,-z,defs")
-    SET (CMAKE_EXE_LINKER_FLAGS "${CMAKE_EXE_LINKER_FLAGS} -Wl,-z,defs")
-  endif()
-=======
   # check for old glibc and add required libs ...
   if (NOT APPLE AND NOT WIN32)
     execute_process(
@@ -510,7 +503,12 @@
     endif()
   endif()
 
->>>>>>> f87787df
+  if (CMAKE_COMPILER_IS_GNUCXX)
+    #Ensure that missing symbols are reported as errors at link time (default for osx/windows)
+    SET (CMAKE_SHARED_LINKER_FLAGS "${CMAKE_SHARED_LINKER_FLAGS} -Wl,-z,defs")
+    SET (CMAKE_EXE_LINKER_FLAGS "${CMAKE_EXE_LINKER_FLAGS} -Wl,-z,defs")
+  endif()
+
   macro(HPCC_ADD_EXECUTABLE target)
     add_executable(${target} ${ARGN})
   endmacro(HPCC_ADD_EXECUTABLE target)

--- conflicted
+++ resolved
@@ -126,8 +126,6 @@
   option(INCLUDE_TREEVIEW "Build legacy treeview" OFF)
   option(INCLUDE_CONFIG_MANAGER "Build config manager" ON)
   option(USE_ELASTICSTACK_CLIENT "Configure use of Elastic Stack client" ON)
-<<<<<<< HEAD
-=======
   option(SKIP_ECLWATCH "Skip building ECL Watch" OFF)
 if (WIN32)
   option(USE_JWT "Enable JSON Web Tokens" OFF)
@@ -140,7 +138,6 @@
     include(${HPCC_SOURCE_DIR}/cmake_modules/vcpkgSetup.cmake)
   endif ()
 
->>>>>>> 84f3ef08
   set(CUSTOM_PACKAGE_SUFFIX "" CACHE STRING "Custom package suffix to differentiate development builds")
 
      MACRO(SET_PLUGIN_PACKAGE plugin)
@@ -685,8 +682,6 @@
     endif()
 
     IF ( NOT MAKE_DOCS_ONLY )
-<<<<<<< HEAD
-=======
       # On macOS, search Homebrew for keg-only versions of Bison and Flex. Xcode does
       # not provide new enough versions for us to use.
       if (CMAKE_HOST_SYSTEM_NAME MATCHES "Darwin")
@@ -712,17 +707,12 @@
           set(FLEX_EXECUTABLE "${BREW_FLEX_PREFIX}/bin/flex")
         endif ()
       endif ()
->>>>>>> 84f3ef08
       FIND_PACKAGE(BISON)
       FIND_PACKAGE(FLEX)
       IF ( BISON_FOUND AND FLEX_FOUND )
         SET(BISON_exename ${BISON_EXECUTABLE})
         SET(FLEX_exename ${FLEX_EXECUTABLE})
-<<<<<<< HEAD
-        IF (WIN32)
-=======
         IF (WIN32 OR APPLE)
->>>>>>> 84f3ef08
           SET(bisoncmd ${BISON_exename})
           SET(flexcmd ${FLEX_exename})
         ELSE()

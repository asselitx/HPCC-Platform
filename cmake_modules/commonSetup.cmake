################################################################################
#    HPCC SYSTEMS software Copyright (C) 2012 HPCC Systems®.
#
#    Licensed under the Apache License, Version 2.0 (the "License");
#    you may not use this file except in compliance with the License.
#    You may obtain a copy of the License at
#
#       http://www.apache.org/licenses/LICENSE-2.0
#
#    Unless required by applicable law or agreed to in writing, software
#    distributed under the License is distributed on an "AS IS" BASIS,
#    WITHOUT WARRANTIES OR CONDITIONS OF ANY KIND, either express or implied.
#    See the License for the specific language governing permissions and
#    limitations under the License.
################################################################################

# File  : commonSetup.cmake
#
#########################################################
# Description:
# ------------
# sets up various cmake options.
#########################################################

IF ("${COMMONSETUP_DONE}" STREQUAL "")
  SET (COMMONSETUP_DONE 1)

  MACRO (MACRO_ENSURE_OUT_OF_SOURCE_BUILD _errorMessage)
    STRING(COMPARE EQUAL "${CMAKE_SOURCE_DIR}" "${CMAKE_BINARY_DIR}" insource)
    IF (insource)
      MESSAGE(FATAL_ERROR "${_errorMessage}")
    ENDIF(insource)
  ENDMACRO (MACRO_ENSURE_OUT_OF_SOURCE_BUILD)

  macro_ensure_out_of_source_build("The LexisNexis Hpcc requires an out of source build.
    Please remove the directory ${CMAKE_BINARY_DIR}/CMakeFiles
    and the file ${CMAKE_BINARY_DIR}/CMakeCache.txt,
    then create a separate build directory and run 'cmake path_to_source [options]' there.")

  cmake_policy ( SET CMP0011 NEW )
  if (NOT (CMAKE_MAJOR_VERSION LESS 3))
    cmake_policy ( SET CMP0026 OLD )
    cmake_policy ( SET CMP0054 NEW )
  endif()
  option(CLIENTTOOLS "Enable the building/inclusion of a Client Tools component." ON)
  option(PLATFORM "Enable the building/inclusion of a Platform component." ON)
  option(DEVEL "Enable the building/inclusion of a Development component." OFF)
  option(CLIENTTOOLS_ONLY "Enable the building of Client Tools only." OFF)
  option(TEST_PLUGINS "Enable the building of platform and all plugins for testing purposes" OFF)
  option(PLUGIN "Enable building of a plugin" OFF)

  if (APPLE OR WIN32)
    option(USE_BINUTILS "Enable use of binutils to embed workunit info into shared objects" OFF)
  else()
    option(USE_BINUTILS "Enable use of binutils to embed workunit info into shared objects" ON)
  endif()
  option(USE_CPPUNIT "Enable unit tests (requires cppunit)" OFF)
  option(USE_OPENLDAP "Enable OpenLDAP support (requires OpenLDAP)" ON)
  option(USE_ICU "Enable unicode support (requires ICU)" ON)
  option(USE_BOOST_REGEX "Configure use of boost regex" ON)
  option(Boost_USE_STATIC_LIBS "Use boost_regex static library for RPM BUILD" OFF)
  option(USE_OPENSSL "Configure use of OpenSSL" ON)
  option(USE_ZLIB "Configure use of zlib" ON)
  if (WIN32)
    option(USE_GIT "Configure use of GIT (Hooks)" OFF)
  else()
    option(USE_GIT "Configure use of GIT (Hooks)" ON)
  endif()
  option(USE_LIBARCHIVE "Configure use of libarchive" ON)
  option(USE_URIPARSER "Configure use of uriparser" OFF)
  option(USE_NATIVE_LIBRARIES "Search standard OS locations for thirdparty libraries" ON)
  option(USE_GIT_DESCRIBE "Use git describe to generate build tag" ON)
  option(CHECK_GIT_TAG "Require git tag to match the generated build tag" OFF)
  option(USE_XALAN "Configure use of xalan" OFF)
  option(USE_APR "Configure use of Apache Software Foundation (ASF) Portable Runtime (APR) libraries" ON)
  option(USE_LIBXSLT "Configure use of libxslt" ON)
  option(MAKE_DOCS "Create documentation at build time." OFF)
  option(MAKE_DOCS_ONLY "Create a base build with only docs." OFF)
  option(DOCS_DRUPAL "Create Drupal HTML Docs" OFF)
  option(DOCS_EPUB "Create EPUB Docs" OFF)
  option(DOCS_MOBI "Create Mobi Docs" OFF)
  option(DOCS_AUTO "DOCS automation" OFF)
  option(USE_RESOURCE "Use resource download in ECLWatch" OFF)
  option(GENERATE_COVERAGE_INFO "Generate coverage info for gcov" OFF)
  option(USE_SIGNED_CHAR "Build system with default char type is signed" OFF)
  option(USE_UNSIGNED_CHAR "Build system with default char type is unsigned" OFF)

  # Plugin options
  option(REMBED "Create a package with ONLY the R plugin" OFF)
  option(V8EMBED "Create a package with ONLY the v8embed plugin" OFF)
  option(MEMCACHED "Create a package with ONLY the memcached plugin" OFF)
  option(PYEMBED "Create a package with ONLY the pyembed plugin" OFF)
  option(REDIS "Create a package with ONLY the redis plugin" OFF)
  option(MYSQLEMBED "Create a package with ONLY the mysql plugin" OFF)
  option(JAVAEMBED "Create a package with ONLY the javaembed plugin" OFF)
  option(SQLITE3EMBED "Create a package with ONLY the sqlite3embed plugin" OFF)
  option(CASSANDRAEMBED "Create a package with ONLY the cassandraembed plugin" OFF)
  option(KAFKA "Create a package with ONLY the kafkaembed plugin" OFF)

  if (APPLE OR WIN32)
      option(USE_TBB "Enable Threading Building Block support" OFF)
  else()
      option(USE_TBB "Enable Threading Building Block support" ON)
  endif()

  option(LOGGING_SERVICE "Configure use of logging service" ON)

  option(USE_OPTIONAL "Automatically disable requested features with missing dependencies" ON)


    if(REMBED OR V8EMBED OR MEMCACHED OR PYEMBED OR REDIS OR JAVAEMBED OR MYSQLEMBED
        OR SQLITE3EMBED OR CASSANDRAEMBED OR KAFKA)
        set(PLUGIN ON)
        set(CLIENTTOOLS OFF)
        set(PLATFORM OFF)
        set(TEST_PLUGINS OFF)
    endif()

    if(REMBED)
	if(DEFINED pluginname)
            message(FATAL_ERROR "Cannot enable rembed, already declared ${pluginname}")
	    else()
            set(pluginname "rembed")
        endif()
    endif()
    if(V8EMBED)
	    if(DEFINED pluginname)
	        message(FATAL_ERROR "Cannot enable v8embed, already declared ${pluginname}")
        else()
            set(pluginname "v8embed")
        endif()
    endif()
    if(MEMCACHED)
	    if(DEFINED pluginname)
	        message(FATAL_ERROR "Cannot enable memcached, already declared ${pluginname}")
        else()
            set(pluginname "memcached")
        endif()
    endif()
    if(PYEMBED)
	    if(DEFINED pluginname)
	        message(FATAL_ERROR "Cannot enable pyembed, already declared ${pluginname}")
        else()
            set(pluginname "pyembed")
        endif()
    endif()
    if(REDIS)
	    if(DEFINED pluginname)
	        message(FATAL_ERROR "Cannot enable redis, already declared ${pluginname}")
        else()
            set(pluginname "redis")
        endif()
    endif()
    if(JAVAEMBED)
	    if(DEFINED pluginname)
	        message(FATAL_ERROR "Cannot enable javaembed, already declared ${pluginname}")
        else()
            set(pluginname "javaembed")
        endif()
    endif()
    if(MYSQLEMBED)
	    if(DEFINED pluginname)
	        message(FATAL_ERROR "Cannot enable mysqlembed, already declared ${pluginname}")
        else()
            set(pluginname "mysqlembed")
        endif()
    endif()
    if(SQLITE3EMBED)
	    if(DEFINED pluginname)
	         message(FATAL_ERROR "Cannot enable sqlite3embed, already declared ${pluginname}")
        else()
            set(pluginname "sqlite3embed")
        endif()
    endif()
    if(CASSANDRAEMBED)
	    if(DEFINED pluginname)
	        message(FATAL_ERROR "Cannot enable cassandraembed, already declared ${pluginname}")
        else()
            set(pluginname "cassandraembed")
        endif()
    endif()
    if(KAFKA)
	    if(DEFINED pluginname)
	        message(FATAL_ERROR "Cannot enable kafka, already declared ${pluginname}")
        else()
            set(pluginname "kafka")
        endif()
    endif()

  if ( USE_XALAN AND USE_LIBXSLT )
      set(USE_LIBXSLT OFF)
  endif()
  if ( USE_LIBXSLT )
      set(USE_LIBXML2 ON)
  endif()
  if ( USE_XALAN )
      set(USE_XERCES ON)
  endif()

  if ( MAKE_DOCS AND CLIENTTOOLS_ONLY )
      set( MAKE_DOCS OFF )
  endif()

  if ( MAKE_DOCS_ONLY AND NOT CLIENTTOOLS_ONLY )
      set( MAKE_DOCS ON )
      if ( USE_DOCS_AUTO )
        set ( DOCS_AUTO  ON)
      endif()
  endif()

  if ( CLIENTTOOLS_ONLY )
      set(PLATFORM OFF)
      set(DEVEL OFF)
  endif()

    # Leave REMBED OFF for compliance with licensing
    if(TEST_PLUGINS)
        set(V8EMBED ON)
        set(MEMCACHED ON)
        set(PYEMBED ON)
        set(REDIS ON)
        set(MYSQLEMBED ON)
        set(JAVAEMBED ON)
        set(SQLITE3EMBED ON)
        set(CASSANDRAEMBED ON)
        set(KAFKA ON)
    endif()

  option(PORTALURL "Set url to hpccsystems portal download page")

  if ( NOT PORTALURL )
    set( PORTALURL "http://hpccsystems.com/download" )
  endif()

  set(CMAKE_MODULE_PATH "${HPCC_SOURCE_DIR}/cmake_modules/")

  ##########################################################

  # common compiler/linker flags

  if ("${CMAKE_BUILD_TYPE}" STREQUAL "")
    set ( CMAKE_BUILD_TYPE "Release" )
  elseif (NOT "${CMAKE_BUILD_TYPE}" MATCHES "Debug|Release|RelWithDebInfo")
    message (FATAL_ERROR "Unknown build type ${CMAKE_BUILD_TYPE}")
  endif ()
  message ("-- Making ${CMAKE_BUILD_TYPE} system")

  if (CMAKE_SIZEOF_VOID_P EQUAL 8)
    set ( ARCH64BIT 1 )
  else ()
    set ( ARCH64BIT 0 )
  endif ()
  message ("-- 64bit architecture is ${ARCH64BIT}")

  set (CMAKE_CXX_FLAGS_DEBUG "${CMAKE_CXX_FLAGS_DEBUG} -D_DEBUG -DDEBUG")

  set (CMAKE_THREAD_PREFER_PTHREAD 1)
  find_package(Threads)
  IF (NOT THREADS_FOUND)
    message(FATAL_ERROR "No threading support found")
  ENDIF()

  if ("${CMAKE_CXX_COMPILER_ID}" MATCHES "Clang")
   set (CMAKE_COMPILER_IS_CLANGXX 1)
  endif()
  if ("${CMAKE_C_COMPILER_ID}" MATCHES "Clang")
   set (CMAKE_COMPILER_IS_CLANG 1)
  endif()
  if (CMAKE_COMPILER_IS_GNUCC OR CMAKE_COMPILER_IS_CLANG)
    execute_process(COMMAND ${CMAKE_C_COMPILER} -dumpversion OUTPUT_VARIABLE CMAKE_C_COMPILER_VERSION OUTPUT_STRIP_TRAILING_WHITESPACE)
  endif ()
  if (CMAKE_COMPILER_IS_GNUCXX OR CMAKE_COMPILER_IS_CLANGXX)
    execute_process(COMMAND ${CMAKE_CXX_COMPILER} -dumpversion OUTPUT_VARIABLE CMAKE_CXX_COMPILER_VERSION OUTPUT_STRIP_TRAILING_WHITESPACE)
  endif()
  if (CMAKE_COMPILER_IS_CLANGXX)
    execute_process( COMMAND ${CMAKE_CXX_COMPILER} --version OUTPUT_VARIABLE clang_full_version_string )
    if (${clang_full_version_string} MATCHES "Apple LLVM version ([0-9]+\\.[0-9]+\\.[0-9]+).*")
      string (REGEX REPLACE "Apple LLVM version ([0-9]+\\.[0-9]+\\.[0-9]+).*" "\\1" APPLE_CLANG_VERSION ${clang_full_version_string})
    endif()
    if (${clang_full_version_string} MATCHES ".*based on LLVM ([0-9]+\\.[0-9]+).*")
      string (REGEX REPLACE ".*based on LLVM ([0-9]+\\.[0-9]+).*" "\\1" CLANG_VERSION ${clang_full_version_string})
    else()
      if (${clang_full_version_string} MATCHES ".*clang version ([0-9]+\\.[0-9]+).*")
        string (REGEX REPLACE ".*clang version ([0-9]+\\.[0-9]+).*" "\\1" CLANG_VERSION ${clang_full_version_string})
      endif()
    endif()
  endif ()

  if (WIN32)
    # On windows, the vcproj generator generates both windows and debug build capabilities, and the release mode is appended to the directory later
    # This output location matches what our existing windows release scripts expect - might make sense to move out of tree sometime though
    set ( EXECUTABLE_OUTPUT_PATH "${CMAKE_BINARY_DIR}/bin" )
    set ( LIBRARY_OUTPUT_PATH "${CMAKE_BINARY_DIR}/bin" )
    # Workaround CMake's odd decision to default windows stack size to 10000000
    STRING(REGEX REPLACE "/STACK:[0-9]+" "" CMAKE_EXE_LINKER_FLAGS "${CMAKE_EXE_LINKER_FLAGS}")
    SET (CMAKE_EXE_LINKER_FLAGS "${CMAKE_EXE_LINKER_FLAGS} /LARGEADDRESSAWARE")

    if (${ARCH64BIT} EQUAL 1)
      add_definitions(/bigobj)
    endif ()

    if ("${CMAKE_BUILD_TYPE}" MATCHES "Debug")
      if (${ARCH64BIT} EQUAL 0)
        add_definitions(/ZI)
      else()
        add_definitions(/Zi)
      endif ()
    endif ()
    if ("${GIT_COMMAND}" STREQUAL "")
        set ( GIT_COMMAND "git.cmd" )
    endif ()

    if (USE_SIGNED_CHAR AND USE_UNSIGNED_CHAR )
        message (FATAL_ERROR "Can't use USE_SIGNED_CHAR and USE_UNSIGNED_CHAR together!")
    else()
        if (USE_SIGNED_CHAR)
            message ("Build system with signed char type.")
            # This is default for MSVC
        endif ()
        if (USE_UNSIGNED_CHAR )
          message ("Build system with unsigned char type.")
           add_definitions(/J)
        endif ()
    endif ()
  else ()
    if (NOT CMAKE_USE_PTHREADS_INIT)
      message (FATAL_ERROR "pthreads support not detected")
    endif ()
    set ( EXECUTABLE_OUTPUT_PATH "${CMAKE_BINARY_DIR}/${CMAKE_BUILD_TYPE}/bin" )
    set ( LIBRARY_OUTPUT_PATH "${CMAKE_BINARY_DIR}/${CMAKE_BUILD_TYPE}/libs" )

    if (CMAKE_COMPILER_IS_GNUCXX OR CMAKE_COMPILER_IS_CLANGXX)
      message ("Using compiler: ${CMAKE_CXX_COMPILER_ID} :: ${CMAKE_CXX_COMPILER_VERSION} :: ${CLANG_VERSION} :: ${APPLE_CLANG_VERSION}")
      SET (CMAKE_CXX_FLAGS "${CMAKE_CXX_FLAGS} -frtti -fPIC -fmessage-length=0 -Wformat -Wformat-security -Wformat-nonliteral -pthread -Wuninitialized")
      SET (CMAKE_SHARED_LINKER_FLAGS "${CMAKE_SHARED_LINKER_FLAGS} -rdynamic")
      SET (CMAKE_CXX_FLAGS_RELEASE "${CMAKE_CXX_FLAGS_RELEASE} -g -fno-inline-functions")
      if (CMAKE_COMPILER_IS_GNUCXX)
        SET (CMAKE_CXX_FLAGS_RELEASE "${CMAKE_CXX_FLAGS_RELEASE} -g -fno-default-inline")
        if (CMAKE_CXX_COMPILER_VERSION VERSION_GREATER 4.2.4 OR CMAKE_CXX_COMPILER_VERSION VERSION_EQUAL 4.2.4)
          SET (CMAKE_CXX_FLAGS "${CMAKE_CXX_FLAGS} -Werror=return-type -Werror=format-nonliteral")
        endif ()
        if (CMAKE_CXX_COMPILER_VERSION VERSION_GREATER 4.4.0 OR CMAKE_CXX_COMPILER_VERSION VERSION_EQUAL 4.4.0)
          SET (CMAKE_CXX_FLAGS "${CMAKE_CXX_FLAGS} -Wno-psabi")
        endif ()
        if (CMAKE_CXX_COMPILER_VERSION VERSION_GREATER 2.95.3 OR CMAKE_CXX_COMPILER_VERSION VERSION_EQUAL 2.95.3)
          SET (CMAKE_CXX_FLAGS "${CMAKE_CXX_FLAGS} -Wparentheses")
        endif ()
      endif ()
<<<<<<< HEAD
      SET (CMAKE_CXX_FLAGS "${CMAKE_CXX_FLAGS} -std=c++11")
=======
      SET (CMAKE_CXX_FLAGS_RELWITHDEBINFO "${CMAKE_CXX_FLAGS_RELEASE}")
>>>>>>> e26bfb0e
      if (GENERATE_COVERAGE_INFO)
        message ("Build system with coverage.")
        SET (CMAKE_CXX_FLAGS "${CMAKE_CXX_FLAGS} -fprofile-arcs -ftest-coverage")
      endif()
      # Handle forced default char type
      if (USE_SIGNED_CHAR AND USE_UNSIGNED_CHAR )
        message (FATAL_ERROR "Can't use USE_SIGNED_CHAR and USE_UNSIGNED_CHAR together!")
      else()
        if (USE_SIGNED_CHAR)
            message ("Build system with signed char type.")
            SET (CMAKE_CXX_FLAGS "${CMAKE_CXX_FLAGS} -fsigned-char")
        endif ()
        if (USE_UNSIGNED_CHAR )
            message ("Build system with unsigned char type.")
            SET (CMAKE_CXX_FLAGS "${CMAKE_CXX_FLAGS} -funsigned-char")
        endif ()
      endif ()
    endif ()
    if (CMAKE_COMPILER_IS_CLANGXX)
      SET (CMAKE_CXX_FLAGS "${CMAKE_CXX_FLAGS} -stdlib=libc++ -Werror=logical-op-parentheses -Werror=bool-conversions -Werror=return-type -Werror=comment")
      SET (CMAKE_CXX_FLAGS "${CMAKE_CXX_FLAGS}  -Werror=bitwise-op-parentheses -Werror=tautological-compare")
      SET (CMAKE_CXX_FLAGS "${CMAKE_CXX_FLAGS}  -Wno-switch-enum -Wno-format-zero-length -Wno-switch")
      SET (CMAKE_CXX_FLAGS "${CMAKE_CXX_FLAGS}  -Qunused-arguments")  # Silence messages about pthread not being used when linking...
      
      if (CLANG_VERSION VERSION_GREATER 3.6 OR CLANG_VERSION VERSION_EQUAL 3.6 OR APPLE_CLANG_VERSION VERSION_GREATER 6.0)
        SET (CMAKE_CXX_FLAGS "${CMAKE_CXX_FLAGS} -Wno-pointer-bool-conversion")
      endif()
    endif()
    # All of these are defined in platform.h too, but need to be defned before any system header is included
    ADD_DEFINITIONS (-D_LARGEFILE_SOURCE=1 -D_LARGEFILE64_SOURCE=1 -D_FILE_OFFSET_BITS=64 -D__USE_LARGEFILE64=1 -D__USE_FILE_OFFSET64=1)
    if ("${GIT_COMMAND}" STREQUAL "")
        set ( GIT_COMMAND "git" )
    endif ()
  endif ()

  macro(HPCC_ADD_EXECUTABLE target)
    add_executable(${target} ${ARGN})
  endmacro(HPCC_ADD_EXECUTABLE target)

  macro(HPCC_ADD_LIBRARY target)
    add_library(${target} ${ARGN})
  endmacro(HPCC_ADD_LIBRARY target)

  # This Macro is provided as Public domain from
  # http://www.cmake.org/Wiki/CMakeMacroParseArguments
  MACRO(PARSE_ARGUMENTS prefix arg_names option_names)
    SET(DEFAULT_ARGS)
    FOREACH(arg_name ${arg_names})
      SET(${prefix}_${arg_name})
    ENDFOREACH(arg_name)
    FOREACH(option ${option_names})
      SET(${prefix}_${option} FALSE)
    ENDFOREACH(option)

    SET(current_arg_name DEFAULT_ARGS)
    SET(current_arg_list)
    FOREACH(arg ${ARGN})
      SET(larg_names ${arg_names})
      LIST(FIND larg_names "${arg}" is_arg_name)
      IF (is_arg_name GREATER -1)
        SET(${prefix}_${current_arg_name} ${current_arg_list})
        SET(current_arg_name ${arg})
        SET(current_arg_list)
      ELSE (is_arg_name GREATER -1)
        SET(loption_names ${option_names})
        LIST(FIND loption_names "${arg}" is_option)
        IF (is_option GREATER -1)
          SET(${prefix}_${arg} TRUE)
        ELSE (is_option GREATER -1)
          SET(current_arg_list ${current_arg_list} ${arg})
        ENDIF (is_option GREATER -1)
      ENDIF (is_arg_name GREATER -1)
    ENDFOREACH(arg)
    SET(${prefix}_${current_arg_name} ${current_arg_list})
  ENDMACRO(PARSE_ARGUMENTS)

  # This macro allows for disabling a directory based on the value of a variable passed to the macro.
  #
  # ex. HPCC_ADD_SUBDIRECORY(roxie ${CLIENTTOOLS_ONLY})
  #
  # This call will disable the roxie dir if -DCLIENTTOOLS_ONLY=ON is set at config time.
  #
  macro(HPCC_ADD_SUBDIRECTORY)
    set(adddir OFF)
    PARSE_ARGUMENTS(_HPCC_SUB "" "" ${ARGN})
    LIST(GET _HPCC_SUB_DEFAULT_ARGS 0 subdir)
    set(flags ${_HPCC_SUB_DEFAULT_ARGS})
    LIST(REMOVE_AT flags 0)
    LIST(LENGTH flags length)
    if(NOT length)
      set(adddir ON)
    else()
      foreach(f ${flags})
        if(${f})
          set(adddir ON)
        endif()
      endforeach()
    endif()
    if ( adddir )
      add_subdirectory(${subdir})
    endif()
  endmacro(HPCC_ADD_SUBDIRECTORY)

  set ( SCM_GENERATED_DIR ${CMAKE_BINARY_DIR}/generated )

  ###############################################################
  # Macro for Logging Plugin build in CMake

  macro(LOG_PLUGIN)
    PARSE_ARGUMENTS(pLOG
      "OPTION;MDEPS"
      ""
      ${ARGN}
    )
    LIST(GET pLOG_DEFAULT_ARGS 0 PLUGIN_NAME)
    if ( ${pLOG_OPTION} )
        message(STATUS "Building Plugin: ${PLUGIN_NAME}" )
    else()
      message("---- WARNING -- Not Building Plugin: ${PLUGIN_NAME}")
      foreach (dep ${pLOG_MDEPS})
        MESSAGE("---- WARNING -- Missing dependency: ${dep}")
      endforeach()
      if (NOT USE_OPTIONAL)
        message(FATAL_ERROR "Optional dependencies missing and USE_OPTIONAL not set")
      endif()
    endif()
  endmacro()

  ###############################################################
  # Macro for adding an optional plugin to the CMake build.

  macro(ADD_PLUGIN)
    PARSE_ARGUMENTS(PLUGIN
        "PACKAGES;OPTION;MINVERSION;MAXVERSION"
        ""
        ${ARGN}
    )
    LIST(GET PLUGIN_DEFAULT_ARGS 0 PLUGIN_NAME)
    string(TOUPPER ${PLUGIN_NAME} name)
    set(ALL_PLUGINS_FOUND 1)
    set(PLUGIN_MDEPS ${PLUGIN_NAME}_mdeps)
    set(${PLUGIN_MDEPS} "")

    FOREACH(package ${PLUGIN_PACKAGES})
      set(findvar ${package}_FOUND)
      string(TOUPPER ${findvar} PACKAGE_FOUND)
      if ("${PLUGIN_MINVERSION}" STREQUAL "")
        find_package(${package})
      else()
        set(findvar ${package}_VERSION_STRING)
        string(TOUPPER ${findvar} PACKAGE_VERSION_STRING)
        find_package(${package} ${PLUGIN_MINVERSION} )
        if ("${${PACKAGE_VERSION_STRING}}" VERSION_GREATER "${PLUGIN_MAXVERSION}")
          set(${ALL_PLUGINS_FOUND} 0)
        endif()
      endif()
      if (NOT ${PACKAGE_FOUND})
        set(ALL_PLUGINS_FOUND 0)
        set(${PLUGIN_MDEPS} ${${PLUGIN_MDEPS}} ${package})
      endif()
    ENDFOREACH()
    option(${PLUGIN_OPTION} "Turn on optional plugin based on availability of dependencies" ${ALL_PLUGINS_FOUND})
    LOG_PLUGIN(${PLUGIN_NAME} OPTION ${PLUGIN_OPTION} MDEPS ${${PLUGIN_MDEPS}})
    if(${ALL_PLUGINS_FOUND})
      set(bPLUGINS ${bPLUGINS} ${PLUGIN_NAME})
    else()
      set(nbPLUGINS ${nbPLUGINS} ${PLUGIN_NAME})
    endif()
  endmacro()

  ##################################################################

  # Build tag generation

  set(projname ${HPCC_PROJECT})
  set(majorver ${HPCC_MAJOR})
  set(minorver ${HPCC_MINOR})
  set(point ${HPCC_POINT})
  if ( "${HPCC_MATURITY}" STREQUAL "release" )
    set(stagever "${HPCC_SEQUENCE}")
  else()
    set(stagever "${HPCC_MATURITY}${HPCC_SEQUENCE}")
  endif()
  set(version ${majorver}.${minorver}.${point})

  IF ("${CMAKE_BUILD_TYPE}" STREQUAL "Debug")
    set( stagever "${stagever}Debug" )
  ENDIF ("${CMAKE_BUILD_TYPE}" STREQUAL "Debug")

  ###########################################################################

  if (USE_OPTIONAL)
    message ("-- USE_OPTIONAL set - missing dependencies for optional features will automatically disable them")
  endif()

  if (NOT "${EXTERNALS_DIRECTORY}" STREQUAL "")
    message ("-- Using externals directory at ${EXTERNALS_DIRECTORY}")
  endif()

  IF ( NOT MAKE_DOCS_ONLY )
      IF ("${EXTERNALS_DIRECTORY}" STREQUAL "")
        SET(bisoncmd "bison")
        SET(flexcmd "flex")
      ELSE()
        IF (WIN32)
          SET(bisoncmdprefix "call")
          SET(flexcmdprefix "call")
          SET(bisoncmd "${EXTERNALS_DIRECTORY}\\bison\\bison.bat")
          SET(flexcmd "${EXTERNALS_DIRECTORY}\\bison\\flex.bat")
        ELSE ()
          SET(bisoncmd "${EXTERNALS_DIRECTORY}/bison/bison")
          SET(flexcmd "${EXTERNALS_DIRECTORY}/bison/flex")
        ENDIF()
      ENDIF()

      IF ("${BISON_VERSION}" STREQUAL "")
        IF (WIN32)
          # cmake bug workaround - it converts path separators fine in add_custom_command but not here
          STRING(REPLACE "/" "\\" BISON_exename "${bisoncmd}")
        ELSE()
          SET(BISON_exename "${bisoncmd}")
        ENDIF()
        EXECUTE_PROCESS(COMMAND ${BISON_exename} --version
          OUTPUT_VARIABLE BISON_version_output
          ERROR_VARIABLE BISON_version_error
          RESULT_VARIABLE BISON_version_result
          OUTPUT_STRIP_TRAILING_WHITESPACE)
        STRING(REGEX REPLACE "^[^0-9]*([0-9.]+).*" "\\1" BISON_VERSION "${BISON_version_output}")
      ENDIF()

      IF ("${FLEX_VERSION}" STREQUAL "")
        IF (WIN32)
          # cmake bug workaround - it converts path separators fine in add_custom_command but not here
          STRING(REPLACE "/" "\\" FLEX_exename "${flexcmd}")
        ELSE()
          SET(FLEX_exename "${flexcmd}")
        ENDIF()
        EXECUTE_PROCESS(COMMAND ${FLEX_exename} --version
          OUTPUT_VARIABLE FLEX_version_output
          ERROR_VARIABLE FLEX_version_error
          RESULT_VARIABLE FLEX_version_result
          OUTPUT_STRIP_TRAILING_WHITESPACE)
        STRING(REGEX REPLACE "^[^0-9]*([0-9.]+).*" "\\1" FLEX_VERSION "${FLEX_version_output}")
      ENDIF()

      IF ("${BISON_VERSION}" VERSION_LESS "2.4.1")
        MESSAGE(FATAL_ERROR "You need bison version 2.4.1 or later to build this project (version ${BISON_VERSION} detected)")
      ENDIF()

      IF ("${FLEX_VERSION}" VERSION_LESS "2.5.35")
        MESSAGE(FATAL_ERROR "You need flex version 2.5.35 or later to build this project (version ${FLEX_VERSION} detected)")
      ENDIF()

      IF (CMAKE_COMPILER_IS_GNUCXX)
        IF ("${CMAKE_CXX_COMPILER_VERSION}" VERSION_LESS "4.7.3")
          MESSAGE(FATAL_ERROR "You need Gnu c++ version 4.7.3 or later to build this project (version ${CMAKE_CXX_COMPILER_VERSION} detected)")
        ENDIF()
      ENDIF()
    ENDIF()
  ###########################################################################

  # External library setup - some can be optionally selected based on USE_xxx flags, some are required

  IF (MAKE_DOCS)
    find_package(XSLTPROC)
    IF (XSLTPROC_FOUND)
      add_definitions (-D_USE_XSLTPROC)
    ELSE()
      message(FATAL_ERROR "XSLTPROC requested but package not found")
    ENDIF()
    find_package(FOP)
    IF (FOP_FOUND)
      add_definitions (-D_USE_FOP)
    ELSE()
      message(FATAL_ERROR "FOP requested but package not found")
    ENDIF()

    if (DOCS_AUTO)
       if ("${CONFIGURATOR_DIRECTORY}" STREQUAL "")
         set(CONFIGURATOR_DIRECTORY ${HPCC_SOURCE_DIR}/../configurator)
       endif()
    endif()
  ENDIF(MAKE_DOCS)

  IF ( NOT MAKE_DOCS_ONLY )
      IF (USE_BINUTILS AND NOT WIN32 AND NOT APPLE)
        find_package(BINUTILS)
        IF (BINUTILS_FOUND)
          add_definitions (-D_USE_BINUTILS)
        ELSE()
          message(FATAL_ERROR "BINUTILS requested but package not found")
        ENDIF()
      ENDIF()

      IF (USE_OPENLDAP)
        find_package(OPENLDAP)
        IF (OPENLDAP_FOUND)
          add_definitions (-D_USE_OPENLDAP)
        ELSE()
          message(FATAL_ERROR "OPENLDAP requested but package not found")
        ENDIF()
      ELSE()
        add_definitions (-D_NO_LDAP)
      ENDIF(USE_OPENLDAP)

      IF (USE_CPPUNIT)
        find_package(CPPUNIT)
        IF (CPPUNIT_FOUND)
          add_definitions (-D_USE_CPPUNIT)
          include_directories(${CPPUNIT_INCLUDE_DIR})
        ELSE()
          message(FATAL_ERROR "CPPUNIT requested but package not found")
        ENDIF()
      ELSE()
        SET(CPPUNIT_INCLUDE_DIR "")
        SET(CPPUNIT_LIBRARIES "")
      ENDIF(USE_CPPUNIT)

      IF (USE_ICU)
        find_package(ICU)
        IF (ICU_FOUND)
          add_definitions (-D_USE_ICU)
          include_directories(${ICU_INCLUDE_DIR})
        ELSE()
          message(FATAL_ERROR "ICU requested but package not found")
        ENDIF()
      ENDIF(USE_ICU)

      if(USE_XALAN)
        find_package(XALAN)
        if (XALAN_FOUND)
          add_definitions (-D_USE_XALAN)
        else()
          message(FATAL_ERROR "XALAN requested but package not found")
        endif()
      endif(USE_XALAN)

      if(USE_LIBXSLT)
        find_package(LIBXSLT)
        if (LIBXSLT_FOUND)
          add_definitions (-D_USE_LIBXSLT)
        else()
          message(FATAL_ERROR "LIBXSLT requested but package not found")
        endif()
      endif(USE_LIBXSLT)

      if(USE_XERCES)
        find_package(XERCES)
        if (XERCES_FOUND)
          add_definitions (-D_USE_XERCES)
        else()
          message(FATAL_ERROR "XERCES requested but package not found")
        endif()
      endif(USE_XERCES)

      if(USE_LIBXML2)
        find_package(LIBXML2)
        if (LIBXML2_FOUND)
          add_definitions (-D_USE_LIBXML2)
        else()
          message(FATAL_ERROR "LIBXML2 requested but package not found")
        endif()
      endif(USE_LIBXML2)

      if(USE_ZLIB)
        find_package(ZLIB)
        if (ZLIB_FOUND)
          add_definitions (-D_USE_ZLIB)
        else()
          message(FATAL_ERROR "ZLIB requested but package not found")
        endif()
      endif(USE_ZLIB)

      if(USE_LIBARCHIVE)
        if (WIN32)
          if(NOT USE_ZLIB)
            message(FATAL ERROR "LIBARCHIVE requires ZLIB")
          endif(NOT USE_ZLIB)
          find_package(BZip2)
          if (BZIP2_FOUND)
            add_definitions (-D_USE_BZIP2)
          else()
            message(FATAL_ERROR "LIBARCHIVE requires BZIP2 but package not found")
          endif()
        endif (WIN32)
        find_package(LIBARCHIVE)
        if (LIBARCHIVE_FOUND)
          add_definitions (-D_USE_LIBARCHIVE)
        else()
          message(FATAL_ERROR "LIBARCHIVE requested but package not found")
        endif()
      endif(USE_LIBARCHIVE)

      if(USE_URIPARSER)
        find_package(Uriparser)
        if (URIPARSER_FOUND)
          add_definitions (-D_USE_URIPARSER)
        else()
          message(FATAL_ERROR "URIPARSER requested but package not found")
        endif()
      endif(USE_URIPARSER)

      if(USE_BOOST_REGEX)
        find_package(BOOST_REGEX)
        if (BOOST_REGEX_FOUND)
          add_definitions (-D_USE_BOOST_REGEX)
        else()
          message(FATAL_ERROR "BOOST_REGEX requested but package not found")
        endif()
      endif(USE_BOOST_REGEX)

      if(USE_OPENSSL)
        find_package(OPENSSL)
        if (OPENSSL_FOUND)
          add_definitions (-D_USE_OPENSSL)
          include_directories(${OPENSSL_INCLUDE_DIR})
          link_directories(${OPENSSL_LIBRARY_DIR})
        else()
          message(FATAL_ERROR "OPENSSL requested but package not found")
        endif()
      endif(USE_OPENSSL)

      if(USE_MYSQL_REPOSITORY)
        find_package(MYSQL)
        if (MYSQL_FOUND)
          add_definitions (-D_USE_MYSQL_REPOSITORY)
        else()
          message(FATAL_ERROR "MYSQL requested but package not found")
        endif()
      else()
        add_definitions (-D_NO_MYSQL_REPOSITORY)
      endif(USE_MYSQL_REPOSITORY)

      if(USE_APR)
        find_package(APR)
        if (APR_FOUND)
          add_definitions (-D_USE_APR)
          include_directories(${APR_INCLUDE_DIR})
          link_directories(${APR_LIBRARY_DIR})
        else()
          message(FATAL_ERROR "APR requested but package not found")
        endif()
        if (APRUTIL_FOUND)
          include_directories(${APRUTIL_INCLUDE_DIR})
          link_directories(${APRUTIL_LIBRARY_DIR})
        else()
          message(FATAL_ERROR "APRUTIL requested but package not found")
        endif()
      else()
        add_definitions (-D_NO_APR)
      endif(USE_APR)

      if(USE_TBB)
        find_package(TBB)
        if (TBB_FOUND)
          add_definitions (-D_USE_TBB)
        else()
          message(FATAL_ERROR "TBB requested but package not found")
        endif()
      else()
        set(TBB_INCLUDE_DIR "")
      endif(USE_TBB)

  ENDIF()
  ###########################################################################
  ###
  ## The following sets the install directories and names.
  ###
  if ( PLATFORM OR PLUGIN )
    set ( CMAKE_INSTALL_PREFIX "${PREFIX}/${DIR_NAME}" )
  else ( )
    set ( CMAKE_INSTALL_PREFIX "${PREFIX}/${DIR_NAME}/${version}/clienttools" )
  endif ( PLATFORM OR PLUGIN )
  set (CMAKE_SKIP_BUILD_RPATH  FALSE)
  set (CMAKE_BUILD_WITH_INSTALL_RPATH FALSE)
  set (CMAKE_INSTALL_RPATH "${CMAKE_INSTALL_PREFIX}/${LIB_DIR}")
  set (CMAKE_INSTALL_RPATH_USE_LINK_PATH TRUE)
  if (APPLE)
    # used to locate libraries when compiling ECL
    set(CMAKE_INSTALL_NAME_DIR "${CMAKE_INSTALL_PREFIX}/${LIB_DIR}")
  endif()
  MACRO (FETCH_GIT_TAG workdir edition result)
      execute_process(COMMAND "${GIT_COMMAND}" describe --tags --dirty --abbrev=6 --match ${edition}*
        WORKING_DIRECTORY "${workdir}"
        OUTPUT_VARIABLE ${result}
        ERROR_QUIET
        OUTPUT_STRIP_TRAILING_WHITESPACE)
        if ("${${result}}" STREQUAL "")
            execute_process(COMMAND "${GIT_COMMAND}" describe --always --tags --all --abbrev=6 --dirty --long
                WORKING_DIRECTORY "${workdir}"
                OUTPUT_VARIABLE ${result}
                ERROR_QUIET
                OUTPUT_STRIP_TRAILING_WHITESPACE)
        endif()
  ENDMACRO()

  function(LIST_TO_STRING separator outvar)
    set ( tmp_str "" )
    list (LENGTH ARGN list_length)
    if ( ${list_length} LESS 2 )
      set ( tmp_str "${ARGN}" )
    else()
      math(EXPR last_index "${list_length} - 1")

      foreach( index RANGE ${last_index} )
        if ( ${index} GREATER 0 )
          list( GET ARGN ${index} element )
          set( tmp_str "${tmp_str}${separator}${element}")
        else()
          list( GET ARGN 0 element )
          set( tmp_str "${element}")
        endif()
      endforeach()
    endif()
    set ( ${outvar} "${tmp_str}" PARENT_SCOPE )
  endfunction()

  function(STRING_TO_LIST separator outvar stringvar)
    set( tmp_list "" )
    string(REPLACE "${separator}" ";" tmp_list ${stringvar})
    string(STRIP "${tmp_list}" tmp_list)
    set( ${outvar} "${tmp_list}" PARENT_SCOPE)
  endfunction()

  ###########################################################################
  ###
  ## The following sets the dependency list for a package
  ###
  ###########################################################################
  function(SET_DEPENDENCIES cpackvar)
    set(_tmp "")
    if(${cpackvar})
      STRING_TO_LIST(", " _tmp ${${cpackvar}})
    endif()
    foreach(element ${ARGN})
      list(APPEND _tmp ${element})
    endforeach()
    list(REMOVE_DUPLICATES _tmp)
    LIST_TO_STRING(", " _tmp "${_tmp}")
    set(${cpackvar} "${_tmp}" CACHE STRING "" FORCE)
    message(STATUS "Updated ${cpackvar} to ${${cpackvar}}")
  endfunction()

endif ("${COMMONSETUP_DONE}" STREQUAL "")<|MERGE_RESOLUTION|>--- conflicted
+++ resolved
@@ -346,11 +346,8 @@
           SET (CMAKE_CXX_FLAGS "${CMAKE_CXX_FLAGS} -Wparentheses")
         endif ()
       endif ()
-<<<<<<< HEAD
+      SET (CMAKE_CXX_FLAGS_RELWITHDEBINFO "${CMAKE_CXX_FLAGS_RELEASE}")
       SET (CMAKE_CXX_FLAGS "${CMAKE_CXX_FLAGS} -std=c++11")
-=======
-      SET (CMAKE_CXX_FLAGS_RELWITHDEBINFO "${CMAKE_CXX_FLAGS_RELEASE}")
->>>>>>> e26bfb0e
       if (GENERATE_COVERAGE_INFO)
         message ("Build system with coverage.")
         SET (CMAKE_CXX_FLAGS "${CMAKE_CXX_FLAGS} -fprofile-arcs -ftest-coverage")

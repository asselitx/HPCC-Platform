################################################################################
#    HPCC SYSTEMS software Copyright (C) 2012 HPCC Systems®.
#
#    Licensed under the Apache License, Version 2.0 (the "License");
#    you may not use this file except in compliance with the License.
#    You may obtain a copy of the License at
#
#       http://www.apache.org/licenses/LICENSE-2.0
#
#    Unless required by applicable law or agreed to in writing, software
#    distributed under the License is distributed on an "AS IS" BASIS,
#    WITHOUT WARRANTIES OR CONDITIONS OF ANY KIND, either express or implied.
#    See the License for the specific language governing permissions and
#    limitations under the License.
################################################################################

# File  : commonSetup.cmake
#
#########################################################
# Description:
# ------------
# sets up various cmake options.
#########################################################

IF ("${COMMONSETUP_DONE}" STREQUAL "")
  SET (COMMONSETUP_DONE 1)

  MACRO (MACRO_ENSURE_OUT_OF_SOURCE_BUILD _errorMessage)
    STRING(COMPARE EQUAL "${CMAKE_SOURCE_DIR}" "${CMAKE_BINARY_DIR}" insource)
    IF (insource)
      MESSAGE(FATAL_ERROR "${_errorMessage}")
    ENDIF(insource)
  ENDMACRO (MACRO_ENSURE_OUT_OF_SOURCE_BUILD)

  macro_ensure_out_of_source_build("The LexisNexis Hpcc requires an out of source build.
    Please remove the directory ${CMAKE_BINARY_DIR}/CMakeFiles
    and the file ${CMAKE_BINARY_DIR}/CMakeCache.txt,
    then create a separate build directory and run 'cmake path_to_source [options]' there.")

  cmake_policy ( SET CMP0011 NEW )
  if (NOT (CMAKE_MAJOR_VERSION LESS 3))
    cmake_policy ( SET CMP0026 OLD )
  endif()
  option(CLIENTTOOLS "Enable the building/inclusion of a Client Tools component." ON)
  option(PLATFORM "Enable the building/inclusion of a Platform component." ON)
  option(DEVEL "Enable the building/inclusion of a Development component." OFF)
  option(CLIENTTOOLS_ONLY "Enable the building of Client Tools only." OFF)

  if (APPLE OR WIN32)
    option(USE_BINUTILS "Enable use of binutils to embed workunit info into shared objects" OFF)
  else()
    option(USE_BINUTILS "Enable use of binutils to embed workunit info into shared objects" ON)
  endif()
  option(USE_CPPUNIT "Enable unit tests (requires cppunit)" OFF)
  option(USE_OPENLDAP "Enable OpenLDAP support (requires OpenLDAP)" ON)
  option(USE_ICU "Enable unicode support (requires ICU)" ON)
  option(USE_BOOST_REGEX "Configure use of boost regex" ON)
  option(Boost_USE_STATIC_LIBS "Use boost_regex static library for RPM BUILD" OFF)
  option(USE_OPENSSL "Configure use of OpenSSL" ON)
  option(USE_ZLIB "Configure use of zlib" ON)
  if (WIN32)
    option(USE_GIT "Configure use of GIT (Hooks)" OFF)
  else()
    option(USE_GIT "Configure use of GIT (Hooks)" ON)
  endif()
  option(USE_LIBARCHIVE "Configure use of libarchive" ON)
  option(USE_URIPARSER "Configure use of uriparser" OFF)
  option(USE_NATIVE_LIBRARIES "Search standard OS locations for thirdparty libraries" ON)
  option(USE_GIT_DESCRIBE "Use git describe to generate build tag" ON)
  option(CHECK_GIT_TAG "Require git tag to match the generated build tag" OFF)
  option(USE_XALAN "Configure use of xalan" OFF)
  option(USE_APR "Configure use of Apache Software Foundation (ASF) Portable Runtime (APR) libraries" ON)
  option(USE_LIBXSLT "Configure use of libxslt" ON)
  option(MAKE_DOCS "Create documentation at build time." OFF)
  option(MAKE_DOCS_ONLY "Create a base build with only docs." OFF)
  option(DOCS_DRUPAL "Create Drupal HTML Docs" OFF)
  option(DOCS_EPUB "Create EPUB Docs" OFF)
  option(DOCS_MOBI "Create Mobi Docs" OFF)
  option(DOCS_AUTO "DOCS automation" OFF)
  option(USE_RESOURCE "Use resource download in ECLWatch" OFF)
  option(GENERATE_COVERAGE_INFO "Generate coverage info for gcov" OFF)
  option(USE_SIGNED_CHAR "Build system with default char type is signed" OFF)
  option(USE_UNSIGNED_CHAR "Build system with default char type is unsigned" OFF)

  option(WITH_PLUGINS "Enable the building of plugins" ON)
  # WITH_PLUGINS = OFF will disable all of the following, else they can be set off on a case by case basis
  option(USE_MYSQL "Enable MySQL support" ON)
  option(USE_CASSANDRA "Enable Cassandra support" ON)
  option(USE_SQLITE3 "Enable SqLite3 support" ON)
  option(USE_PYTHON "Enable Python support" ON)
  option(USE_V8 "Enable V8 JavaScript support" ON)
  option(USE_JNI "Enable Java JNI support" ON)
  option(USE_RINSIDE "Enable R support" ON)
  option(USE_MEMCACHED "Enable Memcached support" ON)
  option(USE_REDIS "Enable Redis support" ON)

  if (APPLE OR WIN32)
      option(USE_TBB "Enable Threading Building Block support" OFF)
  else()
      option(USE_TBB "Enable Threading Building Block support" ON)
  endif()

  option(USE_OPTIONAL "Automatically disable requested features with missing dependencies" ON)

  if ( NOT WITH_PLUGINS )
      set( USE_PYTHON OFF )
      set( USE_V8 OFF )
      set( USE_JNI OFF )
      set( USE_RINSIDE OFF )
      set( USE_SQLITE3 OFF )
      set( USE_MYSQL OFF )
      set( USE_CASSANDRA OFF )
      set( USE_MEMCACHED OFF )
      set( USE_REDIS OFF )
  endif()

  if ( USE_XALAN AND USE_LIBXSLT )
      set(USE_LIBXSLT OFF)
  endif()
  if ( USE_LIBXSLT )
      set(USE_LIBXML2 ON)
  endif()
  if ( USE_XALAN )
      set(USE_XERCES ON)
  endif()

  if ( MAKE_DOCS AND CLIENTTOOLS_ONLY )
      set( MAKE_DOCS OFF )
  endif()

  if ( MAKE_DOCS_ONLY AND NOT CLIENTTOOLS_ONLY )
      set( MAKE_DOCS ON )
      if ( USE_DOCS_AUTO )
        set ( DOCS_AUTO  ON)
      endif()
  endif()

  if ( CLIENTTOOLS_ONLY )
      set(PLATFORM OFF)
      set(DEVEL OFF)
  endif()

  option(PORTALURL "Set url to hpccsystems portal download page")

  if ( NOT PORTALURL )
    set( PORTALURL "http://hpccsystems.com/download" )
  endif()

  set(CMAKE_MODULE_PATH "${HPCC_SOURCE_DIR}/cmake_modules/")

  ##########################################################

  # common compiler/linker flags

  if ("${CMAKE_BUILD_TYPE}" STREQUAL "")
    set ( CMAKE_BUILD_TYPE "Release" )
  elseif (NOT "${CMAKE_BUILD_TYPE}" MATCHES "Debug|Release|RelWithDebInfo")
    message (FATAL_ERROR "Unknown build type ${CMAKE_BUILD_TYPE}")
  endif ()
  message ("-- Making ${CMAKE_BUILD_TYPE} system")

  if (CMAKE_SIZEOF_VOID_P EQUAL 8)
    set ( ARCH64BIT 1 )
  else ()
    set ( ARCH64BIT 0 )
  endif ()
  message ("-- 64bit architecture is ${ARCH64BIT}")

  set (CMAKE_CXX_FLAGS_DEBUG "${CMAKE_CXX_FLAGS_DEBUG} -D_DEBUG -DDEBUG")

  set (CMAKE_THREAD_PREFER_PTHREAD 1)
  find_package(Threads)
  IF (NOT THREADS_FOUND)
    message(FATAL_ERROR "No threading support found")
  ENDIF()

  if ("${CMAKE_CXX_COMPILER_ID}" MATCHES "Clang")
   set (CMAKE_COMPILER_IS_CLANGXX 1)
  endif()
  if ("${CMAKE_C_COMPILER_ID}" MATCHES "Clang")
   set (CMAKE_COMPILER_IS_CLANG 1)
  endif()
  if (CMAKE_COMPILER_IS_GNUCC OR CMAKE_COMPILER_IS_CLANG)
    execute_process(COMMAND ${CMAKE_C_COMPILER} -dumpversion OUTPUT_VARIABLE CMAKE_C_COMPILER_VERSION OUTPUT_STRIP_TRAILING_WHITESPACE)
  endif ()
  if (CMAKE_COMPILER_IS_GNUCXX OR CMAKE_COMPILER_IS_CLANGXX)
    execute_process(COMMAND ${CMAKE_CXX_COMPILER} -dumpversion OUTPUT_VARIABLE CMAKE_CXX_COMPILER_VERSION OUTPUT_STRIP_TRAILING_WHITESPACE)
  endif()
  if (CMAKE_COMPILER_IS_CLANGXX)
    execute_process( COMMAND ${CMAKE_CXX_COMPILER} --version OUTPUT_VARIABLE clang_full_version_string )
    if (${clang_full_version_string} MATCHES "Apple LLVM version ([0-9]+\\.[0-9]+\\.[0-9]+).*")
      string (REGEX REPLACE "Apple LLVM version ([0-9]+\\.[0-9]+\\.[0-9]+).*" "\\1" APPLE_CLANG_VERSION ${clang_full_version_string})
    endif()
    if (${clang_full_version_string} MATCHES ".*based on LLVM ([0-9]+\\.[0-9]+).*")
      string (REGEX REPLACE ".*based on LLVM ([0-9]+\\.[0-9]+).*" "\\1" CLANG_VERSION ${clang_full_version_string})
    else()
      if (${clang_full_version_string} MATCHES ".*clang version ([0-9]+\\.[0-9]+).*")
        string (REGEX REPLACE ".*clang version ([0-9]+\\.[0-9]+).*" "\\1" CLANG_VERSION ${clang_full_version_string})
      endif()
    endif()
  endif ()

  if (WIN32)
    # On windows, the vcproj generator generates both windows and debug build capabilities, and the release mode is appended to the directory later
    # This output location matches what our existing windows release scripts expect - might make sense to move out of tree sometime though
    set ( EXECUTABLE_OUTPUT_PATH "${CMAKE_BINARY_DIR}/bin" )
    set ( LIBRARY_OUTPUT_PATH "${CMAKE_BINARY_DIR}/bin" )
    # Workaround CMake's odd decision to default windows stack size to 10000000
    STRING(REGEX REPLACE "/STACK:[0-9]+" "" CMAKE_EXE_LINKER_FLAGS "${CMAKE_EXE_LINKER_FLAGS}")
    SET (CMAKE_EXE_LINKER_FLAGS "${CMAKE_EXE_LINKER_FLAGS} /LARGEADDRESSAWARE")

    if (${ARCH64BIT} EQUAL 1)
      add_definitions(/bigobj)
    endif ()

    if ("${CMAKE_BUILD_TYPE}" MATCHES "Debug")
      if (${ARCH64BIT} EQUAL 0)
        add_definitions(/ZI)
      else()
        add_definitions(/Zi)
      endif ()
    endif ()
    if ("${GIT_COMMAND}" STREQUAL "")
        set ( GIT_COMMAND "git.cmd" )
    endif ()

    if (USE_SIGNED_CHAR AND USE_UNSIGNED_CHAR )
        message (FATAL_ERROR "Can't use USE_SIGNED_CHAR and USE_UNSIGNED_CHAR together!")
    else()
        if (USE_SIGNED_CHAR)
            message ("Build system with signed char type.")
            # This is default for MSVC
        endif ()
        if (USE_UNSIGNED_CHAR )
          message ("Build system with unsigned char type.")
           add_definitions(/J)
        endif ()
    endif ()
  else ()
    if (NOT CMAKE_USE_PTHREADS_INIT)
      message (FATAL_ERROR "pthreads support not detected")
    endif ()
    set ( EXECUTABLE_OUTPUT_PATH "${CMAKE_BINARY_DIR}/${CMAKE_BUILD_TYPE}/bin" )
    set ( LIBRARY_OUTPUT_PATH "${CMAKE_BINARY_DIR}/${CMAKE_BUILD_TYPE}/libs" )

    if (CMAKE_COMPILER_IS_GNUCXX OR CMAKE_COMPILER_IS_CLANGXX)
      message ("Using compiler: ${CMAKE_CXX_COMPILER_ID} :: ${CMAKE_CXX_COMPILER_VERSION} :: ${CLANG_VERSION} :: ${APPLE_CLANG_VERSION}")
      SET (CMAKE_CXX_FLAGS "${CMAKE_CXX_FLAGS} -frtti -fPIC -fmessage-length=0 -Wformat -Wformat-security -Wformat-nonliteral -pthread -Wuninitialized")
      SET (CMAKE_SHARED_LINKER_FLAGS "${CMAKE_SHARED_LINKER_FLAGS} -rdynamic")
      SET (CMAKE_CXX_FLAGS_RELEASE "${CMAKE_CXX_FLAGS_RELEASE} -g -fno-inline-functions")
      if (CMAKE_COMPILER_IS_GNUCXX)
        SET (CMAKE_CXX_FLAGS_RELEASE "${CMAKE_CXX_FLAGS_RELEASE} -g -fno-default-inline")
        if (CMAKE_CXX_COMPILER_VERSION VERSION_GREATER 4.2.4 OR CMAKE_CXX_COMPILER_VERSION VERSION_EQUAL 4.2.4)
          SET (CMAKE_CXX_FLAGS "${CMAKE_CXX_FLAGS} -Werror=return-type")
        endif ()
        if (CMAKE_CXX_COMPILER_VERSION VERSION_GREATER 4.4.0 OR CMAKE_CXX_COMPILER_VERSION VERSION_EQUAL 4.4.0)
          SET (CMAKE_CXX_FLAGS "${CMAKE_CXX_FLAGS} -Wno-psabi")
        endif ()
        if (CMAKE_CXX_COMPILER_VERSION VERSION_GREATER 2.95.3 OR CMAKE_CXX_COMPILER_VERSION VERSION_EQUAL 2.95.3)
          SET (CMAKE_CXX_FLAGS "${CMAKE_CXX_FLAGS} -Wparentheses")
        endif ()
      endif ()
      if (GENERATE_COVERAGE_INFO)
        message ("Build system with coverage.")
        SET (CMAKE_CXX_FLAGS "${CMAKE_CXX_FLAGS} -fprofile-arcs -ftest-coverage")
      endif()
      # Handle forced default char type
      if (USE_SIGNED_CHAR AND USE_UNSIGNED_CHAR )
        message (FATAL_ERROR "Can't use USE_SIGNED_CHAR and USE_UNSIGNED_CHAR together!")
      else()
        if (USE_SIGNED_CHAR)
            message ("Build system with signed char type.")
            SET (CMAKE_CXX_FLAGS "${CMAKE_CXX_FLAGS} -fsigned-char")
        endif ()
        if (USE_UNSIGNED_CHAR )
            message ("Build system with unsigned char type.")
            SET (CMAKE_CXX_FLAGS "${CMAKE_CXX_FLAGS} -funsigned-char")
        endif ()
      endif ()
    endif ()
    if (CMAKE_COMPILER_IS_CLANGXX)
      SET (CMAKE_CXX_FLAGS "${CMAKE_CXX_FLAGS} -Werror=logical-op-parentheses -Werror=bool-conversions -Werror=return-type -Werror=comment")
      SET (CMAKE_CXX_FLAGS "${CMAKE_CXX_FLAGS}  -Werror=bitwise-op-parentheses -Werror=tautological-compare")
      SET (CMAKE_CXX_FLAGS "${CMAKE_CXX_FLAGS}  -Wno-switch-enum -Wno-format-zero-length -Wno-switch")
<<<<<<< HEAD
      if (CLANG_VERSION VERSION_GREATER 3.6 OR CLANG_VERSION VERSION_EQUAL 3.6)
        SET (CMAKE_CXX_FLAGS "${CMAKE_CXX_FLAGS} -Wno-pointer-bool-conversion")
=======
      if (CLANG_VERSION VERSION_GREATER 3.6 OR CLANG_VERSION VERSION_EQUAL 3.6 OR APPLE_CLANG_VERSION VERSION_GREATER 6.0)
        SET (CMAKE_CXX_FLAGS "${CMAKE_CXX_FLAGS} -Wno-undefined-bool-conversion -Wno-pointer-bool-conversion -Wno-tautological-compare")
>>>>>>> 2eabb350
      endif()
    endif()
    # All of these are defined in platform.h too, but need to be defned before any system header is included
    ADD_DEFINITIONS (-D_LARGEFILE_SOURCE=1 -D_LARGEFILE64_SOURCE=1 -D_FILE_OFFSET_BITS=64 -D__USE_LARGEFILE64=1 -D__USE_FILE_OFFSET64=1)
    if ("${GIT_COMMAND}" STREQUAL "")
        set ( GIT_COMMAND "git" )
    endif ()
  endif ()

  macro(HPCC_ADD_EXECUTABLE target)
    add_executable(${target} ${ARGN})
  endmacro(HPCC_ADD_EXECUTABLE target)

  macro(HPCC_ADD_LIBRARY target)
    add_library(${target} ${ARGN})
  endmacro(HPCC_ADD_LIBRARY target)

  # This Macro is provided as Public domain from
  # http://www.cmake.org/Wiki/CMakeMacroParseArguments
  MACRO(PARSE_ARGUMENTS prefix arg_names option_names)
    SET(DEFAULT_ARGS)
    FOREACH(arg_name ${arg_names})
      SET(${prefix}_${arg_name})
    ENDFOREACH(arg_name)
    FOREACH(option ${option_names})
      SET(${prefix}_${option} FALSE)
    ENDFOREACH(option)

    SET(current_arg_name DEFAULT_ARGS)
    SET(current_arg_list)
    FOREACH(arg ${ARGN})
      SET(larg_names ${arg_names})
      LIST(FIND larg_names "${arg}" is_arg_name)
      IF (is_arg_name GREATER -1)
        SET(${prefix}_${current_arg_name} ${current_arg_list})
        SET(current_arg_name ${arg})
        SET(current_arg_list)
      ELSE (is_arg_name GREATER -1)
        SET(loption_names ${option_names})
        LIST(FIND loption_names "${arg}" is_option)
        IF (is_option GREATER -1)
          SET(${prefix}_${arg} TRUE)
        ELSE (is_option GREATER -1)
          SET(current_arg_list ${current_arg_list} ${arg})
        ENDIF (is_option GREATER -1)
      ENDIF (is_arg_name GREATER -1)
    ENDFOREACH(arg)
    SET(${prefix}_${current_arg_name} ${current_arg_list})
  ENDMACRO(PARSE_ARGUMENTS)

  # This macro allows for disabling a directory based on the value of a variable passed to the macro.
  #
  # ex. HPCC_ADD_SUBDIRECORY(roxie ${CLIENTTOOLS_ONLY})
  #
  # This call will disable the roxie dir if -DCLIENTTOOLS_ONLY=ON is set at config time.
  #
  macro(HPCC_ADD_SUBDIRECTORY)
    set(adddir OFF)
    PARSE_ARGUMENTS(_HPCC_SUB "" "" ${ARGN})
    LIST(GET _HPCC_SUB_DEFAULT_ARGS 0 subdir)
    set(flags ${_HPCC_SUB_DEFAULT_ARGS})
    LIST(REMOVE_AT flags 0)
    LIST(LENGTH flags length)
    if(NOT length)
      set(adddir ON)
    else()
      foreach(f ${flags})
        if(${f})
          set(adddir ON)
        endif()
      endforeach()
    endif()
    if ( adddir )
      add_subdirectory(${subdir})
    endif()
  endmacro(HPCC_ADD_SUBDIRECTORY)

  set ( SCM_GENERATED_DIR ${CMAKE_BINARY_DIR}/generated )

  ###############################################################
  # Macro for Logging Plugin build in CMake

  macro(LOG_PLUGIN)
    PARSE_ARGUMENTS(pLOG
      "OPTION;MDEPS"
      ""
      ${ARGN}
    )
    LIST(GET pLOG_DEFAULT_ARGS 0 PLUGIN_NAME)
    if ( ${pLOG_OPTION} )
        message(STATUS "Building Plugin: ${PLUGIN_NAME}" )
    else()
      message("---- WARNING -- Not Building Plugin: ${PLUGIN_NAME}")
      foreach (dep ${pLOG_MDEPS})
        MESSAGE("---- WARNING -- Missing dependency: ${dep}")
      endforeach()
      if (NOT USE_OPTIONAL)
        message(FATAL_ERROR "Optional dependencies missing and USE_OPTIONAL not set")
      endif()
    endif()
  endmacro()

  ###############################################################
  # Macro for adding an optional plugin to the CMake build.

  macro(ADD_PLUGIN)
    PARSE_ARGUMENTS(PLUGIN
        "PACKAGES;OPTION;MINVERSION;MAXVERSION"
        ""
        ${ARGN}
    )
    LIST(GET PLUGIN_DEFAULT_ARGS 0 PLUGIN_NAME)
    string(TOUPPER ${PLUGIN_NAME} name)
    set(ALL_PLUGINS_FOUND 1)
    set(PLUGIN_MDEPS ${PLUGIN_NAME}_mdeps)
    set(${PLUGIN_MDEPS} "")

    FOREACH(package ${PLUGIN_PACKAGES})
      set(findvar ${package}_FOUND)
      string(TOUPPER ${findvar} PACKAGE_FOUND)
      if ("${PLUGIN_MINVERSION}" STREQUAL "")
        find_package(${package})
      else()
        set(findvar ${package}_VERSION_STRING)
        string(TOUPPER ${findvar} PACKAGE_VERSION_STRING)
        find_package(${package} ${PLUGIN_MINVERSION} )
        if ("${${PACKAGE_VERSION_STRING}}" VERSION_GREATER "${PLUGIN_MAXVERSION}")
          set(${ALL_PLUGINS_FOUND} 0)
        endif()
      endif()
      if (NOT ${PACKAGE_FOUND})
        set(ALL_PLUGINS_FOUND 0)
        set(${PLUGIN_MDEPS} ${${PLUGIN_MDEPS}} ${package})
      endif()
    ENDFOREACH()
    option(${PLUGIN_OPTION} "Turn on optional plugin based on availability of dependencies" ${ALL_PLUGINS_FOUND})
    LOG_PLUGIN(${PLUGIN_NAME} OPTION ${PLUGIN_OPTION} MDEPS ${${PLUGIN_MDEPS}})
    if(${ALL_PLUGINS_FOUND})
      set(bPLUGINS ${bPLUGINS} ${PLUGIN_NAME})
    else()
      set(nbPLUGINS ${nbPLUGINS} ${PLUGIN_NAME})
    endif()
  endmacro()

  ##################################################################

  # Build tag generation

  set(projname ${HPCC_PROJECT})
  set(majorver ${HPCC_MAJOR})
  set(minorver ${HPCC_MINOR})
  set(point ${HPCC_POINT})
  if ( "${HPCC_MATURITY}" STREQUAL "release" )
    set(stagever "${HPCC_SEQUENCE}")
  else()
    set(stagever "${HPCC_MATURITY}${HPCC_SEQUENCE}")
  endif()
  set(version ${majorver}.${minorver}.${point})

  IF ("${CMAKE_BUILD_TYPE}" STREQUAL "Debug")
    set( stagever "${stagever}Debug" )
  ENDIF ("${CMAKE_BUILD_TYPE}" STREQUAL "Debug")

  ###########################################################################

  if (USE_OPTIONAL)
    message ("-- USE_OPTIONAL set - missing dependencies for optional features will automatically disable them")
  endif()

  if (NOT "${EXTERNALS_DIRECTORY}" STREQUAL "")
    message ("-- Using externals directory at ${EXTERNALS_DIRECTORY}")
  endif()

  IF ( NOT MAKE_DOCS_ONLY )
      IF ("${EXTERNALS_DIRECTORY}" STREQUAL "")
        SET(bisoncmd "bison")
        SET(flexcmd "flex")
      ELSE()
        IF (WIN32)
          SET(bisoncmdprefix "call")
          SET(flexcmdprefix "call")
          SET(bisoncmd "${EXTERNALS_DIRECTORY}\\bison\\bison.bat")
          SET(flexcmd "${EXTERNALS_DIRECTORY}\\bison\\flex.bat")
        ELSE ()
          SET(bisoncmd "${EXTERNALS_DIRECTORY}/bison/bison")
          SET(flexcmd "${EXTERNALS_DIRECTORY}/bison/flex")
        ENDIF()
      ENDIF()

      IF ("${BISON_VERSION}" STREQUAL "")
        IF (WIN32)
          # cmake bug workaround - it converts path separators fine in add_custom_command but not here
          STRING(REPLACE "/" "\\" BISON_exename "${bisoncmd}")
        ELSE()
          SET(BISON_exename "${bisoncmd}")
        ENDIF()
        EXECUTE_PROCESS(COMMAND ${BISON_exename} --version
          OUTPUT_VARIABLE BISON_version_output
          ERROR_VARIABLE BISON_version_error
          RESULT_VARIABLE BISON_version_result
          OUTPUT_STRIP_TRAILING_WHITESPACE)
        STRING(REGEX REPLACE "^[^0-9]*([0-9.]+).*" "\\1" BISON_VERSION "${BISON_version_output}")
      ENDIF()

      IF ("${FLEX_VERSION}" STREQUAL "")
        IF (WIN32)
          # cmake bug workaround - it converts path separators fine in add_custom_command but not here
          STRING(REPLACE "/" "\\" FLEX_exename "${flexcmd}")
        ELSE()
          SET(FLEX_exename "${flexcmd}")
        ENDIF()
        EXECUTE_PROCESS(COMMAND ${FLEX_exename} --version
          OUTPUT_VARIABLE FLEX_version_output
          ERROR_VARIABLE FLEX_version_error
          RESULT_VARIABLE FLEX_version_result
          OUTPUT_STRIP_TRAILING_WHITESPACE)
        STRING(REGEX REPLACE "^[^0-9]*([0-9.]+).*" "\\1" FLEX_VERSION "${FLEX_version_output}")
      ENDIF()

      IF ("${BISON_VERSION}" VERSION_LESS "2.4.1")
        MESSAGE(FATAL_ERROR "You need bison version 2.4.1 or later to build this project (version ${BISON_VERSION} detected)")
      ENDIF()

      IF ("${FLEX_VERSION}" VERSION_LESS "2.5.35")
        MESSAGE(FATAL_ERROR "You need flex version 2.5.35 or later to build this project (version ${FLEX_VERSION} detected)")
      ENDIF()

      IF (CMAKE_COMPILER_IS_GNUCXX)
        IF ("${CMAKE_CXX_COMPILER_VERSION}" VERSION_LESS "4.1.1")
          MESSAGE(FATAL_ERROR "You need Gnu c++ version 4.1.1 or later to build this project (version ${CMAKE_CXX_COMPILER_VERSION} detected)")
        ENDIF()
      ENDIF()
    ENDIF()
  ###########################################################################

  # External library setup - some can be optionally selected based on USE_xxx flags, some are required

  IF (MAKE_DOCS)
    find_package(XSLTPROC)
    IF (XSLTPROC_FOUND)
      add_definitions (-D_USE_XSLTPROC)
    ELSE()
      message(FATAL_ERROR "XSLTPROC requested but package not found")
    ENDIF()
    find_package(FOP)
    IF (FOP_FOUND)
      add_definitions (-D_USE_FOP)
    ELSE()
      message(FATAL_ERROR "FOP requested but package not found")
    ENDIF()

    if (DOCS_AUTO)
       if ("${CONFIGURATOR_DIRECTORY}" STREQUAL "")
         set(CONFIGURATOR_DIRECTORY ${HPCC_SOURCE_DIR}/../configurator)
       endif()
    endif()
  ENDIF(MAKE_DOCS)

  IF ( NOT MAKE_DOCS_ONLY )
      IF (USE_BINUTILS AND NOT WIN32 AND NOT APPLE)
        find_package(BINUTILS)
        IF (BINUTILS_FOUND)
          add_definitions (-D_USE_BINUTILS)
        ELSE()
          message(FATAL_ERROR "BINUTILS requested but package not found")
        ENDIF()
      ENDIF()

      IF (USE_OPENLDAP)
        find_package(OPENLDAP)
        IF (OPENLDAP_FOUND)
          add_definitions (-D_USE_OPENLDAP)
        ELSE()
          message(FATAL_ERROR "OPENLDAP requested but package not found")
        ENDIF()
      ELSE()
        add_definitions (-D_NO_LDAP)
      ENDIF(USE_OPENLDAP)

      IF (USE_CPPUNIT)
        find_package(CPPUNIT)
        IF (CPPUNIT_FOUND)
          add_definitions (-D_USE_CPPUNIT)
          include_directories(${CPPUNIT_INCLUDE_DIR})
        ELSE()
          message(FATAL_ERROR "CPPUNIT requested but package not found")
        ENDIF()
      ELSE()
        SET(CPPUNIT_INCLUDE_DIR "")
        SET(CPPUNIT_LIBRARIES "")
      ENDIF(USE_CPPUNIT)

      IF (USE_ICU)
        find_package(ICU)
        IF (ICU_FOUND)
          add_definitions (-D_USE_ICU)
          include_directories(${ICU_INCLUDE_DIR})
        ELSE()
          message(FATAL_ERROR "ICU requested but package not found")
        ENDIF()
      ENDIF(USE_ICU)

      if(USE_XALAN)
        find_package(XALAN)
        if (XALAN_FOUND)
          add_definitions (-D_USE_XALAN)
        else()
          message(FATAL_ERROR "XALAN requested but package not found")
        endif()
      endif(USE_XALAN)

      if(USE_LIBXSLT)
        find_package(LIBXSLT)
        if (LIBXSLT_FOUND)
          add_definitions (-D_USE_LIBXSLT)
        else()
          message(FATAL_ERROR "LIBXSLT requested but package not found")
        endif()
      endif(USE_LIBXSLT)

      if(USE_XERCES)
        find_package(XERCES)
        if (XERCES_FOUND)
          add_definitions (-D_USE_XERCES)
        else()
          message(FATAL_ERROR "XERCES requested but package not found")
        endif()
      endif(USE_XERCES)

      if(USE_LIBXML2)
        find_package(LIBXML2)
        if (LIBXML2_FOUND)
          add_definitions (-D_USE_LIBXML2)
        else()
          message(FATAL_ERROR "LIBXML2 requested but package not found")
        endif()
      endif(USE_LIBXML2)

      if(USE_ZLIB)
        find_package(ZLIB)
        if (ZLIB_FOUND)
          add_definitions (-D_USE_ZLIB)
        else()
          message(FATAL_ERROR "ZLIB requested but package not found")
        endif()
      endif(USE_ZLIB)

      if(USE_LIBARCHIVE)
        if (WIN32)
          if(NOT USE_ZLIB)
            message(FATAL ERROR "LIBARCHIVE requires ZLIB")
          endif(NOT USE_ZLIB)
          find_package(BZip2)
          if (BZIP2_FOUND)
            add_definitions (-D_USE_BZIP2)
          else()
            message(FATAL_ERROR "LIBARCHIVE requires BZIP2 but package not found")
          endif()
        endif (WIN32)
        find_package(LIBARCHIVE)
        if (LIBARCHIVE_FOUND)
          add_definitions (-D_USE_LIBARCHIVE)
        else()
          message(FATAL_ERROR "LIBARCHIVE requested but package not found")
        endif()
      endif(USE_LIBARCHIVE)

      if(USE_URIPARSER)
        find_package(Uriparser)
        if (URIPARSER_FOUND)
          add_definitions (-D_USE_URIPARSER)
        else()
          message(FATAL_ERROR "URIPARSER requested but package not found")
        endif()
      endif(USE_URIPARSER)

      if(USE_BOOST_REGEX)
        find_package(BOOST_REGEX)
        if (BOOST_REGEX_FOUND)
          add_definitions (-D_USE_BOOST_REGEX)
        else()
          message(FATAL_ERROR "BOOST_REGEX requested but package not found")
        endif()
      endif(USE_BOOST_REGEX)

      if(USE_OPENSSL)
        find_package(OPENSSL)
        if (OPENSSL_FOUND)
          add_definitions (-D_USE_OPENSSL)
          include_directories(${OPENSSL_INCLUDE_DIR})
          link_directories(${OPENSSL_LIBRARY_DIR})
        else()
          message(FATAL_ERROR "OPENSSL requested but package not found")
        endif()
      endif(USE_OPENSSL)

      if(USE_MYSQL_REPOSITORY)
        find_package(MYSQL)
        if (MYSQL_FOUND)
          add_definitions (-D_USE_MYSQL_REPOSITORY)
        else()
          message(FATAL_ERROR "MYSQL requested but package not found")
        endif()
      else()
        add_definitions (-D_NO_MYSQL_REPOSITORY)
      endif(USE_MYSQL_REPOSITORY)

      if(USE_APR)
        find_package(APR)
        if (APR_FOUND)
          add_definitions (-D_USE_APR)
          include_directories(${APR_INCLUDE_DIR})
          link_directories(${APR_LIBRARY_DIR})
        else()
          message(FATAL_ERROR "APR requested but package not found")
        endif()
        if (APRUTIL_FOUND)
          include_directories(${APRUTIL_INCLUDE_DIR})
          link_directories(${APRUTIL_LIBRARY_DIR})
        else()
          message(FATAL_ERROR "APRUTIL requested but package not found")
        endif()
      else()
        add_definitions (-D_NO_APR)
      endif(USE_APR)

      if(USE_TBB)
        find_package(TBB)
        if (TBB_FOUND)
          add_definitions (-D_USE_TBB)
        else()
          message(FATAL_ERROR "TBB requested but package not found")
        endif()
      else()
        set(TBB_INCLUDE_DIR "")
      endif(USE_TBB)

  ENDIF()
  ###########################################################################
  ###
  ## The following sets the install directories and names.
  ###
  if ( PLATFORM )
    set ( CMAKE_INSTALL_PREFIX "${PREFIX}/${DIR_NAME}" )
  else ( PLATFORM )
    set ( CMAKE_INSTALL_PREFIX "${PREFIX}/${DIR_NAME}/${version}/clienttools" )
  endif ( PLATFORM )
  set (CMAKE_SKIP_BUILD_RPATH  FALSE)
  set (CMAKE_BUILD_WITH_INSTALL_RPATH FALSE)
  set (CMAKE_INSTALL_RPATH "${CMAKE_INSTALL_PREFIX}/${LIB_DIR}")
  set (CMAKE_INSTALL_RPATH_USE_LINK_PATH TRUE)
  if (APPLE)
    # used to locate libraries when compiling ECL
    set(CMAKE_INSTALL_NAME_DIR "${CMAKE_INSTALL_PREFIX}/${LIB_DIR}")
  endif()
  MACRO (FETCH_GIT_TAG workdir edition result)
      execute_process(COMMAND "${GIT_COMMAND}" describe --tags --dirty --abbrev=6 --match ${edition}*
        WORKING_DIRECTORY "${workdir}"
        OUTPUT_VARIABLE ${result}
        ERROR_QUIET
        OUTPUT_STRIP_TRAILING_WHITESPACE)
        if ("${${result}}" STREQUAL "")
            execute_process(COMMAND "${GIT_COMMAND}" describe --always --tags --all --abbrev=6 --dirty --long
                WORKING_DIRECTORY "${workdir}"
                OUTPUT_VARIABLE ${result}
                ERROR_QUIET
                OUTPUT_STRIP_TRAILING_WHITESPACE)
        endif()
  ENDMACRO()

  function(LIST_TO_STRING separator outvar)
    set ( tmp_str "" )
    list (LENGTH ARGN list_length)
    if ( ${list_length} LESS 2 )
      set ( tmp_str "${ARGN}" )
    else()
      math(EXPR last_index "${list_length} - 1")

      foreach( index RANGE ${last_index} )
        if ( ${index} GREATER 0 )
          list( GET ARGN ${index} element )
          set( tmp_str "${tmp_str}${separator}${element}")
        else()
          list( GET ARGN 0 element )
          set( tmp_str "${element}")
        endif()
      endforeach()
    endif()
    set ( ${outvar} "${tmp_str}" PARENT_SCOPE )
  endfunction()

  function(STRING_TO_LIST separator outvar stringvar)
    set( tmp_list "" )
    string(REPLACE "${separator}" ";" tmp_list ${stringvar})
    string(STRIP "${tmp_list}" tmp_list)
    set( ${outvar} "${tmp_list}" PARENT_SCOPE)
  endfunction()

  ###########################################################################
  ###
  ## The following sets the dependency list for a package
  ###
  ###########################################################################
  function(SET_DEPENDENCIES cpackvar)
    set(_tmp "")
    if(${cpackvar})
      STRING_TO_LIST(", " _tmp ${${cpackvar}})
    endif()
    foreach(element ${ARGN})
      list(APPEND _tmp ${element})
    endforeach()
    list(REMOVE_DUPLICATES _tmp)
    LIST_TO_STRING(", " _tmp "${_tmp}")
    set(${cpackvar} "${_tmp}" CACHE STRING "" FORCE)
    message(STATUS "Updated ${cpackvar} to ${${cpackvar}}")
  endfunction()

endif ("${COMMONSETUP_DONE}" STREQUAL "")<|MERGE_RESOLUTION|>--- conflicted
+++ resolved
@@ -282,13 +282,8 @@
       SET (CMAKE_CXX_FLAGS "${CMAKE_CXX_FLAGS} -Werror=logical-op-parentheses -Werror=bool-conversions -Werror=return-type -Werror=comment")
       SET (CMAKE_CXX_FLAGS "${CMAKE_CXX_FLAGS}  -Werror=bitwise-op-parentheses -Werror=tautological-compare")
       SET (CMAKE_CXX_FLAGS "${CMAKE_CXX_FLAGS}  -Wno-switch-enum -Wno-format-zero-length -Wno-switch")
-<<<<<<< HEAD
-      if (CLANG_VERSION VERSION_GREATER 3.6 OR CLANG_VERSION VERSION_EQUAL 3.6)
+      if (CLANG_VERSION VERSION_GREATER 3.6 OR CLANG_VERSION VERSION_EQUAL 3.6 OR APPLE_CLANG_VERSION VERSION_GREATER 6.0)
         SET (CMAKE_CXX_FLAGS "${CMAKE_CXX_FLAGS} -Wno-pointer-bool-conversion")
-=======
-      if (CLANG_VERSION VERSION_GREATER 3.6 OR CLANG_VERSION VERSION_EQUAL 3.6 OR APPLE_CLANG_VERSION VERSION_GREATER 6.0)
-        SET (CMAKE_CXX_FLAGS "${CMAKE_CXX_FLAGS} -Wno-undefined-bool-conversion -Wno-pointer-bool-conversion -Wno-tautological-compare")
->>>>>>> 2eabb350
       endif()
     endif()
     # All of these are defined in platform.h too, but need to be defned before any system header is included

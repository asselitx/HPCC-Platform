--- conflicted
+++ resolved
@@ -970,13 +970,8 @@
 //  ===========================================================================
 ESPservice [
     auth_feature("DEFERRED"),
-<<<<<<< HEAD
-    version("1.61"),
-    default_client_version("1.61"),
-=======
     version("1.62"),
     default_client_version("1.62"),
->>>>>>> 84f3ef08
     noforms,
     exceptions_inline("./smc_xslt/exceptions.xslt")] WsDfu
 {

/*##############################################################################

    Copyright (C) 2011 HPCC Systems.

    All rights reserved. This program is free software: you can redistribute it and/or modify
    it under the terms of the GNU Affero General Public License as
    published by the Free Software Foundation, either version 3 of the
    License, or (at your option) any later version.

    This program is distributed in the hope that it will be useful,
    but WITHOUT ANY WARRANTY; without even the implied warranty of
    MERCHANTABILITY or FITNESS FOR A PARTICULAR PURPOSE.  See the
    GNU Affero General Public License for more details.

    You should have received a copy of the GNU Affero General Public License
    along with this program.  If not, see <http://www.gnu.org/licenses/>.
############################################################################## */

////////////////////////////////////////////////////////////
#include "ws_topology.hpp"
EspInclude(ws_topology);
#include "ws_workunits.hpp"
EspInclude(ws_workunits);

ESPStruct ActiveWorkunit
{
    string Wuid;
    string State;
    int StateID;    //remove it later
    string Owner;
    string Jobname;
    string Server;
    strint Instance;
    string Priority;
    [min_ver("1.01")] string Extra;
    [min_ver("1.02")] string GraphName;
    [min_ver("1.02")] string Duration;
    [min_ver("1.02")] string GID;
    [min_ver("1.03")] string QueueName;
    [min_ver("1.04")] int MemoryBlocked;
    [min_ver("1.09")] bool IsPausing(false);
    [min_ver("1.10")] string Warning;
};

ESPStruct ThorCluster
{
    string ClusterName;
    [min_ver("1.03")] string QueueName;
    string QueueStatus;
    [min_ver("1.05")] int QueueAvailable;
    [min_ver("1.05")] int JobsRunning;
    [min_ver("1.05")] int JobsInQueue;
    [min_ver("1.07")] int QueueStatus2;
    [min_ver("1.09")] string ThorLCR;
    [min_ver("1.11")] int ClusterSize;
};

ESPStruct HThorCluster
{
    string ClusterName;
    string QueueName;
    string QueueStatus;
    int JobsRunning;
    int JobsInQueue;
    int QueueStatus2;
    int ClusterSize;
};

ESPStruct RoxieCluster
{
    string ClusterName;
    string QueueName;
    string QueueStatus;
    int JobsRunning;
    int JobsInQueue;
    int QueueStatus2;
    [min_ver("1.11")] int ClusterSize;
};

ESPStruct DFUJob
{
    string TimeStarted;
    int Done;
    int Total;
    string Command;
};

ESPrequest [nil_remove] ActivityRequest
{
    string ChatURL;
    string BannerContent;
    string BannerColor;
    string BannerSize;
    string BannerScroll;
    int BannerAction(0);
    bool EnableChatURL;
    bool FromSubmitBtn(false);
    string SortBy;
    bool Descending(false);
};

ESPresponse [exceptions_inline] ActivityResponse
{
    string Build;
    ESParray<ESPstruct ThorCluster> ThorClusters;
    [min_ver("1.07")] ESParray<ESPstruct RoxieCluster> RoxieClusters;
    [min_ver("1.12")] ESParray<ESPstruct HThorCluster> HThorClusters;
    ESParray<ESPstruct DFUJob> DFUJobs;
    ESParray<ESPstruct ActiveWorkunit> Running;
    [min_ver("1.06")] string BannerContent;
    [min_ver("1.06")] string BannerColor;
    [min_ver("1.06")] string BannerSize;
    [min_ver("1.08")] string BannerScroll;
    [min_ver("1.06")] string ChatURL;
    [min_ver("1.06")] int ShowBanner(0);
    [min_ver("1.06")] int ShowChatURL(0);
    [min_ver("1.11")] string SortBy;
    [min_ver("1.11")] bool Descending(false);
    [min_ver("1.12")] bool SuperUser(false);
    [min_ver("1.12")] string AccessRight;
};

ESPrequest SMCIndexRequest
{
};

ESPresponse [exceptions_inline] SMCIndexResponse
{
};

ESPStruct Capability
{
   string name;
   string description;
};


ESPStruct Permission
{
   string Feature;
   ESParray<ESPstruct Capability> Capabilities;
};

ESPrequest SMCPermissionsRequest
{
};

ESPresponse [] SMCPermissionsResponse
{
    ESParray<ESPstruct Permission> Permissions;
};


ESPrequest SMCQueueRequest
{
    int ClusterType;
    string Cluster;
    string QueueName;
};


ESPresponse [exceptions_inline] SMCQueueResponse
{
};

ESPrequest SMCJobRequest
{
    int ClusterType;
    string Cluster;
    string QueueName;
    string Wuid;
};


ESPresponse [exceptions_inline] SMCJobResponse
{
};

ESPrequest SMCPriorityRequest
{
    int ClusterType;
    string Cluster;
    string QueueName;
    string Wuid;
    string Priority;
};


ESPresponse [exceptions_inline] SMCPriorityResponse
{
};

ESPrequest GetThorQueueAvailabilityRequest
{
};

ESPresponse [exceptions_inline] GetThorQueueAvailabilityResponse
{
    ESParray<ESPstruct ThorCluster> ThorClusters;
};


ESPrequest [nil_remove] SetBannerRequest
{
    string ChatURL;
    string BannerContent;
    string BannerColor;
    string BannerSize;
    string BannerScroll;
    int BannerAction;
    bool EnableChatURL;
    bool FromSubmitBtn(false);
};

ESPresponse [exceptions_inline] SetBannerResponse
{
};

ESPrequest NotInCommunityEditionRequest
{
    string EEPortal; 
};

ESPresponse [exceptions_inline] NotInCommunityEditionResponse
{
};

ESPStruct HPCCResource
{
    string Name;
    string Description;
    string FileName;
    string Version;
};

ESPStruct HPCCResourceRepository
{
    string Name;
    string Path;
    ESParray<ESPstruct HPCCResource> HPCCResources;
};

ESPrequest
[
]
BrowseResourcesRequest
{
};

ESPresponse
[
    exceptions_inline, nil_remove
]
BrowseResourcesResponse
{
    string PortalURL;
    string NetAddress;
    int OS;
    [min_ver("1.13")] bool UseResource;
    ESParray<ESPstruct HPCCResourceRepository> HPCCResourceRepositories;
};

<<<<<<< HEAD
ESPenum RoxieControlCmd : string
{
    ATTACH("Attach"),
    DETACH("Detach"),
    RELOAD("Reload")
};

ESPrequest RoxieControlCmdRequest
{
    string ProcessCluster;
    ESPenum RoxieControlCmd Command("Attach");
    int Wait;
};

ESPStruct RoxieControlEndpointInfo
{
    string Address;
    bool Attached;
    string StateHash;
    string Status;
};

ESPresponse
[
    exceptions_inline, nil_remove
]
RoxieControlCmdResponse
=======
ESPservice [noforms, version("1.13"), default_client_version("1.13"), exceptions_inline("./smc_xslt/exceptions.xslt"), use_method_name] WsSMC
>>>>>>> 3223f2aa
{
    ESParray<ESPstruct RoxieControlEndpointInfo, Endpoint> Endpoints;
};

ESPservice [noforms, version("1.12"), default_client_version("1.12"), exceptions_inline("./smc_xslt/exceptions.xslt"), use_method_name] WsSMC
{
    ESPmethod Index(SMCIndexRequest, SMCIndexResponse);
    ESPmethod [resp_xsl_default("/esp/xslt/index.xslt")] Activity(ActivityRequest, ActivityResponse);

    ESPmethod ClearQueue(SMCQueueRequest, SMCQueueResponse);
    ESPmethod PauseQueue(SMCQueueRequest, SMCQueueResponse);
    ESPmethod ResumeQueue(SMCQueueRequest, SMCQueueResponse);
    ESPmethod StopQueue(SMCQueueRequest, SMCQueueResponse);

    ESPmethod RemoveJob(SMCJobRequest, SMCJobResponse);
    ESPmethod MoveJobFront(SMCJobRequest, SMCJobResponse);
    ESPmethod MoveJobBack(SMCJobRequest, SMCJobResponse);
    ESPmethod MoveJobUp(SMCJobRequest, SMCJobResponse);
    ESPmethod MoveJobDown(SMCJobRequest, SMCJobResponse);

    ESPmethod SetJobPriority(SMCPriorityRequest, SMCPriorityResponse);
    ESPmethod GetThorQueueAvailability(GetThorQueueAvailabilityRequest, GetThorQueueAvailabilityResponse);
    ESPmethod SetBanner(SetBannerRequest, SetBannerResponse);

    ESPmethod NotInCommunityEdition(NotInCommunityEditionRequest, NotInCommunityEditionResponse);

    ESPmethod [resp_xsl_default("/esp/xslt/hpccresourcelist.xslt")] BrowseResources(BrowseResourcesRequest, BrowseResourcesResponse);

    ESPmethod RoxieControlCmd(RoxieControlCmdRequest, RoxieControlCmdResponse);
};

SCMexportdef(WSSMC);

SCMapi(WSSMC) IClientWsSMC *createWsSMCClient();
<|MERGE_RESOLUTION|>--- conflicted
+++ resolved
@@ -260,7 +260,6 @@
     ESParray<ESPstruct HPCCResourceRepository> HPCCResourceRepositories;
 };
 
-<<<<<<< HEAD
 ESPenum RoxieControlCmd : string
 {
     ATTACH("Attach"),
@@ -288,14 +287,11 @@
     exceptions_inline, nil_remove
 ]
 RoxieControlCmdResponse
-=======
+{
+    ESParray<ESPstruct RoxieControlEndpointInfo, Endpoint> Endpoints;
+};
+
 ESPservice [noforms, version("1.13"), default_client_version("1.13"), exceptions_inline("./smc_xslt/exceptions.xslt"), use_method_name] WsSMC
->>>>>>> 3223f2aa
-{
-    ESParray<ESPstruct RoxieControlEndpointInfo, Endpoint> Endpoints;
-};
-
-ESPservice [noforms, version("1.12"), default_client_version("1.12"), exceptions_inline("./smc_xslt/exceptions.xslt"), use_method_name] WsSMC
 {
     ESPmethod Index(SMCIndexRequest, SMCIndexResponse);
     ESPmethod [resp_xsl_default("/esp/xslt/index.xslt")] Activity(ActivityRequest, ActivityResponse);

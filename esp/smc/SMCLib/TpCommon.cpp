/*##############################################################################

    HPCC SYSTEMS software Copyright (C) 2021 HPCC Systems®.

    Licensed under the Apache License, Version 2.0 (the "License");
    you may not use this file except in compliance with the License.
    You may obtain a copy of the License at

       http://www.apache.org/licenses/LICENSE-2.0

    Unless required by applicable law or agreed to in writing, software
    distributed under the License is distributed on an "AS IS" BASIS,
    WITHOUT WARRANTIES OR CONDITIONS OF ANY KIND, either express or implied.
    See the License for the specific language governing permissions and
    limitations under the License.
############################################################################## */

#pragma warning (disable : 4786)
// TpWrapper.cpp: implementation of the CTpWrapper class.
//
//////////////////////////////////////////////////////////////////////

#include "TpWrapper.hpp"
#include <stdio.h>
#include "workunit.hpp"
#include "exception_util.hpp"
#include "portlist.h"
#include "daqueue.hpp"
#include "dautils.hpp"
#include "dameta.hpp"

void CTpWrapper::appendTpMachine(double clientVersion, IConstEnvironment* constEnv, IConstInstanceInfo& instanceInfo, IArrayOf<IConstTpMachine>& machines)
{
    SCMStringBuffer name, networkAddress, description, directory;
    Owned<IEspTpMachine> machine = createTpMachine();
    Owned<IConstMachineInfo> machineInfo = instanceInfo.getMachine();
    machine->setName(machineInfo->getName(name).str());
    machine->setOS(machineInfo->getOS());
    machine->setNetaddress(machineInfo->getNetAddress(networkAddress).str());
    machine->setDirectory(instanceInfo.getDirectory(directory).str());
    machine->setPort(instanceInfo.getPort());
    machine->setType(eqSparkThorProcess); //for now, the appendTpMachine is only used for SparkThor.
    machines.append(*machine.getLink());
}

extern TPWRAPPER_API ISashaCommand* archiveOrRestoreWorkunits(StringArray& wuids, IProperties* params, bool archive, bool dfu)
{
    StringBuffer sashaAddress;
    if (params && params->hasProp("sashaServerIP"))
    {
        sashaAddress.set(params->queryProp("sashaServerIP"));
        sashaAddress.append(':').append(params->getPropInt("sashaServerPort", DEFAULT_SASHA_PORT));
    }
    else
        getSashaService(sashaAddress, dfu ? dfuwuArchiverType : wuArchiverType, true);

    SocketEndpoint ep(sashaAddress);
    Owned<INode> node = createINode(ep);
    Owned<ISashaCommand> cmd = createSashaCommand();
    cmd->setAction(archive ? SCA_ARCHIVE : SCA_RESTORE);
    if (dfu)
        cmd->setDFU(true);

    ForEachItemIn(i, wuids)
        cmd->addId(wuids.item(i));

    if (!cmd->send(node, 1*60*1000))
        throw MakeStringException(ECLWATCH_CANNOT_CONNECT_ARCHIVE_SERVER,
            "Sasha (%s) took too long to respond for Archive/restore workunit.",
            sashaAddress.str());
    return cmd.getClear();
}

extern TPWRAPPER_API IStringIterator* getContainerTargetClusters(const char* processType, const char* processName)
{
    Owned<CStringArrayIterator> ret = new CStringArrayIterator;
    Owned<IPropertyTreeIterator> queues = getComponentConfigSP()->getElements("queues");
    ForEach(*queues)
    {
        IPropertyTree& queue = queues->query();
        if (!isEmptyString(processType))
        {
            const char* type = queue.queryProp("@type");
            if (isEmptyString(type) || !strieq(type, processType))
                continue;
        }
        const char* qName = queue.queryProp("@name");
        if (isEmptyString(qName))
            continue;

        if (!isEmptyString(processName) && !strieq(qName, processName))
            continue;

        ret->append_unique(qName);
    }
    if (!isEmptyString(processType) && !strieq("roxie", processType))
        return ret.getClear();

    Owned<IPropertyTreeIterator> services = getGlobalConfigSP()->getElements("services[@type='roxie']");
    ForEach(*services)
    {
        IPropertyTree& service = services->query();
        const char* targetName = service.queryProp("@target");
        if (isEmptyString(targetName))
            continue;

        if (!isEmptyString(processName) && !strieq(targetName, processName))
            continue;

        ret->append_unique(targetName);
    }
    return ret.getClear();
}

extern TPWRAPPER_API bool matchNetAddressRequest(const char* netAddressReg, bool ipReq, IConstTpMachine& tpMachine)
{
    if (ipReq)
        return streq(netAddressReg, tpMachine.getNetaddress());
    return streq(netAddressReg, tpMachine.getConfigNetaddress());
}

<<<<<<< HEAD
extern TPWRAPPER_API bool validateDropZoneHostAndPath(const char* dropZoneName, const char* hostToCheck, const char* pathToCheck)
=======
extern TPWRAPPER_API void throwOrLogDropZoneLookUpError(int code, char const* format, ...)
{
    va_list args;
    va_start(args, format);
#ifdef _CONTAINERIZED
    throw makeStringExceptionVA(code, format, args);
#else
    Owned<IEnvironmentFactory> factory = getEnvironmentFactory(true);
    Owned<IConstEnvironment> env = factory->openEnvironment();
    if (env->isDropZoneRestrictionEnabled())
        throw makeStringExceptionVA(code, format, args);

    VALOG(MCdebugInfo, unknownJob, format, args);
#endif
    va_end(args);
}

StringBuffer &findDropZonePlaneName(const char *host, const char *path, StringBuffer &planeName)
{
    //Call findDropZonePlane() to resolve plane by hostname. Shouldn't resolve plane
    //by hostname in containerized but kept for backward compatibility for now.
    Owned<IPropertyTree> plane = findDropZonePlane(path, host, true, false);
    if (plane)
        planeName.append(plane->queryProp("@name"));
    else
        throwOrLogDropZoneLookUpError(ECLWATCH_INVALID_INPUT, "DropZone not found for host '%s' path '%s'.", host, path);
    return planeName;
}

extern TPWRAPPER_API bool validateDropZonePath(const char* dropZoneName, const char* netAddr, const char* pathToCheck)
>>>>>>> f1a5e7c3
{
    //Both hostToCheck and pathToCheck should not be empty. For backward compatibility, the dropZoneName may be empty.
    if (isEmptyString(hostToCheck))
        throw makeStringException(ECLWATCH_INVALID_INPUT, "Host not defined.");
    if (isEmptyString(pathToCheck))
        throw makeStringException(ECLWATCH_INVALID_INPUT, "Path not defined.");

    if (containsRelPaths(pathToCheck)) //Detect a path like: /home/lexis/runtime/var/lib/HPCCSystems/mydropzone/../../../
        throw makeStringExceptionV(ECLWATCH_INVALID_INPUT, "Invalid path %s", pathToCheck);

    StringBuffer path(pathToCheck);
    addPathSepChar(path);
    if (isEmptyString(dropZoneName))
    {
        Owned<IPropertyTree> plane = findDropZonePlane(path, hostToCheck, isIPAddress(hostToCheck), false);
        return nullptr != plane;
    }

    Owned<IPropertyTree> plane = getDropZonePlane(dropZoneName);
    if (nullptr == plane)
        return false;
    return validateDropZone(plane, path, hostToCheck, isIPAddress(hostToCheck));
}

static SecAccessFlags getDropZoneScopePermissions(IEspContext& context, const IPropertyTree* dropZone, const char* dropZonePath)
{
    if (isEmptyString(dropZonePath))
        throw makeStringException(ECLWATCH_INVALID_CLUSTER_NAME, "getDropZoneScopePermissions(): DropZone path must be specified.");

    //If the dropZonePath is an absolute path, change it to a relative path.
    StringBuffer s;
    const char* prefix = dropZone->queryProp("@prefix");
    const char* name = dropZone->queryProp("@name");
    if (hasPrefix(dropZonePath, prefix, true))
    {
        const char* p = dropZonePath + strlen(prefix);
        if (!*p || !isPathSepChar(p[0]))
            addPathSepChar(s);
        s.append(p);
        dropZonePath = s.str();
    }

    Owned<IUserDescriptor> userDesc = createUserDescriptor();
    userDesc->set(context.queryUserId(), context.queryPassword(), context.querySignature());
    return queryDistributedFileDirectory().getDropZoneScopePermissions(name, dropZonePath, userDesc);
}

extern TPWRAPPER_API SecAccessFlags getDZPathScopePermissions(IEspContext& context, const char* dropZoneName, const char* dropZonePath, const char* dropZoneHost)
{
    if (isEmptyString(dropZonePath))
        throw makeStringException(ECLWATCH_INVALID_CLUSTER_NAME, "getDZPathScopePermissions(): DropZone path must be specified.");

    Owned<IPropertyTree> dropZone;
    if (isEmptyString(dropZoneName))
    {
        dropZone.setown(findDropZonePlane(dropZonePath, dropZoneHost, true, false));
        if (!dropZone)
        {
            throwOrLogDropZoneLookUpError(ECLWATCH_INVALID_INPUT, "getDZPathScopePermissions(): DropZone %s not found.", dropZoneName);
            return SecAccess_Full;
        }
    }
    else
    {
        dropZone.setown(getDropZonePlane(dropZoneName));
        if (!dropZone)
            throw makeStringExceptionV(ECLWATCH_INVALID_INPUT, "getDZPathScopePermissions(): DropZone %s not found.", dropZoneName);
    }

    return getDropZoneScopePermissions(context, dropZone, dropZonePath);
}

extern TPWRAPPER_API SecAccessFlags getDZFileScopePermissions(IEspContext& context, const char* dropZoneName, const char* dropZonePath,
    const char* dropZoneHost)
{
    StringBuffer dir, fileName;
    splitFilename(dropZonePath, &dir, &dir, nullptr, nullptr);
    dropZonePath = dir.str();
    return getDZPathScopePermissions(context, dropZoneName, dropZonePath, dropZoneHost);
}

extern TPWRAPPER_API void validateDropZoneAccess(IEspContext& context, const char* targetDZNameOrHost, const char* hostReq, SecAccessFlags permissionReq,
    const char* fileNameWithRelPath, CDfsLogicalFileName& dlfn)
{
    if (containsRelPaths(fileNameWithRelPath)) //Detect a path like: a/../../../f
        throw makeStringExceptionV(ECLWATCH_INVALID_INPUT, "Invalid file path %s", fileNameWithRelPath);

    Owned<IPropertyTree> dropZone = getDropZonePlane(targetDZNameOrHost);
    if (!dropZone) //The targetDZNameOrHost could be a dropzone host.
        dropZone.setown(findDropZonePlane(nullptr, targetDZNameOrHost, true, true));
    else if (!isEmptyString(hostReq))
    {
        if (!isHostInPlane(dropZone, hostReq, true))
            throw makeStringExceptionV(ECLWATCH_INVALID_INPUT, "Host %s is not valid DropZone plane %s", hostReq, targetDZNameOrHost);
    }
    const char *dropZoneName = dropZone->queryProp("@name");
    SecAccessFlags permission = getDZFileScopePermissions(context, dropZoneName, fileNameWithRelPath, hostReq);
    if (permission < permissionReq)
        throw makeStringExceptionV(ECLWATCH_INVALID_INPUT, "Access DropZone Scope %s %s not allowed for user %s (permission:%s). %s Access Required.",
            dropZoneName, fileNameWithRelPath, context.queryUserId(), getSecAccessFlagName(permission), getSecAccessFlagName(permissionReq));
    dlfn.setPlaneExternal(dropZoneName, fileNameWithRelPath);
}<|MERGE_RESOLUTION|>--- conflicted
+++ resolved
@@ -119,9 +119,6 @@
     return streq(netAddressReg, tpMachine.getConfigNetaddress());
 }
 
-<<<<<<< HEAD
-extern TPWRAPPER_API bool validateDropZoneHostAndPath(const char* dropZoneName, const char* hostToCheck, const char* pathToCheck)
-=======
 extern TPWRAPPER_API void throwOrLogDropZoneLookUpError(int code, char const* format, ...)
 {
     va_list args;
@@ -151,8 +148,7 @@
     return planeName;
 }
 
-extern TPWRAPPER_API bool validateDropZonePath(const char* dropZoneName, const char* netAddr, const char* pathToCheck)
->>>>>>> f1a5e7c3
+extern TPWRAPPER_API bool validateDropZoneHostAndPath(const char* dropZoneName, const char* hostToCheck, const char* pathToCheck)
 {
     //Both hostToCheck and pathToCheck should not be empty. For backward compatibility, the dropZoneName may be empty.
     if (isEmptyString(hostToCheck))

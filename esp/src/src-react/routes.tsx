import * as React from "react";
import { Route, RouterContext } from "universal-router";
import { initialize, parseSearch, pushUrl } from "./util/history";

export interface ToDoProps {
}

const ToDo: React.FunctionComponent<ToDoProps> = () => {
    return <h1>TODO</h1>;
};

export type MainNav = "activities" | "workunits" | "files" | "queries" | "topology";

export interface RouteEx<R = any, C extends RouterContext = RouterContext> extends Route<R, C> {
    mainNav: MainNav[];
}

type RoutesEx<R = any, C extends RouterContext = RouterContext> = Array<RouteEx<R, C>>;

export const routes: RoutesEx = [
    {
        mainNav: [],
        name: "login",
        path: "/login",
        children: [
            { path: "", action: (context) => <ToDo /> }
        ]
    },
    //  Main  ---
    {
        mainNav: ["activities"],
        path: "",
        action: (context) => pushUrl("/activities")

    },
    {
        mainNav: ["activities"],
        path: "/activities",
        children: [
            { path: "", action: (context) => import("./components/Activities").then(_ => <_.Activities />) },
        ]
    },
    {
        mainNav: ["activities", "topology"],
        path: "/clusters",
        children: [
            { path: "/:ClusterName", action: (ctx, params) => import("./layouts/DojoAdapter").then(_ => <_.DojoAdapter widgetClassID="TpClusterInfoWidget" params={params} />) },
            { path: "/:Cluster/usage", action: (ctx, params) => import("./components/DiskUsage").then(_ => <_.ClusterUsage cluster={params.Cluster as string} />) },
        ]
    },
    {
        mainNav: ["topology"],
        path: "/machines",
        children: [
            { path: "/:Machine/usage", action: (ctx, params) => import("./components/DiskUsage").then(_ => <_.MachineUsage machine={params.Machine as string} />) },
        ]
    },
    {
        mainNav: ["activities"],
        name: "events",
        path: "/events",
        children: [
            { path: "", action: () => import("./layouts/DojoAdapter").then(_ => <_.DojoAdapter widgetClassID="EventScheduleWorkunitWidget" />) },
            { path: "/:Event", action: (ctx, params) => import("./layouts/DojoAdapter").then(_ => <_.DojoAdapter widgetClassID="WUDetailsWidget" params={params} />) }
        ]
    },
    {
        mainNav: [],
        name: "search",
        path: "/search",
        children: [
            { path: "", action: () => import("./layouts/DojoAdapter").then(_ => <_.DojoAdapter widgetClassID="SearchResultsWidget" />) },
            { path: "/:Wuid(W\\d\\d\\d\\d\\d\\d\\d\\d-\\d\\d\\d\\d\\d\\d(?:-\\d+)?)", action: (ctx, params) => import("./layouts/DojoAdapter").then(_ => <_.DojoAdapter widgetClassID="WUDetailsWidget" params={params} />) },
            { path: "/:Wuid(D\\d\\d\\d\\d\\d\\d\\d\\d-\\d\\d\\d\\d\\d\\d(?:-\\d+)?)", action: (ctx, params) => import("./layouts/DojoAdapter").then(_ => <_.DojoAdapter widgetClassID="DFUWUDetailsWidget" params={params} />) },
            { path: "/:searchText", action: (ctx, { searchText }) => import("./components/Search").then(_ => <_.Search searchText={searchText as string} />) }
        ]
    },
    //  ECL  ---
    {
        mainNav: ["workunits"],
        path: "/workunits",
        children: [
            { path: "", action: (ctx) => import("./components/Workunits").then(_ => <_.Workunits filter={parseSearch(ctx.search) as any} />) },
            { path: "/dashboard", action: (ctx) => import("./components/WorkunitsDashboard").then(_ => <_.WorkunitsDashboard filterProps={parseSearch(ctx.search) as any} />) },
            { path: "/:Wuid", action: (ctx, params) => import("./components/WorkunitDetails").then(_ => <_.WorkunitDetails wuid={params.Wuid as string} />) },
            { path: "/:Wuid/:Tab", action: (ctx, params) => import("./components/WorkunitDetails").then(_ => <_.WorkunitDetails wuid={params.Wuid as string} tab={params.Tab as string} />) },
<<<<<<< HEAD
            { path: "/:Wuid/:Tab/:State", action: (ctx, params) => import("./components/WorkunitDetails").then(_ => <_.WorkunitDetails wuid={params.Wuid as string} tab={params.Tab as string} state={(params.State as string)} />) },
=======
            { path: "/:Wuid/:Tab/:State", action: (ctx, params) => import("./components/WorkunitDetails").then(_ => <_.WorkunitDetails wuid={params.Wuid as string} tab={params.Tab as string} state={(params.State as string)} queryParams={parseSearch(ctx.search) as any} />) },
>>>>>>> 84f3ef08
        ]
    },
    {
        mainNav: ["workunits"],
        path: ["/play", "/playground"],
        children: [
            { path: "", action: () => import("./components/ECLPlayground").then(_ => <_.ECLPlayground />) },
            { path: "/:Wuid", action: (ctx, params) => import("./components/ECLPlayground").then(_ => <_.ECLPlayground wuid={params.Wuid as string} />) },
        ]
    },
    //  Files  ---
    {
        mainNav: ["files"],
        path: "/files",
        children: [
            { path: "", action: (context) => import("./components/Files").then(_ => <_.Files filter={parseSearch(context.search) as any} />) },
            { path: "/:Name", action: (ctx, params) => import("./components/FileDetails").then(_ => <_.FileDetails cluster={undefined} logicalFile={params.Name as string} />) },
            { path: "/:NodeGroup/:Name", action: (ctx, params) => import("./components/FileDetails").then(_ => <_.FileDetails cluster={params.NodeGroup as string} logicalFile={params.Name as string} />) },
            { path: "/:NodeGroup/:Name/:Tab", action: (ctx, params) => import("./components/FileDetails").then(_ => <_.FileDetails cluster={params.NodeGroup as string} logicalFile={params.Name as string} tab={params.Tab as string} />) },
        ]
    },
    {
        mainNav: ["files"],
        path: "/landingzone",
        children: [
            { path: "", action: (context) => import("./components/LandingZone").then(_ => <_.LandingZone filter={parseSearch(context.search) as any} />) },
            { path: "/preview/:logicalFile", action: (ctx, params) => import("./components/HexView").then(_ => <_.HexView logicalFile={params.logicalFile as string} />) },
        ],
    },
    {
        mainNav: ["files"],
        path: "/dfuworkunits",
        children: [
            { path: "", action: (context) => import("./components/DFUWorkunits").then(_ => <_.DFUWorkunits filter={parseSearch(context.search) as any} />) },
            { path: "/:Wuid", action: (ctx, params) => import("./components/DFUWorkunitDetails").then(_ => <_.DFUWorkunitDetails wuid={params.Wuid as string} />) },
            { path: "/:Wuid/:Tab", action: (ctx, params) => import("./components/DFUWorkunitDetails").then(_ => <_.DFUWorkunitDetails wuid={params.Wuid as string} tab={params.Tab as string} />) }
        ]
    },
    {
        mainNav: ["files"],
        path: "/xref",
        children: [
            { path: "", action: () => import("./components/Xrefs").then(_ => <_.Xrefs />) },
            { path: "/:Name", action: (ctx, params) => import("./components/XrefDetails").then(_ => <_.XrefDetails name={params.Name as string} />) },
            { path: "/:Name/:Tab", action: (ctx, params) => import("./components/XrefDetails").then(_ => <_.XrefDetails name={params.Name as string} tab={params.Tab as string} />) }
        ]
    },
    //  Roxie  ---
    {
        mainNav: ["queries"],
        path: "/queries",
        children: [
            { path: "", action: (context) => import("./components/Queries").then(_ => <_.Queries filter={parseSearch(context.search) as any} />) },
            { path: "/:QuerySetId/:Id", action: (ctx, params) => import("./components/QueryDetails").then(_ => <_.QueryDetails querySet={params.QuerySetId as string} queryId={params.Id as string} />) },
            { path: "/:QuerySetId/:Id/:Tab", action: (ctx, params) => import("./components/QueryDetails").then(_ => <_.QueryDetails querySet={params.QuerySetId as string} queryId={params.Id as string} tab={params.Tab as string} />) },
            { path: "/:QuerySetId/:QueryId/graphs/:Wuid/:GraphName", action: (ctx, params) => import("./layouts/DojoAdapter").then(_ => <_.DojoAdapter widgetClassID="GraphTree7Widget" params={params} />) },
            { path: "/:QuerySetId/:Id/testPages/:Tab", action: (ctx, params) => import("./components/QueryDetails").then(_ => <_.QueryDetails querySet={params.QuerySetId as string} queryId={params.Id as string} tab="testPages" testTab={params.Tab as string} />) },
        ]
    },
    {
        mainNav: ["queries"],
        path: "/packagemaps",
        children: [
            { path: "", action: (ctx, params) => import("./components/PackageMaps").then(_ => <_.PackageMaps filter={parseSearch(ctx.search) as any} />) },
            { path: "/validate/:Tab", action: (ctx, params) => import("./components/PackageMaps").then(_ => <_.PackageMaps filter={parseSearch(ctx.search) as any} tab={params.Tab as string} />) },
            { path: "/:Name", action: (ctx, params) => import("./components/PackageMapDetails").then(_ => <_.PackageMapDetails name={params.Name as string} />) },
            { path: "/:Name/:Tab", action: (ctx, params) => import("./components/PackageMapDetails").then(_ => <_.PackageMapDetails name={params.Name as string} tab={params.Tab as string} />) },
            { path: "/:Name/parts/:Part", action: (ctx, params) => import("./components/PackageMapPartDetails").then(_ => <_.PackageMapPartDetails name={params.Name as string} part={params.Part as string} />) },

        ]
    },
    //  Ops  ---
    {
        mainNav: ["topology"],
        path: "/topology",
        action: () => import("./layouts/DojoAdapter").then(_ => <_.DojoAdapter widgetClassID="TopologyWidget" />)
    },
    {
        mainNav: ["topology"],
        path: "/diskusage", action: () => import("./layouts/DojoAdapter").then(_ => <_.DojoAdapter widgetClassID="DiskUsageWidget" />)
    },
    {
        mainNav: ["topology"],
        path: "/clusters", action: () => import("./layouts/DojoAdapter").then(_ => <_.DojoAdapter widgetClassID="TargetClustersQueryWidget" />)
    },
    {
        mainNav: ["topology"],
        path: "/processes", action: () => import("./layouts/DojoAdapter").then(_ => <_.DojoAdapter widgetClassID="ClusterProcessesQueryWidget" />)
    },
    {
        mainNav: ["topology"],
        path: "/servers", action: () => import("./layouts/DojoAdapter").then(_ => <_.DojoAdapter widgetClassID="SystemServersQueryWidget" />)
    },
    {
        mainNav: ["topology"],
        path: "/security",
        children: [
            { path: "", action: (ctx, params) => import("./components/Security").then(_ => <_.Security filter={parseSearch(ctx.search) as any} />) },
            { path: "/:Tab", action: (ctx, params) => import("./components/Security").then(_ => <_.Security filter={parseSearch(ctx.search) as any} tab={params.Tab as string} />) },
            { path: "/users/:username", action: (ctx, params) => import("./components/UserDetails").then(_ => <_.UserDetails username={params.username as string} />) },
            { path: "/users/:username/:Tab", action: (ctx, params) => import("./components/UserDetails").then(_ => <_.UserDetails username={params.username as string} tab={params.Tab as string} />) },
            { path: "/groups/:name", action: (ctx, params) => import("./components/GroupDetails").then(_ => <_.GroupDetails name={params.name as string} />) },
            { path: "/groups/:name/:Tab", action: (ctx, params) => import("./components/GroupDetails").then(_ => <_.GroupDetails name={params.name as string} tab={params.Tab as string} />) },
            { path: "/permissions/:Name/:BaseDn", action: (ctx, params) => import("./components/Security").then(_ => <_.Security tab="permissions" name={params.Name as string} baseDn={params.BaseDn as string} />) },
        ]
    },
    {
        mainNav: ["topology"],
        path: "/monitoring", action: () => import("./layouts/DojoAdapter").then(_ => <_.DojoAdapter widgetClassID="MonitoringWidget" />)
    },
    {
        mainNav: ["topology"],
        path: "/desdl",
        children: [
            { path: "", action: (ctx, params) => import("./components/DynamicESDL").then(_ => <_.DynamicESDL />) },
            { path: "/:Tab", action: (ctx, params) => import("./components/DynamicESDL").then(_ => <_.DynamicESDL tab={params.Tab as string} />) },
            { path: "/bindings/:Name", action: (ctx, params) => import("./components/DESDLBindingDetails").then(_ => <_.DESDLBindingDetails name={params.Name as string} />) },
            { path: "/bindings/:Name/:Tab", action: (ctx, params) => import("./components/DESDLBindingDetails").then(_ => <_.DESDLBindingDetails name={params.Name as string} tab={params.Tab as string} />) },
        ]
    },
    {
        mainNav: [],
        path: "/errors", action: () => import("./layouts/DojoAdapter").then(_ => <_.DojoAdapter widgetClassID="InfoGridWidget" />)
    },
    {
        mainNav: [],
        path: "/log", action: () => import("./components/LogViewer").then(_ => <_.LogViewer />)
    },
    {
        mainNav: [],
        path: "/config", action: () => import("./components/Configuration").then(_ => <_.Configuration />)
    },
    //  Other
    {
        mainNav: [],
        path: "/iframe", action: (ctx) => import("./components/IFrame").then(_ => <_.IFrame src={parseSearch(ctx.search).src as string} />)
    },
    {
        mainNav: [],
        path: "/text", action: (ctx) => {
            const params = parseSearch(ctx.search);
            return import("./components/SourceEditor").then(_ => <_.FetchEditor mode={params.mode as any} url={params.src as string} />);
        }
    },
    {
        mainNav: [],
        path: "(.*)", action: () => <h1>Not Found</h1>
    }
];

export const router = initialize(routes);<|MERGE_RESOLUTION|>--- conflicted
+++ resolved
@@ -84,11 +84,7 @@
             { path: "/dashboard", action: (ctx) => import("./components/WorkunitsDashboard").then(_ => <_.WorkunitsDashboard filterProps={parseSearch(ctx.search) as any} />) },
             { path: "/:Wuid", action: (ctx, params) => import("./components/WorkunitDetails").then(_ => <_.WorkunitDetails wuid={params.Wuid as string} />) },
             { path: "/:Wuid/:Tab", action: (ctx, params) => import("./components/WorkunitDetails").then(_ => <_.WorkunitDetails wuid={params.Wuid as string} tab={params.Tab as string} />) },
-<<<<<<< HEAD
-            { path: "/:Wuid/:Tab/:State", action: (ctx, params) => import("./components/WorkunitDetails").then(_ => <_.WorkunitDetails wuid={params.Wuid as string} tab={params.Tab as string} state={(params.State as string)} />) },
-=======
             { path: "/:Wuid/:Tab/:State", action: (ctx, params) => import("./components/WorkunitDetails").then(_ => <_.WorkunitDetails wuid={params.Wuid as string} tab={params.Tab as string} state={(params.State as string)} queryParams={parseSearch(ctx.search) as any} />) },
->>>>>>> 84f3ef08
         ]
     },
     {

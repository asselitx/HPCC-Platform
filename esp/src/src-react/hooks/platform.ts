--- conflicted
+++ resolved
@@ -2,11 +2,7 @@
 import { Octokit } from "octokit";
 import { useConst } from "@fluentui/react-hooks";
 import { scopedLogger } from "@hpcc-js/util";
-<<<<<<< HEAD
-import { LogaccessService, Topology, WsTopology, WorkunitsServiceEx } from "@hpcc-js/comms";
-=======
 import { LogaccessService, Topology, WsLogaccess, WsTopology, WorkunitsServiceEx } from "@hpcc-js/comms";
->>>>>>> 1d7e188c
 import { getBuildInfo, BuildInfo, fetchModernMode } from "src/Session";
 import { cmake_build_type, containerized, ModernMode } from "src/BuildInfo";
 import { sessionKeyValStore, userKeyValStore } from "src/KeyValStore";
@@ -213,16 +209,6 @@
     return { modernMode, setModernMode };
 }
 
-<<<<<<< HEAD
-export function useLoggingEngine(): string {
-    const [loggingEngine, setLoggingEngine] = React.useState("");
-
-    React.useEffect(() => {
-        service.GetLogAccessInfo({}).then(response => setLoggingEngine(response.RemoteLogManagerType ?? ""));
-    }, []);
-
-    return loggingEngine;
-=======
 export function useLogAccessInfo(): {
     managerType: string;
     columns: WsLogaccess.Column[]
@@ -238,5 +224,4 @@
     }, []);
 
     return { managerType, columns };
->>>>>>> 1d7e188c
 }
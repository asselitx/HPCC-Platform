import * as React from "react";
import * as ReactDOM from "react-dom";
import { initializeIcons } from "@fluentui/react";
import { scopedLogger } from "@hpcc-js/util";
import { cookieKeyValStore } from "src/KeyValStore";
<<<<<<< HEAD
import { fetchModernMode } from "src/Session";
=======
import { needsRedirectV9 } from "src/Session";
>>>>>>> d0d0321f
import { ECLWatchLogger } from "./hooks/logging";
import { replaceUrl } from "./util/history";

import "css!dijit-themes/flat/flat.css";
import "css!hpcc/css/ecl.css";
import "css!hpcc/css/hpcc.css";
import "src-react-css/index.css";

ECLWatchLogger.init();
initializeIcons("/esp/files/dist/fluentui-fonts/");

const logger = scopedLogger("../index.tsx");

declare const dojoConfig: any;

const baseHost = "";
const hashNodes = location.hash.split("#");

dojoConfig.urlInfo = {
    baseHost,
    pathname: location.pathname,
    hash: hashNodes.length >= 2 ? hashNodes[1] : "",
    resourcePath: baseHost + "/esp/files/eclwatch",
    basePath: baseHost + "/esp/files",
    fullPath: location.origin + "/esp/files"
};
dojoConfig.disableLegacyHashing = true;

<<<<<<< HEAD
fetchModernMode().then(async modernMode => {
    if (modernMode === String(false)) {
        window.location.replace("/esp/files/stub.htm");
=======
needsRedirectV9().then(async redirected => {
    if (!redirected) {
        loadUI();
    }
});

async function loadUI() {
    const authTypeResp = await fetch("/esp/getauthtype");
    const authType = await authTypeResp?.text() ?? "None";
    const userStore = cookieKeyValStore();
    const userSession = await userStore.getAll();
    if (authType.indexOf("None") < 0 && (userSession["ESPSessionState"] === "false" || userSession["ECLWatchUser"] === "false" || (!userSession["Status"] || userSession["Status"] === "Locked"))) {
        if (window.location.hash.indexOf("login") < 0) {
            replaceUrl("/login");
        }
        import("./components/forms/Login").then(_ => {
            try {
                ReactDOM.render(
                    <_.Login />,
                    document.getElementById("placeholder")
                );
                document.getElementById("loadingOverlay").remove();
            } catch (e) {
                logger.error(e);
            }
        });
>>>>>>> d0d0321f
    } else {
        import("./components/Frame").then(_ => {
            try {
                ReactDOM.render(
                    <_.Frame />,
                    document.getElementById("placeholder")
                );
                document.getElementById("loadingOverlay").remove();
            } catch (e) {
                logger.error(e);
            }
        });
    }
}<|MERGE_RESOLUTION|>--- conflicted
+++ resolved
@@ -3,11 +3,7 @@
 import { initializeIcons } from "@fluentui/react";
 import { scopedLogger } from "@hpcc-js/util";
 import { cookieKeyValStore } from "src/KeyValStore";
-<<<<<<< HEAD
-import { fetchModernMode } from "src/Session";
-=======
 import { needsRedirectV9 } from "src/Session";
->>>>>>> d0d0321f
 import { ECLWatchLogger } from "./hooks/logging";
 import { replaceUrl } from "./util/history";
 
@@ -36,11 +32,6 @@
 };
 dojoConfig.disableLegacyHashing = true;
 
-<<<<<<< HEAD
-fetchModernMode().then(async modernMode => {
-    if (modernMode === String(false)) {
-        window.location.replace("/esp/files/stub.htm");
-=======
 needsRedirectV9().then(async redirected => {
     if (!redirected) {
         loadUI();
@@ -67,7 +58,6 @@
                 logger.error(e);
             }
         });
->>>>>>> d0d0321f
     } else {
         import("./components/Frame").then(_ => {
             try {

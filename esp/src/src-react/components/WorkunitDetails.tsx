--- conflicted
+++ resolved
@@ -22,21 +22,14 @@
     wuid: string;
     tab?: string;
     state?: string;
-<<<<<<< HEAD
-=======
     queryParams?: { [key: string]: string };
->>>>>>> 84f3ef08
 }
 
 export const WorkunitDetails: React.FunctionComponent<WorkunitDetailsProps> = ({
     wuid,
     tab = "summary",
-<<<<<<< HEAD
-    state
-=======
     state,
     queryParams = {}
->>>>>>> 84f3ef08
 }) => {
 
     const [workunit] = useWorkunit(wuid, true);

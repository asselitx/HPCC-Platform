import * as React from "react";
import { CommandBar, ContextualMenuItemType, ICommandBarItemProps, mergeStyles, MessageBar, MessageBarType, registerIcons, ScrollablePane, ScrollbarVisibility, Sticky, StickyPositionType } from "@fluentui/react";
import { scopedLogger } from "@hpcc-js/util";
import nlsHPCC from "src/nlsHPCC";
import { WUStatus } from "src/react/index";
import { formatCost } from "src/Session";
import { isNumeric } from "src/Utility";
import { useConfirm } from "../hooks/confirm";
import { useWorkunit, useWorkunitExceptions } from "../hooks/workunit";
import { ReflexContainer, ReflexElement, ReflexSplitter } from "../layouts/react-reflex";
import { pushUrl, replaceUrl } from "../util/history";
import { HolyGrail } from "../layouts/HolyGrail";
import { ShortVerticalDivider } from "./Common";
import { TableGroup } from "./forms/Groups";
import { PublishQueryForm } from "./forms/PublishQuery";
import { SlaveLogs } from "./forms/SlaveLogs";
import { ZAPDialog } from "./forms/ZAPDialog";
import { InfoGrid } from "./InfoGrid";
import { WorkunitPersona } from "./controls/StateIcon";

const logger = scopedLogger("../components/WorkunitDetails.tsx");

registerIcons({
    icons: {
        "open-telemetry": (
            // .../eclwatch/img/opentelemetry-icon-color.svg
            <svg xmlns="http://www.w3.org/2000/svg" role="img" viewBox="-12.70 -12.70 1024.40 1024.40"><path fill="#f5a800" d="M528.7 545.9c-42 42-42 110.1 0 152.1s110.1 42 152.1 0 42-110.1 0-152.1-110.1-42-152.1 0zm113.7 113.8c-20.8 20.8-54.5 20.8-75.3 0-20.8-20.8-20.8-54.5 0-75.3 20.8-20.8 54.5-20.8 75.3 0 20.8 20.7 20.8 54.5 0 75.3zm36.6-643l-65.9 65.9c-12.9 12.9-12.9 34.1 0 47l257.3 257.3c12.9 12.9 34.1 12.9 47 0l65.9-65.9c12.9-12.9 12.9-34.1 0-47L725.9 16.7c-12.9-12.9-34-12.9-46.9 0zM217.3 858.8c11.7-11.7 11.7-30.8 0-42.5l-33.5-33.5c-11.7-11.7-30.8-11.7-42.5 0L72.1 852l-.1.1-19-19c-10.5-10.5-27.6-10.5-38 0-10.5 10.5-10.5 27.6 0 38l114 114c10.5 10.5 27.6 10.5 38 0s10.5-27.6 0-38l-19-19 .1-.1 69.2-69.2z" /><path fill="#425cc7" d="M565.9 205.9L419.5 352.3c-13 13-13 34.4 0 47.4l90.4 90.4c63.9-46 153.5-40.3 211 17.2l73.2-73.2c13-13 13-34.4 0-47.4L613.3 205.9c-13-13.1-34.4-13.1-47.4 0zm-94 322.3l-53.4-53.4c-12.5-12.5-33-12.5-45.5 0L184.7 663.2c-12.5 12.5-12.5 33 0 45.5l106.7 106.7c12.5 12.5 33 12.5 45.5 0L458 694.1c-25.6-52.9-21-116.8 13.9-165.9z" /></svg>
        )
    }
});

const otIconStyle = mergeStyles({
    width: 16
});

interface OtTraceSchema {
    traceId: string;
    spanId: string;
}

const parseOtTraceParent = (parent: string = ""): OtTraceSchema => {
    const retVal = { traceId: "", spanId: "" };
    const regex = /00\-([0-9a-z]+)\-([0-9a-z]+)\-01/;
    const matches = parent.match(regex);
    if (matches) {
        retVal.traceId = matches[1] ?? "";
        retVal.spanId = matches[2] ?? "";
    }
    return retVal;
};

interface MessageBarContent {
    type: MessageBarType;
    message: string;
}

interface WorkunitSummaryProps {
    wuid: string;
<<<<<<< HEAD
    otTraceParent?: string;
    fullscreen?: boolean;
}

export const WorkunitSummary: React.FunctionComponent<WorkunitSummaryProps> = ({
    wuid,
    otTraceParent = "",
    fullscreen = false
=======
}

export const WorkunitSummary: React.FunctionComponent<WorkunitSummaryProps> = ({
    wuid
>>>>>>> 0732f571
}) => {

    const [workunit, , , , refresh] = useWorkunit(wuid, true);
    const [exceptions, , refreshSavings] = useWorkunitExceptions(wuid);
    const [jobname, setJobname] = React.useState("");
    const [description, setDescription] = React.useState("");
    const [otTraceId, setOtTraceId] = React.useState("");
    const [otSpanId, setOtSpanId] = React.useState("");
    const [_protected, setProtected] = React.useState(false);
    const [showPublishForm, setShowPublishForm] = React.useState(false);
    const [showZapForm, setShowZapForm] = React.useState(false);
    const [showThorSlaveLogs, setShowThorSlaveLogs] = React.useState(false);

    const [messageBarContent, setMessageBarContent] = React.useState<MessageBarContent | undefined>();
    const dismissMessageBar = React.useCallback(() => setMessageBarContent(undefined), []);
    const showMessageBar = React.useCallback((content: MessageBarContent) => {
        setMessageBarContent(content);
        const t = window.setTimeout(function () {
            dismissMessageBar();
            window.clearTimeout(t);
        }, 2400);
    }, [dismissMessageBar]);

    React.useEffect(() => {
        setJobname(workunit?.Jobname);
        setDescription(workunit?.Description);
        setProtected(workunit?.Protected);
    }, [workunit?.Description, workunit?.Jobname, workunit?.Protected]);

    React.useEffect(() => {
        const otTrace = parseOtTraceParent(otTraceParent);
        setOtTraceId(otTrace.traceId);
        setOtSpanId(otTrace.spanId);
    }, [otTraceParent]);

    const canSave = workunit && (
        jobname !== workunit.Jobname ||
        description !== workunit.Description ||
        _protected !== workunit.Protected
    );
    const canDelete = workunit && (
        _protected !== workunit.Protected ||
        999 !== workunit.StateID ||
        workunit.Archived
    );
    const canDeschedule = workunit && workunit?.EventSchedule === 2;
    const canReschedule = workunit && workunit?.EventSchedule === 1;

    const [DeleteConfirm, setShowDeleteConfirm] = useConfirm({
        title: nlsHPCC.Delete,
        message: nlsHPCC.YouAreAboutToDeleteThisWorkunit,
        onSubmit: React.useCallback(() => {
            workunit?.delete()
                .then(response => replaceUrl("/workunits"))
                .catch(err => logger.error(err))
                ;
        }, [workunit])
    });

    const buttons = React.useMemo((): ICommandBarItemProps[] => [
        {
            key: "refresh", text: nlsHPCC.Refresh, iconProps: { iconName: "Refresh" },
            onClick: () => {
                refresh(true);
                refreshSavings();
            }
        },
        {
            key: "copy", text: nlsHPCC.CopyWUID, iconProps: { iconName: "Copy" },
            onClick: () => {
                navigator?.clipboard?.writeText(wuid);
            }
        },
        {
            key: "copyOtel", text: nlsHPCC.CopyOpenTelemetry, iconProps: { iconName: "open-telemetry", className: otIconStyle },
            disabled: otTraceParent === "",
            onClick: () => {
                navigator?.clipboard?.writeText(JSON.stringify(parseOtTraceParent(otTraceParent)));
            }
        },
        { key: "divider_1", itemType: ContextualMenuItemType.Divider, onRender: () => <ShortVerticalDivider /> },
        {
            key: "save", text: nlsHPCC.Save, iconProps: { iconName: "Save" }, disabled: !canSave,
            onClick: () => {
                workunit?.update({
                    Jobname: jobname,
                    Description: description,
                    Protected: _protected
                }).then(_ => {
                    showMessageBar({ type: MessageBarType.success, message: nlsHPCC.SuccessfullySaved });
                }).catch(err => logger.error(err));
            }
        },
        {
            key: "delete", text: nlsHPCC.Delete, iconProps: { iconName: "Delete" }, disabled: !canDelete,
            onClick: () => setShowDeleteConfirm(true)
        },
        {
            key: "restore", text: nlsHPCC.Restore, disabled: !workunit?.Archived,
            onClick: () => workunit?.restore().catch(err => logger.error(err))

        },
        { key: "divider_2", itemType: ContextualMenuItemType.Divider, onRender: () => <ShortVerticalDivider /> },
        {
            key: "reschedule", text: nlsHPCC.Reschedule, disabled: !canReschedule,
            onClick: () => workunit?.reschedule().catch(err => logger.error(err))
        },
        {
            key: "deschedule", text: nlsHPCC.Deschedule, disabled: !canDeschedule,
            onClick: () => workunit?.deschedule().catch(err => logger.error(err))
        },
        { key: "divider_3", itemType: ContextualMenuItemType.Divider, onRender: () => <ShortVerticalDivider /> },
        {
            key: "setToFailed", text: nlsHPCC.SetToFailed, disabled: workunit?.Archived || workunit?.isComplete() || workunit?.isDeleted(),
            onClick: () => workunit?.setToFailed().catch(err => logger.error(err))
        },
        {
            key: "abort", text: nlsHPCC.Abort, disabled: workunit?.Archived || workunit?.isComplete() || workunit?.isDeleted(),
            onClick: () => workunit?.abort().catch(err => logger.error(err))
        },
        { key: "divider_4", itemType: ContextualMenuItemType.Divider, onRender: () => <ShortVerticalDivider /> },
        {
            key: "recover", text: nlsHPCC.Recover, disabled: workunit?.Archived || !workunit?.isComplete() || workunit?.isDeleted(),
            onClick: () => workunit?.resubmit().catch(err => logger.error(err))
        },
        {
            key: "resubmit", text: nlsHPCC.Resubmit, disabled: workunit?.Archived || !workunit?.isComplete() || workunit?.isDeleted(),
            onClick: () => workunit?.resubmit().catch(err => logger.error(err))
        },
        {
            key: "clone", text: nlsHPCC.Clone, disabled: workunit?.Archived || !workunit?.isComplete() || workunit?.isDeleted(),
            onClick: () => {
                workunit?.clone().then(wu => {
                    if (wu && wu.Wuid) {
                        pushUrl(`/workunits/${wu?.Wuid}`);
                    }
                }).catch(err => logger.error(err));
            }
        },
        { key: "divider_5", itemType: ContextualMenuItemType.Divider, onRender: () => <ShortVerticalDivider /> },
        {
            key: "publish", text: nlsHPCC.Publish,
            onClick: () => setShowPublishForm(true)
        },
        { key: "divider_6", itemType: ContextualMenuItemType.Divider, onRender: () => <ShortVerticalDivider /> },
        {
            key: "zap", text: nlsHPCC.ZAP, disabled: !canDelete,
            onClick: () => setShowZapForm(true)
        },
        { key: "divider_7", itemType: ContextualMenuItemType.Divider, onRender: () => <ShortVerticalDivider /> },
        {
            key: "slaveLogs", text: nlsHPCC.SlaveLogs, disabled: !workunit?.ThorLogList,
            onClick: () => setShowThorSlaveLogs(true)
        },
    ], [_protected, canDelete, canDeschedule, canReschedule, canSave, description, jobname, otTraceParent, refresh, refreshSavings, setShowDeleteConfirm, showMessageBar, workunit, wuid]);

    const serviceNames = React.useMemo(() => {
        return workunit?.ServiceNames?.Item?.join("\n") || "";
    }, [workunit?.ServiceNames?.Item]);

    const totalCosts = React.useMemo(() => {
        return (workunit?.CompileCost ?? 0) +
            (workunit?.ExecuteCost ?? 0) +
            (workunit?.FileAccessCost ?? 0);
    }, [workunit?.CompileCost, workunit?.ExecuteCost, workunit?.FileAccessCost]);

    const potentialSavings = React.useMemo(() => {
        return exceptions.reduce((prev, cur) => {
            if (isNumeric(cur.Cost)) {
                prev += cur.Cost;
            }
            return prev;
        }, 0) || 0;
    }, [exceptions]);

    return <HolyGrail
        main={<>
            <ReflexContainer orientation="horizontal">
                <ReflexElement>
                    <div className="pane-content">
                        <ScrollablePane scrollbarVisibility={ScrollbarVisibility.auto}>
                            <Sticky stickyPosition={StickyPositionType.Header}>
                                <CommandBar items={buttons} />
                                {messageBarContent &&
                                    <MessageBar messageBarType={messageBarContent.type} dismissButtonAriaLabel={nlsHPCC.Close} onDismiss={dismissMessageBar} >
                                        {messageBarContent.message}
                                    </MessageBar>
                                }
                            </Sticky>
                            <Sticky stickyPosition={StickyPositionType.Header}>
                                <WorkunitPersona wuid={wuid} />
                                <div style={{ width: "512px", height: "64px", float: "right" }}>
                                    <WUStatus wuid={wuid}></WUStatus>
                                </div>
                            </Sticky>
                            <TableGroup fields={{
                                "wuid": { label: nlsHPCC.WUID, type: "string", value: wuid, readonly: true },
                                "otTraceId": { label: nlsHPCC.Trace, type: "string", value: otTraceId, readonly: true },
                                "otSpanId": { label: nlsHPCC.Span, type: "string", value: otSpanId, readonly: true },
                                "action": { label: nlsHPCC.Action, type: "string", value: workunit?.ActionEx, readonly: true },
                                "state": { label: nlsHPCC.State, type: "string", value: workunit?.State + (workunit?.StateEx ? ` (${workunit.StateEx})` : ""), readonly: true },
                                "owner": { label: nlsHPCC.Owner, type: "string", value: workunit?.Owner, readonly: true },
                                "jobname": { label: nlsHPCC.JobName, type: "string", value: jobname },
                                "description": { label: nlsHPCC.Description, type: "string", value: description },
                                "potentialSavings": { label: nlsHPCC.PotentialSavings, type: "string", value: `${formatCost(potentialSavings)} (${totalCosts > 0 ? Math.round((potentialSavings / totalCosts) * 10000) / 100 : 0}%)`, readonly: true },
                                "compileCost": { label: nlsHPCC.CompileCost, type: "string", value: `${formatCost(workunit?.CompileCost)}`, readonly: true },
                                "executeCost": { label: nlsHPCC.ExecuteCost, type: "string", value: `${formatCost(workunit?.ExecuteCost)}`, readonly: true },
                                "fileAccessCost": { label: nlsHPCC.FileAccessCost, type: "string", value: `${formatCost(workunit?.FileAccessCost)}`, readonly: true },
                                "protected": { label: nlsHPCC.Protected, type: "checkbox", value: _protected },
                                "cluster": { label: nlsHPCC.Cluster, type: "string", value: workunit?.Cluster, readonly: true },
                                "totalClusterTime": { label: nlsHPCC.TotalClusterTime, type: "string", value: workunit?.TotalClusterTime ? workunit?.TotalClusterTime : "0.00", readonly: true },
                                "abortedBy": { label: nlsHPCC.AbortedBy, type: "string", value: workunit?.AbortBy, readonly: true },
                                "abortedTime": { label: nlsHPCC.AbortedTime, type: "string", value: workunit?.AbortTime, readonly: true },
                                "ServiceNamesCustom": { label: nlsHPCC.Services, type: "string", value: serviceNames, readonly: true, multiline: true },
                            }} onChange={(id, value) => {
                                switch (id) {
                                    case "jobname":
                                        setJobname(value);
                                        break;
                                    case "description":
                                        setDescription(value);
                                        break;
                                    case "protected":
                                        setProtected(value);
                                        break;
                                    default:
                                        logger.debug(`${id}:  ${value}`);
                                }
                            }} />
                        </ScrollablePane>
                    </div>
                </ReflexElement>
                <ReflexSplitter />
                <ReflexElement>
                    <InfoGrid wuid={wuid}></InfoGrid>
                </ReflexElement>
            </ReflexContainer>
            <PublishQueryForm wuid={wuid} showForm={showPublishForm} setShowForm={setShowPublishForm} />
            <ZAPDialog wuid={wuid} showForm={showZapForm} setShowForm={setShowZapForm} />
            <SlaveLogs wuid={wuid} showForm={showThorSlaveLogs} setShowForm={setShowThorSlaveLogs} />
            <DeleteConfirm />
        </>}
    />;
};<|MERGE_RESOLUTION|>--- conflicted
+++ resolved
@@ -56,21 +56,12 @@
 
 interface WorkunitSummaryProps {
     wuid: string;
-<<<<<<< HEAD
     otTraceParent?: string;
-    fullscreen?: boolean;
 }
 
 export const WorkunitSummary: React.FunctionComponent<WorkunitSummaryProps> = ({
     wuid,
-    otTraceParent = "",
-    fullscreen = false
-=======
-}
-
-export const WorkunitSummary: React.FunctionComponent<WorkunitSummaryProps> = ({
-    wuid
->>>>>>> 0732f571
+    otTraceParent = ""
 }) => {
 
     const [workunit, , , , refresh] = useWorkunit(wuid, true);

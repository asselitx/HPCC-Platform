--- conflicted
+++ resolved
@@ -27,10 +27,6 @@
 
   const [result, setResult] = React.useState("");
 
-<<<<<<< HEAD
-  // Create an instance of SashaService (adjust baseUrl if needed)
-=======
->>>>>>> c3ddcb0a
   const sashaService = new SashaService({ baseUrl: "" });
 
   const handleOptionChange = (event: React.FormEvent<HTMLDivElement>, option: any) => {
@@ -265,14 +261,10 @@
             />
           )
         )}
-<<<<<<< HEAD
-        <PrimaryButton type="submit">{nlsHPCC.Submit}</PrimaryButton>
-=======
 
         <PrimaryButton type="submit" style={{ marginTop: 10, width: 150 }}>
           {nlsHPCC.Submit}
         </PrimaryButton>
->>>>>>> c3ddcb0a
         {defaultValue}
         {result && <div>{nlsHPCC.Results}: {result}</div>}
       </form>

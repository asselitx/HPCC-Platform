import * as React from "react";
import { Checkbox, ChoiceGroup, IChoiceGroupOption, Dropdown as DropdownBase, IDropdownOption, TextField, Link, ProgressIndicator } from "@fluentui/react";
<<<<<<< HEAD
import { Topology, TpLogicalClusterQuery } from "@hpcc-js/comms";
=======
>>>>>>> 84f3ef08
import { scopedLogger } from "@hpcc-js/util";
import { TpDropZoneQuery, TpGroupQuery, TpServiceQuery } from "src/WsTopology";
import * as WsAccess from "src/ws_access";
import * as WsESDLConfig from "src/WsESDLConfig";
import { States } from "src/WsWorkunits";
import { FileList, States as DFUStates } from "src/FileSpray";
import nlsHPCC from "src/nlsHPCC";
import { useLogicalClusters } from "../../hooks/platform";

const logger = scopedLogger("src-react/components/forms/Fields.tsx");

interface DropdownProps {
    label?: string;
    options?: IDropdownOption[];
    selectedKey?: string;
    defaultSelectedKey?: string;
    required?: boolean;
    optional?: boolean;
    disabled?: boolean;
    errorMessage?: string;
    onChange?: (event: React.FormEvent<HTMLDivElement>, option?: IDropdownOption, index?: number) => void;
    placeholder?: string;
    className?: string
}

const Dropdown: React.FunctionComponent<DropdownProps> = ({
    label,
    options = [],
    selectedKey,
    defaultSelectedKey,
    required = false,
    optional = !required,
    disabled,
    errorMessage,
    onChange,
    placeholder,
    className
}) => {
    React.useEffect(() => {
        if (required === true && optional === true) {
            logger.error(`${label}:  required == true and optional == true is illogical`);
        }
        if (defaultSelectedKey && selectedKey) {
            logger.error(`${label}:  Dropdown property 'defaultSelectedKey' is mutually exclusive with 'selectedKey' (${defaultSelectedKey}, ${selectedKey}). Use one or the other.`);
        }
    }, [defaultSelectedKey, label, optional, required, selectedKey]);

    const [selOptions, selKey] = React.useMemo(() => {
        const selOpts = optional ? [{ key: "", text: "" }, ...options] : [...options];
        if (options.length === 0) {
            return [selOpts, selectedKey];
        }

        let selRow;
        let selIdx;
        selOpts.forEach((row, idx) => {
            if (idx === 0 || row.key === selectedKey) {
                selRow = row;
                selIdx = idx;
            }
        });
        if (selRow && selRow.key !== selectedKey) {
            setTimeout(() => {
                onChange(undefined, selRow, selIdx);
            }, 1);
        }
        return [selOpts, selRow?.key];
    }, [onChange, optional, options, selectedKey]);

    return <DropdownBase label={label} errorMessage={errorMessage} required={required} selectedKey={selKey} defaultSelectedKey={defaultSelectedKey} onChange={onChange} placeholder={placeholder} options={selOptions} disabled={disabled} className={className} />;
};

interface AsyncDropdownProps {
    label?: string;
    options?: IDropdownOption[];
    selectedKey?: string;
    required?: boolean;
    optional?: boolean;
    disabled?: boolean;
    errorMessage?: string;
    onChange?: (event: React.FormEvent<HTMLDivElement>, option?: IDropdownOption, index?: number) => void;
    placeholder?: string;
    className?: string;
}

const AsyncDropdown: React.FunctionComponent<AsyncDropdownProps> = ({
    label,
    options,
    selectedKey,
    required = false,
    optional = !required,
    disabled,
    errorMessage,
    onChange,
    placeholder,
    className
}) => {

    const isOptional = React.useMemo<boolean>(() => isOptionalDropdown(required, optional), [optional, required]);
    const selOptions = React.useMemo<IDropdownOption[]>(() => {
        if (options !== undefined) {
            return isOptional ? [{ key: "", text: "" }, ...options] : options;
        }
        return [];
    }, [isOptional, options]);

    const [selectedItem, setSelectedItem] = React.useState<IDropdownOption>();
    React.useEffect(() => {
        setSelectedItem(selOptions?.find(row => row.key === selectedKey) ?? selOptions[0]);
    }, [selectedKey, selOptions]);

    const controlledChange = React.useCallback((event: React.FormEvent<HTMLDivElement>, item: IDropdownOption, idx: number): void => {
        setSelectedItem(item);
        onChange(event, item, idx);
    }, [onChange]);

    return options === undefined ?
        <DropdownBase label={label} options={[]} placeholder={nlsHPCC.loadingMessage} disabled={true} /> :
        <DropdownBase label={label} options={selOptions} selectedKey={selectedItem?.key} onChange={controlledChange} placeholder={placeholder} disabled={disabled} required={required} errorMessage={errorMessage} className={className} />;
};

const isOptionalDropdown = (required?: boolean, optional?: boolean) => required === false || optional === true;
const autoSelectDropdown = (selectedKey?: string, required?: boolean, optional?: boolean) => selectedKey === undefined && isOptionalDropdown(required, optional);

export type FieldType = "string" | "password" | "number" | "checkbox" | "choicegroup" | "datetime" | "dropdown" | "link" | "links" | "progress" |
    "workunit-state" |
    "file-type" | "file-sortby" |
    "queries-priority" | "queries-suspend-state" | "queries-active-state" |
    "target-cluster" | "target-dropzone" | "target-server" | "target-group" |
    "target-dfuqueue" | "user-groups" | "group-members" | "permission-type" |
    "logicalfile-type" | "dfuworkunit-state" |
    "esdl-esp-processes" | "esdl-definitions";

export type Values = { [name: string]: string | number | boolean | (string | number | boolean)[] };

interface BaseField {
    type: FieldType;
    label: string;
    disabled?: (params) => boolean;
    placeholder?: string;
    readonly?: boolean;
    required?: boolean;
}

interface StringField extends BaseField {
    type: "string" | "password";
    value?: string;
    readonly?: boolean;
    multiline?: boolean;
}

interface NumericField extends BaseField {
    type: "number";
    value?: number;
}

interface DateTimeField extends BaseField {
    type: "datetime";
    value?: string;
}

interface CheckboxField extends BaseField {
    type: "checkbox";
    value?: boolean;
}

interface ChoiceGroupField extends BaseField {
    type: "choicegroup";
    value?: string;
    options: IChoiceGroupOption[];
}

interface DropdownField extends BaseField {
    type: "dropdown";
    value?: string;
    options: IDropdownOption[];
}

interface WorkunitStateField extends BaseField {
    type: "workunit-state";
    value?: string;
}

interface FileTypeField extends BaseField {
    type: "file-type";
    value?: string;
}

interface FileSortByField extends BaseField {
    type: "file-sortby";
    value?: string;
}

interface QueriesPriorityField extends BaseField {
    type: "queries-priority";
    value?: string;
}

interface QueriesSuspendStateField extends BaseField {
    type: "queries-suspend-state";
    value?: string;
}

interface QueriesActiveStateField extends BaseField {
    type: "queries-active-state";
    value?: string;
}

interface TargetClusterField extends BaseField {
    type: "target-cluster";
    value?: string;
}

interface TargetGroupField extends BaseField {
    type: "target-group";
    value?: string;
}

interface TargetServerField extends BaseField {
    type: "target-server";
    value?: string;
}

interface TargetDropzoneField extends BaseField {
    type: "target-dropzone";
    value?: string;
}

interface TargetDfuSprayQueueField extends BaseField {
    type: "target-dfuqueue";
    value?: string;
}

interface LogicalFileType extends BaseField {
    type: "logicalfile-type";
    value?: string;
}

interface DFUWorkunitStateField extends BaseField {
    type: "dfuworkunit-state";
    value?: string;
}

interface UserGroupsField extends BaseField {
    type: "user-groups";
    username: string;
    value?: string;
}

interface GroupMembersField extends BaseField {
    type: "group-members";
    groupname: string;
    value?: string;
}

interface PermissionTypeField extends BaseField {
    type: "permission-type";
    value?: string;
}

interface EsdlEspProcessesField extends BaseField {
    type: "esdl-esp-processes";
    value?: string;
}

interface EsdlDefinitionsField extends BaseField {
    type: "esdl-definitions";
    value?: string;
}

interface LinkField extends BaseField {
    type: "link";
    href: string;
    value?: string;
    newTab?: boolean;
}

interface LinksField extends BaseField {
    type: "links";
    links: LinkField[]
    value?: string;
}

interface ProgressField extends BaseField {
    type: "progress";
    value?: string;
}

type Field = StringField | NumericField | CheckboxField | ChoiceGroupField | DateTimeField | DropdownField | LinkField | LinksField | ProgressField |
    WorkunitStateField |
    FileTypeField | FileSortByField |
    QueriesPriorityField | QueriesSuspendStateField | QueriesActiveStateField |
    TargetClusterField | TargetDropzoneField | TargetServerField | TargetGroupField |
    TargetDfuSprayQueueField | UserGroupsField | GroupMembersField | PermissionTypeField |
    LogicalFileType | DFUWorkunitStateField |
    EsdlEspProcessesField | EsdlDefinitionsField;

export type Fields = { [id: string]: Field };

export interface TargetClusterTextFieldProps extends AsyncDropdownProps {
}

export const TargetClusterTextField: React.FunctionComponent<TargetClusterTextFieldProps> = (props) => {

    const [targetClusters, defaultCluster] = useLogicalClusters();
    const [options, setOptions] = React.useState<IDropdownOption[]>();
    const [defaultRow, setDefaultRow] = React.useState<IDropdownOption>();

    React.useEffect(() => {
        const options = targetClusters?.map(row => {
            return {
                key: row.Name || "unknown",
                text: row.Name + (row.Name !== row.Type ? ` (${row.Type})` : ""),
                type: row.Type
            };
        }) || [];
        setOptions(options);

        if (autoSelectDropdown(props.selectedKey, props.required, props.optional)) {
            setDefaultRow(options.filter(row => row.key === defaultCluster?.Name)[0]);
        }
    }, [targetClusters, defaultCluster, props.selectedKey, props.required, props.optional]);

    return <AsyncDropdown {...props} selectedKey={props.selectedKey || defaultRow?.key as string} options={options} />;
};

export interface TargetDropzoneTextFieldProps extends AsyncDropdownProps {
}

export const TargetDropzoneTextField: React.FunctionComponent<TargetDropzoneTextFieldProps> = (props) => {

    const [targetDropzones, setTargetDropzones] = React.useState<IDropdownOption[]>();

    React.useEffect(() => {
        TpDropZoneQuery({}).then(({ TpDropZoneQueryResponse }) => {
            setTargetDropzones(TpDropZoneQueryResponse?.TpDropZones?.TpDropZone?.map((row, idx) => {
                return {
                    key: row.Name,
                    text: row.Name,
                    path: row.Path
                };
            }) || []);
        }).catch(err => logger.error(err));
    }, []);

    return <AsyncDropdown {...props} options={targetDropzones} />;
};

export interface TargetServerTextFieldProps extends AsyncDropdownProps {
    dropzone: string;
}

export const TargetServerTextField: React.FunctionComponent<TargetServerTextFieldProps> = (props) => {

    const [targetServers, setTargetServers] = React.useState<IDropdownOption[]>();

    React.useEffect(() => {
        TpDropZoneQuery({ Name: "" }).then(response => {
            const { TpDropZoneQueryResponse } = response;
            setTargetServers(TpDropZoneQueryResponse?.TpDropZones?.TpDropZone?.filter(row => row.Name === props.dropzone)[0]?.TpMachines?.TpMachine?.map(n => {
                return {
                    key: n.ConfigNetaddress,
                    text: n.Netaddress,
                    OS: n.OS
                };
            }) || []);
        }).catch(err => logger.error(err));
    }, [props.selectedKey, props.dropzone]);

    return <AsyncDropdown {...props} options={targetServers} />;
};

export interface TargetServerTextFieldLinkedProps extends AsyncDropdownProps {
    setSetDropzone?: (setDropzone: (dropzone: string) => void) => void;
}

export const TargetServerTextLinkedField: React.FunctionComponent<TargetServerTextFieldLinkedProps> = (props) => {

    const [dropzone, setDropzone] = React.useState("");

    React.useEffect(() => {
        if (props.setSetDropzone) {
            props.setSetDropzone(setDropzone);
        }
    }, [props, props.setSetDropzone]);

    return <TargetServerTextField {...props} dropzone={dropzone} />;
};

export interface TargetGroupTextFieldProps extends AsyncDropdownProps {
}

export const TargetGroupTextField: React.FunctionComponent<TargetGroupTextFieldProps> = (props) => {

    const [targetGroups, setTargetGroups] = React.useState<IDropdownOption[]>();

    React.useEffect(() => {
        TpGroupQuery({}).then(({ TpGroupQueryResponse }) => {
            setTargetGroups(TpGroupQueryResponse.TpGroups.TpGroup.map(n => {
                return {
                    key: n.Name,
                    text: n.Name + (n.Name !== n.Kind ? ` (${n.Kind})` : "")
                };
            }));
        }).catch(err => logger.error(err));
    }, []);

    return <AsyncDropdown {...props} options={targetGroups} />;
};

export interface TargetDfuSprayQueueTextFieldProps extends AsyncDropdownProps {
}

export const TargetDfuSprayQueueTextField: React.FunctionComponent<TargetDfuSprayQueueTextFieldProps> = (props) => {

    const [dfuSprayQueues, setDfuSprayQueues] = React.useState<IDropdownOption[]>();

    React.useEffect(() => {
        TpServiceQuery({}).then(({ TpServiceQueryResponse }) => {
            setDfuSprayQueues(
                TpServiceQueryResponse.ServiceList.TpDfuServers.TpDfuServer.map(n => {
                    return {
                        key: n.Queue,
                        text: n.Queue
                    };
                })
            );
        }).catch(err => logger.error(err));
    }, []);

    return <AsyncDropdown {...props} options={dfuSprayQueues} />;
};

export interface EsdlEspProcessesTextFieldProps extends AsyncDropdownProps {
}

export const EsdlEspProcessesTextField: React.FunctionComponent<EsdlEspProcessesTextFieldProps> = (props) => {

    const [espProcesses, setEspProcesses] = React.useState<IDropdownOption[]>([]);

    React.useEffect(() => {
        WsESDLConfig.ListESDLBindings({}).then(({ ListESDLBindingsResponse }) => {
            setEspProcesses(
                ListESDLBindingsResponse.EspProcesses.EspProcess.map(proc => {
                    return {
                        key: proc.Name,
                        text: proc.Name
                    };
                })
            );
        });
    }, []);

    return <AsyncDropdown {...props} options={espProcesses} />;
};
export interface EsdlDefinitionsTextFieldProps extends AsyncDropdownProps {
}

export const EsdlDefinitionsTextField: React.FunctionComponent<EsdlDefinitionsTextFieldProps> = (props) => {

    const [definitions, setDefinitions] = React.useState<IDropdownOption[]>([]);

    React.useEffect(() => {
        WsESDLConfig.ListESDLDefinitions({}).then(({ ListESDLDefinitionsResponse }) => {
            setDefinitions(
                ListESDLDefinitionsResponse.Definitions.Definition.map(defn => {
                    return {
                        key: defn.Id,
                        text: defn.Id
                    };
                })
            );
        });
    }, []);

    return <AsyncDropdown {...props} options={definitions} />;
};

export interface TargetFolderTextFieldProps extends AsyncDropdownProps {
    pathSepChar?: string;
    machineAddress?: string;
    machineDirectory?: string;
    machineOS?: number;
}

export const TargetFolderTextField: React.FunctionComponent<TargetFolderTextFieldProps> = (props) => {

    const [folders, setFolders] = React.useState<IDropdownOption[]>();
    const { pathSepChar, machineAddress, machineDirectory, machineOS } = { ...props };

    const fetchFolders = React.useCallback((pathSepChar: string, Netaddr: string, Path: string, OS: number, depth: number): Promise<IDropdownOption[]> => {
        depth = depth || 0;
        let retVal: IDropdownOption[] = [];
        if (props.optional) {
            retVal.push({ key: "", text: "" });
        }
        let _path = [Path, ""].join(pathSepChar).replace(machineDirectory, "");
        _path = (_path.length > 1 && _path.substr(-1) === "/") ? _path.substr(0, _path.length - 1) : _path;
        retVal.push({ key: Path, text: _path });
        return new Promise((resolve, reject) => {
            if (depth > 2) {
                resolve(retVal);
            } else {
                FileList({
                    request: {
                        Netaddr: Netaddr,
                        Path: Path,
                        OS: OS
                    },
                    suppressExceptionToaster: true
                }).then(({ FileListResponse }) => {
                    const requests = [];
                    FileListResponse.files?.PhysicalFileStruct?.forEach(file => {
                        if (file.isDir) {
                            if (Path + pathSepChar === "//") {
                                requests.push(fetchFolders(pathSepChar, Netaddr, Path + file.name, OS, ++depth));
                            } else {
                                requests.push(fetchFolders(pathSepChar, Netaddr, [Path, file.name].join(pathSepChar), OS, ++depth));
                            }
                        }
                    });
                    Promise.all(requests).then(responses => {
                        responses.forEach(response => {
                            retVal = retVal.concat(response);
                        });
                        resolve(retVal);
                    }).catch(err => logger.error(err));
                });
            }
        });
    }, [machineDirectory, props.optional]);

    React.useEffect(() => {
        const _fetchFolders = async () => {
            const folders = await fetchFolders(pathSepChar, machineAddress, machineDirectory, machineOS, 0);
            setFolders(folders);
        };
        if (machineAddress && machineDirectory && machineOS) {
            _fetchFolders();
        }
    }, [pathSepChar, machineAddress, machineDirectory, machineOS, fetchFolders]);

    return <AsyncDropdown {...props} options={folders} />;
};

export interface UserGroupsProps extends AsyncDropdownProps {
    username: string;
}

export const UserGroupsField: React.FunctionComponent<UserGroupsProps> = (props) => {

    const [groups, setGroups] = React.useState<IDropdownOption[]>();

    React.useEffect(() => {
        WsAccess.UserGroupEditInput({ request: { username: props.username } })
            .then(({ UserGroupEditInputResponse }) => {
                const groups = UserGroupEditInputResponse?.Groups?.Group
                    .filter(group => group.name !== "Administrators")
                    .map(group => {
                        return {
                            key: group.name,
                            text: group.name
                        };
                    }) || [];
                setGroups(groups || []);
            }).catch(err => logger.error(err));
    }, [props.username]);

    return <AsyncDropdown {...props} options={groups} />;
};

export interface GroupMembersProps extends AsyncDropdownProps {
    groupname: string;
}

export const GroupMembersField: React.FunctionComponent<GroupMembersProps> = (props) => {

    const [users, setUsers] = React.useState<IDropdownOption[]>();

    React.useEffect(() => {
        const request = { groupname: props.groupname };
        WsAccess.GroupMemberEditInput({ request: request }).then(({ GroupMemberEditInputResponse }) => {
            const _users = GroupMemberEditInputResponse?.Users?.User
                .map(user => {
                    return {
                        key: user.username,
                        text: user.username
                    };
                }) || [];
            setUsers(_users);
        }).catch(err => logger.error(err));
    }, [props.groupname]);

    return <AsyncDropdown {...props} options={users} />;
};

export interface PermissionTypeProps extends AsyncDropdownProps {
}

export const PermissionTypeField: React.FunctionComponent<PermissionTypeProps> = (props) => {

    const [baseDns, setBaseDns] = React.useState<IDropdownOption[]>();

    React.useEffect(() => {
        WsAccess.Permissions({}).then(({ BasednsResponse }) => {
            const _basedns = BasednsResponse?.Basedns?.Basedn
                .map(dn => {
                    return {
                        key: dn.name,
                        text: dn.name
                    };
                }) || [];
            setBaseDns(_basedns);
        }).catch(err => logger.error(err));
    }, []);

    return <AsyncDropdown {...props} options={baseDns} />;
};

const states = Object.keys(States).map(s => States[s]);
const dfustates = Object.keys(DFUStates).map(s => DFUStates[s]);

export function createInputs(fields: Fields, onChange?: (id: string, newValue: any) => void) {
    const retVal: { id: string, label: string, field: any }[] = [];
    let setDropzone = (dropzone: string) => { };
    for (const fieldID in fields) {
        const field = fields[fieldID];
        if (!field.disabled) {
            field.disabled = () => false;
        }
        switch (field.type) {
            case "string":
            case "password":
                field.value = field.value !== undefined ? field.value : "";
                retVal.push({
                    id: fieldID,
                    label: field.label,
                    field: <TextField
                        key={fieldID}
                        type={field.type}
                        name={fieldID}
                        value={field.value}
                        placeholder={field.placeholder}
                        onChange={(evt, newValue) => onChange(fieldID, newValue)}
                        borderless={field.readonly && !field.multiline}
                        readOnly={field.readonly}
                        required={field.required}
                        multiline={field.multiline}
                        canRevealPassword={field.type === "password" ? true : false}
                        revealPasswordAriaLabel={nlsHPCC.ShowPassword}
                    />
                });
                break;
            case "number":
                field.value = field.value !== undefined ? field.value : 0;
                retVal.push({
                    id: fieldID,
                    label: field.label,
                    field: <TextField
                        key={fieldID}
                        type={field.type}
                        name={fieldID}
                        value={`${field.value}`}
                        placeholder={field.placeholder}
                        onChange={(evt, newValue) => onChange(fieldID, newValue)}
                        borderless={field.readonly}
                        readOnly={field.readonly}
                        required={field.required}
                    />
                });
                break;
            case "checkbox":
                field.value = field.value || false;
                retVal.push({
                    id: fieldID,
                    label: field.label,
                    field: <Checkbox
                        key={fieldID}
                        name={fieldID}
                        disabled={field.disabled("") ? true : false}
                        checked={field.value === true ? true : false}
                        onChange={(evt, newValue) => onChange(fieldID, newValue)}
                    />
                });
                break;
            case "choicegroup":
                field.value !== undefined ? field.value : "";
                retVal.push({
                    id: fieldID,
                    label: field.label,
                    field: <ChoiceGroup
                        key={fieldID}
                        name={fieldID}
                        disabled={field.disabled("") ? true : false}
                        selectedKey={field.value}
                        options={field.options ? field.options : []}
                        onChange={(evt, newValue) => onChange(fieldID, newValue)}
                    />
                });
                break;
            case "dropdown":
                field.value = field.value !== undefined ? field.value : "";
                retVal.push({
                    id: fieldID,
                    label: field.label,
                    field: <Dropdown
                        key={fieldID}
                        selectedKey={field.value}
                        options={field.options}
                        onChange={(ev, row) => onChange(fieldID, row.key)}
                        placeholder={field.placeholder}
                    />
                });
                break;
            case "datetime":
                field.value = field.value !== undefined ? field.value : "";
                retVal.push({
                    id: fieldID,
                    label: field.label,
                    field: <input
                        key={fieldID}
                        type="datetime-local"
                        name={fieldID}
                        value={field.value}
                        onChange={ev => {
                            field.value = ev.target.value;
                        }}
                    />
                });
                break;
            case "link":
                field.href = field.href;
                retVal.push({
                    id: fieldID,
                    label: field.label,
                    field: <Link
                        key={fieldID}
                        href={field.href}
                        target={field.newTab ? "_blank" : ""}
                        style={{ paddingLeft: 8 }}>{field.value || ""}</Link>
                });
                break;
            case "links":
                retVal.push({
                    id: fieldID,
                    label: field.label,
                    field: field.links?.map((link, idx) => <Link
                        key={`${fieldID}_${idx}`}
                        href={link.href}
                        target={link.newTab ? "_blank" : ""}
                        style={{ paddingLeft: 8 }}>{link.value || ""}</Link>
                    )
                });
                break;
            case "progress":
                retVal.push({
                    id: fieldID,
                    label: field.label,
                    field: <ProgressIndicator
                        key={fieldID}
                        percentComplete={parseInt(field.value, 10)} />
                });
                break;
            case "workunit-state":
                field.value = field.value !== undefined ? field.value : "";
                retVal.push({
                    id: fieldID,
                    label: field.label,
                    field: <Dropdown
                        key={fieldID}
                        selectedKey={field.value}
                        optional
                        options={states.map(state => {
                            return {
                                key: state,
                                text: state
                            };
                        })}
                        onChange={(ev, row) => onChange(fieldID, row.key)}
                        placeholder={field.placeholder}
                    />
                });
                break;
            case "file-type":
                field.value = field.value !== undefined ? field.value : "";
                retVal.push({
                    id: fieldID,
                    label: field.label,
                    field: <Dropdown
                        key={fieldID}
                        selectedKey={field.value}
                        options={[
                            { key: "", text: nlsHPCC.LogicalFilesAndSuperfiles },
                            { key: "Logical Files Only", text: nlsHPCC.LogicalFilesOnly },
                            { key: "Superfiles Only", text: nlsHPCC.SuperfilesOnly },
                            { key: "Not in Superfiles", text: nlsHPCC.NotInSuperfiles },
                        ]}
                        onChange={(ev, row) => onChange(fieldID, row.key)}
                        placeholder={field.placeholder}
                    />
                });
                break;
            case "file-sortby":
                field.value = field.value !== undefined ? field.value : "";
                retVal.push({
                    id: fieldID,
                    label: field.label,
                    field: <Dropdown
                        key={fieldID}
                        selectedKey={field.value}
                        optional
                        options={[
                            { key: "Newest", text: nlsHPCC.Newest },
                            { key: "Oldest", text: nlsHPCC.Oldest },
                            { key: "Smallest", text: nlsHPCC.Smallest },
                            { key: "Largest", text: nlsHPCC.Largest }
                        ]}
                        onChange={(ev, row) => onChange(fieldID, row.key)}
                        placeholder={field.placeholder}
                    />
                });
                break;
            case "queries-priority":
                field.value = field.value === undefined ? "" : field.value;
                retVal.push({
                    id: fieldID,
                    label: field.label,
                    field: <Dropdown
                        key={fieldID}
                        selectedKey={field.value.toString()}
                        options={[
                            { key: "", text: nlsHPCC.None },
                            { key: "0", text: nlsHPCC.Low },
                            { key: "1", text: nlsHPCC.High },
                            { key: "2", text: nlsHPCC.SLA }
                        ]}
                        onChange={(ev, row) => onChange(fieldID, row.key)}
                        placeholder={field.placeholder}
                    />
                });
                break;
            case "queries-suspend-state":
                field.value = field.value !== undefined ? field.value : "";
                retVal.push({
                    id: fieldID,
                    label: field.label,
                    field: <Dropdown
                        key={fieldID}
                        selectedKey={field.value}
                        optional
                        options={[
                            { key: "Not suspended", text: nlsHPCC.NotSuspended },
                            { key: "Suspended", text: nlsHPCC.Suspended },
                            { key: "Suspended by user", text: nlsHPCC.SuspendedByUser },
                            { key: "Suspended by first node", text: nlsHPCC.SuspendedByFirstNode },
                            { key: "Suspended by any node", text: nlsHPCC.SuspendedByAnyNode },
                        ]}
                        onChange={(ev, row) => onChange(fieldID, row.key)}
                        placeholder={field.placeholder}
                    />
                });
                break;
            case "queries-active-state":
                field.value = field.value !== undefined ? field.value : "";
                retVal.push({
                    id: fieldID,
                    label: field.label,
                    field: <Dropdown
                        key={fieldID}
                        selectedKey={field.value}
                        optional
                        options={[
                            { key: "1", text: nlsHPCC.Active },
                            { key: "0", text: nlsHPCC.NotActive }
                        ]}
                        onChange={(ev, row) => onChange(fieldID, row.key)}
                        placeholder={field.placeholder}
                    />
                });
                break;
            case "target-cluster":
                field.value = field.value !== undefined ? field.value : "";
                retVal.push({
                    id: fieldID,
                    label: field.label,
                    field: <TargetClusterTextField
                        key={fieldID}
                        selectedKey={field.value}
                        optional
                        onChange={(ev, row) => onChange(fieldID, row.key)}
                        placeholder={field.placeholder}
                    />
                });
                break;
            case "target-dropzone":
                field.value = field.value !== undefined ? field.value : "";
                retVal.push({
                    id: fieldID,
                    label: field.label,
                    field: <TargetDropzoneTextField
                        key={fieldID}
                        selectedKey={field.value}
                        onChange={(ev, row) => {
                            onChange(fieldID, row.key);
                            setDropzone(row.key as string);
                        }}
                        placeholder={field.placeholder}
                    />
                });
                break;
            case "target-server":
                field.value = field.value !== undefined ? field.value : "";
                retVal.push({
                    id: fieldID,
                    label: field.label,
                    field: <TargetServerTextLinkedField
                        key={fieldID}
                        selectedKey={field.value}
                        onChange={(ev, row) => onChange(fieldID, row.key)}
                        placeholder={field.placeholder}
                        setSetDropzone={_ => setDropzone = _}
                    />
                });
                break;
            case "target-group":
                field.value = field.value !== undefined ? field.value : "";
                retVal.push({
                    id: fieldID,
                    label: field.label,
                    field: <TargetGroupTextField
                        key={fieldID}
                        required={field.required}
                        selectedKey={field.value}
                        onChange={(ev, row) => onChange(fieldID, row.key)}
                        placeholder={field.placeholder}
                    />
                });
                break;
            case "user-groups":
                field.value = field.value !== undefined ? field.value : "";
                retVal.push({
                    id: fieldID,
                    label: field.label,
                    field: <UserGroupsField
                        key={fieldID}
                        username={field.username}
                        required={field.required}
                        selectedKey={field.value}
                        onChange={(ev, row) => onChange(fieldID, row.key)}
                        placeholder={field.placeholder}
                    />
                });
                break;
            case "group-members":
                field.value = field.value !== undefined ? field.value : "";
                retVal.push({
                    id: fieldID,
                    label: field.label,
                    field: <GroupMembersField
                        key={fieldID}
                        groupname={field.groupname}
                        required={field.required}
                        selectedKey={field.value}
                        onChange={(ev, row) => onChange(fieldID, row.key)}
                        placeholder={field.placeholder}
                    />
                });
                break;
            case "permission-type":
                field.value = field.value !== undefined ? field.value : "";
                retVal.push({
                    id: fieldID,
                    label: field.label,
                    field: <PermissionTypeField
                        key={fieldID}
                        required={field.required}
                        selectedKey={field.value}
                        onChange={(ev, row) => onChange(fieldID, row.key)}
                        placeholder={field.placeholder}
                    />
                });
                break;
            case "target-dfuqueue":
                field.value = field.value !== undefined ? field.value : "";
                retVal.push({
                    id: fieldID,
                    label: field.label,
                    field: <TargetDfuSprayQueueTextField
                        key={fieldID}
                        selectedKey={field.value}
                        onChange={(ev, row) => onChange(fieldID, row.key)}
                        placeholder={field.placeholder}
                    />
                });
                break;
            case "esdl-esp-processes":
                field.value = field.value !== undefined ? field.value : "";
                retVal.push({
                    id: fieldID,
                    label: field.label,
                    field: <EsdlEspProcessesTextField
                        key={fieldID}
                        selectedKey={field.value}
                        onChange={(ev, row) => onChange(fieldID, row.key)}
                        placeholder={field.placeholder}
                    />
                });
                break;
            case "esdl-definitions":
                field.value = field.value !== undefined ? field.value : "";
                retVal.push({
                    id: fieldID,
                    label: field.label,
                    field: <EsdlDefinitionsTextField
                        key={fieldID}
                        selectedKey={field.value}
                        onChange={(ev, row) => onChange(fieldID, row.key)}
                        placeholder={field.placeholder}
                    />
                });
                break;
            case "dfuworkunit-state":
                field.value = field.value !== undefined ? field.value : "";
                retVal.push({
                    id: fieldID,
                    label: field.label,
                    field: <Dropdown
                        key={fieldID}
                        selectedKey={field.value}
                        optional
                        options={dfustates.map(state => {
                            return {
                                key: state,
                                text: state
                            };
                        })}
                        onChange={(ev, row) => onChange(fieldID, row.key)}
                        placeholder={field.placeholder}
                    />
                });
                break;
            case "logicalfile-type":
                field.value = field.value !== undefined ? field.value : "Created";
                retVal.push({
                    id: fieldID,
                    label: field.label,
                    field: <Dropdown
                        key={fieldID}
                        selectedKey={field.value}
                        optional
                        // disabled={field.disabled ? field.disabled(field) : false}
                        options={[
                            { key: "Created", text: nlsHPCC.CreatedByWorkunit },
                            { key: "Used", text: nlsHPCC.UsedByWorkunit }
                        ]}
                        onChange={(ev, row) => onChange(fieldID, row.key)}
                        placeholder={field.placeholder}
                    />
                });
                break;
        }
    }
    return retVal;
}<|MERGE_RESOLUTION|>--- conflicted
+++ resolved
@@ -1,9 +1,5 @@
 import * as React from "react";
 import { Checkbox, ChoiceGroup, IChoiceGroupOption, Dropdown as DropdownBase, IDropdownOption, TextField, Link, ProgressIndicator } from "@fluentui/react";
-<<<<<<< HEAD
-import { Topology, TpLogicalClusterQuery } from "@hpcc-js/comms";
-=======
->>>>>>> 84f3ef08
 import { scopedLogger } from "@hpcc-js/util";
 import { TpDropZoneQuery, TpGroupQuery, TpServiceQuery } from "src/WsTopology";
 import * as WsAccess from "src/ws_access";

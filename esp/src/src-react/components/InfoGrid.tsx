import * as React from "react";
import { Checkbox, CommandBar, ICommandBarItemProps, Link } from "@fluentui/react";
import { SizeMe } from "react-sizeme";
import { formatCost, formatTwoDigits } from "src/Session";
import nlsHPCC from "src/nlsHPCC";
import { useWorkunitExceptions } from "../hooks/workunit";
import { FluentGrid, useCopyButtons, useFluentStoreState, FluentColumns } from "./controls/Grid";
import { pivotItemStyle } from "../layouts/pivot";

function extractGraphInfo(msg) {
    const regex = /^([a-zA-Z0-9 :]+: )(graph graph(\d+)\[(\d+)\], )(([a-zA-Z]+)\[(\d+)\]: )?(.*)$/gmi;
    const matches = [...msg.matchAll(regex)];
    const retVal: { prefix?: string, graphID?: string, subgraphID?: string, activityID?: string, activityName?: string, message?: string } = {};
    if (matches.length > 0) {
        retVal.prefix = matches[0][1];
        retVal.graphID = matches[0][3];
        retVal.subgraphID = matches[0][4];
        retVal.activityName = matches[0][6];
        retVal.activityID = matches[0][7];
        retVal.message = matches[0][8];
    }
    return retVal;
}

interface FilterCounts {
    cost: number,
    penalty: number,
    error: number,
    warning: number,
    info: number,
    other: number
}

interface InfoGridProps {
    wuid: string;
}

export const InfoGrid: React.FunctionComponent<InfoGridProps> = ({
    wuid
}) => {

    const [costChecked, setCostChecked] = React.useState(true);
    const [errorChecked, setErrorChecked] = React.useState(true);
    const [warningChecked, setWarningChecked] = React.useState(true);
    const [infoChecked, setInfoChecked] = React.useState(true);
    const [otherChecked, setOtherChecked] = React.useState(true);
    const [filterCounts, setFilterCounts] = React.useState<FilterCounts>({ cost: 0, penalty: 0, error: 0, warning: 0, info: 0, other: 0 });
    const [exceptions] = useWorkunitExceptions(wuid);
    const [data, setData] = React.useState<any[]>([]);
    const {
        selection, setSelection,
        setTotal,
        refreshTable } = useFluentStoreState({});

    //  Command Bar  ---
    const buttons = React.useMemo((): ICommandBarItemProps[] => [
        { key: "errors", onRender: () => <Checkbox defaultChecked label={`${filterCounts.error || 0} ${nlsHPCC.Errors}`} onChange={(ev, value) => setErrorChecked(value)} styles={{ root: { paddingTop: 8, paddingRight: 8 } }} /> },
        { key: "costs", onRender: () => <Checkbox defaultChecked label={`${filterCounts.cost || 0} ${nlsHPCC.Costs}`} onChange={(ev, value) => setCostChecked(value)} styles={{ root: { paddingTop: 8, paddingRight: 8 } }} /> },
        { key: "warnings", onRender: () => <Checkbox defaultChecked label={`${filterCounts.warning || 0} ${nlsHPCC.Warnings}`} onChange={(ev, value) => setWarningChecked(value)} styles={{ root: { paddingTop: 8, paddingRight: 8 } }} /> },
        { key: "infos", onRender: () => <Checkbox defaultChecked label={`${filterCounts.info || 0} ${nlsHPCC.Infos}`} onChange={(ev, value) => setInfoChecked(value)} styles={{ root: { paddingTop: 8, paddingRight: 8 } }} /> },
        { key: "others", onRender: () => <Checkbox defaultChecked label={`${filterCounts.other || 0} ${nlsHPCC.Others}`} onChange={(ev, value) => setOtherChecked(value)} styles={{ root: { paddingTop: 8, paddingRight: 8 } }} /> }
    ], [filterCounts.cost, filterCounts.error, filterCounts.info, filterCounts.other, filterCounts.warning]);

    //  Grid ---
    const columns = React.useMemo((): FluentColumns => {
        return {
            Severity: {
                label: nlsHPCC.Severity, width: 72, sortable: false,
                className: (value, row) => {
                    switch (value) {
                        case "Error":
                            return "ErrorCell";
                        case "Alert":
                            return "AlertCell";
                        case "Cost":
                            return "CostCell";
                        case "Warning":
                            return "WarningCell";
                    }
                    return "";
                }
            },
            Priority: {
                label: `${nlsHPCC.Source} / ${nlsHPCC.Cost}`, width: 144,
                formatter: (Source, row) => {
                    if (Source === "Cost Optimizer") {
                        return formatCost(+row.Cost);
                    }
                    return Source;
                }
            },
<<<<<<< HEAD
            Priority: {
                label: `${nlsHPCC.Priority} / ${nlsHPCC.TimePenalty}`, field: "", width: 144, sortable: false,
                formatter: (Priority, row) => {
                    if (row.Source === "Cost Optimizer") {
                        return `${formatTwoDigits(+row.Priority / 1000)} (${nlsHPCC.Seconds})`;
                    }
                    return Priority;
                }
            },
            Code: { label: nlsHPCC.Code, field: "", width: 45, sortable: false },
=======
            Code: { label: nlsHPCC.Code, width: 45 },
>>>>>>> 55b6c59c
            Message: {
                label: nlsHPCC.Message,
                sortable: true,
                formatter: (Message, idx) => {
                    const info = extractGraphInfo(Message);
                    if (info.graphID && info.subgraphID) {
                        let txt = `Graph ${info.graphID}[${info.subgraphID}]`;
                        if (info.activityName && info.activityID) {
                            txt = `Graph ${info.graphID}[${info.subgraphID}], ${info.activityName} [${info.activityID}]`;
                        }
                        return <><span>{info?.prefix}<Link style={{ marginRight: 3 }} href={`#/workunits/${wuid}/metrics/sg${info.subgraphID}`}>{txt}</Link>{info?.message}</span></>;
                    }
                    return Message;
                }
            },
            Column: { label: nlsHPCC.Col, width: 36 },
            LineNo: { label: nlsHPCC.Line, width: 36 },
            Activity: {
                label: nlsHPCC.Activity, width: 56,
                formatter: (activityId, row) => {
                    return activityId ? <Link href={`#/workunits/${wuid}/metrics/a${activityId}`}>a{activityId}</Link> : "";
                }
            },
            FileName: { label: nlsHPCC.FileName, width: 360 }
        };
    }, [wuid]);

    const copyButtons = useCopyButtons(columns, selection, "errorwarnings");

    React.useEffect(() => {
        const filterCounts: FilterCounts = {
            cost: 0,
            penalty: 0,
            error: 0,
            warning: 0,
            info: 0,
            other: 0
        };
        const filteredExceptions = exceptions.map((row, idx) => {
            if (row.Source === "Cost Optimizer") {
                row.Severity = "Cost";
            }
            switch (row.Severity) {
                case "Cost":
                    filterCounts.cost++;
                    break;
                case "Error":
                    filterCounts.error++;
                    break;
                case "Warning":
                    filterCounts.warning++;
                    break;
                case "Info":
                    filterCounts.info++;
                    break;
                default:
                    filterCounts.other++;
                    break;
            }
            return {
                id: idx,
                ...row
            };
        }).filter(row => {
            if (!costChecked && row.Severity === "Cost") {
                return false;
            } else if (!errorChecked && row.Severity === "Error") {
                return false;
            } else if (!warningChecked && row.Severity === "Warning") {
                return false;
            } else if (!infoChecked && row.Severity === "Info") {
                return false;
            } else if (!otherChecked && row.Severity !== "Cost" && row.Severity !== "Error" && row.Severity !== "Warning" && row.Severity !== "Info") {
                return false;
            }
            return true;
        }).sort((l, r) => {
            if (l.Severity === r.Severity) {
                return 0;
            } else if (l.Severity === "Error") {
                return -1;
            } else if (r.Severity === "Error") {
                return 1;
            } else if (l.Severity === "Alert") {
                return -1;
            } else if (r.Severity === "Alert") {
                return 1;
            } else if (l.Severity === "Cost") {
                return -1;
            } else if (r.Severity === "Cost") {
                return 1;
            } else if (l.Severity === "Warning") {
                return -1;
            } else if (r.Severity === "Warning") {
                return 1;
            }
            return l.Severity.localeCompare(r.Severity);
        });
        setData(filteredExceptions);
        setFilterCounts(filterCounts);
    }, [costChecked, errorChecked, exceptions, infoChecked, otherChecked, warningChecked]);

    React.useEffect(() => {
        if (data.length) {
            const header = document.querySelector(".ms-DetailsList-headerWrapper");
            const viewport = document.querySelector(".ms-Viewport");
            if (header && viewport) {
                header.remove();
                header["style"].top = "-4px";
                viewport.prepend(header);
            }
        }
    }, [data.length]);

    return <SizeMe monitorHeight>{({ size }) =>
        <div style={{ height: "100%" }}>
            <CommandBar items={buttons} farItems={copyButtons} />
            <div style={pivotItemStyle(size)}>
                <FluentGrid
                    data={data}
                    primaryID={"id"}
                    columns={columns}
                    setSelection={setSelection}
                    setTotal={setTotal}
                    refresh={refreshTable}
                ></FluentGrid>
            </div>
        </div>
    }</SizeMe>;
};<|MERGE_RESOLUTION|>--- conflicted
+++ resolved
@@ -89,9 +89,8 @@
                     return Source;
                 }
             },
-<<<<<<< HEAD
             Priority: {
-                label: `${nlsHPCC.Priority} / ${nlsHPCC.TimePenalty}`, field: "", width: 144, sortable: false,
+                label: `${nlsHPCC.Priority} / ${nlsHPCC.TimePenalty}`, width: 144, sortable: false,
                 formatter: (Priority, row) => {
                     if (row.Source === "Cost Optimizer") {
                         return `${formatTwoDigits(+row.Priority / 1000)} (${nlsHPCC.Seconds})`;
@@ -99,10 +98,7 @@
                     return Priority;
                 }
             },
-            Code: { label: nlsHPCC.Code, field: "", width: 45, sortable: false },
-=======
             Code: { label: nlsHPCC.Code, width: 45 },
->>>>>>> 55b6c59c
             Message: {
                 label: nlsHPCC.Message,
                 sortable: true,

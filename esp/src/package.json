{
  "name": "eclwatch",
  "version": "1.0.0",
  "description": "'ECL Watch' Web interface for HPCC Platform.",
  "scripts": {
    "clean": "rimraf ./build ./lib ./src/nlsHPCCType.ts",
<<<<<<< HEAD
    "lint": "eslint eclwatch/**/*.js src/**/*.ts",
    "lint-fix": "eslint --fix eclwatch/**/*.js src/**/*.ts",
=======
    "lint": "eslint eclwatch/**/*.js src/**/*.ts?",
    "lint-fix": "npm run lint -- --fix",
>>>>>>> 8276b582
    "copy-res-es6-promise": "cpx \"./node_modules/es6-promise/dist/es6-promise.auto.min.js\" ./build/node_modules/es6-promise/dist/",
    "copy-res-eclwatch-img": "cpx \"./eclwatch/img/**/*.{png,jpg,gif}\" ./build/eclwatch/img/",
    "copy-res-eclwatch-ecl": "cpx \"./eclwatch/ecl/**/*.*\" ./build/eclwatch/ecl/",
    "copy-res-dojo-img": "cpx \"./node_modules/dojo/resources/blank.gif\" ./build/eclwatch/img/",
    "copy-res-dojo": "cpx \"./node_modules/dojo/resources/**/*.{png,jpg,gif}\" ./build/node_modules/dojo/resources/",
    "copy-res-dojox": "cpx \"./node_modules/dojox/widget/ColorPicker/images/**/*.{png,jpg,gif}\" ./build/eclwatch/img/",
    "copy-res-TopoJSON": "cpx \"./node_modules/@hpcc-js/map/TopoJSON/**/*\" ./build/dist/TopoJSON/",
    "copy-res-font-awesome": "cpx \"./node_modules/font-awesome/**/*\" ./build/dist/font-awesome/",
    "copy-res-wasm": "cpx \"./node_modules/@hpcc-js/graph/dist/graphvizlib.wasm\" ./build/dist/",
<<<<<<< HEAD
    "copy-res-stub_htm": "cpx \"./stub.htm\" ./build/",
    "copy-res-login_html": "cpx \"./Login.html\" ./build/",
    "copy-res-getusername_html": "cpx \"./GetUserName.html\" ./build/",
    "copy-res": "run-p copy-res-es6-promise copy-res-eclwatch-img copy-res-eclwatch-ecl copy-res-dojo copy-res-dojox copy-res-TopoJSON copy-res-font-awesome copy-res-stub_htm copy-res-login_html copy-res-getusername_html copy-res-wasm",
=======
    "copy-res-html": "cpx \"./*.{htm,html}\" ./build/",
    "copy-res": "run-p copy-res-es6-promise copy-res-eclwatch-img copy-res-eclwatch-ecl copy-res-dojo-img copy-res-dojo copy-res-dojox copy-res-TopoJSON copy-res-font-awesome copy-res-html copy-res-wasm",
>>>>>>> 8276b582
    "compile": "tsc",
    "compile-watch": "npm run compile -- -w",
    "bundle": "node node_modules/webpack/bin/webpack.js --env production --config webpack.config.js",
    "bundle-dev": "node node_modules/webpack/bin/webpack.js --env development --config webpack.config.js",
    "bundle-watch": "npm run bundle-dev -- --watch",
    "build": "npm-run-all --parallel copy-res compile --serial bundle",
    "build-dev": "npm-run-all --parallel copy-res compile --serial bundle-dev",
    "dev-start-ws": "ws",
    "dev-start": "run-p bundle-watch dev-start-ws",
    "dev-start-verbose": "ws --verbose.include request response",
    "rm-hpcc": "rimraf ./node_modules/@hpcc-js",
    "start": "webpack-dev-server -d --env development",
    "test": "run-s lint"
  },
  "main": "src/stub.js",
  "dependencies": {
    "@fluentui/react-hooks": "^8.0.0-beta.0",
    "@hpcc-js/chart": "2.52.0",
    "@hpcc-js/codemirror": "2.33.0",
    "@hpcc-js/common": "2.42.0",
    "@hpcc-js/comms": "2.29.0",
    "@hpcc-js/dataflow": "2.5.0",
    "@hpcc-js/eclwatch": "2.18.0",
    "@hpcc-js/graph": "2.43.0",
    "@hpcc-js/html": "2.17.0",
    "@hpcc-js/layout": "2.18.0",
    "@hpcc-js/map": "2.34.0",
    "@hpcc-js/other": "2.13.51",
    "@hpcc-js/phosphor": "2.14.31",
    "@hpcc-js/react": "2.24.0",
    "@hpcc-js/tree": "2.15.0",
    "@hpcc-js/util": "2.26.0",
    "@material-ui/core": "4.8.3",
    "@material-ui/icons": "4.9.1",
    "@material-ui/lab": "4.0.0-alpha.47",
    "clipboard": "2.0.4",
    "codemirror": "5.50.2",
    "detect-browser": "5.0.0",
    "dijit": "1.16.3",
    "dojo": "1.16.3",
    "dojo-themes": "1.14.1",
    "dojo-util": "1.16.3",
    "dojox": "1.16.3",
    "es6-promise": "4.2.8",
    "font-awesome": "4.7.0",
    "query-string": "6.13.2",
    "react": "^16.12.0",
    "react-dom": "^16.13.1",
    "universal-router": "^9.0.1"
  },
  "devDependencies": {
    "@types/dojo": "^1.9.43",
    "@types/react": "^16.14.2",
    "@types/react-dom": "^16.9.10",
    "@typescript-eslint/eslint-plugin": "^3.2.0",
    "@typescript-eslint/parser": "^3.2.0",
    "braces": ">=2.3.1",
    "cpx": "^1.5.0",
    "css-loader": "^3.4.2",
    "dojo-webpack-plugin": "^2.8.13",
    "eslint": "^7.14.0",
    "file-loader": "^5.1.0",
    "local-web-server": "^4.0.0",
    "minimist": ">=1.2.2",
    "npm-run-all": "^4.1.5",
    "rimraf": "^3.0.2",
    "source-map-loader": "^1.1.2",
    "style-loader": "^1.1.3",
    "tslib": "^1.13.0",
    "typescript": "^3.9.7",
    "url-loader": "^3.0.0",
    "webpack": "^4.42.1",
    "webpack-cli": "^3.3.11",
    "webpack-dev-server": "^3.11.0"
  },
  "author": "HPCC Systems",
  "license": "Apache-2.0",
  "repository": {
    "type": "git",
    "url": "https://github.com/hpcc-systems/HPCC-Platform"
  }
}<|MERGE_RESOLUTION|>--- conflicted
+++ resolved
@@ -4,13 +4,8 @@
   "description": "'ECL Watch' Web interface for HPCC Platform.",
   "scripts": {
     "clean": "rimraf ./build ./lib ./src/nlsHPCCType.ts",
-<<<<<<< HEAD
-    "lint": "eslint eclwatch/**/*.js src/**/*.ts",
+    "lint": "eslint eclwatch/**/*.js src/**/*.ts?",
     "lint-fix": "eslint --fix eclwatch/**/*.js src/**/*.ts",
-=======
-    "lint": "eslint eclwatch/**/*.js src/**/*.ts?",
-    "lint-fix": "npm run lint -- --fix",
->>>>>>> 8276b582
     "copy-res-es6-promise": "cpx \"./node_modules/es6-promise/dist/es6-promise.auto.min.js\" ./build/node_modules/es6-promise/dist/",
     "copy-res-eclwatch-img": "cpx \"./eclwatch/img/**/*.{png,jpg,gif}\" ./build/eclwatch/img/",
     "copy-res-eclwatch-ecl": "cpx \"./eclwatch/ecl/**/*.*\" ./build/eclwatch/ecl/",
@@ -20,15 +15,8 @@
     "copy-res-TopoJSON": "cpx \"./node_modules/@hpcc-js/map/TopoJSON/**/*\" ./build/dist/TopoJSON/",
     "copy-res-font-awesome": "cpx \"./node_modules/font-awesome/**/*\" ./build/dist/font-awesome/",
     "copy-res-wasm": "cpx \"./node_modules/@hpcc-js/graph/dist/graphvizlib.wasm\" ./build/dist/",
-<<<<<<< HEAD
-    "copy-res-stub_htm": "cpx \"./stub.htm\" ./build/",
-    "copy-res-login_html": "cpx \"./Login.html\" ./build/",
-    "copy-res-getusername_html": "cpx \"./GetUserName.html\" ./build/",
-    "copy-res": "run-p copy-res-es6-promise copy-res-eclwatch-img copy-res-eclwatch-ecl copy-res-dojo copy-res-dojox copy-res-TopoJSON copy-res-font-awesome copy-res-stub_htm copy-res-login_html copy-res-getusername_html copy-res-wasm",
-=======
     "copy-res-html": "cpx \"./*.{htm,html}\" ./build/",
     "copy-res": "run-p copy-res-es6-promise copy-res-eclwatch-img copy-res-eclwatch-ecl copy-res-dojo-img copy-res-dojo copy-res-dojox copy-res-TopoJSON copy-res-font-awesome copy-res-html copy-res-wasm",
->>>>>>> 8276b582
     "compile": "tsc",
     "compile-watch": "npm run compile -- -w",
     "bundle": "node node_modules/webpack/bin/webpack.js --env production --config webpack.config.js",

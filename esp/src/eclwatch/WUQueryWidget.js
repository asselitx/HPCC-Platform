--- conflicted
+++ resolved
@@ -208,7 +208,7 @@
         //  Implementation  ---
         getFilter: function () {
             var retVal = this.filter.toObject();
-<<<<<<< HEAD
+            retval.Wuid =  retVal.Wuid.toUpperCase().trim();
             if (retVal.StartDate && retVal.FromTime) {
                 lang.mixin(retVal, {
                     StartDate: this.getISOString("FromDate", "FromTime")
@@ -220,14 +220,6 @@
                 });
             }
             if (retVal.StartDate && retVal.EndDate) {
-=======
-            lang.mixin(retVal, {
-                Wuid: retVal.Wuid.toUpperCase().trim(),
-                StartDate: this.getISOString("FromDate", "FromTime"),
-                EndDate: this.getISOString("ToDate", "ToTime")
-            });
-            if (retVal.StartDate != "" && retVal.EndDate != "") {
->>>>>>> 6f8962fe
                 retVal["DateRB"] = "0";
             } else if (retVal.LastNDays) {
                 retVal["DateRB"] = "0";

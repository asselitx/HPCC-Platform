define([
    "dojo/_base/fx",
    "dojo/dom",
    "dojo/dom-style",
    "dojo/io-query",
    "dojo/ready",
    "dojo/_base/lang",
    "dojo/_base/array",
    "dojo/topic",

    "src/Utility",
    "src/Session",
    "src/KeyValStore",
    "src/BuildInfo",
    "hpcc/LockDialogWidget",

    "dojox/html/entities",
    "dojox/widget/Toaster",

    "css!hpcc/css/ecl.css",
    "css!dijit-themes/flat/flat.css",
    "css!hpcc/css/hpcc.css"

], function (fx, dom, domStyle, ioQuery, ready, lang, arrayUtil, topic,
    Utility, Session, KeyValStore, BuildInfo, LockDialogWidget,
    entities, Toaster) {

    Session.initSession();

    const params = ioQuery.queryToObject(dojo.doc.location.search.substr((dojo.doc.location.search.substr(0, 1) === "?" ? 1 : 0)));
    const hpccWidget = params.Widget ? params.Widget : "HPCCPlatformWidget";

    const store = KeyValStore.userKeyValStore();
    store.getEx(BuildInfo.ModernMode, { defaultValue: String(BuildInfo.containerized) }).then(modernMode => {
        if (modernMode === String(true) && hpccWidget !== "IFrameWidget") {
<<<<<<< HEAD
            window.location.replace("/esp/files/index.html");
=======
            switch (hpccWidget) {
                case "WUDetailsWidget":
                    window.location.replace(`/esp/files/index.html#/workunits/${params.Wuid}`);
                    break;
                case "GraphsWUWidget":
                    window.location.replace(`/esp/files/index.html#/workunits/${params.Wuid}/metrics`);
                    break;
                default:
                    window.location.replace("/esp/files/index.html");
            }
>>>>>>> 57a54912
        } else {
            ready(function () {
                parseUrl();
                initUI();
            });
        }
    });

    function startLoading(targetNode) {
        domStyle.set(dom.byId("loadingOverlay"), "display", "block");
        domStyle.set(dom.byId("loadingOverlay"), "opacity", "255");
    }

    function stopLoading() {
        fx.fadeOut({
            node: dom.byId("loadingOverlay"),
            onEnd: function (node) {
                domStyle.set(node, "display", "none");
            }
        }).play();
    }

    function initUI() {
        topic.subscribe("hpcc/session_management_status", function (publishedMessage) {
            if (publishedMessage.status === "Unlocked") {
                Session.unlock();
            } else if (publishedMessage.status === "Locked") {
                Session.lock();
            } else if (publishedMessage.status === "DoIdle") {
                Session.fireIdle();
            } else if (publishedMessage.status === "Idle") {
                var LockDialog = new LockDialogWidget({});
                LockDialog._onLock(publishedMessage.idleCreator);
            }
        });

        Utility.resolve(hpccWidget, function (WidgetClass) {
            var webParams = {
                id: "stub",
                "class": "hpccApp"
            };
            if (params.TabPosition) {
                lang.mixin(webParams, {
                    TabPosition: params.TabPosition
                });
            }
            if (params.ReadOnly) {
                lang.mixin(webParams, {
                    readOnly: params.ReadOnly
                });
            }
            var widget = new WidgetClass(webParams);

            var myToaster = new Toaster({
                id: "hpcc_toaster",
                positionDirection: "br-left"
            });
            topic.subscribe("hpcc/brToaster", function (topic) {
                if (lang.exists("Exceptions", topic)) {
                    var context = this;
                    arrayUtil.forEach(topic.Exceptions, function (_item, idx) {
                        var item = lang.mixin({
                            Severity: topic.Severity,
                            Source: topic.Source
                        }, _item);

                        var clipped = false;
                        if (item.Message) {
                            var MAX_LINES = 10;
                            if (item.Message.length > MAX_LINES * 80) {
                                item.Message = item.Message.substr(0, MAX_LINES * 80);
                                item.Message += "...";
                                clipped = true;
                            }
                        }

                        if (topic.Severity !== "Info") {
                            var message = "<h4>" + entities.encode(item.Source) + "</h4><p>" + entities.encode(item.Message) + (clipped ? "<br>...  ...  ..." : "") + "</p>";
                            myToaster.setContent(message, item.Severity, item.Severity === "Error" ? -1 : null);
                            myToaster.show();
                        }
                    });
                }
            });

            if (widget) {
                widget.placeAt(dojo.body(), "last");
                widget.startup();
                widget.init(params);
                if (widget.restoreFromHash) {
                    widget.restoreFromHash(dojoConfig.urlInfo.hash);
                }
            }
            dojoConfig.pageTitle = widget.getTitle ? widget.getTitle() : params.Widget;
            document.title = dojoConfig.pageTitle;
            stopLoading();
        }
        );
    }

    function parseUrl() {
        var baseHost = (typeof debugConfig !== "undefined") ? "http://" + debugConfig.IP + ":" + debugConfig.Port : "";
        var hashNodes = location.hash.split("#");
        var searchNodes = location.search.split("?");

        dojoConfig.urlInfo = {
            baseHost: baseHost,
            pathname: location.pathname,
            hash: hashNodes.length >= 2 ? hashNodes[1] : "",
            resourcePath: baseHost + "/esp/files/eclwatch",
            basePath: baseHost + "/esp/files",
            fullPath: location.origin + "/esp/files"
        };
    }
});<|MERGE_RESOLUTION|>--- conflicted
+++ resolved
@@ -33,9 +33,6 @@
     const store = KeyValStore.userKeyValStore();
     store.getEx(BuildInfo.ModernMode, { defaultValue: String(BuildInfo.containerized) }).then(modernMode => {
         if (modernMode === String(true) && hpccWidget !== "IFrameWidget") {
-<<<<<<< HEAD
-            window.location.replace("/esp/files/index.html");
-=======
             switch (hpccWidget) {
                 case "WUDetailsWidget":
                     window.location.replace(`/esp/files/index.html#/workunits/${params.Wuid}`);
@@ -46,7 +43,6 @@
                 default:
                     window.location.replace("/esp/files/index.html");
             }
->>>>>>> 57a54912
         } else {
             ready(function () {
                 parseUrl();

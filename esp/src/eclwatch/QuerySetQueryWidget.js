/*##############################################################################
#    HPCC SYSTEMS software Copyright (C) 2012 HPCC Systems®.
#
#    Licensed under the Apache License, Version 2.0 (the "License");
#    you may not use this file except in compliance with the License.
#    You may obtain a copy of the License at
#
#       http://www.apache.org/licenses/LICENSE-2.0
#
#    Unless required by applicable law or agreed to in writing, software
#    distributed under the License is distributed on an "AS IS" BASIS,
#    WITHOUT WARRANTIES OR CONDITIONS OF ANY KIND, either express or implied.
#    See the License for the specific language governing permissions and
#    limitations under the License.
############################################################################## */
define([
    "dojo/_base/declare",
    "dojo/_base/lang",
    "dojo/i18n",
    "dojo/i18n!./nls/hpcc",
    "dojo/on",
    "dojo/topic",
    "dojo/_base/array",

    "dijit/registry",
    "dijit/Menu",
    "dijit/MenuItem",
    "dijit/MenuSeparator",
    "dijit/PopupMenuItem",

    "dgrid/selector",

    "hpcc/_TabContainerWidget",
    "hpcc/DelayLoadWidget",
    "hpcc/WsWorkunits",
    "hpcc/ESPQuery",
    "hpcc/ESPUtil",
    "hpcc/Utility",

    "dojo/text!../templates/QuerySetQueryWidget.html",

    "dijit/layout/BorderContainer",
    "dijit/layout/TabContainer",
    "dijit/layout/ContentPane",
    "dijit/Toolbar",
    "dijit/form/Form",
    "dijit/form/Button",
    "dijit/form/CheckBox",
    "dijit/ToolbarSeparator",
    "dijit/form/TextBox",
    "dijit/Dialog",
    "dijit/form/DropDownButton",
    "dijit/TooltipDialog",

    "hpcc/TargetSelectWidget",
    "hpcc/FilterDropDownWidget",
    "hpcc/TableContainer"
], function (declare, lang, i18n, nlsHPCC, on, topic, arrayUtil,
                registry, Menu, MenuItem, MenuSeparator, PopupMenuItem,
                selector,
                _TabContainerWidget, DelayLoadWidget, WsWorkunits, ESPQuery, ESPUtil, Utility,
                template) {
    return declare("QuerySetQueryWidget", [_TabContainerWidget], {
        templateString: template,
        baseClass: "QuerySetQueryWidget",
        i18n: nlsHPCC,

        borderContainer: null,
        queriesTab: null,
        querySetGrid: null,
        clusterTargetSelect: null,
        filter: null,

        initalized: false,
        loaded: false,

        buildRendering: function (args) {
            this.inherited(arguments);
        },

        postCreate: function (args) {
            this.inherited(arguments);
            this.queriesTab = registry.byId(this.id + "_PublishedQueries");
            this.clusterTargetSelect = registry.byId(this.id + "ClusterTargetSelect");
            this.borderContainer = registry.byId(this.id + "BorderContainer");
            this.filter = registry.byId(this.id + "Filter");
            this.downloadToList = registry.byId(this.id + "DownloadToList");
            this.downloadToListDialog = registry.byId(this.id + "DownloadToListDialog");
            this.downListForm = registry.byId(this.id + "DownListForm");
            this.fileName = registry.byId(this.id + "CSVFileName");
        },

        startup: function (args) {
            this.inherited(arguments);
            this.initContextMenu();
        },

        _onDownloadToListCancelDialog: function (event){
            this.downloadToListDialog.hide();
        },

        _onDownloadToList: function (event) {
            this.downloadToListDialog.show();
        },

         _buildCSV: function (event) {
            var selections = this.querySetGrid.getSelected();
            var row = [];
            var fileName = this.fileName.get("value")+".csv";

            arrayUtil.forEach(selections, function (cell, idx){
                var rowData = [cell.Suspended,cell.ErrorCount,cell.MixedNodeStates,cell.Activated,cell.Id,cell.Name,cell.QuerySetId,cell.Wuid,cell.Dll,cell.PublishedBy,cell.Status];
                row.push(rowData);
            });

            Utility.downloadToCSV(this.querySetGrid, row, fileName);
            this._onDownloadToListCancelDialog();
        },

        resize: function (args) {
            this.inherited(arguments);
            this.borderContainer.resize();
        },

        layout: function (args) {
            this.inherited(arguments);
        },

        destroy: function (args) {
            this.inherited(arguments);
        },

        init: function (params) {
            if (this.inherited(arguments))
                return;

            if (this.params.searchResults) {
                this.filter.disable(true);
            }

            this.clusterTargetSelect.init({
                Targets: true,
                includeBlank: true,
                Target: params.Cluster
            });
            if (params.Wuid) {
                this.filter.setValue(this.id + "Wuid", params.Wuid);
            } else if (params.LogicalName) {
                this.filter.setValue(this.id + "FileName", params.LogicalName);
            }
            this.initQuerySetGrid();

            var context = this;
            this.filter.on("clear", function (evt) {
                context.refreshGrid();
            });
            this.filter.on("apply", function (evt) {
                context.refreshGrid();
            });
            topic.subscribe("hpcc/ecl_wu_published", function (topic) {
                context.refreshGrid();
            });
        },

        initTab: function () {
            var currSel = this.getSelectedChild();
            if (currSel && !currSel.initalized) {
                if (currSel.id === this.queriesTab.id) {
                } else {
                    currSel.init(currSel.hpcc.params);
                }
            }
        },

         addMenuItem: function (menu, details) {
            var menuItem = new MenuItem(details);
            menu.addChild(menuItem);
            return menuItem;
        },

        initContextMenu: function ( ) {
            var context = this;
            var pMenu = new Menu({
                targetNodeIds: [this.id + "QuerySetGrid"]
            });
             this.menuOpen = this.addMenuItem(pMenu, {
                label: this.i18n.Open,
                onClick: function () { context._onOpen(); }
            });
            this.menuDelete = this.addMenuItem(pMenu, {
                label: this.i18n.Delete,
                onClick: function () { context._onDelete(); }
            });
             pMenu.addChild(new MenuSeparator());
            this.menuUnsuspend = this.addMenuItem(pMenu, {
                label: this.i18n.Unsuspend,
                onClick: function () { context._onUnsuspend(); }
            });
            this.menuSuspend= this.addMenuItem(pMenu, {
                label: this.i18n.Suspend,
                onClick: function () { context._onSuspend(); }
            });
             pMenu.addChild(new MenuSeparator());
            this.menuActivate = this.addMenuItem(pMenu, {
                label: this.i18n.Activate,
                onClick: function () { context._onActivate(); }
            });
            this.menuDeactivate = this.addMenuItem(pMenu, {
                label: this.i18n.Deactivate,
                onClick: function () { context._onDeactivate(); }
            });
            pMenu.addChild(new MenuSeparator());
            {
                var pSubMenu = new Menu();

                this.menuFilterCluster = this.addMenuItem(pSubMenu, {
                    onClick: function (args) {
                        context.filter.clear();
                        context.filter.setValue(context.id + "ClusterTargetSelect", context.menuFilterCluster.get("hpcc_value"));
                        context.refreshGrid();
                    }
                });
                this.menuFilterSuspended = this.addMenuItem(pSubMenu, {
                    onClick: function (args) {
                        context.filter.clear();
                        context.filter.setValue(context.id + "SuspendedStates", context.menuFilterSuspended.get("hpcc_value"));
                        context.refreshGrid();
                    }
                });
                this.menuFilterUnsuspend = this.addMenuItem(pSubMenu, {
                    onClick: function (args) {
                        context.filter.clear();
                        context.filter.setValue(context.id + "SuspendedStates", context.menuFilterUnsuspend.get("hpcc_value"));
                        context.refreshGrid();
                    }
                });
                this.menuFilterActive = this.addMenuItem(pSubMenu, {
                    onClick: function (args) {
                        context.filter.clear();
                        context.filter.setValue(context.id + "ActiveStates", context.menuFilterActive.get("hpcc_value"));
                        context.refreshGrid();
                    }
                });
                this.menuFilterDeactivate = this.addMenuItem(pSubMenu, {
                    onClick: function (args) {
                        context.filter.clear();
                        context.filter.setValue(context.id + "ActiveStates", context.menuFilterDeactivate.get("hpcc_value"));
                        context.refreshGrid();
                    }
                });
                pSubMenu.addChild(new MenuSeparator());
                this.menuFilterClearFilter = this.addMenuItem(pSubMenu, {
                    label: this.i18n.Clear,
                    onClick: function () {
                        context.filter.clear();
                        context.refreshGrid();
                    }
                });
                pMenu.addChild(new PopupMenuItem({
                    label: this.i18n.Filter,
                    popup: pSubMenu
                }));
            }
            pMenu.startup();
        },

        /*Not Applicable*/
        _onRowContextMenu: function (item, colField, mystring) {
            this.menuFilterCluster.set("disabled", false);
            this.menuFilterSuspended.set("disabled", false);
            this.menuFilterUnsuspend.set("disabled", false);
            this.menuFilterActive.set("disabled", false);
            this.menuFilterDeactivate.set("disabled", false);

            if (item) {
                this.menuFilterCluster.set("label", "Cluster: " + item.QuerySetId);
                this.menuFilterCluster.set("hpcc_value", item.QuerySetId);
                this.menuFilterSuspended.set("label", this.i18n.Suspended + ":  " + item.Suspended);
                this.menuFilterSuspended.set("hpcc_value", 1);
                this.menuFilterUnsuspend.set("label", this.i18n.Unsuspended + ":  true ");
                this.menuFilterUnsuspend.set("hpcc_value", 0);
                this.menuFilterActive.set("label", this.i18n.Active + ":  " + item.Activated);
                this.menuFilterActive.set("hpcc_value", 1);
                this.menuFilterDeactivate.set("label", this.i18n.Inactive + ":  true" );
                this.menuFilterDeactivate.set("hpcc_value", 0);
            }
            if (item.Cluster === "") {
                this.menuFilterCluster.set("disabled", true);
                this.menuFilterCluster.set("label", this.i18n.Cluster + ":  " + this.i18n.NA);
            }
            if (item.Suspended === false) {
                this.menuFilterSuspended.set("disabled", true);
                this.menuFilterSuspended.set("label", this.i18n.Suspended + ":  " + this.i18n.NA);
            }
            if (item.Suspended === true) {
                this.menuFilterUnsuspend.set("disabled", true);
                this.menuFilterUnsuspend.set("label", this.i18n.Unsuspended + ":  " + this.i18n.NA);
            }
           if (item.Activated === false) {
                this.menuFilterActive.set("disabled", true);
                this.menuFilterActive.set("label", this.i18n.Active + ":  " + this.i18n.NA);
            }
            if (item.Activated === true) {
                this.menuFilterDeactivate.set("disabled", true);
                this.menuFilterDeactivate.set("label", this.i18n.Inactive + ":  " + this.i18n.NA);
            }
        },

        initQuerySetGrid: function (params) {
            var context = this;
            var store = this.params.searchResults ? this.params.searchResults : ESPQuery.CreateQueryStore();
            this.querySetGrid = new declare([ESPUtil.Grid(true, true)])({
                store: store,
                query: this.getGridQuery(),
                sort: [{ attribute: "Id" }],
                columns: {
                    col1: selector({
                        width: 27,
                        selectorType: 'checkbox'
                    }),
                    Suspended: {
                        label: this.i18n.Suspended,
                        renderHeaderCell: function (node) {
                            node.innerHTML = dojoConfig.getImageHTML("suspended.png", context.i18n.Suspended);
                        },
                        width: 25,
                        sortable: false,
                        formatter: function (suspended) {
                            if (suspended === true) {
                                return dojoConfig.getImageHTML("suspended.png");
                            }
                            return "";
                        }
                    },
                    ErrorCount: {
                        renderHeaderCell: function (node) {
                            node.innerHTML = dojoConfig.getImageHTML("errwarn.png", context.i18n.ErrorWarnings);
                        },
                        width: 25,
                        sortable: false,
                        formatter: function (error) {
                            if (error > 0) {
                                return dojoConfig.getImageHTML("errwarn.png");
                            }
                            return "";
                        }
                    },
                    MixedNodeStates: {
                        renderHeaderCell: function (node) {
                            node.innerHTML = dojoConfig.getImageHTML("mixwarn.png", context.i18n.MixedNodeStates);
                        },
                        width: 25,
                        sortable: false,
                        formatter: function (mixed) {
                            if (mixed === true) {
                                return dojoConfig.getImageHTML("mixwarn.png");
                            }
                            return "";
                        }
                    },
                    Activated: {
                        renderHeaderCell: function (node) {
                            node.innerHTML = dojoConfig.getImageHTML("active.png", context.i18n.Active);
                        },
                        width: 25,
                        formatter: function (activated) {
                            if (activated === true) {
                                return dojoConfig.getImageHTML("active.png");
                            }
                            return dojoConfig.getImageHTML("inactive.png");
                        }
                    },
                    Id: {
                        label: this.i18n.ID,
                        width:380,
                        formatter: function (Id, idx) {
                            return "<a href='#' class='dgrid-row-url'>" + Id + "</a>";
                        }
                    },
                    Name: {
                        label: this.i18n.Name
                    },
                    QuerySetId:{
                        width: 140,
                        label: this.i18n.Target,
                        sortable: true
                    },
                    Wuid: {
                        width: 160,
                        label: this.i18n.WUID,
                        formatter: function (Wuid, idx) {
                            return "<a href='#' class='dgrid-row-url2'>" + Wuid + "</a>";
                        }
                    },
                    Dll: {
                        width: 180,
                        label: this.i18n.Dll
                    },
                    PublishedBy: {
                        width: 100,
                        label: this.i18n.PublishedBy,
                        sortable: false
                    },
                    Status: {
                        width: 100,
                        label: this.i18n.Status,
                        sortable: false
                    }
                }
            }, this.id + "QuerySetGrid");
            this.querySetGrid.on(".dgrid-row-url:click", function (evt) {
                if (context._onRowDblClick) {
                    var item = context.querySetGrid.row(evt).data;
                    context._onRowDblClick(item);
                }
            });
            this.querySetGrid.on(".dgrid-row-url2:click", function (evt) {
                if (context._onRowDblClick) {
                    var item = context.querySetGrid.row(evt).data;
                    context._onRowDblClick(item, true);
                }
            });
            this.querySetGrid.on(".dgrid-row:dblclick", function (evt) {
                if (context._onRowDblClick) {
                    var item = context.querySetGrid.row(evt).data;
                    context._onRowDblClick(item);
                }
            });
             this.querySetGrid.on(".dgrid-row:contextmenu", function (evt) {
                if (context._onRowContextMenu) {
                    var item = context.querySetGrid.row(evt).data;
                    var cell = context.querySetGrid.cell(evt);
                    var colField = cell.column.field;
                    var mystring = "item." + colField;
                    context._onRowContextMenu(item, colField, mystring);
                }
            });
            this.querySetGrid.onSelectionChanged(function (event) {
                context.refreshActionState();
                var selection = context.querySetGrid.getSelected();
                if (selection.length > 0) {
                    context.downloadToList.set("disabled", false);
                } else {
                    context.downloadToList.set("disabled", true);
                }
            });
            this.querySetGrid.startup();
            this.refreshActionState();
        },

        refreshActionState: function () {
            var selection = this.querySetGrid.getSelected();
            var hasSelection = false;
            var isSuspended = false;
            var isNotSuspended = false;
            var isActive = false;
            var isNotActive = false;
            for (var i = 0; i < selection.length; ++i) {
                hasSelection = true;
                if (selection[i].Suspended !== true) {
                    isSuspended = true;
                } else {
                    isNotSuspended = true;
                }
                if (selection[i].Activated !== true) {
                    isActive = true;
                } else {
                    isNotActive = true;
                }
            }

            registry.byId(this.id + "Delete").set("disabled", !hasSelection);
            registry.byId(this.id + "UnSuspend").set("disabled", !isNotSuspended);
            registry.byId(this.id + "OnSuspend").set("disabled", !isSuspended);
            registry.byId(this.id + "Activate").set("disabled", !isActive);
            registry.byId(this.id + "Deactivate").set("disabled", !isNotActive);
            registry.byId(this.id + "Open").set("disabled", !hasSelection);


            this.menuUnsuspend.set("disabled", !isNotSuspended);
            this.menuSuspend.set("disabled", !isSuspended);
            this.menuActivate.set("disabled", !isActive);
            this.menuDeactivate.set("disabled", !isNotActive);
         },

        _onRefresh: function (params) {
           this.refreshGrid();
        },

        _onDelete:function(){
            var selection = this.querySetGrid.getSelected();
            var list = this.arrayToList(selection, "Id");
            if (confirm(this.i18n.DeleteSelectedQueries + "\n" + list)) {
                var context = this;
                WsWorkunits.WUQuerysetQueryAction(selection, "Delete").then(function (response) {
                    context.refreshGrid(true);
                });
            }
        },

        refreshGrid: function (clearSelection) {
            this.querySetGrid.set("query", this.getGridQuery());
            if (clearSelection) {
              this.querySetGrid.clearSelection();
            }
        },

        _onSuspend: function(){
           var context = this;
           WsWorkunits.WUQuerysetQueryAction(this.querySetGrid.getSelected(), "Suspend").then(function (response) {
               context.refreshGrid();
           });
        },

        _onUnsuspend: function (){
            var context = this;
            WsWorkunits.WUQuerysetQueryAction(this.querySetGrid.getSelected(), "Unsuspend").then(function (response) {
                context.refreshGrid();
            });
        },

        _onActivate: function(){
            var context = this;
            WsWorkunits.WUQuerysetQueryAction(this.querySetGrid.getSelected(), "Activate").then(function (response) {
                context.refreshGrid();
            });
        },

         _onDeactivate: function(){
            var context = this;
            WsWorkunits.WUQuerysetQueryAction(this.querySetGrid.getSelected(), "Deactivate").then(function (response) {
                context.refreshGrid();
            });
        },

        _onOpen: function(){
            var selections = this.querySetGrid.getSelected();
            var firstTab = null;
            for (var i = selections.length - 1; i >= 0; --i) {
                var tab = this.ensurePane(selections[i].Id, selections[i]);
                if (i === 0) {
                    firstTab = tab;
                }
            }
            if (firstTab) {
                this.selectChild(firstTab);
            }
        },

        _onSetOptions: function (event) {
            if (registry.byId(this.id + "OptionsForm").validate()) {
                this.refreshGrid();
                registry.byId(this.id + "Options").closeDropDown();
            }
        },


        _onRowDblClick: function (item, workunitTab) {
            var tab = null;
            if (workunitTab) {
                tab = this.ensurePane(item.Wuid, item, true);
            } else {
                tab = this.ensurePane(item.Id, item, false);
            }
            this.selectChild(tab);
        },

        getGridQuery: function(){
<<<<<<< HEAD
            var optionsForm = registry.byId(this.id + "OptionsForm");
            var optionsValues = optionsForm.getValues();
=======
            if (this.params.searchResults) {
                return {};
            }    
            optionsForm = registry.byId(this.id + "OptionsForm");
            optionsValues = optionsForm.getValues();
>>>>>>> 82435271
            return lang.mixin(this.filter.toObject(), optionsValues);
        },

        ensurePane: function (id, params, workunitTab) {
            id = this.createChildTabID(id);
            var retVal = registry.byId(id);
            if (!retVal) {
                var context = this;
                if (workunitTab) {
                    retVal = new DelayLoadWidget({
                        id: id,
                        title: params.Wuid,
                        closable: true,
                        delayWidget: "WUDetailsWidget",
                        hpcc: {
                            type: "WUDetailsWidget",
                            params: {
                                Wuid: params.Wuid
                            }
                        }
                    });
                } else {
                    retVal = new DelayLoadWidget({
                        id: id,
                        title: params.Id,
                        closable: true,
                        delayWidget: "QuerySetDetailsWidget",
                        hpcc: {
                            type: "QuerySetDetailsWidget",
                            params: {
                                QuerySetId: params.QuerySetId,
                                Id: params.Id
                            }
                        }
                    });
                }
                this.addChild(retVal, 1);
            }
            return retVal;
        }
    });
});<|MERGE_RESOLUTION|>--- conflicted
+++ resolved
@@ -566,16 +566,11 @@
         },
 
         getGridQuery: function(){
-<<<<<<< HEAD
-            var optionsForm = registry.byId(this.id + "OptionsForm");
-            var optionsValues = optionsForm.getValues();
-=======
             if (this.params.searchResults) {
                 return {};
             }    
-            optionsForm = registry.byId(this.id + "OptionsForm");
-            optionsValues = optionsForm.getValues();
->>>>>>> 82435271
+            var optionsForm = registry.byId(this.id + "OptionsForm");
+            var optionsValues = optionsForm.getValues();
             return lang.mixin(this.filter.toObject(), optionsValues);
         },
 

--- conflicted
+++ resolved
@@ -22,27 +22,22 @@
 #include "espcontext.hpp"
 
 #define MATCH_ENTRY [&](const EntryValue& e) {return strieq(e.get()->name, pathPart);}
-
-
-<<<<<<< HEAD
+std::shared_ptr<hpccMetrics::CounterMetric> CTxSummary::pRequestCount;
+
+MODULE_INIT(INIT_PRIORITY_STANDARD)
+{
+    CTxSummary::pRequestCount = hpccMetrics::createMetric<hpccMetrics::CounterMetric>("requests", "Number of Requests");
+    return true;
+}
+
+MODULE_EXIT()
+{
+    CTxSummary::pRequestCount = nullptr;
+}
+
+
+
 inline bool validate(const char* k)
-=======
-std::shared_ptr<hpccMetrics::CounterMetric> CTxSummary::pRequestCount;
-
-MODULE_INIT(INIT_PRIORITY_STANDARD)
-{
-    CTxSummary::pRequestCount = hpccMetrics::createMetric<hpccMetrics::CounterMetric>("requests", "Number of Requests");
-    return true;
-}
-
-MODULE_EXIT()
-{
-    CTxSummary::pRequestCount = nullptr;
-}
-
-
-bool operator < (const StringAttr& a, const StringAttr& b)
->>>>>>> 98ed87c9
 {
     // Empty or null keys are invalid
     if(isEmptyString(k))
@@ -129,7 +124,6 @@
 
 StringBuffer& CTxSummary::TxEntryTimer::serialize(StringBuffer& buf, const LogLevel requestedLevel, const unsigned int requestedGroup, const unsigned int requestedStyle)
 {
-<<<<<<< HEAD
     if(!shouldSerialize(requestedLevel, requestedGroup))
         return buf;
 
@@ -144,9 +138,6 @@
     }
 
     return buf;
-=======
-    pRequestCount->inc(1);
->>>>>>> 98ed87c9
 }
 
 bool CTxSummary::TxEntryObject::append(CTxSummary::TxEntryBase* entry)
@@ -351,7 +342,9 @@
 
 CTxSummary::CTxSummary(unsigned creationTime)
 : m_creationTime(creationTime ? creationTime : msTick())
-{}
+{
+    pRequestCount->inc(1);
+}
 
 CTxSummary::~CTxSummary()
 {

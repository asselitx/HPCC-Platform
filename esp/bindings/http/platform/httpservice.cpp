--- conflicted
+++ resolved
@@ -255,30 +255,12 @@
         ctx->setHTTPMethod(method.str());
         ctx->setServiceMethod(methodName.str());
 
-<<<<<<< HEAD
+        if(strieq(method.str(), OPTIONS_METHOD))
+            return onOptions();
+
         StringBuffer peerStr, pathStr;
         const char *userid=ctx->queryUserId();
         ESPLOG(LogMin, "%s %s, from %s@%s", method.str(), m_request->getPath(pathStr).str(), (userid) ? userid : "unknown", m_request->getPeer(peerStr).str());
-=======
-        if(strieq(method.str(), OPTIONS_METHOD))
-            return onOptions();
-
-        bool isSoapPost=(stricmp(method.str(), POST_METHOD) == 0 && m_request->isSoapMessage());
-        if (!isSoapPost)
-        {
-            StringBuffer peerStr, pathStr;
-            const char *userid=ctx->queryUserId();
-            DBGLOG("%s %s, from %s@%s", method.str(), m_request->getPath(pathStr).str(), (userid) ? userid : "unknown", m_request->getPeer(peerStr).str());
-
-            if (m_apport->rootAuthRequired() && (!ctx->queryUserId() || !*ctx->queryUserId()))
-            {
-                thebinding = dynamic_cast<EspHttpBinding*>(m_defaultBinding.get());
-                StringBuffer realmbuf;
-                if(thebinding)
-                {   
-                    realmbuf.append(thebinding->getChallengeRealm());
-                }
->>>>>>> 76e1b9f3
 
         authState = checkUserAuth();
         if ((authState == authTaskDone) || (authState == authFailed))
@@ -365,16 +347,6 @@
                 if (!thebinding && m_defaultBinding)
                     thebinding=dynamic_cast<EspHttpBinding*>(m_defaultBinding.get());
             }
-
-<<<<<<< HEAD
-            if(strieq(method.str(), OPTIONS_METHOD))
-                return onOptions();
-=======
-            // authenticate optional groups
-            if (authenticateOptionalFailed(*ctx,thebinding))
-                throw createEspHttpException(401,"Unauthorized Access","Unauthorized Access");
->>>>>>> 76e1b9f3
-
             checkSetCORSAllowOrigin(m_request, m_response);
 
             if (thebinding!=NULL)

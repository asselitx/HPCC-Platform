define(
({
<<<<<<< HEAD
    title: "HPCC Platform - Home",
    Activity: "Activity",
    EventScheduler: "Event Scheduler",
    SearchResults: "Search Results"
=======
    title: "Plataforma HPCC - Hogar",

    Activity: "Actividad",
    SearchResults: "Resultados de búsqueda",
>>>>>>> c4243f56
})
);<|MERGE_RESOLUTION|>--- conflicted
+++ resolved
@@ -1,15 +1,8 @@
 define(
 ({
-<<<<<<< HEAD
-    title: "HPCC Platform - Home",
-    Activity: "Activity",
-    EventScheduler: "Event Scheduler",
-    SearchResults: "Search Results"
-=======
     title: "Plataforma HPCC - Hogar",
-
     Activity: "Actividad",
+    EventScheduler: "Planificador de eventos",
     SearchResults: "Resultados de búsqueda",
->>>>>>> c4243f56
 })
 );
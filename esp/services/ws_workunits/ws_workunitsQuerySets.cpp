/*##############################################################################

    HPCC SYSTEMS software Copyright (C) 2012 HPCC Systems.

    Licensed under the Apache License, Version 2.0 (the "License");
    you may not use this file except in compliance with the License.
    You may obtain a copy of the License at

       http://www.apache.org/licenses/LICENSE-2.0

    Unless required by applicable law or agreed to in writing, software
    distributed under the License is distributed on an "AS IS" BASIS,
    WITHOUT WARRANTIES OR CONDITIONS OF ANY KIND, either express or implied.
    See the License for the specific language governing permissions and
    limitations under the License.
############################################################################## */

#include "ws_workunitsService.hpp"
#include "ws_fs.hpp"
#include "jlib.hpp"
#include "daclient.hpp"
#include "dalienv.hpp"
#include "dadfs.hpp"
#include "dfuwu.hpp"
#include "eclhelper.hpp"
#include "roxiecontrol.hpp"
#include "dfuutil.hpp"
#include "dautils.hpp"
#include "referencedfilelist.hpp"

#define DALI_FILE_LOOKUP_TIMEOUT (1000*15*1)  // 15 seconds

const unsigned ROXIECONNECTIONTIMEOUT = 1000;   //1 second
const unsigned ROXIECONTROLQUERYTIMEOUT = 3000; //3 second
const unsigned ROXIELOCKCONNECTIONTIMEOUT = 60000; //60 second

#define SDS_LOCK_TIMEOUT (5*60*1000) // 5mins, 30s a bit short

bool isRoxieProcess(const char *process)
{
    if (!process)
        return false;
    Owned<IRemoteConnection> conn = querySDS().connect("Environment", myProcessSession(), RTM_LOCK_READ, SDS_LOCK_TIMEOUT);
    if (!conn)
        return false;
    VStringBuffer xpath("Software/RoxieCluster[@name=\"%s\"]", process);
    return conn->queryRoot()->hasProp(xpath.str());
}

void checkUseEspOrDaliIP(SocketEndpoint &ep, const char *ip, const char *esp)
{
    if (!ip || !*ip)
        return;
    ep.set(ip, 7070);
    if (ep.isLoopBack() || *ip=='.' || (ip[0]=='0' && ip[1]=='.'))
        ep.ipset(esp);
}

IClientWUQuerySetDetailsResponse *fetchQueryDetails(IEspContext &context, IClientWsWorkunits *_ws, const char *target, const char *queryid)
{
    Linked<IClientWsWorkunits> ws = _ws;
    if (!ws)
    {
        StringBuffer host;
        short port=0;
        context.getServAddress(host, port);
        VStringBuffer url("http://%s:%d/WsWorkunits", host.str(), port);
        ws.setown(createWsWorkunitsClient());
        ws->addServiceUrl(url.str());
    }
    //using existing WUQuerysetDetails rather than extending WUQueryDetails, to support copying query meta data from prior releases
    Owned<IClientWUQuerySetDetailsRequest> reqQueryInfo = ws->createWUQuerysetDetailsRequest();
    reqQueryInfo->setClusterName(target);
    reqQueryInfo->setQuerySetName(target);
    reqQueryInfo->setFilter(queryid);
    reqQueryInfo->setFilterType("Id");
    return ws->WUQuerysetDetails(reqQueryInfo);
}

void fetchRemoteWorkunit(IEspContext &context, const char *netAddress, const char *queryset, const char *query, const char *wuid, StringBuffer &name, StringBuffer &xml, StringBuffer &dllname, MemoryBuffer &dll, StringBuffer &daliServer, Owned<IClientWUQuerySetDetailsResponse> &respQueryInfo)
{
    Owned<IClientWsWorkunits> ws;
    ws.setown(createWsWorkunitsClient());
    VStringBuffer url("http://%s%s/WsWorkunits", netAddress, (!strchr(netAddress, ':')) ? ":8010" : "");
    ws->addServiceUrl(url.str());

    if (context.queryUserId() && *context.queryUserId())
        ws->setUsernameToken(context.queryUserId(), context.queryPassword(), NULL);

    Owned<IClientWULogFileRequest> req = ws->createWUFileRequest();
    if (queryset && *queryset)
        req->setQuerySet(queryset);
    if (query && *query)
        req->setQuery(query);
    if (wuid && *wuid)
        req->setWuid(wuid);
    req->setType("xml");
    Owned<IClientWULogFileResponse> resp = ws->WUFile(req);
    if (!resp || resp->getExceptions().ordinality() || !resp->getThefile().length())
        throw MakeStringException(ECLWATCH_CANNOT_GET_WORKUNIT, "Cannot retrieve remote workunit");
    xml.append(resp->getThefile().length(), resp->getThefile().toByteArray());

    req->setType("dll");
    resp.setown(ws->WUFile(req));
    if (!resp || resp->getExceptions().ordinality() || !resp->getThefile().length())
        throw MakeStringException(ECLWATCH_CANNOT_GET_WORKUNIT, "Cannot retrieve remote workunit shared object");
    dll.append(resp->getThefile());
    dllname.append(resp->getFileName());
    name.append(resp->getQueryName());
    SocketEndpoint ep;
    checkUseEspOrDaliIP(ep, resp->getDaliServer(), netAddress);
    if (!ep.isNull())
        ep.getUrlStr(daliServer);

    respQueryInfo.setown(fetchQueryDetails(context, ws, queryset, query));
}

void doWuFileCopy(IClientFileSpray &fs, IEspWULogicalFileCopyInfo &info, const char *logicalname, const char *cluster, bool isRoxie, bool supercopy)
{
    try
    {
        Owned<IClientCopy> req = fs.createCopyRequest();
        req->setSourceLogicalName(logicalname);
        req->setDestLogicalName(logicalname);
        req->setDestGroup(cluster);
        req->setSuperCopy(supercopy);
        if (isRoxie)
            req->setDestGroupRoxie("Yes");

        Owned<IClientCopyResponse> resp = fs.Copy(req);
        info.setDfuCopyWuid(resp->getResult());
    }
    catch (IException *e)
    {
        StringBuffer msg;
        info.setDfuCopyError(e->errorMessage(msg).str());
        e->Release();
    }
}

bool copyWULogicalFiles(IEspContext &context, IConstWorkUnit &cw, const char *cluster, bool copyLocal, IEspWUCopyLogicalClusterFileSections &lfinfo)
{
    if (isEmpty(cluster))
        throw MakeStringException(ECLWATCH_INVALID_CLUSTER_NAME, "copyWULogicalFiles Cluster parameter not set.");

    Owned<IUserDescriptor> udesc = createUserDescriptor();
    udesc->set(context.queryUserId(), context.queryPassword());

    IArrayOf<IEspWULogicalFileCopyInfo> foreign;
    IArrayOf<IEspWULogicalFileCopyInfo> onCluster;
    IArrayOf<IEspWULogicalFileCopyInfo> notOnCluster;
    IArrayOf<IEspWULogicalFileCopyInfo> notFound;

    Owned<IClientFileSpray> fs;
    if (copyLocal)
    {
        fs.setown(createFileSprayClient());
        VStringBuffer url("http://.:%d/FileSpray", 8010);
        fs->addServiceUrl(url.str());
    }

    bool isRoxie = isRoxieProcess(cluster);

    Owned<IConstWUGraphIterator> graphs = &cw.getGraphs(GraphTypeActivities);
    ForEach(*graphs)
    {
        Owned <IPropertyTree> xgmml = graphs->query().getXGMMLTree(false);
        Owned<IPropertyTreeIterator> iter = xgmml->getElements(".//node");
        ForEach(*iter)
        {
            try
            {
                IPropertyTree &node = iter->query();
                ThorActivityKind kind = (ThorActivityKind) node.getPropInt("att[@name='_kind']/@value", TAKnone);

                if(kind==TAKdiskwrite || kind==TAKindexwrite || kind==TAKcsvwrite || kind==TAKxmlwrite)
                    continue;
                if (node.getPropBool("att[@name='_isSpill']/@value") || node.getPropBool("att[@name='_isTransformSpill']/@value"))
                    continue;

                Owned<IEspWULogicalFileCopyInfo> info = createWULogicalFileCopyInfo();
                const char *logicalname = node.queryProp("att[@name='_indexFileName']/@value");
                if (logicalname)
                    info->setIsIndex(true);
                else
                    logicalname = node.queryProp("att[@name='_fileName']/@value");
                info->setLogicalName(logicalname);
                if (logicalname)
                {
                    if (!strnicmp("~foreign::", logicalname, 10))
                        foreign.append(*info.getClear());
                    else
                    {
                        Owned<IDistributedFile> df = queryDistributedFileDirectory().lookup(logicalname, udesc);
                        if(!df)
                            notFound.append(*info.getClear());
                        else if (df->findCluster(cluster)!=NotFound)
                        {
                            onCluster.append(*info.getClear());
                        }
                        else
                        {
                            StringArray clusters;
                            df->getClusterNames(clusters);
                            info->setClusters(clusters);
                            if (copyLocal)
                            {
                                StringBuffer wuid;
                                bool supercopy = queryDistributedFileDirectory().isSuperFile(logicalname, udesc, NULL);
                                doWuFileCopy(*fs, *info, logicalname, cluster, isRoxie, supercopy);
                            }
                            notOnCluster.append(*info.getClear());
                        }
                    }
                }
            }
            catch(IException *e)
            {
                e->Release();
            }
        }
        lfinfo.setClusterName(cluster);
        lfinfo.setNotOnCluster(notOnCluster);
        lfinfo.setOnCluster(onCluster);
        lfinfo.setForeign(foreign);
        lfinfo.setNotFound(notFound);
    }

    return true;
}

void copyWULogicalFilesToTarget(IEspContext &context, IConstWUClusterInfo &clusterInfo, IConstWorkUnit &cw, IArrayOf<IConstWUCopyLogicalClusterFileSections> &clusterfiles, bool doLocalCopy)
{
    const StringArray &thors = clusterInfo.getThorProcesses();
    ForEachItemIn(i, thors)
    {
        Owned<IEspWUCopyLogicalClusterFileSections> files = createWUCopyLogicalClusterFileSections();
        copyWULogicalFiles(context, cw, thors.item(i), doLocalCopy, *files);
        clusterfiles.append(*files.getClear());
    }
    SCMStringBuffer roxie;
    clusterInfo.getRoxieProcess(roxie);
    if (roxie.length())
    {
        Owned<IEspWUCopyLogicalClusterFileSections> files = createWUCopyLogicalClusterFileSections();
        copyWULogicalFiles(context, cw, roxie.str(), doLocalCopy, *files);
        clusterfiles.append(*files.getClear());
    }
}

void QueryFilesInUse::loadTarget(IPropertyTree *t, const char *target, unsigned flags)
{
    if (!target || !*target)
        return;

    Owned<IConstWUClusterInfo> clusterInfo = getTargetClusterInfo(target);
    if (!clusterInfo || !(clusterInfo->getPlatform() == RoxieCluster))
        return;

    Owned<IPropertyTree> queryRegistry = getQueryRegistry(target, true);
    if (!queryRegistry)
        return;

    SCMStringBuffer process;
    clusterInfo->getRoxieProcess(process);
    if (!process.length())
        return;

    Owned<IHpccPackageSet> ps = createPackageSet(process.str());
    const IHpccPackageMap *pm = (ps) ? ps->queryActiveMap(target) : NULL;
    const char *pmid = (pm) ? pm->queryPackageId() : NULL;

    VStringBuffer xpath("%s/@pmid", target);
    const char *pmidPrev = t->queryProp(xpath);
    if ((flags & UFO_RELOAD_TARGETS_CHANGED_PMID) && (pmid || pmidPrev))
    {
        if (!(pmid && pmidPrev) || !streq(pmid, pmidPrev))
            t->removeProp(target);
    }
    IPropertyTree *targetTree = ensurePTree(t, target);
    if (pm)
        targetTree->setProp("@pmid", pmid);

    if (flags & UFO_REMOVE_QUERIES_NOT_IN_QUERYSET)
    {
        Owned<IPropertyTreeIterator> cachedQueries = targetTree->getElements("Query");
        ForEach(*cachedQueries)
        {
            IPropertyTree &cachedQuery = cachedQueries->query();
            VStringBuffer xpath("Query[@id='%s']", cachedQuery.queryProp("@id"));
            if (!queryRegistry->hasProp(xpath))
                targetTree->removeTree(&cachedQuery);
        }
    }

    Owned<IPropertyTreeIterator> queries = queryRegistry->getElements("Query");
    ForEach(*queries)
    {
        if (aborting)
            return;
        IPropertyTree &query = queries->query();
        const char *queryid = query.queryProp("@id");
        if (!queryid || !*queryid)
            continue;
        const char *wuid = query.queryProp("@wuid");
        if (!wuid || !*wuid)
            continue;

        const char *pkgid=NULL;
        if (pm)
         {
             const IHpccPackage *pkg = pm->matchPackage(queryid);
             if (pkg)
                 pkgid = pkg->queryId();
         }
        VStringBuffer xpath("Query[@id='%s']", queryid);
        IPropertyTree *queryTree = targetTree->queryPropTree(xpath);
        if (queryTree)
        {
            const char *cachedPkgid = queryTree->queryProp("@pkgid");
            if (pkgid && *pkgid)
            {
                if (!(flags & UFO_RELOAD_MAPPED_QUERIES) && (cachedPkgid && streq(pkgid, cachedPkgid)))
                    continue;
            }
            else if (!cachedPkgid || !*cachedPkgid)
                continue;
            targetTree->removeTree(queryTree);
            queryTree = NULL;
        }

        Owned<IWorkUnitFactory> factory = getWorkUnitFactory();
        Owned<IConstWorkUnit> cw = factory->openWorkUnit(wuid, false);
        if (!cw)
            continue;

        queryTree = targetTree->addPropTree("Query", createPTree("Query"));
        queryTree->setProp("@target", target); //for reference when searching across targets
        queryTree->setProp("@id", queryid);
        if (pkgid && *pkgid)
            queryTree->setProp("@pkgid", pkgid);

        IUserDescriptor **roxieUser = roxieUserMap.getValue(target);
        Owned<IReferencedFileList> wufiles = createReferencedFileList(roxieUser ? *roxieUser : NULL, true);
        wufiles->addFilesFromQuery(cw, pm, queryid);
        if (aborting)
            return;
        wufiles->resolveFiles(process.str(), NULL, NULL, NULL, true, true, false);

        Owned<IReferencedFileIterator> files = wufiles->getFiles();
        ForEach(*files)
        {
            if (aborting)
                return;
            IReferencedFile &rf = files->query();
            //if (!(rf.getFlags() & RefSubFile))
            //    continue;
            const char *lfn = rf.getLogicalName();
            if (!lfn || !*lfn)
                continue;

            if (!queryTree->hasProp(xpath.setf("File[@lfn='%s']", lfn)))
            {
                IPropertyTree *fileTree = queryTree->addPropTree("File", createPTree("File"));
                fileTree->setProp("@lfn", lfn);
                if (rf.getFlags() & RefFileSuper)
                    fileTree->setPropBool("@super", true);
                if (rf.getFlags() & RefFileNotFound)
                    fileTree->setPropBool("@notFound", true);
                const char *fpkgid = rf.queryPackageId();
                if (fpkgid && *fpkgid)
                    fileTree->setProp("@pkgid", fpkgid);
            }
        }
    }
}

void QueryFilesInUse::loadTargets(IPropertyTree *t, unsigned flags)
{
    Owned<IStringIterator> targets = getTargetClusters("RoxieCluster", NULL);
    SCMStringBuffer s;
    ForEach(*targets)
    {
        if (aborting)
            return;
        loadTarget(t, targets->str(s).str(), flags);
    }
}

IPropertyTreeIterator *QueryFilesInUse::findAllQueriesUsingFile(const char *lfn)
{
    CriticalBlock b(crit);

    if (!lfn || !*lfn)
        return NULL;

    VStringBuffer xpath("*/Query[File/@lfn='%s']", lfn);
    return tree->getElements(xpath);
}

IPropertyTreeIterator *QueryFilesInUse::findQueriesUsingFile(const char *target, const char *lfn)
{
    CriticalBlock b(crit);

    if (!lfn || !*lfn)
        return NULL;
<<<<<<< HEAD
    if (!target || !*target)
        return findAllQueriesUsingFile(lfn);
    IPropertyTree *targetTree = tree->getPropTree(target);
=======
    IPropertyTree *targetTree = tree->queryPropTree(target);
>>>>>>> 2098098a
    if (!targetTree)
        return NULL;

    VStringBuffer xpath("Query[File/@lfn='%s']", lfn);
    return targetTree->getElements(xpath);
}

bool CWsWorkunitsEx::onWUCopyLogicalFiles(IEspContext &context, IEspWUCopyLogicalFilesRequest &req, IEspWUCopyLogicalFilesResponse &resp)
{
    StringBuffer wuid = req.getWuid();
    WsWuHelpers::checkAndTrimWorkunit("WUCopyLogicalFiles", wuid);

    Owned<IWorkUnitFactory> factory = getWorkUnitFactory(context.querySecManager(), context.queryUser());
    Owned<IConstWorkUnit> cw = factory->openWorkUnit(wuid.str(), false);
    if (!cw)
        throw MakeStringException(ECLWATCH_CANNOT_OPEN_WORKUNIT,"Cannot open workunit %s", wuid.str());

    resp.setWuid(wuid.str());

    SCMStringBuffer cluster;
    if (notEmpty(req.getCluster()))
        cluster.set(req.getCluster());
    else
        cw->getClusterName(cluster);
    if (!isValidCluster(req.getCluster()))
        throw MakeStringException(ECLWATCH_INVALID_CLUSTER_NAME, "Invalid cluster name: %s", cluster.str());

    Owned <IConstWUClusterInfo> clusterInfo = getTargetClusterInfo(cluster.str());

    IArrayOf<IConstWUCopyLogicalClusterFileSections> clusterfiles;
    copyWULogicalFilesToTarget(context, *clusterInfo, *cw, clusterfiles, req.getCopyLocal());
    resp.setClusterFiles(clusterfiles);

    return true;
}

static inline unsigned remainingMsWait(unsigned wait, unsigned start)
{
    if (wait==0 || wait==(unsigned)-1)
        return wait;
    unsigned waited = msTick()-start;
    return (wait>waited) ? wait-waited : 0;
}

bool reloadCluster(IConstWUClusterInfo *clusterInfo, unsigned wait)
{
    if (0==wait || !clusterInfo || clusterInfo->getPlatform()!=RoxieCluster)
        return true;

    const SocketEndpointArray &addrs = clusterInfo->getRoxieServers();
    if (addrs.length())
    {
        try
        {
            Owned<IPropertyTree> result = sendRoxieControlAllNodes(addrs.item(0), "<control:reload/>", false, wait);
            const char *status = result->queryProp("Endpoint[1]/Status");
            if (!status || !strieq(status, "ok"))
                return false;
        }
        catch(IMultiException *me)
        {
            StringBuffer err;
            DBGLOG("ERROR control:reloading roxie query info %s", me->errorMessage(err.append(me->errorCode()).append(' ')).str());
            me->Release();
            return false;
        }
        catch(IException *e)
        {
            StringBuffer err;
            DBGLOG("ERROR control:reloading roxie query info %s", e->errorMessage(err.append(e->errorCode()).append(' ')).str());
            e->Release();
            return false;
        }
    }
    return true;
}

bool reloadCluster(const char *cluster, unsigned wait)
{
    Owned <IConstWUClusterInfo> clusterInfo = getTargetClusterInfo(cluster);
    return (clusterInfo) ? reloadCluster(clusterInfo, wait) : true;
}

static inline void updateQuerySetting(bool ignore, IPropertyTree *queryTree, const char *xpath, int value)
{
    if (ignore || !queryTree)
        return;
    if (value!=0)
        queryTree->setPropInt(xpath, value);
    else
        queryTree->removeProp(xpath);
}

static inline void updateTimeLimitSetting(IPropertyTree *queryTree, bool valueNotSet, int value, IConstQuerySetQuery *srcInfo=NULL)
{
    if (valueNotSet && srcInfo && !srcInfo->getTimeLimit_isNull())
    {
        value = srcInfo->getTimeLimit();
        valueNotSet=false;
    }
    updateQuerySetting(valueNotSet, queryTree, "@timeLimit", value);
}

static inline void updateWarnTimeLimitSetting(IPropertyTree *queryTree, bool valueNotSet, int value, IConstQuerySetQuery *srcInfo=NULL)
{
    if (valueNotSet && srcInfo && !srcInfo->getWarnTimeLimit_isNull())
    {
        value = srcInfo->getWarnTimeLimit();
        valueNotSet=false;
    }
    updateQuerySetting(valueNotSet, queryTree, "@warnTimeLimit", value);
}

static inline unsigned __int64 memoryLimitUInt64FromString(const char *value)
{
    if (!value || !*value || !isdigit(*value))
        return 0;
    unsigned __int64 result = (*value - '0');
    const char *s = value+1;
    while (isdigit(*s))
    {
        result = 10 * result + ((*s) - '0');
        s++;
    }
    if (*s)
    {
        const char unit = toupper(*s++);
        if (*s && !strieq("B", s)) //more?
            return 0;
        switch (unit)
        {
            case 'E':
                result <<=60;
                break;
            case 'P':
                result <<=50;
                break;
            case 'T':
                result <<=40;
                break;
            case 'G':
                result <<=30;
                break;
            case 'M':
                result <<=20;
                break;
            case 'K':
                result <<=10;
                break;
            case 'B':
                break;
            default:
                return 0;
        }
    }
    return result;
}

const char memUnitAbbrev[] = {'B', 'K', 'M', 'G', 'T', 'P', 'E'};
#define MAX_MEMUNIT_ABBREV 6

static inline StringBuffer &memoryLimitStringFromUInt64(StringBuffer &s, unsigned __int64 in)
{
    if (!in)
        return s;
    unsigned __int64 value = in;
    unsigned char unit = 0;
    while (!(value & 0x3FF) && unit < MAX_MEMUNIT_ABBREV)
    {
        value >>= 10;
        unit++;
    }
    return s.append(value).append(memUnitAbbrev[unit]);
}

static inline void updateMemoryLimitSetting(IPropertyTree *queryTree, const char *value, IConstQuerySetQuery *srcInfo=NULL)
{
    if (!queryTree)
        return;
    if (!value && srcInfo)
        value = srcInfo->getMemoryLimit();
    if (!value)
        return;
    unsigned __int64 limit = memoryLimitUInt64FromString(value);
    if (0==limit)
        queryTree->removeProp("@memoryLimit");
    else
        queryTree->setPropInt64("@memoryLimit", limit);
}

enum QueryPriority {
    QueryPriorityNone = -1,
    QueryPriorityLow = 0,
    QueryPriorityHigh = 1,
    QueryPrioritySLA = 2,
    QueryPriorityInvalid = 3
};

static inline const char *getQueryPriorityName(int value)
{
    switch (value)
    {
    case QueryPriorityLow:
        return "LOW";
    case QueryPriorityHigh:
        return "HIGH";
    case QueryPrioritySLA:
        return "SLA";
    case QueryPriorityNone:
        return "NONE";
    }
    return "INVALID";
}
static inline void updateQueryPriority(IPropertyTree *queryTree, const char *value, IConstQuerySetQuery *srcInfo=NULL)
{
    if (!queryTree)
        return;
    if ((!value || !*value) && srcInfo)
        value = srcInfo->getPriority();
    if (!value || !*value)
        return;
    int priority = QueryPriorityInvalid;
    if (strieq("LOW", value))
        priority=QueryPriorityLow;
    else if (strieq("HIGH", value))
        priority=QueryPriorityHigh;
    else if (strieq("SLA", value))
        priority=QueryPrioritySLA;
    else if (strieq("NONE", value))
        priority=QueryPriorityNone;

    switch (priority)
    {
    case QueryPriorityInvalid:
        break;
    case QueryPriorityNone:
        queryTree->removeProp("@priority");
        break;
    default:
        queryTree->setPropInt("@priority", priority);
        break;
    }
}

void copyQueryFilesToCluster(IEspContext &context, IConstWorkUnit *cw, const char *remoteIP, const char *remotePrefix, const char *target, const char *srcCluster, const char *queryname, bool overwrite, bool allowForeignFiles)
{
    if (!target || !*target)
        return;

    SCMStringBuffer process;
    Owned <IConstWUClusterInfo> clusterInfo = getTargetClusterInfo(target);
    if (clusterInfo && clusterInfo->getPlatform()==RoxieCluster)
    {
        clusterInfo->getRoxieProcess(process);
        if (!process.length())
            return;
        Owned<IReferencedFileList> wufiles = createReferencedFileList(context.queryUserId(), context.queryPassword(), allowForeignFiles);
        Owned<IHpccPackageSet> ps = createPackageSet(process.str());
        StringBuffer queryid;
        if (queryname && *queryname)
            queryname = queryid.append(queryname).append(".0").str(); //prepublish dummy version number to support fuzzy match like queries="myquery.*" in package
        wufiles->addFilesFromQuery(cw, (ps) ? ps->queryActiveMap(target) : NULL, queryname);
        wufiles->resolveFiles(process.str(), remoteIP, remotePrefix, srcCluster, !overwrite, true);
        Owned<IDFUhelper> helper = createIDFUhelper();
        wufiles->cloneAllInfo(helper, overwrite, true);
    }
}

bool CWsWorkunitsEx::isQuerySuspended(const char* query, IConstWUClusterInfo *clusterInfo, unsigned wait, StringBuffer& errorMessage)
{
    try
    {
        if (0==wait || !clusterInfo || clusterInfo->getPlatform()!=RoxieCluster)
            return false;

        const SocketEndpointArray &addrs = clusterInfo->getRoxieServers();
        if (addrs.length() < 1)
            return false;

        StringBuffer control;
        control.appendf("<control:queries><Query id='%s'/></control:queries>",  query);
        Owned<IPropertyTree> result = sendRoxieControlAllNodes(addrs.item(0), control.str(), false, wait);
        if (!result)
            return false;

        Owned<IPropertyTreeIterator> suspendedQueries = result->getElements("Endpoint/Queries/Query[@suspended='1']");
        if (!suspendedQueries->first())
            return false;

        errorMessage.set(suspendedQueries->query().queryProp("@error"));
        return true;
    }
    catch(IMultiException *me)
    {
        StringBuffer err;
        DBGLOG("ERROR control:queries roxie query info %s", me->errorMessage(err.append(me->errorCode()).append(' ')).str());
        me->Release();
        return false;
    }
    catch(IException *e)
    {
        StringBuffer err;
        DBGLOG("ERROR control:queries roxie query info %s", e->errorMessage(err.append(e->errorCode()).append(' ')).str());
        e->Release();
        return false;
    }
}


bool CWsWorkunitsEx::onWUPublishWorkunit(IEspContext &context, IEspWUPublishWorkunitRequest & req, IEspWUPublishWorkunitResponse & resp)
{
    StringBuffer wuid = req.getWuid();
    WsWuHelpers::checkAndTrimWorkunit("WUPublishWorkunit", wuid);

    Owned<IWorkUnitFactory> factory = getWorkUnitFactory(context.querySecManager(), context.queryUser());
    Owned<IConstWorkUnit> cw = factory->openWorkUnit(wuid.str(), false);
    if (!cw)
        throw MakeStringException(ECLWATCH_CANNOT_OPEN_WORKUNIT,"Cannot find the workunit %s", wuid.str());

    resp.setWuid(wuid.str());

    SCMStringBuffer queryName;
    if (notEmpty(req.getJobName()))
        queryName.set(req.getJobName());
    else
        cw->getJobName(queryName).str();
    if (!queryName.length())
        throw MakeStringException(ECLWATCH_MISSING_PARAMS, "Query/Job name not defined for publishing workunit %s", wuid.str());

    SCMStringBuffer target;
    if (notEmpty(req.getCluster()))
        target.set(req.getCluster());
    else
        cw->getClusterName(target);
    if (!target.length())
        throw MakeStringException(ECLWATCH_MISSING_PARAMS, "Cluster name not defined for publishing workunit %s", wuid.str());
    if (!isValidCluster(target.str()))
        throw MakeStringException(ECLWATCH_INVALID_CLUSTER_NAME, "Invalid cluster name: %s", target.str());
    StringBuffer daliIP;
    StringBuffer srcCluster;
    StringBuffer srcPrefix;
    splitDerivedDfsLocation(req.getRemoteDali(), srcCluster, daliIP, srcPrefix, req.getSourceProcess(),req.getSourceProcess(), NULL, NULL);

    if (srcCluster.length())
    {
        if (!isProcessCluster(daliIP, srcCluster))
            throw MakeStringException(ECLWATCH_INVALID_CLUSTER_NAME, "Process cluster %s not found on %s DALI", srcCluster.str(), daliIP.length() ? daliIP.str() : "local");
    }

    if (!req.getDontCopyFiles())
        copyQueryFilesToCluster(context, cw, daliIP, srcPrefix, target.str(), srcCluster, queryName.str(), req.getUpdateDfs(), req.getAllowForeignFiles());

    WorkunitUpdate wu(&cw->lock());
    if (req.getUpdateWorkUnitName() && notEmpty(req.getJobName()))
        wu->setJobName(req.getJobName());

    StringBuffer queryId;
    WUQueryActivationOptions activate = (WUQueryActivationOptions)req.getActivate();
    addQueryToQuerySet(wu, target.str(), queryName.str(), NULL, activate, queryId, context.queryUserId());
    if (req.getMemoryLimit() || !req.getTimeLimit_isNull() || !req.getWarnTimeLimit_isNull() || req.getPriority() || req.getComment())
    {
        Owned<IPropertyTree> queryTree = getQueryById(target.str(), queryId, false);
        updateMemoryLimitSetting(queryTree, req.getMemoryLimit());
        updateQuerySetting(req.getTimeLimit_isNull(), queryTree, "@timeLimit", req.getTimeLimit());
        updateQuerySetting(req.getWarnTimeLimit_isNull(), queryTree, "@warnTimeLimit", req.getWarnTimeLimit());
        updateQueryPriority(queryTree, req.getPriority());
        if (req.getComment())
            queryTree->setProp("@comment", req.getComment());
    }
    wu->commit();
    wu.clear();

    if (queryId.length())
        resp.setQueryId(queryId.str());
    resp.setQueryName(queryName.str());
    resp.setQuerySet(target.str());

    Owned <IConstWUClusterInfo> clusterInfo = getTargetClusterInfo(target.str());
    bool reloadFailed = false;
    if (0!=req.getWait() && !req.getNoReload())
        reloadFailed = !reloadCluster(clusterInfo, (unsigned)req.getWait());
    
    resp.setReloadFailed(reloadFailed);

    double version = context.getClientVersion();
    if (version > 1.38)
    {
        StringBuffer errorMessage;
        if (!reloadFailed && !req.getNoReload() && isQuerySuspended(queryName.str(), clusterInfo, (unsigned)req.getWait(), errorMessage))
        {
            resp.setSuspended(true);
            resp.setErrorMessage(errorMessage);
        }
    }

    return true;
}

bool CWsWorkunitsEx::onWUQuerysets(IEspContext &context, IEspWUQuerysetsRequest & req, IEspWUQuerysetsResponse & resp)
{
    IArrayOf<IEspQuerySet> querySets;
    Owned<IStringIterator> targets = getTargetClusters(NULL, NULL);
    SCMStringBuffer target;
    ForEach(*targets)
    {
        Owned<IEspQuerySet> qs = createQuerySet();
        qs->setQuerySetName(targets->str(target).str());
        querySets.append(*qs.getClear());

    }
    resp.setQuerysets(querySets);
    return true;
}

void addClusterQueryStates(IPropertyTree* queriesOnCluster, const char *target, const char *id, IArrayOf<IEspClusterQueryState>& clusterStates, double version)
{
    queriesOnCluster = queriesOnCluster->queryPropTree("Endpoint[1]/Queries[1]");
    if (!queriesOnCluster)
        return;

    int reporting = queriesOnCluster->getPropInt("@reporting");

    Owned<IEspClusterQueryState> clusterState = createClusterQueryState();
    clusterState->setCluster(target);

    VStringBuffer xpath("Query[@id='%s']", id);
    IPropertyTree *query = queriesOnCluster->getPropTree(xpath.str());
    int suspended = query->getPropInt("@suspended");
    const char* error = query->queryProp("@error");
    if (!query)
        clusterState->setState("Not Found");
    else if (suspended)
    {
        clusterState->setState("Suspended");
        if (suspended<reporting)
            clusterState->setMixedNodeStates(true);
    }
    else
        clusterState->setState("Available");
    if ((version >=1.46) && error && *error)
        clusterState->setErrors(error);

    clusterStates.append(*clusterState.getClear());
}

void gatherQuerySetQueryDetails(IEspContext &context, IPropertyTree *query, IEspQuerySetQuery *queryInfo, const char *cluster, IPropertyTree *queriesOnCluster)
{
    queryInfo->setId(query->queryProp("@id"));
    queryInfo->setName(query->queryProp("@name"));
    queryInfo->setDll(query->queryProp("@dll"));
    queryInfo->setWuid(query->queryProp("@wuid"));
    queryInfo->setSuspended(query->getPropBool("@suspended", false));
    if (query->hasProp("@memoryLimit"))
    {
        StringBuffer s;
        memoryLimitStringFromUInt64(s, query->getPropInt64("@memoryLimit"));
        queryInfo->setMemoryLimit(s);
    }
    if (query->hasProp("@timeLimit"))
        queryInfo->setTimeLimit(query->getPropInt("@timeLimit"));
    if (query->hasProp("@warnTimeLimit"))
        queryInfo->setWarnTimeLimit(query->getPropInt("@warnTimeLimit"));
    if (query->hasProp("@priority"))
        queryInfo->setPriority(getQueryPriorityName(query->getPropInt("@priority")));
    if (query->hasProp("@comment"))
        queryInfo->setComment(query->queryProp("@comment"));
    if (query->hasProp("@snapshot"))
        queryInfo->setSnapshot(query->queryProp("@snapshot"));
    double version = context.getClientVersion();
    if (version >= 1.46)
    {
        queryInfo->setPublishedBy(query->queryProp("@publishedBy"));
        queryInfo->setIsLibrary(query->getPropBool("@isLibrary"));
    }
    if (queriesOnCluster)
    {
        IArrayOf<IEspClusterQueryState> clusters;
        addClusterQueryStates(queriesOnCluster, cluster, query->queryProp("@id"), clusters, version);
        queryInfo->setClusters(clusters);
    }
}

void gatherQuerySetAliasDetails(IPropertyTree *alias, IEspQuerySetAlias *aliasInfo)
{
    aliasInfo->setName(alias->queryProp("@name"));
    aliasInfo->setId(alias->queryProp("@id"));
}

void retrieveAllQuerysetDetails(IEspContext &context, IPropertyTree *registry, IArrayOf<IEspQuerySetQuery> &queries, IArrayOf<IEspQuerySetAlias> &aliases, const char *cluster=NULL, IPropertyTree *queriesOnCluster=NULL, const char *type=NULL, const char *value=NULL)
{
    Owned<IPropertyTreeIterator> regQueries = registry->getElements("Query");
    ForEach(*regQueries)
    {
        IPropertyTree &query = regQueries->query();
        Owned<IEspQuerySetQuery> q = createQuerySetQuery();
        gatherQuerySetQueryDetails(context, &query, q, cluster, queriesOnCluster);

        if (isEmpty(cluster) || isEmpty(type) || isEmpty(value) || !strieq(type, "Status"))
            queries.append(*q.getClear());
        else
        {
            IArrayOf<IConstClusterQueryState>& cs = q->getClusters();
            ForEachItemIn(i, cs)
            {
                IConstClusterQueryState& c = cs.item(i);
                if (strieq(c.getCluster(), cluster) && (strieq(value, "All") || strieq(c.getState(), value)))
                {
                    queries.append(*q.getClear());
                    break;
                }
            }
        }
    }

    Owned<IPropertyTreeIterator> regAliases = registry->getElements("Alias");
    ForEach(*regAliases)
    {
        IPropertyTree &alias = regAliases->query();
        Owned<IEspQuerySetAlias> a = createQuerySetAlias();
        gatherQuerySetAliasDetails(&alias, a);
        aliases.append(*a.getClear());
    }
}

void retrieveQuerysetDetailsFromAlias(IEspContext &context, IPropertyTree *registry, const char *name, IArrayOf<IEspQuerySetQuery> &queries, IArrayOf<IEspQuerySetAlias> &aliases, const char *cluster, IPropertyTree *queriesOnCluster)
{
    StringBuffer xpath;
    xpath.append("Alias[@name='").append(name).append("']");
    IPropertyTree *alias = registry->queryPropTree(xpath);
    if (!alias)
    {
        DBGLOG("Alias %s not found", name);
        return;
    }

    Owned<IEspQuerySetAlias> a = createQuerySetAlias();
    gatherQuerySetAliasDetails(alias, a);
    xpath.clear().append("Query[@id='").append(a->getId()).append("']");
    aliases.append(*a.getClear());

    IPropertyTree *query = registry->queryPropTree(xpath);
    if (!query)
    {
        DBGLOG("No matching Query %s found for Alias %s", a->getId(), name);
        return;
    }

    Owned<IEspQuerySetQuery> q = createQuerySetQuery();
    gatherQuerySetQueryDetails(context, query, q, cluster, queriesOnCluster);
    queries.append(*q.getClear());
}

void retrieveQuerysetDetailsFromQuery(IEspContext &context, IPropertyTree *registry, const char *value, const char *type, IArrayOf<IEspQuerySetQuery> &queries, IArrayOf<IEspQuerySetAlias> &aliases, const char *cluster=NULL, IPropertyTree *queriesOnCluster=NULL)
{
    if (!strieq(type, "Id") && !strieq(type, "Name"))
        throw MakeStringException(ECLWATCH_INVALID_INPUT, "Unrecognized queryset filter type %s", type);

    StringBuffer attributeName(type);
    StringBuffer xpath;
    xpath.clear().append("Query[@").append(attributeName.toLowerCase()).append("='").append(value).append("']");
    IPropertyTree *query = registry->queryPropTree(xpath);
    if (!query)
    {
        DBGLOG("No matching Query %s found for %s", value, type);
        return;
    }

    Owned<IEspQuerySetQuery> q = createQuerySetQuery();
    gatherQuerySetQueryDetails(context, query, q, cluster, queriesOnCluster);
    xpath.clear().append("Alias[@id='").append(q->getId()).append("']");
    queries.append(*q.getClear());

    Owned<IPropertyTreeIterator> regAliases = registry->getElements(xpath.str());
    ForEach(*regAliases)
    {
        IPropertyTree &alias = regAliases->query();
        Owned<IEspQuerySetAlias> a = createQuerySetAlias();
        gatherQuerySetAliasDetails(&alias, a);
        aliases.append(*a.getClear());
    }
}

void retrieveQuerysetDetails(IEspContext &context, IPropertyTree *registry, const char *type, const char *value, IArrayOf<IEspQuerySetQuery> &queries, IArrayOf<IEspQuerySetAlias> &aliases, const char *cluster=NULL, IPropertyTree *queriesOnCluster=NULL)
{
    if (strieq(type, "All"))
        return retrieveAllQuerysetDetails(context, registry, queries, aliases, cluster, queriesOnCluster);
    if (!value || !*value)
        return;
    if (strieq(type, "Alias"))
        return retrieveQuerysetDetailsFromAlias(context, registry, value, queries, aliases, cluster, queriesOnCluster);
    if (strieq(type, "Status") && !isEmpty(cluster))
        return retrieveAllQuerysetDetails(context, registry, queries, aliases, cluster, queriesOnCluster, type, value);
    return retrieveQuerysetDetailsFromQuery(context, registry, value, type, queries, aliases, cluster, queriesOnCluster);
}

void retrieveQuerysetDetails(IEspContext &context, IArrayOf<IEspWUQuerySetDetail> &details, IPropertyTree *registry, const char *type, const char *value, const char *cluster=NULL, IPropertyTree *queriesOnCluster=NULL)
{
    if (!registry)
        return;

    IArrayOf<IEspQuerySetQuery> queries;
    IArrayOf<IEspQuerySetAlias> aliases;
    retrieveQuerysetDetails(context, registry, type, value, queries, aliases, cluster, queriesOnCluster);

    Owned<IEspWUQuerySetDetail> detail = createWUQuerySetDetail();
    detail->setQuerySetName(registry->queryProp("@id"));
    detail->setQueries(queries);
    detail->setAliases(aliases);
    details.append(*detail.getClear());
}

void retrieveQuerysetDetails(IEspContext &context, IArrayOf<IEspWUQuerySetDetail> &details, const char *queryset, const char *type, const char *value, const char *cluster=NULL, IPropertyTree *queriesOnCluster=NULL)
{
    if (!queryset || !*queryset)
        return;
    Owned<IPropertyTree> registry = getQueryRegistry(queryset, true);
    if (!registry)
        return;
    retrieveQuerysetDetails(context, details, registry, type, value, cluster, queriesOnCluster);
}

IPropertyTree* getQueriesOnCluster(const char *target, const char *queryset)
{
    if (isEmpty(target))
        target = queryset;
    Owned<IConstWUClusterInfo> info = getTargetClusterInfo(target);
    if (!info)
        throw MakeStringException(ECLWATCH_CANNOT_RESOLVE_CLUSTER_NAME, "Cluster %s not found", target);
    if (queryset && *queryset && !strieq(target, queryset))
        throw MakeStringException(ECLWATCH_QUERYSET_NOT_ON_CLUSTER, "Target %s and QuerySet %s should match", target, queryset);
    if (info->getPlatform()!=RoxieCluster)
        return NULL;
    const SocketEndpointArray &eps = info->getRoxieServers();
    if (!eps.length())
        return NULL;

    try
    {
        Owned<ISocket> sock = ISocket::connect_timeout(eps.item(0), ROXIECONNECTIONTIMEOUT);
        return sendRoxieControlAllNodes(sock, "<control:queries/>", true, ROXIECONTROLQUERYTIMEOUT);
    }
    catch(IException* e)
    {
        StringBuffer err;
        DBGLOG("Get exception in control:queries: %s", e->errorMessage(err.append(e->errorCode()).append(' ')).str());
        e->Release();
        return NULL;
    }
}

void retrieveQuerysetDetailsByCluster(IEspContext &context, IArrayOf<IEspWUQuerySetDetail> &details, const char *target, const char *queryset, const char *type, const char *value)
{
    Owned<IPropertyTree> queriesOnCluster = getQueriesOnCluster(target, queryset);
    retrieveQuerysetDetails(context, details, target, type, value, target, queriesOnCluster);
}

void retrieveAllQuerysetDetails(IEspContext &context, IArrayOf<IEspWUQuerySetDetail> &details, const char *type, const char *value)
{
    Owned<IPropertyTree> root = getQueryRegistryRoot();
    if (!root)
        throw MakeStringException(ECLWATCH_QUERYSET_NOT_FOUND, "QuerySet Registry not found");
    Owned<IPropertyTreeIterator> querysets = root->getElements("QuerySet");
    ForEach(*querysets)
        retrieveQuerysetDetails(context, details, &querysets->query(), type, value);
}

bool CWsWorkunitsEx::onWUQuerysetDetails(IEspContext &context, IEspWUQuerySetDetailsRequest & req, IEspWUQuerySetDetailsResponse & resp)
{
    resp.setQuerySetName(req.getQuerySetName());

    double version = context.getClientVersion();
    if (version > 1.36)
    {
        Owned<IPropertyTree> queryRegistry = getQueryRegistry(req.getQuerySetName(), false);
        resp.setClusterName(req.getClusterName());
        resp.setFilter(req.getFilter());
        resp.setFilterType(req.getFilterType());
    }

    Owned<IPropertyTree> registry = getQueryRegistry(req.getQuerySetName(), true);
    if (!registry)
        return false;

    IArrayOf<IEspQuerySetQuery> respQueries;
    IArrayOf<IEspQuerySetAlias> respAliases;

    if (isEmpty(req.getClusterName()) || isEmpty(req.getFilterTypeAsString()) || !strieq(req.getFilterTypeAsString(), "Status") || isEmpty(req.getFilter()))
    {
        const char* cluster = req.getClusterName();
        if (isEmpty(cluster))
            cluster = req.getQuerySetName();
        Owned<IPropertyTree> queriesOnCluster = getQueriesOnCluster(cluster, req.getQuerySetName());
        retrieveQuerysetDetails(context, registry, req.getFilterTypeAsString(), req.getFilter(), respQueries, respAliases, cluster, queriesOnCluster);

        resp.setQuerysetQueries(respQueries);
        resp.setQuerysetAliases(respAliases);
    }
    else
    {
        IArrayOf<IEspWUQuerySetDetail> respDetails;
        retrieveQuerysetDetailsByCluster(context, respDetails, req.getClusterName(), req.getQuerySetName(), req.getFilterTypeAsString(), req.getFilter());
        if (respDetails.ordinality())
        {
            IEspWUQuerySetDetail& detail = respDetails.item(0);
            resp.setQuerysetQueries(detail.getQueries());
            resp.setQuerysetAliases(detail.getAliases());
        }
    }

    return true;
}

bool CWsWorkunitsEx::onWUMultiQuerysetDetails(IEspContext &context, IEspWUMultiQuerySetDetailsRequest & req, IEspWUMultiQuerySetDetailsResponse & resp)
{
    IArrayOf<IEspWUQuerySetDetail> respDetails;

    if (notEmpty(req.getClusterName()))
        retrieveQuerysetDetailsByCluster(context, respDetails, req.getClusterName(), req.getQuerySetName(), req.getFilterTypeAsString(), req.getFilter());
    else if (notEmpty(req.getQuerySetName()))
        retrieveQuerysetDetails(context, respDetails, req.getQuerySetName(), req.getFilterTypeAsString(), req.getFilter());
    else
        retrieveAllQuerysetDetails(context, respDetails, req.getFilterTypeAsString(), req.getFilter());

    resp.setQuerysets(respDetails);

    return true;
}

bool addWUQSQueryFilter(WUQuerySortField *filters, unsigned short &count, MemoryBuffer &buff, const char* value, WUQuerySortField name)
{
    if (isEmpty(value))
        return false;
    filters[count++] = name;
    buff.append(value);
    return true;
}

bool addWUQSQueryFilterInt(WUQuerySortField *filters, unsigned short &count, MemoryBuffer &buff, int value, WUQuerySortField name)
{
    VStringBuffer vBuf("%d", value);
    filters[count++] = name;
    buff.append(vBuf.str());
    return true;
}

bool addWUQSQueryFilterInt64(WUQuerySortField *filters, unsigned short &count, MemoryBuffer &buff, __int64 value, WUQuerySortField name)
{
    VStringBuffer vBuf("%"I64F"d", value);
    filters[count++] = name;
    buff.append(vBuf.str());
    return true;
}

unsigned CWsWorkunitsEx::getGraphIdsByQueryId(const char *target, const char *queryId, StringArray& graphIds)
{
    if (!target || !*target)
        throw MakeStringException(ECLWATCH_MISSING_PARAMS, "Target name required");
    if (!queryId || !*queryId)
        throw MakeStringException(ECLWATCH_MISSING_PARAMS, "Query Id required");

    Owned<IConstWUClusterInfo> info = getTargetClusterInfo(target);
    if (!info || (info->getPlatform()!=RoxieCluster)) //Only roxie query has query graph.
        return 0;

    const SocketEndpointArray &eps = info->getRoxieServers();
    if (eps.empty())
        return 0;

    VStringBuffer xpath("<control:querystats><Query id='%s'/></control:querystats>", queryId);
    Owned<ISocket> sock = ISocket::connect_timeout(eps.item(0), ROXIECONNECTIONTIMEOUT);
    Owned<IPropertyTree> querystats = sendRoxieControlQuery(sock, xpath.str(), ROXIECONTROLQUERYTIMEOUT);
    if (!querystats)
        return 0;

    Owned<IPropertyTreeIterator> graphs = querystats->getElements("Endpoint/Query/Graph");
    ForEach(*graphs)
    {
        IPropertyTree &graph = graphs->query();
        const char* graphId = graph.queryProp("@id");
        if (graphId && *graphId)
            graphIds.append(graphId);
    }
    return graphIds.length();
}

bool CWsWorkunitsEx::onWUListQueries(IEspContext &context, IEspWUListQueriesRequest & req, IEspWUListQueriesResponse & resp)
{
    bool descending = req.getDescending();
    const char *sortBy =  req.getSortby();
    WUQuerySortField sortOrder[2] = {WUQSFId, WUQSFterm};
    if(notEmpty(sortBy))
    {
        if (strieq(sortBy, "Name"))
            sortOrder[0] = WUQSFname;
        else if (strieq(sortBy, "WUID"))
            sortOrder[0] = WUQSFwuid;
        else if (strieq(sortBy, "DLL"))
            sortOrder[0] = WUQSFdll;
        else if (strieq(sortBy, "Activated"))
            sortOrder[0] = WUQSFActivited;
        else if (strieq(sortBy, "MemoryLimit"))
            sortOrder[0] = (WUQuerySortField) (WUQSFmemoryLimit | WUQSFnumeric);
        else if (strieq(sortBy, "TimeLimit"))
            sortOrder[0] = (WUQuerySortField) (WUQSFtimeLimit | WUQSFnumeric);
        else if (strieq(sortBy, "WarnTimeLimit"))
            sortOrder[0] = (WUQuerySortField) (WUQSFwarnTimeLimit | WUQSFnumeric);
        else if (strieq(sortBy, "Priority"))
            sortOrder[0] = (WUQuerySortField) (WUQSFpriority | WUQSFnumeric);
        else
            sortOrder[0] = WUQSFId;

        sortOrder[0] = (WUQuerySortField) (sortOrder[0] | WUQSFnocase);
        if (descending)
            sortOrder[0] = (WUQuerySortField) (sortOrder[0] | WUQSFreverse);
    }

    WUQuerySortField filters[16];
    unsigned short filterCount = 0;
    MemoryBuffer filterBuf;
    const char* clusterReq = req.getClusterName();
    addWUQSQueryFilter(filters, filterCount, filterBuf, req.getQuerySetName(), WUQSFQuerySet);
    addWUQSQueryFilter(filters, filterCount, filterBuf, req.getWUID(), WUQSFwuid);
    if (!req.getMemoryLimitLow_isNull())
        addWUQSQueryFilterInt64(filters, filterCount, filterBuf, req.getMemoryLimitLow(), (WUQuerySortField) (WUQSFmemoryLimit | WUQSFnumeric));
    if (!req.getMemoryLimitHigh_isNull())
        addWUQSQueryFilterInt64(filters, filterCount, filterBuf, req.getMemoryLimitHigh(), (WUQuerySortField) (WUQSFmemoryLimitHi | WUQSFnumeric));
    if (!req.getTimeLimitLow_isNull())
        addWUQSQueryFilterInt(filters, filterCount, filterBuf, req.getTimeLimitLow(), (WUQuerySortField) (WUQSFtimeLimit | WUQSFnumeric));
    if (!req.getTimeLimitHigh_isNull())
        addWUQSQueryFilterInt(filters, filterCount, filterBuf, req.getTimeLimitHigh(), (WUQuerySortField) (WUQSFtimeLimitHi | WUQSFnumeric));
    if (!req.getWarnTimeLimitLow_isNull())
        addWUQSQueryFilterInt(filters, filterCount, filterBuf, req.getWarnTimeLimitLow(), (WUQuerySortField) (WUQSFwarnTimeLimit | WUQSFnumeric));
    if (!req.getWarnTimeLimitHigh_isNull())
        addWUQSQueryFilterInt(filters, filterCount, filterBuf, req.getWarnTimeLimitHigh(), (WUQuerySortField) (WUQSFwarnTimeLimitHi | WUQSFnumeric));
    if (!req.getPriorityLow_isNull())
        addWUQSQueryFilterInt(filters, filterCount, filterBuf, req.getPriorityLow(), (WUQuerySortField) (WUQSFpriority | WUQSFnumeric));
    if (!req.getPriorityHigh_isNull())
        addWUQSQueryFilterInt(filters, filterCount, filterBuf, req.getPriorityHigh(), (WUQuerySortField) (WUQSFpriorityHi | WUQSFnumeric));
    if (!req.getActivated_isNull())
        addWUQSQueryFilterInt(filters, filterCount, filterBuf, req.getActivated(), (WUQuerySortField) (WUQSFActivited | WUQSFnumeric));
    if (!req.getSuspendedByUser_isNull())
        addWUQSQueryFilterInt(filters, filterCount, filterBuf, req.getSuspendedByUser(), (WUQuerySortField) (WUQSFSuspendedByUser | WUQSFnumeric));
    filters[filterCount] = WUQSFterm;

    unsigned numberOfQueries = 0;
    unsigned pageSize = req.getPageSize();
    unsigned pageStartFrom = req.getPageStartFrom();
    if(pageSize < 1)
        pageSize = 100;
    __int64 cacheHint = 0;
    if (!req.getCacheHint_isNull())
        cacheHint = req.getCacheHint();

    Owned<MapStringTo<bool> > queriesUsingFileMap;
    const char *lfn = req.getFileName();
    if (lfn && *lfn)
    {
        queriesUsingFileMap.setown(new MapStringTo<bool>());
        Owned<IPropertyTreeIterator> queriesUsingFile = filesInUse.findQueriesUsingFile(clusterReq, lfn);
        ForEach (*queriesUsingFile)
        {
            IPropertyTree &queryUsingFile = queriesUsingFile->query();
            const char *queryTarget = queryUsingFile.queryProp("@target");
            const char *queryId = queryUsingFile.queryProp("@id");
            if (queryTarget && *queryTarget && queryId && *queryId)
            {
                VStringBuffer targetQuery("%s/%s", queryTarget, queryId);
                queriesUsingFileMap->setValue(targetQuery, true);
            }
        }
    }

    Owned<IWorkUnitFactory> factory = getWorkUnitFactory(context.querySecManager(), context.queryUser());
    Owned<IConstQuerySetQueryIterator> it = factory->getQuerySetQueriesSorted(sortOrder, filters, filterBuf.bufferBase(), pageStartFrom, pageSize, &cacheHint, &numberOfQueries, queriesUsingFileMap);
    resp.setCacheHint(cacheHint);

    IArrayOf<IEspQuerySetQuery> queries;
    double version = context.getClientVersion();
    ForEach(*it)
    {
        IPropertyTree &query=it->query();
        const char *queryId = query.queryProp("@id");
        const char *queryTarget = query.queryProp("@querySetId");

        Owned<IEspQuerySetQuery> q = createQuerySetQuery();
        q->setId(queryId);
        q->setQuerySetId(queryTarget);
        q->setName(query.queryProp("@name"));
        q->setDll(query.queryProp("@dll"));
        q->setWuid(query.queryProp("@wuid"));
        q->setActivated(query.getPropBool("@activated", false));
        q->setSuspended(query.getPropBool("@suspended", false));
        if (query.hasProp("@memoryLimit"))
        {
            StringBuffer s;
            memoryLimitStringFromUInt64(s, query.getPropInt64("@memoryLimit"));
            q->setMemoryLimit(s);
        }
        if (query.hasProp("@timeLimit"))
            q->setTimeLimit(query.getPropInt("@timeLimit"));
        if (query.hasProp("@warnTimeLimit"))
            q->setWarnTimeLimit(query.getPropInt("@warnTimeLimit"));
        if (query.hasProp("@priority"))
            q->setPriority(getQueryPriorityName(query.getPropInt("@priority")));
        if (query.hasProp("@comment"))
            q->setComment(query.queryProp("@comment"));
        if (version >= 1.46)
        {
            q->setPublishedBy(query.queryProp("@publishedBy"));
            q->setIsLibrary(query.getPropBool("@isLibrary"));
        }

        try
        {
            const char* cluster = clusterReq;
            const char* querySetId = query.queryProp("@querySetId");
            if (isEmpty(cluster))
                cluster = querySetId;
            Owned<IPropertyTree> queriesOnCluster = getQueriesOnCluster(cluster, querySetId);
            if (queriesOnCluster)
            {
                IArrayOf<IEspClusterQueryState> clusters;
                addClusterQueryStates(queriesOnCluster, cluster, query.queryProp("@id"), clusters, version);
                q->setClusters(clusters);
            }
        }
        catch(IException *e)
        {
            StringBuffer err;
            DBGLOG("Get exception in WUListQueries: %s", e->errorMessage(err.append(e->errorCode()).append(' ')).str());
            e->Release();
        }
        queries.append(*q.getClear());
    }
    resp.setQuerysetQueries(queries);
    resp.setNumberOfQueries(queries.length());

    return true;
}

bool CWsWorkunitsEx::onWUListQueriesUsingFile(IEspContext &context, IEspWUListQueriesUsingFileRequest &req, IEspWUListQueriesUsingFileResponse &resp)
{
    const char *target = req.getTarget();
    const char *process = req.getProcess();

    StringBuffer lfn(req.getFileName());
    resp.setFileName(lfn.toLowerCase());
    resp.setProcess(process);

    StringArray targets;
    if (target && *target)
        targets.append(target);
    else // if (process && *process)
    {
        SCMStringBuffer targetStr;
        Owned<IStringIterator> targetClusters = getTargetClusters("RoxieCluster", process);
        ForEach(*targetClusters)
            targets.append(targetClusters->str(targetStr).str());
    }

    IArrayOf<IEspTargetQueriesUsingFile> respTargets;
    ForEachItemIn(i, targets)
    {
        target = targets.item(i);
        Owned<IEspTargetQueriesUsingFile> respTarget = createTargetQueriesUsingFile();
        respTarget->setTarget(target);
        const char *pmid = filesInUse.getPackageMap(target);
        if (pmid && *pmid)
            respTarget->setPackageMap(pmid);

        Owned<IPropertyTreeIterator> queries = filesInUse.findQueriesUsingFile(target, lfn);
        if (queries)
        {
            IArrayOf<IEspQueryUsingFile> respQueries;
            ForEach(*queries)
            {
                IPropertyTree &query = queries->query();
                Owned<IEspQueryUsingFile> q = createQueryUsingFile();
                q->setId(query.queryProp("@id"));

                VStringBuffer xpath("File[@lfn='%s']/@pkgid", lfn.str());
                if (query.hasProp(xpath))
                    q->setPackage(query.queryProp(xpath));
                respQueries.append(*q.getClear());
            }
            respTarget->setQueries(respQueries);
        }
        respTargets.append(*respTarget.getClear());
    }
    resp.setTargets(respTargets);

    return true;
}


bool CWsWorkunitsEx::onWUQueryDetails(IEspContext &context, IEspWUQueryDetailsRequest & req, IEspWUQueryDetailsResponse & resp)
{
    const char* querySet = req.getQuerySet();
    const char* queryId = req.getQueryId();
    bool  includeStateOnClusters = req.getIncludeStateOnClusters();
    if (!querySet || !*querySet)
        throw MakeStringException(ECLWATCH_QUERYSET_NOT_FOUND, "QuerySet not specified");
    if (!queryId || !*queryId)
        throw MakeStringException(ECLWATCH_QUERYID_NOT_FOUND, "QueryId not specified");
    resp.setQueryId(queryId);
    resp.setQuerySet(querySet);

    Owned<IPropertyTree> queryRegistry = getQueryRegistry(querySet, false);

    StringBuffer xpath;
    xpath.clear().append("Query[@id='").append(queryId).append("']");
    IPropertyTree *query = queryRegistry->queryPropTree(xpath.str());
    if (!query)
    {
        DBGLOG("No matching Query");
        return false;
    }

    const char* queryName = query->queryProp("@name");
    const char* wuid = query->queryProp("@wuid");
    resp.setQueryName(queryName);
    resp.setWuid(wuid);
    resp.setDll(query->queryProp("@dll"));
    resp.setPublishedBy(query->queryProp("@publishedBy"));
    resp.setSuspended(query->getPropBool("@suspended", false));
    resp.setSuspendedBy(query->queryProp("@suspendedBy"));
    resp.setComment(query->queryProp("@comment"));
    double version = context.getClientVersion();
    if (version >= 1.46)
    {
        Owned<IWorkUnitFactory> factory = getWorkUnitFactory(context.querySecManager(), context.queryUser());
        Owned<IConstWorkUnit> cw = factory->openWorkUnit(wuid, false);
        if(!cw)
            throw MakeStringException(ECLWATCH_CANNOT_UPDATE_WORKUNIT,"Cannot open workunit %s.",wuid);

        if (query->hasProp("@priority"))
            resp.setPriority(getQueryPriorityName(query->getPropInt("@priority")));
        resp.setIsLibrary(query->getPropBool("@isLibrary"));
        SCMStringBuffer s;
        resp.setWUSnapShot(cw->getSnapshot(s).str()); //Label
        cw->getTimeStamp("Compiled", "EclCCServer", s);
        if (!s.length())
            cw->getTimeStamp("Compiled", "EclServer", s);
        if (s.length())
            resp.setCompileTime(s.str());
        StringArray libUsed, graphIds;
        Owned<IConstWULibraryIterator> libs = &cw->getLibraries();
        ForEach(*libs)
            libUsed.append(libs->query().getName(s).str());
        if (libUsed.length())
            resp.setLibrariesUsed(libUsed);
        unsigned numGraphIds = getGraphIdsByQueryId(querySet, queryId, graphIds);
        resp.setCountGraphs(numGraphIds);
        if (numGraphIds > 0)
            resp.setGraphIds(graphIds);
    }

    StringArray logicalFiles;
    IArrayOf<IEspQuerySuperFile> superFiles;
    getQueryFiles(queryId, querySet, logicalFiles, req.getIncludeSuperFiles() ? &superFiles : NULL);
    if (logicalFiles.length())
        resp.setLogicalFiles(logicalFiles);
    if (superFiles.length())
        resp.setSuperFiles(superFiles);

    if (version >= 1.42)
    {
        xpath.clear().appendf("Alias[@id='%s']", queryId);
        IPropertyTree *alias = queryRegistry->queryPropTree(xpath.str());
        if (!alias)
            resp.setActivated(false);
        else
            resp.setActivated(true);
    }
    if (includeStateOnClusters && (version >= 1.43))
    {
        Owned<IPropertyTree> queriesOnCluster = getQueriesOnCluster(querySet, querySet);
        if (queriesOnCluster)
        {
            IArrayOf<IEspClusterQueryState> clusterStates;
            addClusterQueryStates(queriesOnCluster, querySet, queryId, clusterStates, version);
            resp.setClusters(clusterStates);
        }
    }
    if (version >= 1.50)
    {
        WsWuInfo winfo(context, wuid);
        resp.setResourceURLCount(winfo.getResourceURLCount());
    }

    return true;
}

bool CWsWorkunitsEx::getQueryFiles(const char* query, const char* target, StringArray& logicalFiles, IArrayOf<IEspQuerySuperFile> *respSuperFiles)
{
    try
    {
        Owned<IConstWUClusterInfo> info = getTargetClusterInfo(target);
        if (!info || (info->getPlatform()!=RoxieCluster))
            return false;

        const SocketEndpointArray &eps = info->getRoxieServers();
        if (eps.empty())
            return false;

        StringBuffer control;
        control.appendf("<control:getQueryXrefInfo full='1'><Query id='%s'/></control:getQueryXrefInfo>",  query);
        Owned<ISocket> sock = ISocket::connect_timeout(eps.item(0), ROXIECONNECTIONTIMEOUT);
        Owned<IPropertyTree> result = sendRoxieControlQuery(sock, control.str(), ROXIECONTROLQUERYTIMEOUT);
        if (!result)
            return false;

        StringBuffer xpath("Endpoint/Queries/Query/");
        if (!respSuperFiles)
            xpath.append('/');
        xpath.append("File");
        Owned<IPropertyTreeIterator> files = result->getElements(xpath);
        ForEach (*files)
        {
            IPropertyTree &file = files->query();
            const char* fileName = file.queryProp("@name");
            if (fileName && *fileName)
                logicalFiles.append(fileName);
        }

        if (respSuperFiles)
        {
            Owned<IPropertyTreeIterator> superFiles = result->getElements("Endpoint/Queries/Query/SuperFile");
            ForEach (*superFiles)
            {
                IPropertyTree &super = superFiles->query();
                Owned<IEspQuerySuperFile> respSuperFile = createQuerySuperFile();
                respSuperFile->setName(super.queryProp("@name"));
                Owned<IPropertyTreeIterator> fileIter = super.getElements("File");
                StringArray respSubFiles;
                ForEach (*fileIter)
                {
                    IPropertyTree &fileItem = fileIter->query();
                    const char* fileName = fileItem.queryProp("@name");
                    if (fileName && *fileName)
                        respSubFiles.append(fileName);
                }
                respSuperFile->setSubFiles(respSubFiles);
                respSuperFiles->append(*respSuperFile.getClear());
            }
        }
        return true;
    }
    catch(IMultiException *me)
    {
        StringBuffer err;
        DBGLOG("ERROR control:getQueryXrefInfo roxie query info %s", me->errorMessage(err.append(me->errorCode()).append(' ')).str());
        me->Release();
        return false;
    }
    catch(IException *e)
    {
        StringBuffer err;
        DBGLOG("ERROR control:getQueryXrefInfo roxie query info %s", e->errorMessage(err.append(e->errorCode()).append(' ')).str());
        e->Release();
        return false;
    }
}

inline void verifyQueryActionAllowsWild(bool &allowWildChecked, CQuerySetQueryActionTypes action)
{
    if (allowWildChecked)
        return;
    switch (action)
    {
        case CQuerySetQueryActionTypes_ToggleSuspend:
            throw MakeStringException(ECLWATCH_INVALID_ACTION, "Wildcards not supported for toggling suspended state");
        case CQuerySetQueryActionTypes_Activate:
            throw MakeStringException(ECLWATCH_INVALID_ACTION, "Wildcards not supported for Activating queries");
    }
    allowWildChecked=true;
}

inline bool verifyQueryActionAllowsAlias(CQuerySetQueryActionTypes action)
{
    return (action!=CQuerySetQueryActionTypes_Activate && action!=CQuerySetQueryActionTypes_RemoveAllAliases);
}
void expandQueryActionTargetList(IProperties *queryIds, IPropertyTree *queryset, IArrayOf<IConstQuerySetQueryActionItem> &items, CQuerySetQueryActionTypes action)
{
    bool allowWildChecked=false;
    ForEachItemIn(i, items)
    {
        const char *itemId = items.item(i).getQueryId();
        if (!isWildString(itemId))
        {
            bool suspendedByUser = false;
            const char *itemSuspendState = items.item(i).getClientState().getSuspended();
            if (itemSuspendState && (strieq(itemSuspendState, "By User") || strieq(itemSuspendState, "1")))
                suspendedByUser = true;
            if (!verifyQueryActionAllowsAlias(action))
                queryIds->setProp(itemId, suspendedByUser);
            else
            {
                Owned<IPropertyTree> query = resolveQueryAlias(queryset, itemId);
                if (query)
                {
                    const char *id = query->queryProp("@id");
                    if (id && *id)
                        queryIds->setProp(id, suspendedByUser);
                }
            }
        }
        else
        {
            verifyQueryActionAllowsWild(allowWildChecked, action);
            if (verifyQueryActionAllowsAlias(action))
            {
                Owned<IPropertyTreeIterator> active = queryset->getElements("Alias");
                ForEach(*active)
                {
                    const char *name = active->query().queryProp("@name");
                    const char *id = active->query().queryProp("@id");
                    if (name && id && WildMatch(name, itemId))
                        queryIds->setProp(id, 0);
                }
            }
            Owned<IPropertyTreeIterator> queries = queryset->getElements("Query");
            ForEach(*queries)
            {
                const char *id = queries->query().queryProp("@id");
                if (id && WildMatch(id, itemId))
                    queryIds->setProp(id, 0);
            }
        }
    }
}

void expandQueryActionTargetList(IProperties *queryIds, IPropertyTree *queryset, const char *id, CQuerySetQueryActionTypes action)
{
    IArrayOf<IConstQuerySetQueryActionItem> items;
    Owned<IEspQuerySetQueryActionItem> item = createQuerySetQueryActionItem();
    item->setQueryId(id);
    items.append(*(IConstQuerySetQueryActionItem*)item.getClear());
    expandQueryActionTargetList(queryIds, queryset, items, action);
}

bool CWsWorkunitsEx::onWUQueryConfig(IEspContext &context, IEspWUQueryConfigRequest & req, IEspWUQueryConfigResponse & resp)
{
    StringAttr target(req.getTarget());
    if (target.isEmpty())
        throw MakeStringException(ECLWATCH_MISSING_PARAMS, "Target name required");
    if (!isValidCluster(target))
        throw MakeStringException(ECLWATCH_INVALID_CLUSTER_NAME, "Invalid target name: %s", target.get());

    Owned<IPropertyTree> queryset = getQueryRegistry(target.get(), false);
    if (!queryset)
        throw MakeStringException(ECLWATCH_QUERYSET_NOT_FOUND, "Target Queryset %s not found", req.getTarget());

    Owned<IProperties> queryIds = createProperties();
    expandQueryActionTargetList(queryIds, queryset, req.getQueryId(), QuerySetQueryActionTypes_Undefined);

    IArrayOf<IEspWUQueryConfigResult> results;
    Owned<IPropertyIterator> it = queryIds->getIterator();
    ForEach(*it)
    {
        Owned<IEspWUQueryConfigResult> result = createWUQueryConfigResult();
        result->setQueryId(it->getPropKey());

        VStringBuffer xpath("Query[@id='%s']", it->getPropKey());
        IPropertyTree *queryTree = queryset->queryPropTree(xpath);
        if (queryTree)
        {
            updateMemoryLimitSetting(queryTree, req.getMemoryLimit());
            updateQueryPriority(queryTree, req.getPriority());
            updateQuerySetting(req.getTimeLimit_isNull(), queryTree, "@timeLimit", req.getTimeLimit());
            updateQuerySetting(req.getWarnTimeLimit_isNull(), queryTree, "@warnTimeLimit", req.getWarnTimeLimit());
            if (req.getComment())
                queryTree->setProp("@comment", req.getComment());
        }

        results.append(*result.getClear());
    }
    resp.setResults(results);

    bool reloadFailed = false;
    if (0!=req.getWait() && !req.getNoReload())
        reloadFailed = !reloadCluster(target.get(), (unsigned)req.getWait());
    resp.setReloadFailed(reloadFailed);

    return true;
}

bool CWsWorkunitsEx::onWUQuerysetQueryAction(IEspContext &context, IEspWUQuerySetQueryActionRequest & req, IEspWUQuerySetQueryActionResponse & resp)
{
    resp.setQuerySetName(req.getQuerySetName());
    resp.setAction(req.getAction());

    if (isEmpty(req.getQuerySetName()))
        throw MakeStringException(ECLWATCH_MISSING_PARAMS, "Queryset name required");
    Owned<IPropertyTree> queryset = getQueryRegistry(req.getQuerySetName(), true);
    if (!queryset)
        throw MakeStringException(ECLWATCH_QUERYSET_NOT_FOUND, "Queryset %s not found", req.getQuerySetName());

    Owned<IProperties> queryIds = createProperties();
    expandQueryActionTargetList(queryIds, queryset, req.getQueries(), req.getAction());

    IArrayOf<IEspQuerySetQueryActionResult> results;
    Owned<IPropertyIterator> it = queryIds->getIterator();
    ForEach(*it)
    {
        const char *id = it->getPropKey();
        Owned<IEspQuerySetQueryActionResult> result = createQuerySetQueryActionResult();
        result->setQueryId(id);
        try
        {
            Owned<IPropertyTree> query = getQueryById(queryset, id);
            if (!query)
                throw MakeStringException(ECLWATCH_QUERYID_NOT_FOUND, "Query %s/%s not found.", req.getQuerySetName(), id);
            switch (req.getAction())
            {
                case CQuerySetQueryActionTypes_ToggleSuspend:
                    setQuerySuspendedState(queryset, id, !queryIds->getPropBool(id), context.queryUserId());
                    break;
                case CQuerySetQueryActionTypes_Suspend:
                    setQuerySuspendedState(queryset, id, true, context.queryUserId());
                    break;
                case CQuerySetQueryActionTypes_Unsuspend:
                    setQuerySuspendedState(queryset, id, false, NULL);
                    break;
                case CQuerySetQueryActionTypes_Activate:
                    setQueryAlias(queryset, query->queryProp("@name"), id);
                    break;
                case CQuerySetQueryActionTypes_Delete:
                    removeNamedQuery(queryset, id);
                    query.clear();
                    break;
                case CQuerySetQueryActionTypes_RemoveAllAliases:
                    removeAliasesFromNamedQuery(queryset, id);
                    break;
            }
            result->setSuccess(true);
            if (query)
                result->setSuspended(query->getPropBool("@suspended"));
        }
        catch(IException *e)
        {
            StringBuffer msg;
            result->setMessage(e->errorMessage(msg).str());
            result->setCode(e->errorCode());
            result->setSuccess(false);
            e->Release();
        }
        results.append(*result.getClear());
    }
    resp.setResults(results);
    return true;
}

bool CWsWorkunitsEx::onWUQuerysetAliasAction(IEspContext &context, IEspWUQuerySetAliasActionRequest &req, IEspWUQuerySetAliasActionResponse &resp)
{
    resp.setQuerySetName(req.getQuerySetName());
    resp.setAction(req.getAction());

    if (isEmpty(req.getQuerySetName()))
        throw MakeStringException(ECLWATCH_MISSING_PARAMS, "Queryset name required");
    Owned<IPropertyTree> queryset = getQueryRegistry(req.getQuerySetName(), true);
    if (!queryset)
        throw MakeStringException(ECLWATCH_QUERYSET_NOT_FOUND, "Queryset %s not found", req.getQuerySetName());

    IArrayOf<IEspQuerySetAliasActionResult> results;
    ForEachItemIn(i, req.getAliases())
    {
        IConstQuerySetAliasActionItem& item=req.getAliases().item(i);
        Owned<IEspQuerySetAliasActionResult> result = createQuerySetAliasActionResult();
        try
        {
            VStringBuffer xpath("Alias[@name='%s']", item.getName());
            IPropertyTree *alias = queryset->queryPropTree(xpath.str());
            if (!alias)
                throw MakeStringException(ECLWATCH_ALIAS_NOT_FOUND, "Alias %s/%s not found.", req.getQuerySetName(), item.getName());
            switch (req.getAction())
            {
                case CQuerySetAliasActionTypes_Deactivate:
                    removeQuerySetAlias(req.getQuerySetName(), item.getName());
                    break;
            }
            result->setSuccess(true);
        }
        catch(IException *e)
        {
            StringBuffer msg;
            result->setMessage(e->errorMessage(msg).str());
            result->setCode(e->errorCode());
            result->setSuccess(false);
            e->Release();
        }
        results.append(*result.getClear());
    }
    resp.setResults(results);
    return true;
}

#define QUERYPATH_SEP_CHAR '/'

bool nextQueryPathNode(const char *&path, StringBuffer &node)
{
    if (*path==QUERYPATH_SEP_CHAR)
        path++;
    while (*path && *path!=QUERYPATH_SEP_CHAR)
        node.append(*path++);
    return (*path && *++path);
}

bool splitQueryPath(const char *path, StringBuffer &netAddress, StringBuffer &queryset, StringBuffer &query)
{
    if (!path || !*path)
        return false;
    if (*path==QUERYPATH_SEP_CHAR && path[1]==QUERYPATH_SEP_CHAR)
    {
        path+=2;
        if (!nextQueryPathNode(path, netAddress))
            return false;
    }
    if (!nextQueryPathNode(path, queryset))
        return false;
    if (nextQueryPathNode(path, query))
        return false; //query path too deep
    return true;
}

bool CWsWorkunitsEx::onWUQuerysetCopyQuery(IEspContext &context, IEspWUQuerySetCopyQueryRequest &req, IEspWUQuerySetCopyQueryResponse &resp)
{
    unsigned start = msTick();
    const char *source = req.getSource();
    if (!source || !*source)
        throw MakeStringException(ECLWATCH_MISSING_PARAMS, "No source query specified");
    const char *target = req.getTarget();
    if (!target || !*target)
        throw MakeStringException(ECLWATCH_MISSING_PARAMS, "No destination specified");
    if (strchr(target, '/')) //for future use
        throw MakeStringException(ECLWATCH_INVALID_INPUT, "Invalid target queryset name");
    if (req.getCluster() && *req.getCluster() && !strieq(req.getCluster(), target)) //backward compatability check
        throw MakeStringException(ECLWATCH_INVALID_INPUT, "Invalid target cluster and queryset must match");
    if (!isValidCluster(target))
        throw MakeStringException(ECLWATCH_INVALID_CLUSTER_NAME, "Invalid target name: %s", target);

    StringBuffer srcAddress, srcQuerySet, srcQuery;
    if (!splitQueryPath(source, srcAddress, srcQuerySet, srcQuery))
        throw MakeStringException(ECLWATCH_INVALID_INPUT, "Invalid source query path");

    StringAttr targetQueryName(req.getDestName());
    Owned<IClientWUQuerySetDetailsResponse> sourceQueryInfoResp;

    StringBuffer remoteIP;
    StringBuffer wuid;
    if (srcAddress.length())
    {
        StringBuffer xml;
        MemoryBuffer dll;
        StringBuffer dllname;
        StringBuffer queryName;
        fetchRemoteWorkunit(context, srcAddress.str(), srcQuerySet.str(), srcQuery.str(), NULL, queryName, xml, dllname, dll, remoteIP, sourceQueryInfoResp);
        if (targetQueryName.isEmpty())
            targetQueryName.set(queryName);
        deploySharedObject(context, wuid, dllname.str(), target, targetQueryName.get(), dll, queryDirectory.str(), xml.str());
    }
    else
    {
        //Could get the atributes without soap call, but this creates a common data structure shared with fetching remote query info
        //Get query attributes before resolveQueryAlias, to avoid deadlock
        sourceQueryInfoResp.setown(fetchQueryDetails(context, NULL, srcQuerySet, srcQuery));

        Owned<IPropertyTree> queryset = getQueryRegistry(srcQuerySet.str(), true);
        if (!queryset)
            throw MakeStringException(ECLWATCH_QUERYSET_NOT_FOUND, "Source Queryset %s not found", srcQuery.str());

        Owned<IPropertyTree> query = resolveQueryAlias(queryset, srcQuery.str());
        if (!query)
            throw MakeStringException(ECLWATCH_QUERYSET_NOT_FOUND, "Source query %s not found", source);
        wuid.set(query->queryProp("@wuid"));
        if (targetQueryName.isEmpty())
            targetQueryName.set(query->queryProp("@name"));
    }

    Owned<IWorkUnitFactory> factory = getWorkUnitFactory(context.querySecManager(), context.queryUser());
    Owned<IConstWorkUnit> cw = factory->openWorkUnit(wuid.str(), false);

    if (!req.getDontCopyFiles())
    {
        StringBuffer daliIP;
        StringBuffer srcCluster;
        StringBuffer srcPrefix;
        splitDerivedDfsLocation(req.getDaliServer(), srcCluster, daliIP, srcPrefix, req.getSourceProcess(), req.getSourceProcess(), remoteIP.str(), NULL);
        copyQueryFilesToCluster(context, cw, daliIP.str(), srcPrefix, target, srcCluster, targetQueryName.get(), req.getOverwrite(), req.getAllowForeignFiles());
    }

    WorkunitUpdate wu(&cw->lock());
    if (!wu)
        throw MakeStringException(ECLWATCH_CANNOT_OPEN_WORKUNIT, "Error opening wuid %s for query %s", wuid.str(), source);

    StringBuffer targetQueryId;
    WUQueryActivationOptions activate = (WUQueryActivationOptions)req.getActivate();
    addQueryToQuerySet(wu, target, targetQueryName.get(), NULL, activate, targetQueryId, context.queryUserId());
    Owned<IPropertyTree> queryTree = getQueryById(target, targetQueryId, false);
    if (queryTree)
    {
        IConstQuerySetQuery *srcInfo=NULL;
        if (sourceQueryInfoResp && sourceQueryInfoResp->getQuerysetQueries().ordinality())
            srcInfo = &sourceQueryInfoResp->getQuerysetQueries().item(0);
        updateMemoryLimitSetting(queryTree, req.getMemoryLimit(), srcInfo);
        updateQueryPriority(queryTree, req.getPriority(), srcInfo);
        updateTimeLimitSetting(queryTree, req.getTimeLimit_isNull(), req.getTimeLimit(), srcInfo);
        updateWarnTimeLimitSetting(queryTree, req.getWarnTimeLimit_isNull(), req.getWarnTimeLimit(), srcInfo);
        if (req.getComment())
            queryTree->setProp("@comment", req.getComment());
        else if (srcInfo && srcInfo->getComment())
            queryTree->setProp("@comment", srcInfo->getComment());
    }
    wu.clear();

    resp.setQueryId(targetQueryId.str());

    if (0!=req.getWait() && !req.getNoReload())
        reloadCluster(target, remainingMsWait(req.getWait(), start));
    return true;
}

void CWsWorkunitsEx::getGraphsByQueryId(const char *target, const char *queryId, const char *graphId, const char *subGraphId, IArrayOf<IEspECLGraphEx>& ECLGraphs)
{
    if (!target || !*target)
        throw MakeStringException(ECLWATCH_MISSING_PARAMS, "Target name required");
    if (!queryId || !*queryId)
        throw MakeStringException(ECLWATCH_MISSING_PARAMS, "Query Id required");

    Owned<IConstWUClusterInfo> info = getTargetClusterInfo(target);
    if (!info || (info->getPlatform()!=RoxieCluster)) //Only support roxie for now
        throw MakeStringException(ECLWATCH_INVALID_CLUSTER_NAME, "Invalid Roxie name");

    const SocketEndpointArray &eps = info->getRoxieServers();
    if (eps.empty())
        return;

    VStringBuffer control("<control:querystats><Query id='%s'/></control:querystats>", queryId);
    Owned<IPropertyTree> querystats = sendRoxieControlAllNodes(eps.item(0), control.str(), false, ROXIELOCKCONNECTIONTIMEOUT);
    if (!querystats)
        return;

    Owned<IPropertyTreeIterator> graphs = querystats->getElements("Endpoint/Query/Graph");
    ForEach(*graphs)
    {
        IPropertyTree &graph = graphs->query();
        const char* aGraphId = graph.queryProp("@id");
        if (graphId && *graphId && !strieq(graphId, aGraphId))
            continue;

        IPropertyTree* xgmml = graph.getBranch("xgmml/graph");
        if (!xgmml)
            continue;

        Owned<IEspECLGraphEx> g = createECLGraphEx("","");
        g->setName(aGraphId);

        StringBuffer xml;
        if (!subGraphId || !*subGraphId)
            toXML(xgmml, xml);
        else
        {
            VStringBuffer xpath("//node[@id='%s']", subGraphId);
            toXML(xgmml->queryPropTree(xpath.str()), xml);
        }

        g->setGraph(xml.str());
        ECLGraphs.append(*g.getClear());
    }
    return;
}

bool CWsWorkunitsEx::onWUQueryGetGraph(IEspContext& context, IEspWUQueryGetGraphRequest& req, IEspWUQueryGetGraphResponse& resp)
{
    try
    {
        IArrayOf<IEspECLGraphEx> graphs;
        getGraphsByQueryId(req.getTarget(), req.getQueryId(), req.getGraphName(), req.getSubGraphId(), graphs);
        resp.setGraphs(graphs);
    }
    catch(IException* e)
    {
        FORWARDEXCEPTION(context, e,  ECLWATCH_INTERNAL_ERROR);
    }
    return true;
}<|MERGE_RESOLUTION|>--- conflicted
+++ resolved
@@ -404,13 +404,9 @@
 
     if (!lfn || !*lfn)
         return NULL;
-<<<<<<< HEAD
     if (!target || !*target)
         return findAllQueriesUsingFile(lfn);
-    IPropertyTree *targetTree = tree->getPropTree(target);
-=======
     IPropertyTree *targetTree = tree->queryPropTree(target);
->>>>>>> 2098098a
     if (!targetTree)
         return NULL;
 

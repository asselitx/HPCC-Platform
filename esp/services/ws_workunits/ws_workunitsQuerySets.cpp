--- conflicted
+++ resolved
@@ -1811,11 +1811,8 @@
     if (!splitQueryPath(source, srcAddress, srcQuerySet, srcQuery))
         throw MakeStringException(ECLWATCH_INVALID_INPUT, "Invalid source query path");
 
-<<<<<<< HEAD
     StringAttr targetQueryName(req.getDestName());
-=======
     Owned<IClientWUQuerySetDetailsResponse> sourceQueryInfoResp;
->>>>>>> 0cd859a5
 
     StringBuffer remoteIP;
     StringBuffer wuid;
@@ -1824,16 +1821,11 @@
         StringBuffer xml;
         MemoryBuffer dll;
         StringBuffer dllname;
-<<<<<<< HEAD
         StringBuffer queryName;
-        fetchRemoteWorkunit(context, srcAddress.str(), srcQuerySet.str(), srcQuery.str(), NULL, queryName, xml, dllname, dll, remoteIP);
+        fetchRemoteWorkunit(context, srcAddress.str(), srcQuerySet.str(), srcQuery.str(), NULL, queryName, xml, dllname, dll, remoteIP, sourceQueryInfoResp);
         if (targetQueryName.isEmpty())
             targetQueryName.set(queryName);
         deploySharedObject(context, wuid, dllname.str(), target, targetQueryName.get(), dll, queryDirectory.str(), xml.str());
-=======
-        fetchRemoteWorkunit(context, srcAddress.str(), srcQuerySet.str(), srcQuery.str(), NULL, queryName, xml, dllname, dll, remoteIP, sourceQueryInfoResp);
-        deploySharedObject(context, wuid, dllname.str(), target, queryName.str(), dll, queryDirectory.str(), xml.str());
->>>>>>> 0cd859a5
     }
     else
     {
@@ -1871,15 +1863,10 @@
 
     StringBuffer targetQueryId;
     WUQueryActivationOptions activate = (WUQueryActivationOptions)req.getActivate();
-<<<<<<< HEAD
     addQueryToQuerySet(wu, target, targetQueryName.get(), NULL, activate, targetQueryId, context.queryUserId());
     if (req.getMemoryLimit() || !req.getTimeLimit_isNull() || ! req.getWarnTimeLimit_isNull() || req.getPriority())
-=======
-    addQueryToQuerySet(wu, target, queryName.str(), NULL, activate, targetQueryId, context.queryUserId());
-
     Owned<IPropertyTree> queryTree = getQueryById(target, targetQueryId, false);
     if (queryTree)
->>>>>>> 0cd859a5
     {
         IConstQuerySetQuery *srcInfo=NULL;
         if (sourceQueryInfoResp && sourceQueryInfoResp->getQuerysetQueries().ordinality())

/*##############################################################################

    HPCC SYSTEMS software Copyright (C) 2012 HPCC Systems.

    Licensed under the Apache License, Version 2.0 (the "License");
    you may not use this file except in compliance with the License.
    You may obtain a copy of the License at

       http://www.apache.org/licenses/LICENSE-2.0

    Unless required by applicable law or agreed to in writing, software
    distributed under the License is distributed on an "AS IS" BASIS,
    WITHOUT WARRANTIES OR CONDITIONS OF ANY KIND, either express or implied.
    See the License for the specific language governing permissions and
    limitations under the License.
############################################################################## */

#include "ws_workunitsService.hpp"
#include "ws_fs.hpp"
#include "jlib.hpp"
#include "daclient.hpp"
#include "dalienv.hpp"
#include "dadfs.hpp"
#include "dfuwu.hpp"
#include "eclhelper.hpp"
#include "roxiecontrol.hpp"
#include "dfuutil.hpp"
#include "dautils.hpp"
#include "referencedfilelist.hpp"

#define DALI_FILE_LOOKUP_TIMEOUT (1000*15*1)  // 15 seconds

const unsigned ROXIECONNECTIONTIMEOUT = 1000;   //1 second
const unsigned ROXIECONTROLQUERYTIMEOUT = 3000; //3 second
const unsigned ROXIELOCKCONNECTIONTIMEOUT = 60000; //60 second

#define SDS_LOCK_TIMEOUT (5*60*1000) // 5mins, 30s a bit short

bool isRoxieProcess(const char *process)
{
    if (!process)
        return false;
    Owned<IRemoteConnection> conn = querySDS().connect("Environment", myProcessSession(), RTM_LOCK_READ, SDS_LOCK_TIMEOUT);
    if (!conn)
        return false;
    VStringBuffer xpath("Software/RoxieCluster[@name=\"%s\"]", process);
    return conn->queryRoot()->hasProp(xpath.str());
}

void checkUseEspOrDaliIP(SocketEndpoint &ep, const char *ip, const char *esp)
{
    if (!ip || !*ip)
        return;
    ep.set(ip, 7070);
    if (ep.isLoopBack() || *ip=='.' || (ip[0]=='0' && ip[1]=='.'))
        ep.ipset(esp);
}

IClientWUQuerySetDetailsResponse *fetchQueryDetails(IEspContext &context, IClientWsWorkunits *_ws, const char *target, const char *queryid)
{
    Linked<IClientWsWorkunits> ws = _ws;
    if (!ws)
    {
        StringBuffer host;
        short port=0;
        context.getServAddress(host, port);
        VStringBuffer url("http://%s:%d/WsWorkunits", host.str(), port);
        ws.setown(createWsWorkunitsClient());
        ws->addServiceUrl(url.str());
        if (context.queryUserId() && *context.queryUserId())
            ws->setUsernameToken(context.queryUserId(), context.queryPassword(), NULL);
    }
    //using existing WUQuerysetDetails rather than extending WUQueryDetails, to support copying query meta data from prior releases
    Owned<IClientWUQuerySetDetailsRequest> reqQueryInfo = ws->createWUQuerysetDetailsRequest();
    reqQueryInfo->setClusterName(target);
    reqQueryInfo->setQuerySetName(target);
    reqQueryInfo->setFilter(queryid);
    reqQueryInfo->setFilterType("Id");
    return ws->WUQuerysetDetails(reqQueryInfo);
}

void fetchRemoteWorkunit(IEspContext &context, const char *netAddress, const char *queryset, const char *query, const char *wuid, StringBuffer &name, StringBuffer &xml, StringBuffer &dllname, MemoryBuffer &dll, StringBuffer &daliServer, Owned<IClientWUQuerySetDetailsResponse> &respQueryInfo)
{
    Owned<IClientWsWorkunits> ws;
    ws.setown(createWsWorkunitsClient());
    VStringBuffer url("http://%s%s/WsWorkunits", netAddress, (!strchr(netAddress, ':')) ? ":8010" : "");
    ws->addServiceUrl(url.str());

    if (context.queryUserId() && *context.queryUserId())
        ws->setUsernameToken(context.queryUserId(), context.queryPassword(), NULL);

    Owned<IClientWULogFileRequest> req = ws->createWUFileRequest();
    if (queryset && *queryset)
        req->setQuerySet(queryset);
    if (query && *query)
        req->setQuery(query);
    if (wuid && *wuid)
        req->setWuid(wuid);
    req->setType("xml");
    Owned<IClientWULogFileResponse> resp = ws->WUFile(req);
    if (!resp || resp->getExceptions().ordinality() || !resp->getThefile().length())
        throw MakeStringException(ECLWATCH_CANNOT_GET_WORKUNIT, "Cannot retrieve remote workunit");
    xml.append(resp->getThefile().length(), resp->getThefile().toByteArray());

    req->setType("dll");
    resp.setown(ws->WUFile(req));
    if (!resp || resp->getExceptions().ordinality() || !resp->getThefile().length())
        throw MakeStringException(ECLWATCH_CANNOT_GET_WORKUNIT, "Cannot retrieve remote workunit shared object");
    dll.append(resp->getThefile());
    dllname.append(resp->getFileName());
    name.append(resp->getQueryName());
    SocketEndpoint ep;
    checkUseEspOrDaliIP(ep, resp->getDaliServer(), netAddress);
    if (!ep.isNull())
        ep.getUrlStr(daliServer);

    respQueryInfo.setown(fetchQueryDetails(context, ws, queryset, query));
}

void doWuFileCopy(IClientFileSpray &fs, IEspWULogicalFileCopyInfo &info, const char *logicalname, const char *cluster, bool isRoxie, bool supercopy)
{
    try
    {
        Owned<IClientCopy> req = fs.createCopyRequest();
        req->setSourceLogicalName(logicalname);
        req->setDestLogicalName(logicalname);
        req->setDestGroup(cluster);
        req->setSuperCopy(supercopy);
        if (isRoxie)
            req->setDestGroupRoxie("Yes");

        Owned<IClientCopyResponse> resp = fs.Copy(req);
        info.setDfuCopyWuid(resp->getResult());
    }
    catch (IException *e)
    {
        StringBuffer msg;
        info.setDfuCopyError(e->errorMessage(msg).str());
        e->Release();
    }
}

bool copyWULogicalFiles(IEspContext &context, IConstWorkUnit &cw, const char *cluster, bool copyLocal, IEspWUCopyLogicalClusterFileSections &lfinfo)
{
    if (isEmpty(cluster))
        throw MakeStringException(ECLWATCH_INVALID_CLUSTER_NAME, "copyWULogicalFiles Cluster parameter not set.");

    Owned<IUserDescriptor> udesc = createUserDescriptor();
    udesc->set(context.queryUserId(), context.queryPassword());

    IArrayOf<IEspWULogicalFileCopyInfo> foreign;
    IArrayOf<IEspWULogicalFileCopyInfo> onCluster;
    IArrayOf<IEspWULogicalFileCopyInfo> notOnCluster;
    IArrayOf<IEspWULogicalFileCopyInfo> notFound;

    Owned<IClientFileSpray> fs;
    if (copyLocal)
    {
        fs.setown(createFileSprayClient());
        VStringBuffer url("http://.:%d/FileSpray", 8010);
        fs->addServiceUrl(url.str());
    }

    bool isRoxie = isRoxieProcess(cluster);

    Owned<IConstWUGraphIterator> graphs = &cw.getGraphs(GraphTypeActivities);
    ForEach(*graphs)
    {
        Owned <IPropertyTree> xgmml = graphs->query().getXGMMLTree(false);
        Owned<IPropertyTreeIterator> iter = xgmml->getElements(".//node");
        ForEach(*iter)
        {
            try
            {
                IPropertyTree &node = iter->query();
                ThorActivityKind kind = (ThorActivityKind) node.getPropInt("att[@name='_kind']/@value", TAKnone);

                if(kind==TAKdiskwrite || kind==TAKindexwrite || kind==TAKcsvwrite || kind==TAKxmlwrite)
                    continue;
                if (node.getPropBool("att[@name='_isSpill']/@value") || node.getPropBool("att[@name='_isTransformSpill']/@value"))
                    continue;

                Owned<IEspWULogicalFileCopyInfo> info = createWULogicalFileCopyInfo();
                const char *logicalname = node.queryProp("att[@name='_indexFileName']/@value");
                if (logicalname)
                    info->setIsIndex(true);
                else
                    logicalname = node.queryProp("att[@name='_fileName']/@value");
                info->setLogicalName(logicalname);
                if (logicalname)
                {
                    if (!strnicmp("~foreign::", logicalname, 10))
                        foreign.append(*info.getClear());
                    else
                    {
                        Owned<IDistributedFile> df = queryDistributedFileDirectory().lookup(logicalname, udesc);
                        if(!df)
                            notFound.append(*info.getClear());
                        else if (df->findCluster(cluster)!=NotFound)
                        {
                            onCluster.append(*info.getClear());
                        }
                        else
                        {
                            StringArray clusters;
                            df->getClusterNames(clusters);
                            info->setClusters(clusters);
                            if (copyLocal)
                            {
                                StringBuffer wuid;
                                bool supercopy = queryDistributedFileDirectory().isSuperFile(logicalname, udesc, NULL);
                                doWuFileCopy(*fs, *info, logicalname, cluster, isRoxie, supercopy);
                            }
                            notOnCluster.append(*info.getClear());
                        }
                    }
                }
            }
            catch(IException *e)
            {
                e->Release();
            }
        }
        lfinfo.setClusterName(cluster);
        lfinfo.setNotOnCluster(notOnCluster);
        lfinfo.setOnCluster(onCluster);
        lfinfo.setForeign(foreign);
        lfinfo.setNotFound(notFound);
    }

    return true;
}

void copyWULogicalFilesToTarget(IEspContext &context, IConstWUClusterInfo &clusterInfo, IConstWorkUnit &cw, IArrayOf<IConstWUCopyLogicalClusterFileSections> &clusterfiles, bool doLocalCopy)
{
    const StringArray &thors = clusterInfo.getThorProcesses();
    ForEachItemIn(i, thors)
    {
        Owned<IEspWUCopyLogicalClusterFileSections> files = createWUCopyLogicalClusterFileSections();
        copyWULogicalFiles(context, cw, thors.item(i), doLocalCopy, *files);
        clusterfiles.append(*files.getClear());
    }
    SCMStringBuffer roxie;
    clusterInfo.getRoxieProcess(roxie);
    if (roxie.length())
    {
        Owned<IEspWUCopyLogicalClusterFileSections> files = createWUCopyLogicalClusterFileSections();
        copyWULogicalFiles(context, cw, roxie.str(), doLocalCopy, *files);
        clusterfiles.append(*files.getClear());
    }
}

void QueryFilesInUse::loadTarget(IPropertyTree *t, const char *target, unsigned flags)
{
    if (!target || !*target)
        return;

    Owned<IConstWUClusterInfo> clusterInfo = getTargetClusterInfo(target);
    if (!clusterInfo || !(clusterInfo->getPlatform() == RoxieCluster))
        return;

    Owned<IPropertyTree> queryRegistry = getQueryRegistry(target, true);
    if (!queryRegistry)
        return;

    SCMStringBuffer process;
    clusterInfo->getRoxieProcess(process);
    if (!process.length())
        return;

    Owned<IHpccPackageSet> ps = createPackageSet(process.str());
    const IHpccPackageMap *pm = (ps) ? ps->queryActiveMap(target) : NULL;
    const char *pmid = (pm) ? pm->queryPackageId() : NULL;

    VStringBuffer xpath("%s/@pmid", target);
    const char *pmidPrev = t->queryProp(xpath);
    if ((flags & UFO_RELOAD_TARGETS_CHANGED_PMID) && (pmid || pmidPrev))
    {
        if (!(pmid && pmidPrev) || !streq(pmid, pmidPrev))
            t->removeProp(target);
    }
    IPropertyTree *targetTree = ensurePTree(t, target);
    if (pm)
        targetTree->setProp("@pmid", pmid);

    if (flags & UFO_REMOVE_QUERIES_NOT_IN_QUERYSET)
    {
        Owned<IPropertyTreeIterator> cachedQueries = targetTree->getElements("Query");
        ForEach(*cachedQueries)
        {
            IPropertyTree &cachedQuery = cachedQueries->query();
            VStringBuffer xpath("Query[@id='%s']", cachedQuery.queryProp("@id"));
            if (!queryRegistry->hasProp(xpath))
                targetTree->removeTree(&cachedQuery);
        }
    }

    Owned<IPropertyTreeIterator> queries = queryRegistry->getElements("Query");
    ForEach(*queries)
    {
        if (aborting)
            return;
        IPropertyTree &query = queries->query();
        const char *queryid = query.queryProp("@id");
        if (!queryid || !*queryid)
            continue;
        const char *wuid = query.queryProp("@wuid");
        if (!wuid || !*wuid)
            continue;

        const char *pkgid=NULL;
        if (pm)
         {
             const IHpccPackage *pkg = pm->matchPackage(queryid);
             if (pkg)
                 pkgid = pkg->queryId();
         }
        VStringBuffer xpath("Query[@id='%s']", queryid);
        IPropertyTree *queryTree = targetTree->queryPropTree(xpath);
        if (queryTree)
        {
            const char *cachedPkgid = queryTree->queryProp("@pkgid");
            if (pkgid && *pkgid)
            {
                if (!(flags & UFO_RELOAD_MAPPED_QUERIES) && (cachedPkgid && streq(pkgid, cachedPkgid)))
                    continue;
            }
            else if (!cachedPkgid || !*cachedPkgid)
                continue;
            targetTree->removeTree(queryTree);
            queryTree = NULL;
        }

        Owned<IWorkUnitFactory> factory = getWorkUnitFactory();
        Owned<IConstWorkUnit> cw = factory->openWorkUnit(wuid, false);
        if (!cw)
            continue;

        queryTree = targetTree->addPropTree("Query", createPTree("Query"));
        queryTree->setProp("@target", target); //for reference when searching across targets
        queryTree->setProp("@id", queryid);
        if (pkgid && *pkgid)
            queryTree->setProp("@pkgid", pkgid);

        IUserDescriptor **roxieUser = roxieUserMap.getValue(target);
        Owned<IReferencedFileList> wufiles = createReferencedFileList(roxieUser ? *roxieUser : NULL, true);
        wufiles->addFilesFromQuery(cw, pm, queryid);
        if (aborting)
            return;
        wufiles->resolveFiles(process.str(), NULL, NULL, NULL, true, true, false);

        Owned<IReferencedFileIterator> files = wufiles->getFiles();
        ForEach(*files)
        {
            if (aborting)
                return;
            IReferencedFile &rf = files->query();
            //if (!(rf.getFlags() & RefSubFile))
            //    continue;
            const char *lfn = rf.getLogicalName();
            if (!lfn || !*lfn)
                continue;

            if (!queryTree->hasProp(xpath.setf("File[@lfn='%s']", lfn)))
            {
                IPropertyTree *fileTree = queryTree->addPropTree("File", createPTree("File"));
                fileTree->setProp("@lfn", lfn);
                if (rf.getFlags() & RefFileSuper)
                    fileTree->setPropBool("@super", true);
                if (rf.getFlags() & RefFileNotFound)
                    fileTree->setPropBool("@notFound", true);
                const char *fpkgid = rf.queryPackageId();
                if (fpkgid && *fpkgid)
                    fileTree->setProp("@pkgid", fpkgid);
            }
        }
    }
}

void QueryFilesInUse::loadTargets(IPropertyTree *t, unsigned flags)
{
    Owned<IStringIterator> targets = getTargetClusters("RoxieCluster", NULL);
    SCMStringBuffer s;
    ForEach(*targets)
    {
        if (aborting)
            return;
        loadTarget(t, targets->str(s).str(), flags);
    }
}

<<<<<<< HEAD
IPropertyTreeIterator *QueryFilesInUse::findAllQueriesUsingFile(const char *lfn)
{
    CriticalBlock b(crit);

    if (!lfn || !*lfn)
        return NULL;

    VStringBuffer xpath("*/Query[File/@lfn='%s']", lfn);
    return tree->getElements(xpath);
}

IPropertyTreeIterator *QueryFilesInUse::findQueriesUsingFile(const char *target, const char *lfn)
{
    CriticalBlock b(crit);

    if (!lfn || !*lfn)
        return NULL;
    if (!target || !*target)
        return findAllQueriesUsingFile(lfn);
    IPropertyTree *targetTree = tree->queryPropTree(target);
=======
IPropertyTreeIterator *QueryFilesInUse::findQueriesUsingFile(const char *target, const char *lfn, StringAttr &pmid)
{
    if (!target || !*target || !lfn || !*lfn)
        return NULL;

    Owned<IPropertyTree> t = getTree();
    IPropertyTree *targetTree = t->queryPropTree(target);
>>>>>>> ff96f371
    if (!targetTree)
        return NULL;
    pmid.set(targetTree->queryProp("@pmid"));

    VStringBuffer xpath("Query[File/@lfn='%s']", lfn);
    return targetTree->getElements(xpath);
}

bool CWsWorkunitsEx::onWUCopyLogicalFiles(IEspContext &context, IEspWUCopyLogicalFilesRequest &req, IEspWUCopyLogicalFilesResponse &resp)
{
    StringBuffer wuid = req.getWuid();
    WsWuHelpers::checkAndTrimWorkunit("WUCopyLogicalFiles", wuid);

    Owned<IWorkUnitFactory> factory = getWorkUnitFactory(context.querySecManager(), context.queryUser());
    Owned<IConstWorkUnit> cw = factory->openWorkUnit(wuid.str(), false);
    if (!cw)
        throw MakeStringException(ECLWATCH_CANNOT_OPEN_WORKUNIT,"Cannot open workunit %s", wuid.str());

    resp.setWuid(wuid.str());

    SCMStringBuffer cluster;
    if (notEmpty(req.getCluster()))
        cluster.set(req.getCluster());
    else
        cw->getClusterName(cluster);
    if (!isValidCluster(req.getCluster()))
        throw MakeStringException(ECLWATCH_INVALID_CLUSTER_NAME, "Invalid cluster name: %s", cluster.str());

    Owned <IConstWUClusterInfo> clusterInfo = getTargetClusterInfo(cluster.str());

    IArrayOf<IConstWUCopyLogicalClusterFileSections> clusterfiles;
    copyWULogicalFilesToTarget(context, *clusterInfo, *cw, clusterfiles, req.getCopyLocal());
    resp.setClusterFiles(clusterfiles);

    return true;
}

static inline unsigned remainingMsWait(unsigned wait, unsigned start)
{
    if (wait==0 || wait==(unsigned)-1)
        return wait;
    unsigned waited = msTick()-start;
    return (wait>waited) ? wait-waited : 0;
}

bool reloadCluster(IConstWUClusterInfo *clusterInfo, unsigned wait)
{
    if (0==wait || !clusterInfo || clusterInfo->getPlatform()!=RoxieCluster)
        return true;

    const SocketEndpointArray &addrs = clusterInfo->getRoxieServers();
    if (addrs.length())
    {
        try
        {
            Owned<IPropertyTree> result = sendRoxieControlAllNodes(addrs.item(0), "<control:reload/>", false, wait);
            const char *status = result->queryProp("Endpoint[1]/Status");
            if (!status || !strieq(status, "ok"))
                return false;
        }
        catch(IMultiException *me)
        {
            StringBuffer err;
            DBGLOG("ERROR control:reloading roxie query info %s", me->errorMessage(err.append(me->errorCode()).append(' ')).str());
            me->Release();
            return false;
        }
        catch(IException *e)
        {
            StringBuffer err;
            DBGLOG("ERROR control:reloading roxie query info %s", e->errorMessage(err.append(e->errorCode()).append(' ')).str());
            e->Release();
            return false;
        }
    }
    return true;
}

bool reloadCluster(const char *cluster, unsigned wait)
{
    Owned <IConstWUClusterInfo> clusterInfo = getTargetClusterInfo(cluster);
    return (clusterInfo) ? reloadCluster(clusterInfo, wait) : true;
}

static inline void updateQuerySetting(bool ignore, IPropertyTree *queryTree, const char *xpath, int value)
{
    if (ignore || !queryTree)
        return;
    if (value!=0)
        queryTree->setPropInt(xpath, value);
    else
        queryTree->removeProp(xpath);
}

static inline void updateTimeLimitSetting(IPropertyTree *queryTree, bool valueNotSet, int value, IConstQuerySetQuery *srcInfo=NULL)
{
    if (valueNotSet && srcInfo && !srcInfo->getTimeLimit_isNull())
    {
        value = srcInfo->getTimeLimit();
        valueNotSet=false;
    }
    updateQuerySetting(valueNotSet, queryTree, "@timeLimit", value);
}

static inline void updateWarnTimeLimitSetting(IPropertyTree *queryTree, bool valueNotSet, int value, IConstQuerySetQuery *srcInfo=NULL)
{
    if (valueNotSet && srcInfo && !srcInfo->getWarnTimeLimit_isNull())
    {
        value = srcInfo->getWarnTimeLimit();
        valueNotSet=false;
    }
    updateQuerySetting(valueNotSet, queryTree, "@warnTimeLimit", value);
}

static inline unsigned __int64 memoryLimitUInt64FromString(const char *value)
{
    if (!value || !*value || !isdigit(*value))
        return 0;
    unsigned __int64 result = (*value - '0');
    const char *s = value+1;
    while (isdigit(*s))
    {
        result = 10 * result + ((*s) - '0');
        s++;
    }
    if (*s)
    {
        const char unit = toupper(*s++);
        if (*s && !strieq("B", s)) //more?
            return 0;
        switch (unit)
        {
            case 'E':
                result <<=60;
                break;
            case 'P':
                result <<=50;
                break;
            case 'T':
                result <<=40;
                break;
            case 'G':
                result <<=30;
                break;
            case 'M':
                result <<=20;
                break;
            case 'K':
                result <<=10;
                break;
            case 'B':
                break;
            default:
                return 0;
        }
    }
    return result;
}

const char memUnitAbbrev[] = {'B', 'K', 'M', 'G', 'T', 'P', 'E'};
#define MAX_MEMUNIT_ABBREV 6

static inline StringBuffer &memoryLimitStringFromUInt64(StringBuffer &s, unsigned __int64 in)
{
    if (!in)
        return s;
    unsigned __int64 value = in;
    unsigned char unit = 0;
    while (!(value & 0x3FF) && unit < MAX_MEMUNIT_ABBREV)
    {
        value >>= 10;
        unit++;
    }
    return s.append(value).append(memUnitAbbrev[unit]);
}

static inline void updateMemoryLimitSetting(IPropertyTree *queryTree, const char *value, IConstQuerySetQuery *srcInfo=NULL)
{
    if (!queryTree)
        return;
    if (!value && srcInfo)
        value = srcInfo->getMemoryLimit();
    if (!value)
        return;
    unsigned __int64 limit = memoryLimitUInt64FromString(value);
    if (0==limit)
        queryTree->removeProp("@memoryLimit");
    else
        queryTree->setPropInt64("@memoryLimit", limit);
}

enum QueryPriority {
    QueryPriorityNone = -1,
    QueryPriorityLow = 0,
    QueryPriorityHigh = 1,
    QueryPrioritySLA = 2,
    QueryPriorityInvalid = 3
};

static inline const char *getQueryPriorityName(int value)
{
    switch (value)
    {
    case QueryPriorityLow:
        return "LOW";
    case QueryPriorityHigh:
        return "HIGH";
    case QueryPrioritySLA:
        return "SLA";
    case QueryPriorityNone:
        return "NONE";
    }
    return "INVALID";
}
static inline void updateQueryPriority(IPropertyTree *queryTree, const char *value, IConstQuerySetQuery *srcInfo=NULL)
{
    if (!queryTree)
        return;
    if ((!value || !*value) && srcInfo)
        value = srcInfo->getPriority();
    if (!value || !*value)
        return;
    int priority = QueryPriorityInvalid;
    if (strieq("LOW", value))
        priority=QueryPriorityLow;
    else if (strieq("HIGH", value))
        priority=QueryPriorityHigh;
    else if (strieq("SLA", value))
        priority=QueryPrioritySLA;
    else if (strieq("NONE", value))
        priority=QueryPriorityNone;

    switch (priority)
    {
    case QueryPriorityInvalid:
        break;
    case QueryPriorityNone:
        queryTree->removeProp("@priority");
        break;
    default:
        queryTree->setPropInt("@priority", priority);
        break;
    }
}

void copyQueryFilesToCluster(IEspContext &context, IConstWorkUnit *cw, const char *remoteIP, const char *remotePrefix, const char *target, const char *srcCluster, const char *queryname, bool overwrite, bool allowForeignFiles)
{
    if (!target || !*target)
        return;

    SCMStringBuffer process;
    Owned <IConstWUClusterInfo> clusterInfo = getTargetClusterInfo(target);
    if (clusterInfo && clusterInfo->getPlatform()==RoxieCluster)
    {
        clusterInfo->getRoxieProcess(process);
        if (!process.length())
            return;
        Owned<IReferencedFileList> wufiles = createReferencedFileList(context.queryUserId(), context.queryPassword(), allowForeignFiles);
        Owned<IHpccPackageSet> ps = createPackageSet(process.str());
        StringBuffer queryid;
        if (queryname && *queryname)
            queryname = queryid.append(queryname).append(".0").str(); //prepublish dummy version number to support fuzzy match like queries="myquery.*" in package
        wufiles->addFilesFromQuery(cw, (ps) ? ps->queryActiveMap(target) : NULL, queryname);
        wufiles->resolveFiles(process.str(), remoteIP, remotePrefix, srcCluster, !overwrite, true);
        Owned<IDFUhelper> helper = createIDFUhelper();
        wufiles->cloneAllInfo(helper, overwrite, true);
    }
}

bool CWsWorkunitsEx::isQuerySuspended(const char* query, IConstWUClusterInfo *clusterInfo, unsigned wait, StringBuffer& errorMessage)
{
    try
    {
        if (0==wait || !clusterInfo || clusterInfo->getPlatform()!=RoxieCluster)
            return false;

        const SocketEndpointArray &addrs = clusterInfo->getRoxieServers();
        if (addrs.length() < 1)
            return false;

        StringBuffer control;
        control.appendf("<control:queries><Query id='%s'/></control:queries>",  query);
        Owned<IPropertyTree> result = sendRoxieControlAllNodes(addrs.item(0), control.str(), false, wait);
        if (!result)
            return false;

        Owned<IPropertyTreeIterator> suspendedQueries = result->getElements("Endpoint/Queries/Query[@suspended='1']");
        if (!suspendedQueries->first())
            return false;

        errorMessage.set(suspendedQueries->query().queryProp("@error"));
        return true;
    }
    catch(IMultiException *me)
    {
        StringBuffer err;
        DBGLOG("ERROR control:queries roxie query info %s", me->errorMessage(err.append(me->errorCode()).append(' ')).str());
        me->Release();
        return false;
    }
    catch(IException *e)
    {
        StringBuffer err;
        DBGLOG("ERROR control:queries roxie query info %s", e->errorMessage(err.append(e->errorCode()).append(' ')).str());
        e->Release();
        return false;
    }
}


bool CWsWorkunitsEx::onWUPublishWorkunit(IEspContext &context, IEspWUPublishWorkunitRequest & req, IEspWUPublishWorkunitResponse & resp)
{
    StringBuffer wuid = req.getWuid();
    WsWuHelpers::checkAndTrimWorkunit("WUPublishWorkunit", wuid);

    Owned<IWorkUnitFactory> factory = getWorkUnitFactory(context.querySecManager(), context.queryUser());
    Owned<IConstWorkUnit> cw = factory->openWorkUnit(wuid.str(), false);
    if (!cw)
        throw MakeStringException(ECLWATCH_CANNOT_OPEN_WORKUNIT,"Cannot find the workunit %s", wuid.str());

    resp.setWuid(wuid.str());

    SCMStringBuffer queryName;
    if (notEmpty(req.getJobName()))
        queryName.set(req.getJobName());
    else
        cw->getJobName(queryName).str();
    if (!queryName.length())
        throw MakeStringException(ECLWATCH_MISSING_PARAMS, "Query/Job name not defined for publishing workunit %s", wuid.str());

    SCMStringBuffer target;
    if (notEmpty(req.getCluster()))
        target.set(req.getCluster());
    else
        cw->getClusterName(target);
    if (!target.length())
        throw MakeStringException(ECLWATCH_MISSING_PARAMS, "Cluster name not defined for publishing workunit %s", wuid.str());
    if (!isValidCluster(target.str()))
        throw MakeStringException(ECLWATCH_INVALID_CLUSTER_NAME, "Invalid cluster name: %s", target.str());
    StringBuffer daliIP;
    StringBuffer srcCluster;
    StringBuffer srcPrefix;
    splitDerivedDfsLocation(req.getRemoteDali(), srcCluster, daliIP, srcPrefix, req.getSourceProcess(),req.getSourceProcess(), NULL, NULL);

    if (srcCluster.length())
    {
        if (!isProcessCluster(daliIP, srcCluster))
            throw MakeStringException(ECLWATCH_INVALID_CLUSTER_NAME, "Process cluster %s not found on %s DALI", srcCluster.str(), daliIP.length() ? daliIP.str() : "local");
    }

    if (!req.getDontCopyFiles())
        copyQueryFilesToCluster(context, cw, daliIP, srcPrefix, target.str(), srcCluster, queryName.str(), req.getUpdateDfs(), req.getAllowForeignFiles());

    WorkunitUpdate wu(&cw->lock());
    if (req.getUpdateWorkUnitName() && notEmpty(req.getJobName()))
        wu->setJobName(req.getJobName());

    StringBuffer queryId;
    WUQueryActivationOptions activate = (WUQueryActivationOptions)req.getActivate();
    addQueryToQuerySet(wu, target.str(), queryName.str(), NULL, activate, queryId, context.queryUserId());
    if (req.getMemoryLimit() || !req.getTimeLimit_isNull() || !req.getWarnTimeLimit_isNull() || req.getPriority() || req.getComment())
    {
        Owned<IPropertyTree> queryTree = getQueryById(target.str(), queryId, false);
        updateMemoryLimitSetting(queryTree, req.getMemoryLimit());
        updateQuerySetting(req.getTimeLimit_isNull(), queryTree, "@timeLimit", req.getTimeLimit());
        updateQuerySetting(req.getWarnTimeLimit_isNull(), queryTree, "@warnTimeLimit", req.getWarnTimeLimit());
        updateQueryPriority(queryTree, req.getPriority());
        if (req.getComment())
            queryTree->setProp("@comment", req.getComment());
    }
    wu->commit();
    wu.clear();

    if (queryId.length())
        resp.setQueryId(queryId.str());
    resp.setQueryName(queryName.str());
    resp.setQuerySet(target.str());

    Owned <IConstWUClusterInfo> clusterInfo = getTargetClusterInfo(target.str());
    bool reloadFailed = false;
    if (0!=req.getWait() && !req.getNoReload())
        reloadFailed = !reloadCluster(clusterInfo, (unsigned)req.getWait());
    
    resp.setReloadFailed(reloadFailed);

    double version = context.getClientVersion();
    if (version > 1.38)
    {
        StringBuffer errorMessage;
        if (!reloadFailed && !req.getNoReload() && isQuerySuspended(queryName.str(), clusterInfo, (unsigned)req.getWait(), errorMessage))
        {
            resp.setSuspended(true);
            resp.setErrorMessage(errorMessage);
        }
    }

    return true;
}

bool CWsWorkunitsEx::onWUQuerysets(IEspContext &context, IEspWUQuerysetsRequest & req, IEspWUQuerysetsResponse & resp)
{
    IArrayOf<IEspQuerySet> querySets;
    Owned<IStringIterator> targets = getTargetClusters(NULL, NULL);
    SCMStringBuffer target;
    ForEach(*targets)
    {
        Owned<IEspQuerySet> qs = createQuerySet();
        qs->setQuerySetName(targets->str(target).str());
        querySets.append(*qs.getClear());

    }
    resp.setQuerysets(querySets);
    return true;
}

void addClusterQueryStates(IPropertyTree* queriesOnCluster, const char *target, const char *id, IArrayOf<IEspClusterQueryState>& clusterStates, double version)
{
    queriesOnCluster = queriesOnCluster->queryPropTree("Endpoint[1]/Queries[1]");
    if (!queriesOnCluster)
        return;

    int reporting = queriesOnCluster->getPropInt("@reporting");

    Owned<IEspClusterQueryState> clusterState = createClusterQueryState();
    clusterState->setCluster(target);

    VStringBuffer xpath("Query[@id='%s']", id);
    IPropertyTree *query = queriesOnCluster->getPropTree(xpath.str());
    int suspended = query->getPropInt("@suspended");
    const char* error = query->queryProp("@error");
    if (!query)
        clusterState->setState("Not Found");
    else if (suspended)
    {
        clusterState->setState("Suspended");
        if (suspended<reporting)
            clusterState->setMixedNodeStates(true);
    }
    else
        clusterState->setState("Available");
    if ((version >=1.46) && error && *error)
        clusterState->setErrors(error);

    clusterStates.append(*clusterState.getClear());
}

void gatherQuerySetQueryDetails(IEspContext &context, IPropertyTree *query, IEspQuerySetQuery *queryInfo, const char *cluster, IPropertyTree *queriesOnCluster)
{
    queryInfo->setId(query->queryProp("@id"));
    queryInfo->setName(query->queryProp("@name"));
    queryInfo->setDll(query->queryProp("@dll"));
    queryInfo->setWuid(query->queryProp("@wuid"));
    queryInfo->setSuspended(query->getPropBool("@suspended", false));
    if (query->hasProp("@memoryLimit"))
    {
        StringBuffer s;
        memoryLimitStringFromUInt64(s, query->getPropInt64("@memoryLimit"));
        queryInfo->setMemoryLimit(s);
    }
    if (query->hasProp("@timeLimit"))
        queryInfo->setTimeLimit(query->getPropInt("@timeLimit"));
    if (query->hasProp("@warnTimeLimit"))
        queryInfo->setWarnTimeLimit(query->getPropInt("@warnTimeLimit"));
    if (query->hasProp("@priority"))
        queryInfo->setPriority(getQueryPriorityName(query->getPropInt("@priority")));
    if (query->hasProp("@comment"))
        queryInfo->setComment(query->queryProp("@comment"));
    if (query->hasProp("@snapshot"))
        queryInfo->setSnapshot(query->queryProp("@snapshot"));
    double version = context.getClientVersion();
    if (version >= 1.46)
    {
        queryInfo->setPublishedBy(query->queryProp("@publishedBy"));
        queryInfo->setIsLibrary(query->getPropBool("@isLibrary"));
    }
    if (queriesOnCluster)
    {
        IArrayOf<IEspClusterQueryState> clusters;
        addClusterQueryStates(queriesOnCluster, cluster, query->queryProp("@id"), clusters, version);
        queryInfo->setClusters(clusters);
    }
}

void gatherQuerySetAliasDetails(IPropertyTree *alias, IEspQuerySetAlias *aliasInfo)
{
    aliasInfo->setName(alias->queryProp("@name"));
    aliasInfo->setId(alias->queryProp("@id"));
}

void retrieveAllQuerysetDetails(IEspContext &context, IPropertyTree *registry, IArrayOf<IEspQuerySetQuery> &queries, IArrayOf<IEspQuerySetAlias> &aliases, const char *cluster=NULL, IPropertyTree *queriesOnCluster=NULL, const char *type=NULL, const char *value=NULL)
{
    Owned<IPropertyTreeIterator> regQueries = registry->getElements("Query");
    ForEach(*regQueries)
    {
        IPropertyTree &query = regQueries->query();
        Owned<IEspQuerySetQuery> q = createQuerySetQuery();
        gatherQuerySetQueryDetails(context, &query, q, cluster, queriesOnCluster);

        if (isEmpty(cluster) || isEmpty(type) || isEmpty(value) || !strieq(type, "Status"))
            queries.append(*q.getClear());
        else
        {
            IArrayOf<IConstClusterQueryState>& cs = q->getClusters();
            ForEachItemIn(i, cs)
            {
                IConstClusterQueryState& c = cs.item(i);
                if (strieq(c.getCluster(), cluster) && (strieq(value, "All") || strieq(c.getState(), value)))
                {
                    queries.append(*q.getClear());
                    break;
                }
            }
        }
    }

    Owned<IPropertyTreeIterator> regAliases = registry->getElements("Alias");
    ForEach(*regAliases)
    {
        IPropertyTree &alias = regAliases->query();
        Owned<IEspQuerySetAlias> a = createQuerySetAlias();
        gatherQuerySetAliasDetails(&alias, a);
        aliases.append(*a.getClear());
    }
}

void retrieveQuerysetDetailsFromAlias(IEspContext &context, IPropertyTree *registry, const char *name, IArrayOf<IEspQuerySetQuery> &queries, IArrayOf<IEspQuerySetAlias> &aliases, const char *cluster, IPropertyTree *queriesOnCluster)
{
    StringBuffer xpath;
    xpath.append("Alias[@name='").append(name).append("']");
    IPropertyTree *alias = registry->queryPropTree(xpath);
    if (!alias)
    {
        DBGLOG("Alias %s not found", name);
        return;
    }

    Owned<IEspQuerySetAlias> a = createQuerySetAlias();
    gatherQuerySetAliasDetails(alias, a);
    xpath.clear().append("Query[@id='").append(a->getId()).append("']");
    aliases.append(*a.getClear());

    IPropertyTree *query = registry->queryPropTree(xpath);
    if (!query)
    {
        DBGLOG("No matching Query %s found for Alias %s", a->getId(), name);
        return;
    }

    Owned<IEspQuerySetQuery> q = createQuerySetQuery();
    gatherQuerySetQueryDetails(context, query, q, cluster, queriesOnCluster);
    queries.append(*q.getClear());
}

void retrieveQuerysetDetailsFromQuery(IEspContext &context, IPropertyTree *registry, const char *value, const char *type, IArrayOf<IEspQuerySetQuery> &queries, IArrayOf<IEspQuerySetAlias> &aliases, const char *cluster=NULL, IPropertyTree *queriesOnCluster=NULL)
{
    if (!strieq(type, "Id") && !strieq(type, "Name"))
        throw MakeStringException(ECLWATCH_INVALID_INPUT, "Unrecognized queryset filter type %s", type);

    StringBuffer attributeName(type);
    StringBuffer xpath;
    xpath.clear().append("Query[@").append(attributeName.toLowerCase()).append("='").append(value).append("']");
    IPropertyTree *query = registry->queryPropTree(xpath);
    if (!query)
    {
        DBGLOG("No matching Query %s found for %s", value, type);
        return;
    }

    Owned<IEspQuerySetQuery> q = createQuerySetQuery();
    gatherQuerySetQueryDetails(context, query, q, cluster, queriesOnCluster);
    xpath.clear().append("Alias[@id='").append(q->getId()).append("']");
    queries.append(*q.getClear());

    Owned<IPropertyTreeIterator> regAliases = registry->getElements(xpath.str());
    ForEach(*regAliases)
    {
        IPropertyTree &alias = regAliases->query();
        Owned<IEspQuerySetAlias> a = createQuerySetAlias();
        gatherQuerySetAliasDetails(&alias, a);
        aliases.append(*a.getClear());
    }
}

void retrieveQuerysetDetails(IEspContext &context, IPropertyTree *registry, const char *type, const char *value, IArrayOf<IEspQuerySetQuery> &queries, IArrayOf<IEspQuerySetAlias> &aliases, const char *cluster=NULL, IPropertyTree *queriesOnCluster=NULL)
{
    if (strieq(type, "All"))
        return retrieveAllQuerysetDetails(context, registry, queries, aliases, cluster, queriesOnCluster);
    if (!value || !*value)
        return;
    if (strieq(type, "Alias"))
        return retrieveQuerysetDetailsFromAlias(context, registry, value, queries, aliases, cluster, queriesOnCluster);
    if (strieq(type, "Status") && !isEmpty(cluster))
        return retrieveAllQuerysetDetails(context, registry, queries, aliases, cluster, queriesOnCluster, type, value);
    return retrieveQuerysetDetailsFromQuery(context, registry, value, type, queries, aliases, cluster, queriesOnCluster);
}

void retrieveQuerysetDetails(IEspContext &context, IArrayOf<IEspWUQuerySetDetail> &details, IPropertyTree *registry, const char *type, const char *value, const char *cluster=NULL, IPropertyTree *queriesOnCluster=NULL)
{
    if (!registry)
        return;

    IArrayOf<IEspQuerySetQuery> queries;
    IArrayOf<IEspQuerySetAlias> aliases;
    retrieveQuerysetDetails(context, registry, type, value, queries, aliases, cluster, queriesOnCluster);

    Owned<IEspWUQuerySetDetail> detail = createWUQuerySetDetail();
    detail->setQuerySetName(registry->queryProp("@id"));
    detail->setQueries(queries);
    detail->setAliases(aliases);
    details.append(*detail.getClear());
}

void retrieveQuerysetDetails(IEspContext &context, IArrayOf<IEspWUQuerySetDetail> &details, const char *queryset, const char *type, const char *value, const char *cluster=NULL, IPropertyTree *queriesOnCluster=NULL)
{
    if (!queryset || !*queryset)
        return;
    Owned<IPropertyTree> registry = getQueryRegistry(queryset, true);
    if (!registry)
        return;
    retrieveQuerysetDetails(context, details, registry, type, value, cluster, queriesOnCluster);
}

IPropertyTree* getQueriesOnCluster(const char *target, const char *queryset)
{
    if (isEmpty(target))
        target = queryset;
    Owned<IConstWUClusterInfo> info = getTargetClusterInfo(target);
    if (!info)
        throw MakeStringException(ECLWATCH_CANNOT_RESOLVE_CLUSTER_NAME, "Cluster %s not found", target);
    if (queryset && *queryset && !strieq(target, queryset))
        throw MakeStringException(ECLWATCH_QUERYSET_NOT_ON_CLUSTER, "Target %s and QuerySet %s should match", target, queryset);
    if (info->getPlatform()!=RoxieCluster)
        return NULL;
    const SocketEndpointArray &eps = info->getRoxieServers();
    if (!eps.length())
        return NULL;

    try
    {
        Owned<ISocket> sock = ISocket::connect_timeout(eps.item(0), ROXIECONNECTIONTIMEOUT);
        return sendRoxieControlAllNodes(sock, "<control:queries/>", true, ROXIECONTROLQUERYTIMEOUT);
    }
    catch(IException* e)
    {
        StringBuffer err;
        DBGLOG("Get exception in control:queries: %s", e->errorMessage(err.append(e->errorCode()).append(' ')).str());
        e->Release();
        return NULL;
    }
}

void retrieveQuerysetDetailsByCluster(IEspContext &context, IArrayOf<IEspWUQuerySetDetail> &details, const char *target, const char *queryset, const char *type, const char *value)
{
    Owned<IPropertyTree> queriesOnCluster = getQueriesOnCluster(target, queryset);
    retrieveQuerysetDetails(context, details, target, type, value, target, queriesOnCluster);
}

void retrieveAllQuerysetDetails(IEspContext &context, IArrayOf<IEspWUQuerySetDetail> &details, const char *type, const char *value)
{
    Owned<IPropertyTree> root = getQueryRegistryRoot();
    if (!root)
        throw MakeStringException(ECLWATCH_QUERYSET_NOT_FOUND, "QuerySet Registry not found");
    Owned<IPropertyTreeIterator> querysets = root->getElements("QuerySet");
    ForEach(*querysets)
        retrieveQuerysetDetails(context, details, &querysets->query(), type, value);
}

bool CWsWorkunitsEx::onWUQuerysetDetails(IEspContext &context, IEspWUQuerySetDetailsRequest & req, IEspWUQuerySetDetailsResponse & resp)
{
    resp.setQuerySetName(req.getQuerySetName());

    double version = context.getClientVersion();
    if (version > 1.36)
    {
        Owned<IPropertyTree> queryRegistry = getQueryRegistry(req.getQuerySetName(), false);
        resp.setClusterName(req.getClusterName());
        resp.setFilter(req.getFilter());
        resp.setFilterType(req.getFilterType());
    }

    Owned<IPropertyTree> registry = getQueryRegistry(req.getQuerySetName(), true);
    if (!registry)
        return false;

    IArrayOf<IEspQuerySetQuery> respQueries;
    IArrayOf<IEspQuerySetAlias> respAliases;

    if (isEmpty(req.getClusterName()) || isEmpty(req.getFilterTypeAsString()) || !strieq(req.getFilterTypeAsString(), "Status") || isEmpty(req.getFilter()))
    {
        const char* cluster = req.getClusterName();
        if (isEmpty(cluster))
            cluster = req.getQuerySetName();
        Owned<IPropertyTree> queriesOnCluster = getQueriesOnCluster(cluster, req.getQuerySetName());
        retrieveQuerysetDetails(context, registry, req.getFilterTypeAsString(), req.getFilter(), respQueries, respAliases, cluster, queriesOnCluster);

        resp.setQuerysetQueries(respQueries);
        resp.setQuerysetAliases(respAliases);
    }
    else
    {
        IArrayOf<IEspWUQuerySetDetail> respDetails;
        retrieveQuerysetDetailsByCluster(context, respDetails, req.getClusterName(), req.getQuerySetName(), req.getFilterTypeAsString(), req.getFilter());
        if (respDetails.ordinality())
        {
            IEspWUQuerySetDetail& detail = respDetails.item(0);
            resp.setQuerysetQueries(detail.getQueries());
            resp.setQuerysetAliases(detail.getAliases());
        }
    }

    return true;
}

bool CWsWorkunitsEx::onWUMultiQuerysetDetails(IEspContext &context, IEspWUMultiQuerySetDetailsRequest & req, IEspWUMultiQuerySetDetailsResponse & resp)
{
    IArrayOf<IEspWUQuerySetDetail> respDetails;

    if (notEmpty(req.getClusterName()))
        retrieveQuerysetDetailsByCluster(context, respDetails, req.getClusterName(), req.getQuerySetName(), req.getFilterTypeAsString(), req.getFilter());
    else if (notEmpty(req.getQuerySetName()))
        retrieveQuerysetDetails(context, respDetails, req.getQuerySetName(), req.getFilterTypeAsString(), req.getFilter());
    else
        retrieveAllQuerysetDetails(context, respDetails, req.getFilterTypeAsString(), req.getFilter());

    resp.setQuerysets(respDetails);

    return true;
}

bool addWUQSQueryFilter(WUQuerySortField *filters, unsigned short &count, MemoryBuffer &buff, const char* value, WUQuerySortField name)
{
    if (isEmpty(value))
        return false;
    filters[count++] = name;
    buff.append(value);
    return true;
}

bool addWUQSQueryFilterInt(WUQuerySortField *filters, unsigned short &count, MemoryBuffer &buff, int value, WUQuerySortField name)
{
    VStringBuffer vBuf("%d", value);
    filters[count++] = name;
    buff.append(vBuf.str());
    return true;
}

bool addWUQSQueryFilterInt64(WUQuerySortField *filters, unsigned short &count, MemoryBuffer &buff, __int64 value, WUQuerySortField name)
{
    VStringBuffer vBuf("%"I64F"d", value);
    filters[count++] = name;
    buff.append(vBuf.str());
    return true;
}

unsigned CWsWorkunitsEx::getGraphIdsByQueryId(const char *target, const char *queryId, StringArray& graphIds)
{
    if (!target || !*target)
        throw MakeStringException(ECLWATCH_MISSING_PARAMS, "Target name required");
    if (!queryId || !*queryId)
        throw MakeStringException(ECLWATCH_MISSING_PARAMS, "Query Id required");

    Owned<IConstWUClusterInfo> info = getTargetClusterInfo(target);
    if (!info || (info->getPlatform()!=RoxieCluster)) //Only roxie query has query graph.
        return 0;

    const SocketEndpointArray &eps = info->getRoxieServers();
    if (eps.empty())
        return 0;

    VStringBuffer xpath("<control:querystats><Query id='%s'/></control:querystats>", queryId);
    Owned<ISocket> sock = ISocket::connect_timeout(eps.item(0), ROXIECONNECTIONTIMEOUT);
    Owned<IPropertyTree> querystats = sendRoxieControlQuery(sock, xpath.str(), ROXIECONTROLQUERYTIMEOUT);
    if (!querystats)
        return 0;

    Owned<IPropertyTreeIterator> graphs = querystats->getElements("Endpoint/Query/Graph");
    ForEach(*graphs)
    {
        IPropertyTree &graph = graphs->query();
        const char* graphId = graph.queryProp("@id");
        if (graphId && *graphId)
            graphIds.append(graphId);
    }
    return graphIds.length();
}

bool CWsWorkunitsEx::onWUListQueries(IEspContext &context, IEspWUListQueriesRequest & req, IEspWUListQueriesResponse & resp)
{
    bool descending = req.getDescending();
    const char *sortBy =  req.getSortby();
    WUQuerySortField sortOrder[2] = {WUQSFId, WUQSFterm};
    if(notEmpty(sortBy))
    {
        if (strieq(sortBy, "Name"))
            sortOrder[0] = WUQSFname;
        else if (strieq(sortBy, "WUID"))
            sortOrder[0] = WUQSFwuid;
        else if (strieq(sortBy, "DLL"))
            sortOrder[0] = WUQSFdll;
        else if (strieq(sortBy, "Activated"))
            sortOrder[0] = WUQSFActivited;
        else if (strieq(sortBy, "MemoryLimit"))
            sortOrder[0] = (WUQuerySortField) (WUQSFmemoryLimit | WUQSFnumeric);
        else if (strieq(sortBy, "TimeLimit"))
            sortOrder[0] = (WUQuerySortField) (WUQSFtimeLimit | WUQSFnumeric);
        else if (strieq(sortBy, "WarnTimeLimit"))
            sortOrder[0] = (WUQuerySortField) (WUQSFwarnTimeLimit | WUQSFnumeric);
        else if (strieq(sortBy, "Priority"))
            sortOrder[0] = (WUQuerySortField) (WUQSFpriority | WUQSFnumeric);
        else
            sortOrder[0] = WUQSFId;

        sortOrder[0] = (WUQuerySortField) (sortOrder[0] | WUQSFnocase);
        if (descending)
            sortOrder[0] = (WUQuerySortField) (sortOrder[0] | WUQSFreverse);
    }

    WUQuerySortField filters[16];
    unsigned short filterCount = 0;
    MemoryBuffer filterBuf;
    const char* clusterReq = req.getClusterName();
    addWUQSQueryFilter(filters, filterCount, filterBuf, req.getQuerySetName(), WUQSFQuerySet);
    addWUQSQueryFilter(filters, filterCount, filterBuf, req.getWUID(), WUQSFwuid);
    if (!req.getMemoryLimitLow_isNull())
        addWUQSQueryFilterInt64(filters, filterCount, filterBuf, req.getMemoryLimitLow(), (WUQuerySortField) (WUQSFmemoryLimit | WUQSFnumeric));
    if (!req.getMemoryLimitHigh_isNull())
        addWUQSQueryFilterInt64(filters, filterCount, filterBuf, req.getMemoryLimitHigh(), (WUQuerySortField) (WUQSFmemoryLimitHi | WUQSFnumeric));
    if (!req.getTimeLimitLow_isNull())
        addWUQSQueryFilterInt(filters, filterCount, filterBuf, req.getTimeLimitLow(), (WUQuerySortField) (WUQSFtimeLimit | WUQSFnumeric));
    if (!req.getTimeLimitHigh_isNull())
        addWUQSQueryFilterInt(filters, filterCount, filterBuf, req.getTimeLimitHigh(), (WUQuerySortField) (WUQSFtimeLimitHi | WUQSFnumeric));
    if (!req.getWarnTimeLimitLow_isNull())
        addWUQSQueryFilterInt(filters, filterCount, filterBuf, req.getWarnTimeLimitLow(), (WUQuerySortField) (WUQSFwarnTimeLimit | WUQSFnumeric));
    if (!req.getWarnTimeLimitHigh_isNull())
        addWUQSQueryFilterInt(filters, filterCount, filterBuf, req.getWarnTimeLimitHigh(), (WUQuerySortField) (WUQSFwarnTimeLimitHi | WUQSFnumeric));
    if (!req.getPriorityLow_isNull())
        addWUQSQueryFilterInt(filters, filterCount, filterBuf, req.getPriorityLow(), (WUQuerySortField) (WUQSFpriority | WUQSFnumeric));
    if (!req.getPriorityHigh_isNull())
        addWUQSQueryFilterInt(filters, filterCount, filterBuf, req.getPriorityHigh(), (WUQuerySortField) (WUQSFpriorityHi | WUQSFnumeric));
    if (!req.getActivated_isNull())
        addWUQSQueryFilterInt(filters, filterCount, filterBuf, req.getActivated(), (WUQuerySortField) (WUQSFActivited | WUQSFnumeric));
    if (!req.getSuspendedByUser_isNull())
        addWUQSQueryFilterInt(filters, filterCount, filterBuf, req.getSuspendedByUser(), (WUQuerySortField) (WUQSFSuspendedByUser | WUQSFnumeric));
    filters[filterCount] = WUQSFterm;

    unsigned numberOfQueries = 0;
    unsigned pageSize = req.getPageSize();
    unsigned pageStartFrom = req.getPageStartFrom();
    if(pageSize < 1)
        pageSize = 100;
    __int64 cacheHint = 0;
    if (!req.getCacheHint_isNull())
        cacheHint = req.getCacheHint();

    Owned<MapStringTo<bool> > queriesUsingFileMap;
    const char *lfn = req.getFileName();
    if (lfn && *lfn)
    {
        queriesUsingFileMap.setown(new MapStringTo<bool>());
        Owned<IPropertyTreeIterator> queriesUsingFile = filesInUse.findQueriesUsingFile(clusterReq, lfn);
        ForEach (*queriesUsingFile)
        {
            IPropertyTree &queryUsingFile = queriesUsingFile->query();
            const char *queryTarget = queryUsingFile.queryProp("@target");
            const char *queryId = queryUsingFile.queryProp("@id");
            if (queryTarget && *queryTarget && queryId && *queryId)
            {
                VStringBuffer targetQuery("%s/%s", queryTarget, queryId);
                queriesUsingFileMap->setValue(targetQuery, true);
            }
        }
    }

    Owned<IWorkUnitFactory> factory = getWorkUnitFactory(context.querySecManager(), context.queryUser());
    Owned<IConstQuerySetQueryIterator> it = factory->getQuerySetQueriesSorted(sortOrder, filters, filterBuf.bufferBase(), pageStartFrom, pageSize, &cacheHint, &numberOfQueries, queriesUsingFileMap);
    resp.setCacheHint(cacheHint);

    IArrayOf<IEspQuerySetQuery> queries;
    double version = context.getClientVersion();
    ForEach(*it)
    {
        IPropertyTree &query=it->query();
        const char *queryId = query.queryProp("@id");
        const char *queryTarget = query.queryProp("@querySetId");

        Owned<IEspQuerySetQuery> q = createQuerySetQuery();
        q->setId(queryId);
        q->setQuerySetId(queryTarget);
        q->setName(query.queryProp("@name"));
        q->setDll(query.queryProp("@dll"));
        q->setWuid(query.queryProp("@wuid"));
        q->setActivated(query.getPropBool("@activated", false));
        q->setSuspended(query.getPropBool("@suspended", false));
        if (query.hasProp("@memoryLimit"))
        {
            StringBuffer s;
            memoryLimitStringFromUInt64(s, query.getPropInt64("@memoryLimit"));
            q->setMemoryLimit(s);
        }
        if (query.hasProp("@timeLimit"))
            q->setTimeLimit(query.getPropInt("@timeLimit"));
        if (query.hasProp("@warnTimeLimit"))
            q->setWarnTimeLimit(query.getPropInt("@warnTimeLimit"));
        if (query.hasProp("@priority"))
            q->setPriority(getQueryPriorityName(query.getPropInt("@priority")));
        if (query.hasProp("@comment"))
            q->setComment(query.queryProp("@comment"));
        if (version >= 1.46)
        {
            q->setPublishedBy(query.queryProp("@publishedBy"));
            q->setIsLibrary(query.getPropBool("@isLibrary"));
        }

        try
        {
            const char* cluster = clusterReq;
            const char* querySetId = query.queryProp("@querySetId");
            if (isEmpty(cluster))
                cluster = querySetId;
            Owned<IPropertyTree> queriesOnCluster = getQueriesOnCluster(cluster, querySetId);
            if (queriesOnCluster)
            {
                IArrayOf<IEspClusterQueryState> clusters;
                addClusterQueryStates(queriesOnCluster, cluster, query.queryProp("@id"), clusters, version);
                q->setClusters(clusters);
            }
        }
        catch(IException *e)
        {
            StringBuffer err;
            DBGLOG("Get exception in WUListQueries: %s", e->errorMessage(err.append(e->errorCode()).append(' ')).str());
            e->Release();
        }
        queries.append(*q.getClear());
    }
    resp.setQuerysetQueries(queries);
    resp.setNumberOfQueries(queries.length());

    return true;
}

bool CWsWorkunitsEx::onWUListQueriesUsingFile(IEspContext &context, IEspWUListQueriesUsingFileRequest &req, IEspWUListQueriesUsingFileResponse &resp)
{
    const char *target = req.getTarget();
    const char *process = req.getProcess();

    StringBuffer lfn(req.getFileName());
    resp.setFileName(lfn.toLowerCase());
    resp.setProcess(process);

    StringArray targets;
    if (target && *target)
        targets.append(target);
    else // if (process && *process)
    {
        SCMStringBuffer targetStr;
        Owned<IStringIterator> targetClusters = getTargetClusters("RoxieCluster", process);
        ForEach(*targetClusters)
            targets.append(targetClusters->str(targetStr).str());
    }

    IArrayOf<IEspTargetQueriesUsingFile> respTargets;
    ForEachItemIn(i, targets)
    {
        target = targets.item(i);
        Owned<IEspTargetQueriesUsingFile> respTarget = createTargetQueriesUsingFile();
        respTarget->setTarget(target);

        StringAttr pmid;
        Owned<IPropertyTreeIterator> queries = filesInUse.findQueriesUsingFile(target, lfn, pmid);
        if (!pmid.isEmpty())
            respTarget->setPackageMap(pmid);
        if (queries)
        {
            IArrayOf<IEspQueryUsingFile> respQueries;
            ForEach(*queries)
            {
                IPropertyTree &query = queries->query();
                Owned<IEspQueryUsingFile> q = createQueryUsingFile();
                q->setId(query.queryProp("@id"));

                VStringBuffer xpath("File[@lfn='%s']/@pkgid", lfn.str());
                if (query.hasProp(xpath))
                    q->setPackage(query.queryProp(xpath));
                respQueries.append(*q.getClear());
            }
            respTarget->setQueries(respQueries);
        }
        respTargets.append(*respTarget.getClear());
    }
    resp.setTargets(respTargets);

    return true;
}


bool CWsWorkunitsEx::onWUQueryDetails(IEspContext &context, IEspWUQueryDetailsRequest & req, IEspWUQueryDetailsResponse & resp)
{
    const char* querySet = req.getQuerySet();
    const char* queryId = req.getQueryId();
    bool  includeStateOnClusters = req.getIncludeStateOnClusters();
    if (!querySet || !*querySet)
        throw MakeStringException(ECLWATCH_QUERYSET_NOT_FOUND, "QuerySet not specified");
    if (!queryId || !*queryId)
        throw MakeStringException(ECLWATCH_QUERYID_NOT_FOUND, "QueryId not specified");
    resp.setQueryId(queryId);
    resp.setQuerySet(querySet);

    Owned<IPropertyTree> queryRegistry = getQueryRegistry(querySet, false);

    StringBuffer xpath;
    xpath.clear().append("Query[@id='").append(queryId).append("']");
    IPropertyTree *query = queryRegistry->queryPropTree(xpath.str());
    if (!query)
    {
        DBGLOG("No matching Query");
        return false;
    }

    const char* queryName = query->queryProp("@name");
    const char* wuid = query->queryProp("@wuid");
    resp.setQueryName(queryName);
    resp.setWuid(wuid);
    resp.setDll(query->queryProp("@dll"));
    resp.setPublishedBy(query->queryProp("@publishedBy"));
    resp.setSuspended(query->getPropBool("@suspended", false));
    resp.setSuspendedBy(query->queryProp("@suspendedBy"));
    resp.setComment(query->queryProp("@comment"));
    double version = context.getClientVersion();
    if (version >= 1.46)
    {
        Owned<IWorkUnitFactory> factory = getWorkUnitFactory(context.querySecManager(), context.queryUser());
        Owned<IConstWorkUnit> cw = factory->openWorkUnit(wuid, false);
        if(!cw)
            throw MakeStringException(ECLWATCH_CANNOT_UPDATE_WORKUNIT,"Cannot open workunit %s.",wuid);

        if (query->hasProp("@priority"))
            resp.setPriority(getQueryPriorityName(query->getPropInt("@priority")));
        resp.setIsLibrary(query->getPropBool("@isLibrary"));
        SCMStringBuffer s;
        resp.setWUSnapShot(cw->getSnapshot(s).str()); //Label
        cw->getTimeStamp("Compiled", "EclCCServer", s);
        if (!s.length())
            cw->getTimeStamp("Compiled", "EclServer", s);
        if (s.length())
            resp.setCompileTime(s.str());
        StringArray libUsed, graphIds;
        Owned<IConstWULibraryIterator> libs = &cw->getLibraries();
        ForEach(*libs)
            libUsed.append(libs->query().getName(s).str());
        if (libUsed.length())
            resp.setLibrariesUsed(libUsed);
        unsigned numGraphIds = getGraphIdsByQueryId(querySet, queryId, graphIds);
        resp.setCountGraphs(numGraphIds);
        if (numGraphIds > 0)
            resp.setGraphIds(graphIds);
    }

    StringArray logicalFiles;
    IArrayOf<IEspQuerySuperFile> superFiles;
    getQueryFiles(queryId, querySet, logicalFiles, req.getIncludeSuperFiles() ? &superFiles : NULL);
    if (logicalFiles.length())
        resp.setLogicalFiles(logicalFiles);
    if (superFiles.length())
        resp.setSuperFiles(superFiles);

    if (version >= 1.42)
    {
        xpath.clear().appendf("Alias[@id='%s']", queryId);
        IPropertyTree *alias = queryRegistry->queryPropTree(xpath.str());
        if (!alias)
            resp.setActivated(false);
        else
            resp.setActivated(true);
    }
    if (includeStateOnClusters && (version >= 1.43))
    {
        Owned<IPropertyTree> queriesOnCluster = getQueriesOnCluster(querySet, querySet);
        if (queriesOnCluster)
        {
            IArrayOf<IEspClusterQueryState> clusterStates;
            addClusterQueryStates(queriesOnCluster, querySet, queryId, clusterStates, version);
            resp.setClusters(clusterStates);
        }
    }
    if (version >= 1.50)
    {
        WsWuInfo winfo(context, wuid);
        resp.setResourceURLCount(winfo.getResourceURLCount());
    }

    return true;
}

bool CWsWorkunitsEx::getQueryFiles(const char* query, const char* target, StringArray& logicalFiles, IArrayOf<IEspQuerySuperFile> *respSuperFiles)
{
    try
    {
        Owned<IConstWUClusterInfo> info = getTargetClusterInfo(target);
        if (!info || (info->getPlatform()!=RoxieCluster))
            return false;

        const SocketEndpointArray &eps = info->getRoxieServers();
        if (eps.empty())
            return false;

        StringBuffer control;
        control.appendf("<control:getQueryXrefInfo full='1'><Query id='%s'/></control:getQueryXrefInfo>",  query);
        Owned<ISocket> sock = ISocket::connect_timeout(eps.item(0), ROXIECONNECTIONTIMEOUT);
        Owned<IPropertyTree> result = sendRoxieControlQuery(sock, control.str(), ROXIECONTROLQUERYTIMEOUT);
        if (!result)
            return false;

        StringBuffer xpath("Endpoint/Queries/Query/");
        if (!respSuperFiles)
            xpath.append('/');
        xpath.append("File");
        Owned<IPropertyTreeIterator> files = result->getElements(xpath);
        ForEach (*files)
        {
            IPropertyTree &file = files->query();
            const char* fileName = file.queryProp("@name");
            if (fileName && *fileName)
                logicalFiles.append(fileName);
        }

        if (respSuperFiles)
        {
            Owned<IPropertyTreeIterator> superFiles = result->getElements("Endpoint/Queries/Query/SuperFile");
            ForEach (*superFiles)
            {
                IPropertyTree &super = superFiles->query();
                Owned<IEspQuerySuperFile> respSuperFile = createQuerySuperFile();
                respSuperFile->setName(super.queryProp("@name"));
                Owned<IPropertyTreeIterator> fileIter = super.getElements("File");
                StringArray respSubFiles;
                ForEach (*fileIter)
                {
                    IPropertyTree &fileItem = fileIter->query();
                    const char* fileName = fileItem.queryProp("@name");
                    if (fileName && *fileName)
                        respSubFiles.append(fileName);
                }
                respSuperFile->setSubFiles(respSubFiles);
                respSuperFiles->append(*respSuperFile.getClear());
            }
        }
        return true;
    }
    catch(IMultiException *me)
    {
        StringBuffer err;
        DBGLOG("ERROR control:getQueryXrefInfo roxie query info %s", me->errorMessage(err.append(me->errorCode()).append(' ')).str());
        me->Release();
        return false;
    }
    catch(IException *e)
    {
        StringBuffer err;
        DBGLOG("ERROR control:getQueryXrefInfo roxie query info %s", e->errorMessage(err.append(e->errorCode()).append(' ')).str());
        e->Release();
        return false;
    }
}

inline void verifyQueryActionAllowsWild(bool &allowWildChecked, CQuerySetQueryActionTypes action)
{
    if (allowWildChecked)
        return;
    switch (action)
    {
        case CQuerySetQueryActionTypes_ToggleSuspend:
            throw MakeStringException(ECLWATCH_INVALID_ACTION, "Wildcards not supported for toggling suspended state");
        case CQuerySetQueryActionTypes_Activate:
            throw MakeStringException(ECLWATCH_INVALID_ACTION, "Wildcards not supported for Activating queries");
    }
    allowWildChecked=true;
}

inline bool verifyQueryActionAllowsAlias(CQuerySetQueryActionTypes action)
{
    return (action!=CQuerySetQueryActionTypes_Activate && action!=CQuerySetQueryActionTypes_RemoveAllAliases);
}
void expandQueryActionTargetList(IProperties *queryIds, IPropertyTree *queryset, IArrayOf<IConstQuerySetQueryActionItem> &items, CQuerySetQueryActionTypes action)
{
    bool allowWildChecked=false;
    ForEachItemIn(i, items)
    {
        const char *itemId = items.item(i).getQueryId();
        if (!isWildString(itemId))
        {
            bool suspendedByUser = false;
            const char *itemSuspendState = items.item(i).getClientState().getSuspended();
            if (itemSuspendState && (strieq(itemSuspendState, "By User") || strieq(itemSuspendState, "1")))
                suspendedByUser = true;
            if (!verifyQueryActionAllowsAlias(action))
                queryIds->setProp(itemId, suspendedByUser);
            else
            {
                Owned<IPropertyTree> query = resolveQueryAlias(queryset, itemId);
                if (query)
                {
                    const char *id = query->queryProp("@id");
                    if (id && *id)
                        queryIds->setProp(id, suspendedByUser);
                }
            }
        }
        else
        {
            verifyQueryActionAllowsWild(allowWildChecked, action);
            if (verifyQueryActionAllowsAlias(action))
            {
                Owned<IPropertyTreeIterator> active = queryset->getElements("Alias");
                ForEach(*active)
                {
                    const char *name = active->query().queryProp("@name");
                    const char *id = active->query().queryProp("@id");
                    if (name && id && WildMatch(name, itemId))
                        queryIds->setProp(id, 0);
                }
            }
            Owned<IPropertyTreeIterator> queries = queryset->getElements("Query");
            ForEach(*queries)
            {
                const char *id = queries->query().queryProp("@id");
                if (id && WildMatch(id, itemId))
                    queryIds->setProp(id, 0);
            }
        }
    }
}

void expandQueryActionTargetList(IProperties *queryIds, IPropertyTree *queryset, const char *id, CQuerySetQueryActionTypes action)
{
    IArrayOf<IConstQuerySetQueryActionItem> items;
    Owned<IEspQuerySetQueryActionItem> item = createQuerySetQueryActionItem();
    item->setQueryId(id);
    items.append(*(IConstQuerySetQueryActionItem*)item.getClear());
    expandQueryActionTargetList(queryIds, queryset, items, action);
}

bool CWsWorkunitsEx::onWUQueryConfig(IEspContext &context, IEspWUQueryConfigRequest & req, IEspWUQueryConfigResponse & resp)
{
    StringAttr target(req.getTarget());
    if (target.isEmpty())
        throw MakeStringException(ECLWATCH_MISSING_PARAMS, "Target name required");
    if (!isValidCluster(target))
        throw MakeStringException(ECLWATCH_INVALID_CLUSTER_NAME, "Invalid target name: %s", target.get());

    Owned<IPropertyTree> queryset = getQueryRegistry(target.get(), false);
    if (!queryset)
        throw MakeStringException(ECLWATCH_QUERYSET_NOT_FOUND, "Target Queryset %s not found", req.getTarget());

    Owned<IProperties> queryIds = createProperties();
    expandQueryActionTargetList(queryIds, queryset, req.getQueryId(), QuerySetQueryActionTypes_Undefined);

    IArrayOf<IEspWUQueryConfigResult> results;
    Owned<IPropertyIterator> it = queryIds->getIterator();
    ForEach(*it)
    {
        Owned<IEspWUQueryConfigResult> result = createWUQueryConfigResult();
        result->setQueryId(it->getPropKey());

        VStringBuffer xpath("Query[@id='%s']", it->getPropKey());
        IPropertyTree *queryTree = queryset->queryPropTree(xpath);
        if (queryTree)
        {
            updateMemoryLimitSetting(queryTree, req.getMemoryLimit());
            updateQueryPriority(queryTree, req.getPriority());
            updateQuerySetting(req.getTimeLimit_isNull(), queryTree, "@timeLimit", req.getTimeLimit());
            updateQuerySetting(req.getWarnTimeLimit_isNull(), queryTree, "@warnTimeLimit", req.getWarnTimeLimit());
            if (req.getComment())
                queryTree->setProp("@comment", req.getComment());
        }

        results.append(*result.getClear());
    }
    resp.setResults(results);

    bool reloadFailed = false;
    if (0!=req.getWait() && !req.getNoReload())
        reloadFailed = !reloadCluster(target.get(), (unsigned)req.getWait());
    resp.setReloadFailed(reloadFailed);

    return true;
}

bool CWsWorkunitsEx::onWUQuerysetQueryAction(IEspContext &context, IEspWUQuerySetQueryActionRequest & req, IEspWUQuerySetQueryActionResponse & resp)
{
    resp.setQuerySetName(req.getQuerySetName());
    resp.setAction(req.getAction());

    if (isEmpty(req.getQuerySetName()))
        throw MakeStringException(ECLWATCH_MISSING_PARAMS, "Queryset name required");
    Owned<IPropertyTree> queryset = getQueryRegistry(req.getQuerySetName(), true);
    if (!queryset)
        throw MakeStringException(ECLWATCH_QUERYSET_NOT_FOUND, "Queryset %s not found", req.getQuerySetName());

    Owned<IProperties> queryIds = createProperties();
    expandQueryActionTargetList(queryIds, queryset, req.getQueries(), req.getAction());

    IArrayOf<IEspQuerySetQueryActionResult> results;
    Owned<IPropertyIterator> it = queryIds->getIterator();
    ForEach(*it)
    {
        const char *id = it->getPropKey();
        Owned<IEspQuerySetQueryActionResult> result = createQuerySetQueryActionResult();
        result->setQueryId(id);
        try
        {
            Owned<IPropertyTree> query = getQueryById(queryset, id);
            if (!query)
                throw MakeStringException(ECLWATCH_QUERYID_NOT_FOUND, "Query %s/%s not found.", req.getQuerySetName(), id);
            switch (req.getAction())
            {
                case CQuerySetQueryActionTypes_ToggleSuspend:
                    setQuerySuspendedState(queryset, id, !queryIds->getPropBool(id), context.queryUserId());
                    break;
                case CQuerySetQueryActionTypes_Suspend:
                    setQuerySuspendedState(queryset, id, true, context.queryUserId());
                    break;
                case CQuerySetQueryActionTypes_Unsuspend:
                    setQuerySuspendedState(queryset, id, false, NULL);
                    break;
                case CQuerySetQueryActionTypes_Activate:
                    setQueryAlias(queryset, query->queryProp("@name"), id);
                    break;
                case CQuerySetQueryActionTypes_Delete:
                    removeNamedQuery(queryset, id);
                    query.clear();
                    break;
                case CQuerySetQueryActionTypes_RemoveAllAliases:
                    removeAliasesFromNamedQuery(queryset, id);
                    break;
            }
            result->setSuccess(true);
            if (query)
                result->setSuspended(query->getPropBool("@suspended"));
        }
        catch(IException *e)
        {
            StringBuffer msg;
            result->setMessage(e->errorMessage(msg).str());
            result->setCode(e->errorCode());
            result->setSuccess(false);
            e->Release();
        }
        results.append(*result.getClear());
    }
    resp.setResults(results);
    return true;
}

bool CWsWorkunitsEx::onWUQuerysetAliasAction(IEspContext &context, IEspWUQuerySetAliasActionRequest &req, IEspWUQuerySetAliasActionResponse &resp)
{
    resp.setQuerySetName(req.getQuerySetName());
    resp.setAction(req.getAction());

    if (isEmpty(req.getQuerySetName()))
        throw MakeStringException(ECLWATCH_MISSING_PARAMS, "Queryset name required");
    Owned<IPropertyTree> queryset = getQueryRegistry(req.getQuerySetName(), true);
    if (!queryset)
        throw MakeStringException(ECLWATCH_QUERYSET_NOT_FOUND, "Queryset %s not found", req.getQuerySetName());

    IArrayOf<IEspQuerySetAliasActionResult> results;
    ForEachItemIn(i, req.getAliases())
    {
        IConstQuerySetAliasActionItem& item=req.getAliases().item(i);
        Owned<IEspQuerySetAliasActionResult> result = createQuerySetAliasActionResult();
        try
        {
            VStringBuffer xpath("Alias[@name='%s']", item.getName());
            IPropertyTree *alias = queryset->queryPropTree(xpath.str());
            if (!alias)
                throw MakeStringException(ECLWATCH_ALIAS_NOT_FOUND, "Alias %s/%s not found.", req.getQuerySetName(), item.getName());
            switch (req.getAction())
            {
                case CQuerySetAliasActionTypes_Deactivate:
                    removeQuerySetAlias(req.getQuerySetName(), item.getName());
                    break;
            }
            result->setSuccess(true);
        }
        catch(IException *e)
        {
            StringBuffer msg;
            result->setMessage(e->errorMessage(msg).str());
            result->setCode(e->errorCode());
            result->setSuccess(false);
            e->Release();
        }
        results.append(*result.getClear());
    }
    resp.setResults(results);
    return true;
}

#define QUERYPATH_SEP_CHAR '/'

bool nextQueryPathNode(const char *&path, StringBuffer &node)
{
    if (*path==QUERYPATH_SEP_CHAR)
        path++;
    while (*path && *path!=QUERYPATH_SEP_CHAR)
        node.append(*path++);
    return (*path && *++path);
}

bool splitQueryPath(const char *path, StringBuffer &netAddress, StringBuffer &queryset, StringBuffer &query)
{
    if (!path || !*path)
        return false;
    if (*path==QUERYPATH_SEP_CHAR && path[1]==QUERYPATH_SEP_CHAR)
    {
        path+=2;
        if (!nextQueryPathNode(path, netAddress))
            return false;
    }
    if (!nextQueryPathNode(path, queryset))
        return false;
    if (nextQueryPathNode(path, query))
        return false; //query path too deep
    return true;
}

bool CWsWorkunitsEx::onWUQuerysetCopyQuery(IEspContext &context, IEspWUQuerySetCopyQueryRequest &req, IEspWUQuerySetCopyQueryResponse &resp)
{
    unsigned start = msTick();
    const char *source = req.getSource();
    if (!source || !*source)
        throw MakeStringException(ECLWATCH_MISSING_PARAMS, "No source query specified");
    const char *target = req.getTarget();
    if (!target || !*target)
        throw MakeStringException(ECLWATCH_MISSING_PARAMS, "No destination specified");
    if (strchr(target, '/')) //for future use
        throw MakeStringException(ECLWATCH_INVALID_INPUT, "Invalid target queryset name");
    if (req.getCluster() && *req.getCluster() && !strieq(req.getCluster(), target)) //backward compatability check
        throw MakeStringException(ECLWATCH_INVALID_INPUT, "Invalid target cluster and queryset must match");
    if (!isValidCluster(target))
        throw MakeStringException(ECLWATCH_INVALID_CLUSTER_NAME, "Invalid target name: %s", target);

    StringBuffer srcAddress, srcQuerySet, srcQuery;
    if (!splitQueryPath(source, srcAddress, srcQuerySet, srcQuery))
        throw MakeStringException(ECLWATCH_INVALID_INPUT, "Invalid source query path");

    StringAttr targetQueryName(req.getDestName());
    Owned<IClientWUQuerySetDetailsResponse> sourceQueryInfoResp;

    StringBuffer remoteIP;
    StringBuffer wuid;
    if (srcAddress.length())
    {
        StringBuffer xml;
        MemoryBuffer dll;
        StringBuffer dllname;
        StringBuffer queryName;
        fetchRemoteWorkunit(context, srcAddress.str(), srcQuerySet.str(), srcQuery.str(), NULL, queryName, xml, dllname, dll, remoteIP, sourceQueryInfoResp);
        if (targetQueryName.isEmpty())
            targetQueryName.set(queryName);
        deploySharedObject(context, wuid, dllname.str(), target, targetQueryName.get(), dll, queryDirectory.str(), xml.str());
    }
    else
    {
        //Could get the atributes without soap call, but this creates a common data structure shared with fetching remote query info
        //Get query attributes before resolveQueryAlias, to avoid deadlock
        sourceQueryInfoResp.setown(fetchQueryDetails(context, NULL, srcQuerySet, srcQuery));

        Owned<IPropertyTree> queryset = getQueryRegistry(srcQuerySet.str(), true);
        if (!queryset)
            throw MakeStringException(ECLWATCH_QUERYSET_NOT_FOUND, "Source Queryset %s not found", srcQuery.str());

        Owned<IPropertyTree> query = resolveQueryAlias(queryset, srcQuery.str());
        if (!query)
            throw MakeStringException(ECLWATCH_QUERYSET_NOT_FOUND, "Source query %s not found", source);
        wuid.set(query->queryProp("@wuid"));
        if (targetQueryName.isEmpty())
            targetQueryName.set(query->queryProp("@name"));
    }

    Owned<IWorkUnitFactory> factory = getWorkUnitFactory(context.querySecManager(), context.queryUser());
    Owned<IConstWorkUnit> cw = factory->openWorkUnit(wuid.str(), false);

    if (!req.getDontCopyFiles())
    {
        StringBuffer daliIP;
        StringBuffer srcCluster;
        StringBuffer srcPrefix;
        splitDerivedDfsLocation(req.getDaliServer(), srcCluster, daliIP, srcPrefix, req.getSourceProcess(), req.getSourceProcess(), remoteIP.str(), NULL);
        copyQueryFilesToCluster(context, cw, daliIP.str(), srcPrefix, target, srcCluster, targetQueryName.get(), req.getOverwrite(), req.getAllowForeignFiles());
    }

    WorkunitUpdate wu(&cw->lock());
    if (!wu)
        throw MakeStringException(ECLWATCH_CANNOT_OPEN_WORKUNIT, "Error opening wuid %s for query %s", wuid.str(), source);

    StringBuffer targetQueryId;
    WUQueryActivationOptions activate = (WUQueryActivationOptions)req.getActivate();
    addQueryToQuerySet(wu, target, targetQueryName.get(), NULL, activate, targetQueryId, context.queryUserId());
    Owned<IPropertyTree> queryTree = getQueryById(target, targetQueryId, false);
    if (queryTree)
    {
        IConstQuerySetQuery *srcInfo=NULL;
        if (sourceQueryInfoResp && sourceQueryInfoResp->getQuerysetQueries().ordinality())
            srcInfo = &sourceQueryInfoResp->getQuerysetQueries().item(0);
        updateMemoryLimitSetting(queryTree, req.getMemoryLimit(), srcInfo);
        updateQueryPriority(queryTree, req.getPriority(), srcInfo);
        updateTimeLimitSetting(queryTree, req.getTimeLimit_isNull(), req.getTimeLimit(), srcInfo);
        updateWarnTimeLimitSetting(queryTree, req.getWarnTimeLimit_isNull(), req.getWarnTimeLimit(), srcInfo);
        if (req.getComment())
            queryTree->setProp("@comment", req.getComment());
        else if (srcInfo && srcInfo->getComment())
            queryTree->setProp("@comment", srcInfo->getComment());
    }
    wu.clear();

    resp.setQueryId(targetQueryId.str());

    if (0!=req.getWait() && !req.getNoReload())
        reloadCluster(target, remainingMsWait(req.getWait(), start));
    return true;
}

void CWsWorkunitsEx::getGraphsByQueryId(const char *target, const char *queryId, const char *graphId, const char *subGraphId, IArrayOf<IEspECLGraphEx>& ECLGraphs)
{
    if (!target || !*target)
        throw MakeStringException(ECLWATCH_MISSING_PARAMS, "Target name required");
    if (!queryId || !*queryId)
        throw MakeStringException(ECLWATCH_MISSING_PARAMS, "Query Id required");

    Owned<IConstWUClusterInfo> info = getTargetClusterInfo(target);
    if (!info || (info->getPlatform()!=RoxieCluster)) //Only support roxie for now
        throw MakeStringException(ECLWATCH_INVALID_CLUSTER_NAME, "Invalid Roxie name");

    const SocketEndpointArray &eps = info->getRoxieServers();
    if (eps.empty())
        return;

    VStringBuffer control("<control:querystats><Query id='%s'/></control:querystats>", queryId);
    Owned<IPropertyTree> querystats = sendRoxieControlAllNodes(eps.item(0), control.str(), false, ROXIELOCKCONNECTIONTIMEOUT);
    if (!querystats)
        return;

    Owned<IPropertyTreeIterator> graphs = querystats->getElements("Endpoint/Query/Graph");
    ForEach(*graphs)
    {
        IPropertyTree &graph = graphs->query();
        const char* aGraphId = graph.queryProp("@id");
        if (graphId && *graphId && !strieq(graphId, aGraphId))
            continue;

        IPropertyTree* xgmml = graph.getBranch("xgmml/graph");
        if (!xgmml)
            continue;

        Owned<IEspECLGraphEx> g = createECLGraphEx("","");
        g->setName(aGraphId);

        StringBuffer xml;
        if (!subGraphId || !*subGraphId)
            toXML(xgmml, xml);
        else
        {
            VStringBuffer xpath("//node[@id='%s']", subGraphId);
            toXML(xgmml->queryPropTree(xpath.str()), xml);
        }

        g->setGraph(xml.str());
        ECLGraphs.append(*g.getClear());
    }
    return;
}

bool CWsWorkunitsEx::onWUQueryGetGraph(IEspContext& context, IEspWUQueryGetGraphRequest& req, IEspWUQueryGetGraphResponse& resp)
{
    try
    {
        IArrayOf<IEspECLGraphEx> graphs;
        getGraphsByQueryId(req.getTarget(), req.getQueryId(), req.getGraphName(), req.getSubGraphId(), graphs);
        resp.setGraphs(graphs);
    }
    catch(IException* e)
    {
        FORWARDEXCEPTION(context, e,  ECLWATCH_INTERNAL_ERROR);
    }
    return true;
}<|MERGE_RESOLUTION|>--- conflicted
+++ resolved
@@ -389,36 +389,24 @@
     }
 }
 
-<<<<<<< HEAD
 IPropertyTreeIterator *QueryFilesInUse::findAllQueriesUsingFile(const char *lfn)
 {
-    CriticalBlock b(crit);
-
     if (!lfn || !*lfn)
         return NULL;
 
+    Owned<IPropertyTree> t = getTree();
     VStringBuffer xpath("*/Query[File/@lfn='%s']", lfn);
-    return tree->getElements(xpath);
-}
-
-IPropertyTreeIterator *QueryFilesInUse::findQueriesUsingFile(const char *target, const char *lfn)
-{
-    CriticalBlock b(crit);
-
+    return t->getElements(xpath);
+}
+
+IPropertyTreeIterator *QueryFilesInUse::findQueriesUsingFile(const char *target, const char *lfn, StringAttr &pmid)
+{
     if (!lfn || !*lfn)
         return NULL;
     if (!target || !*target)
         return findAllQueriesUsingFile(lfn);
-    IPropertyTree *targetTree = tree->queryPropTree(target);
-=======
-IPropertyTreeIterator *QueryFilesInUse::findQueriesUsingFile(const char *target, const char *lfn, StringAttr &pmid)
-{
-    if (!target || !*target || !lfn || !*lfn)
-        return NULL;
-
     Owned<IPropertyTree> t = getTree();
     IPropertyTree *targetTree = t->queryPropTree(target);
->>>>>>> ff96f371
     if (!targetTree)
         return NULL;
     pmid.set(targetTree->queryProp("@pmid"));

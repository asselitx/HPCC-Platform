/*##############################################################################

    Copyright (C) 2011 HPCC Systems.

    All rights reserved. This program is free software: you can redistribute it and/or modify
    it under the terms of the GNU Affero General Public License as
    published by the Free Software Foundation, either version 3 of the
    License, or (at your option) any later version.

    This program is distributed in the hope that it will be useful,
    but WITHOUT ANY WARRANTY; without even the implied warranty of
    MERCHANTABILITY or FITNESS FOR A PARTICULAR PURPOSE.  See the
    GNU Affero General Public License for more details.

    You should have received a copy of the GNU Affero General Public License
    along with this program.  If not, see <http://www.gnu.org/licenses/>.
############################################################################## */

#include "ws_workunitsService.hpp"
#include "ws_fs.hpp"
#include "jlib.hpp"
#include "daclient.hpp"
#include "dalienv.hpp"
#include "dadfs.hpp"
#include "dfuwu.hpp"
#include "eclhelper.hpp"

const unsigned roxieQueryRoxieTimeOut = 60000;

#define SDS_LOCK_TIMEOUT (5*60*1000) // 5mins, 30s a bit short

bool isRoxieProcess(const char *process)
{
    if (!process)
        return false;
    Owned<IRemoteConnection> conn = querySDS().connect("Environment", myProcessSession(), RTM_LOCK_READ, SDS_LOCK_TIMEOUT);
    if (!conn)
        return false;
    VStringBuffer xpath("Software/RoxieCluster[@name=\"%s\"]", process);
    return conn->queryRoot()->hasProp(xpath.str());
}

void fetchRemoteWorkunit(IEspContext &context, const char *netAddress, const char *queryset, const char *query, const char *wuid, StringBuffer &name, StringBuffer &xml, StringBuffer &dllname, MemoryBuffer &dll)
{
    Owned<IClientWsWorkunits> ws;
    ws.setown(createWsWorkunitsClient());
    VStringBuffer url("http://%s%s/WsWorkunits", netAddress, (!strchr(netAddress, ':')) ? ":8010" : "");
    ws->addServiceUrl(url.str());

    if (context.queryUserId() && *context.queryUserId())
        ws->setUsernameToken(context.queryUserId(), context.queryPassword(), NULL);

    Owned<IClientWULogFileRequest> req = ws->createWUFileRequest();
    if (queryset && *queryset)
        req->setQuerySet(queryset);
    if (query && *query)
        req->setQuery(query);
    if (wuid && *wuid)
        req->setWuid(wuid);
    req->setType("xml");
    Owned<IClientWULogFileResponse> resp = ws->WUFile(req);
    if (!resp || resp->getExceptions().ordinality() || !resp->getThefile().length())
        throw MakeStringException(ECLWATCH_CANNOT_GET_WORKUNIT, "Cannot retrieve remote workunit");
    xml.append(resp->getThefile().length(), resp->getThefile().toByteArray());

    req->setType("dll");
    resp.setown(ws->WUFile(req));
    if (!resp || resp->getExceptions().ordinality() || !resp->getThefile().length())
        throw MakeStringException(ECLWATCH_CANNOT_GET_WORKUNIT, "Cannot retrieve remote workunit shared object");
    dll.append(resp->getThefile());
    dllname.append(resp->getFileName());
    name.append(resp->getQueryName());
}

void doWuFileCopy(IClientFileSpray &fs, IEspWULogicalFileCopyInfo &info, const char *logicalname, const char *cluster, bool isRoxie, bool supercopy)
{
    try
    {
        Owned<IClientCopy> req = fs.createCopyRequest();
        req->setSourceLogicalName(logicalname);
        req->setDestLogicalName(logicalname);
        req->setDestGroup(cluster);
        req->setSuperCopy(supercopy);
        if (isRoxie)
            req->setDestGroupRoxie("Yes");

        Owned<IClientCopyResponse> resp = fs.Copy(req);
        info.setDfuCopyWuid(resp->getResult());
    }
    catch (IException *e)
    {
        StringBuffer msg;
        info.setDfuCopyError(e->errorMessage(msg).str());
    }
}

bool copyWULogicalFiles(IEspContext &context, IConstWorkUnit &cw, const char *cluster, bool copyLocal, IEspWUCopyLogicalClusterFileSections &lfinfo)
{
    if (isEmpty(cluster))
        throw MakeStringException(ECLWATCH_INVALID_CLUSTER_NAME, "copyWULogicalFiles Cluster parameter not set.");

    Owned<IUserDescriptor> udesc = createUserDescriptor();
    udesc->set(context.queryUserId(), context.queryPassword());

    IArrayOf<IEspWULogicalFileCopyInfo> foreign;
    IArrayOf<IEspWULogicalFileCopyInfo> onCluster;
    IArrayOf<IEspWULogicalFileCopyInfo> notOnCluster;
    IArrayOf<IEspWULogicalFileCopyInfo> notFound;

    Owned<IClientFileSpray> fs;
    if (copyLocal)
    {
        fs.setown(createFileSprayClient());
        VStringBuffer url("http://.:%d/FileSpray", 8010);
        fs->addServiceUrl(url.str());
    }

    bool isRoxie = isRoxieProcess(cluster);

    Owned<IConstWUGraphIterator> graphs = &cw.getGraphs(GraphTypeActivities);
    ForEach(*graphs)
    {
        Owned <IPropertyTree> xgmml = graphs->query().getXGMMLTree(false);
        Owned<IPropertyTreeIterator> iter = xgmml->getElements(".//node");
        ForEach(*iter)
        {
            try
            {
                IPropertyTree &node = iter->query();
                ThorActivityKind kind = (ThorActivityKind) node.getPropInt("att[@name='_kind']/@value", TAKnone);

                if(kind==TAKdiskwrite || kind==TAKindexwrite || kind==TAKcsvwrite || kind==TAKxmlwrite)
                    continue;
                if (node.getPropBool("att[@name='_isSpill']/@value") || node.getPropBool("att[@name='_isTransformSpill']/@value"))
                    continue;

                Owned<IEspWULogicalFileCopyInfo> info = createWULogicalFileCopyInfo();
                const char *logicalname = node.queryProp("att[@name='_indexFileName']/@value");
                if (logicalname)
                    info->setIsIndex(true);
                else
                    logicalname = node.queryProp("att[@name='_fileName']/@value");
                info->setLogicalName(logicalname);
                if (logicalname)
                {
                    if (!strnicmp("~foreign::", logicalname, 10))
                        foreign.append(*info.getClear());
                    else
                    {
                        Owned<IDistributedFile> df = queryDistributedFileDirectory().lookup(logicalname, udesc);
                        if(!df)
                            notFound.append(*info.getClear());
                        else if (df->findCluster(cluster)!=NotFound)
                        {
                            onCluster.append(*info.getClear());
                        }
                        else
                        {
                            StringArray clusters;
                            df->getClusterNames(clusters);
                            info->setClusters(clusters);
                            if (copyLocal)
                            {
                                StringBuffer wuid;
                                bool supercopy = queryDistributedFileDirectory().isSuperFile(logicalname, NULL, udesc);
                                doWuFileCopy(*fs, *info, logicalname, cluster, isRoxie, supercopy);
                            }
                            notOnCluster.append(*info.getClear());
                        }
                    }
                }
            }
            catch(IException *e)
            {
                e->Release();
            }
        }
        lfinfo.setClusterName(cluster);
        lfinfo.setNotOnCluster(notOnCluster);
        lfinfo.setOnCluster(onCluster);
        lfinfo.setForeign(foreign);
        lfinfo.setNotFound(notFound);
    }

    return true;
}

void copyWULogicalFilesToTarget(IEspContext &context, IConstWUClusterInfo &clusterInfo, IConstWorkUnit &cw, IArrayOf<IConstWUCopyLogicalClusterFileSections> &clusterfiles, bool doLocalCopy)
{
    const StringArray &thors = clusterInfo.getThorProcesses();
    ForEachItemIn(i, thors)
    {
        Owned<IEspWUCopyLogicalClusterFileSections> files = createWUCopyLogicalClusterFileSections();
        copyWULogicalFiles(context, cw, thors.item(i), doLocalCopy, *files);
        clusterfiles.append(*files.getClear());
    }
    SCMStringBuffer roxie;
    clusterInfo.getRoxieProcess(roxie);
    if (roxie.length())
    {
        Owned<IEspWUCopyLogicalClusterFileSections> files = createWUCopyLogicalClusterFileSections();
        copyWULogicalFiles(context, cw, roxie.str(), doLocalCopy, *files);
        clusterfiles.append(*files.getClear());
    }
}

bool CWsWorkunitsEx::onWUCopyLogicalFiles(IEspContext &context, IEspWUCopyLogicalFilesRequest &req, IEspWUCopyLogicalFilesResponse &resp)
{
    StringBuffer wuid = req.getWuid();
    checkAndTrimWorkunit("WUCopyLogicalFiles", wuid);

    Owned<IWorkUnitFactory> factory = getWorkUnitFactory(context.querySecManager(), context.queryUser());
    Owned<IConstWorkUnit> cw = factory->openWorkUnit(wuid.str(), false);
    if (!cw)
        throw MakeStringException(ECLWATCH_CANNOT_OPEN_WORKUNIT,"Cannot open workunit %s", wuid.str());

    resp.setWuid(wuid.str());

    SCMStringBuffer cluster;
    if (notEmpty(req.getCluster()))
        cluster.set(req.getCluster());
    else
        cw->getClusterName(cluster);
    if (!isValidCluster(req.getCluster()))
        throw MakeStringException(ECLWATCH_INVALID_CLUSTER_NAME, "Invalid cluster name: %s", cluster.str());

    Owned <IConstWUClusterInfo> clusterInfo = getTargetClusterInfo(cluster.str());

    IArrayOf<IConstWUCopyLogicalClusterFileSections> clusterfiles;
    copyWULogicalFilesToTarget(context, *clusterInfo, *cw, clusterfiles, req.getCopyLocal());
    resp.setClusterFiles(clusterfiles);

    return true;
}

void checkRoxieControlExceptions(IPropertyTree *msg)
{
    Owned<IMultiException> me = MakeMultiException();
    Owned<IPropertyTreeIterator> endpoints = msg->getElements("Endpoint");
    ForEach(*endpoints)
    {
        IPropertyTree &endp = endpoints->query();
        Owned<IPropertyTreeIterator> exceptions = endp.getElements("Exception");
        ForEach (*exceptions)
        {
            IPropertyTree &ex = exceptions->query();
            me->append(*MakeStringException(ex.getPropInt("Code"), "Endpoint %s: %s", endp.queryProp("@ep"), ex.queryProp("Message")));
        }
    }
    if (me->ordinality())
        throw me.getClear();
}

static inline unsigned waitMsToSeconds(unsigned wait)
{
    if (wait==0 || wait==(unsigned)-1)
        return wait;
    return wait/1000;
}

IPropertyTree *sendRoxieControlQuery(ISocket *sock, const char *msg, unsigned wait)
{
    size32_t msglen = strlen(msg);
    size32_t len = msglen;
    _WINREV(len);
    sock->write(&len, sizeof(len));
    sock->write(msg, msglen);

    StringBuffer resp;
    loop
    {
        sock->read(&len, sizeof(len));
        if (!len)
            break;
        _WINREV(len);
        size32_t size_read;
        sock->read(resp.reserveTruncate(len), len, len, size_read, waitMsToSeconds(wait));
        if (size_read<len)
            throw MakeStringException(ECLWATCH_CONTROL_QUERY_FAILED, "Error reading roxie control message response");
    }

    Owned<IPropertyTree> ret = createPTreeFromXMLString(resp.str());
    checkRoxieControlExceptions(ret);
    return ret.getClear();
}

bool sendRoxieControlLock(ISocket *sock, bool allOrNothing, unsigned wait)
{
    Owned<IPropertyTree> resp = sendRoxieControlQuery(sock, "<control:lock/>", wait);
    if (allOrNothing)
    {
        int lockCount = resp->getPropInt("Lock", 0);
        int serverCount = resp->getPropInt("NumServers", 0);
        return (lockCount && (lockCount == serverCount));
    }

    return resp->getPropInt("Lock", 0) != 0;
}

static inline unsigned remainingMsWait(unsigned wait, unsigned start)
{
    if (wait==0 || wait==(unsigned)-1)
        return wait;
    unsigned waited = msTick()-start;
    return (wait>waited) ? wait-waited : 0;
}

IPropertyTree *sendRoxieControlAllNodes(ISocket *sock, const char *msg, bool allOrNothing, unsigned wait)
{
    unsigned start = msTick();
    if (!sendRoxieControlLock(sock, allOrNothing, wait))
        throw MakeStringException(ECLWATCH_CONTROL_QUERY_FAILED, "Roxie control:lock failed");
    return sendRoxieControlQuery(sock, msg, remainingMsWait(wait, start));
}

IPropertyTree *sendRoxieControlAllNodes(const SocketEndpoint &ep, const char *msg, bool allOrNothing, unsigned wait)
{
    Owned<ISocket> sock = ISocket::connect_timeout(ep, wait);
    return sendRoxieControlAllNodes(sock, msg, allOrNothing, wait);
}

bool reloadCluster(IConstWUClusterInfo *clusterInfo, unsigned wait)
{
    if (clusterInfo->getPlatform()==RoxieCluster)
    {
        const SocketEndpointArray &addrs = clusterInfo->getRoxieServers();
        if (addrs.length())
        {
            try
            {
                Owned<IPropertyTree> result = sendRoxieControlAllNodes(addrs.item(0), "<control:reload/>", false, wait);
                const char *status = result->queryProp("Endpoint[1]/Status");
                if (!status || !strieq(status, "ok"))
                    return false;
            }
            catch(IMultiException *me)
            {
                StringBuffer err;
                DBGLOG("ERROR control:reloading roxie query info %s", me->errorMessage(err.append(me->errorCode()).append(' ')).str());
                me->Release();
                return false;
            }
            catch(IException *e)
            {
                StringBuffer err;
                DBGLOG("ERROR control:reloading roxie query info %s", e->errorMessage(err.append(e->errorCode()).append(' ')).str());
                e->Release();
                return false;
            }
        }
    }
    return true;
}

bool reloadCluster(const char *cluster, unsigned wait)
{
    Owned <IConstWUClusterInfo> clusterInfo = getTargetClusterInfo(cluster);
    return (clusterInfo) ? reloadCluster(clusterInfo, wait) : true;
}

bool CWsWorkunitsEx::onWUPublishWorkunit(IEspContext &context, IEspWUPublishWorkunitRequest & req, IEspWUPublishWorkunitResponse & resp)
{
    StringBuffer wuid = req.getWuid();
    checkAndTrimWorkunit("WUPublishWorkunit", wuid);

    Owned<IWorkUnitFactory> factory = getWorkUnitFactory(context.querySecManager(), context.queryUser());
    Owned<IConstWorkUnit> cw = factory->openWorkUnit(wuid.str(), false);
    if (!cw)
        throw MakeStringException(ECLWATCH_CANNOT_OPEN_WORKUNIT,"Cannot find the workunit %s", wuid.str());

    resp.setWuid(wuid.str());

    SCMStringBuffer queryName;
    if (notEmpty(req.getJobName()))
        queryName.set(req.getJobName());
    else
        cw->getJobName(queryName).str();
    if (!queryName.length())
        throw MakeStringException(ECLWATCH_MISSING_PARAMS, "Query/Job name not defined for publishing workunit %s", wuid.str());

    SCMStringBuffer cluster;
    if (notEmpty(req.getCluster()))
        cluster.set(req.getCluster());
    else
        cw->getClusterName(cluster);
    if (!cluster.length())
<<<<<<< HEAD
        throw MakeStringException(ECLWATCH_MISSING_PARAMS, "Cluster name not defined for publishing workunit %s", wuid.str());
=======
        throw MakeStringException(ECLWATCH_MISSING_PARAMS, "Cluster name not defined for publishing workunit %s", req.getWuid());
    if (!isValidCluster(cluster.str()))
        throw MakeStringException(ECLWATCH_INVALID_CLUSTER_NAME, "Invalid cluster name: %s", cluster.str());

>>>>>>> 8f1d9e81

    Owned <IConstWUClusterInfo> clusterInfo = getTargetClusterInfo(cluster.str());

    SCMStringBuffer queryset;
    clusterInfo->getQuerySetName(queryset);

    WorkunitUpdate wu(&cw->lock());
    if (notEmpty(req.getJobName()))
        wu->setJobName(req.getJobName());

    StringBuffer queryId;
    addQueryToQuerySet(wu, queryset.str(), queryName.str(), NULL, (WUQueryActivationOptions)req.getActivate(), queryId);
    wu->commit();
    wu.clear();

    if (queryId.length())
        resp.setQueryId(queryId.str());
    resp.setQueryName(queryName.str());
    resp.setQuerySet(queryset.str());

    if (req.getCopyLocal() || req.getShowFiles())
    {
        IArrayOf<IConstWUCopyLogicalClusterFileSections> clusterfiles;
        copyWULogicalFilesToTarget(context, *clusterInfo, *cw, clusterfiles, req.getCopyLocal());
        resp.setClusterFiles(clusterfiles);
    }

    bool reloaded = reloadCluster(clusterInfo, (unsigned)req.getWait());
    resp.setReloadFailed(!reloaded);

    return true;
}

bool CWsWorkunitsEx::onWUQuerysets(IEspContext &context, IEspWUQuerysetsRequest & req, IEspWUQuerysetsResponse & resp)
{
    Owned<IPropertyTree> queryRegistry = getQueryRegistryRoot();
    if (!queryRegistry)
        return false;

    IArrayOf<IEspQuerySet> querySets;
    Owned<IPropertyTreeIterator> it = queryRegistry->getElements("QuerySet");
    ForEach(*it)
    {
        Owned<IEspQuerySet> qs = createQuerySet("", "");
        qs->setQuerySetName(it->query().queryProp("@id"));
        querySets.append(*qs.getClear());

    }
    resp.setQuerysets(querySets);
    return true;
}

void gatherQuerySetQueryDetails(IPropertyTree *query, IEspQuerySetQuery *queryInfo, const char *cluster, IPropertyTree *queriesOnCluster)
{
    queryInfo->setId(query->queryProp("@id"));
    queryInfo->setName(query->queryProp("@name"));
    queryInfo->setDll(query->queryProp("@dll"));
    queryInfo->setWuid(query->queryProp("@wuid"));
    queryInfo->setSuspended(query->getPropBool("@suspended", false));
    if (queriesOnCluster)
    {
        IArrayOf<IEspClusterQueryState> clusters;
        Owned<IEspClusterQueryState> clusterState = createClusterQueryState();
        clusterState->setCluster(cluster);

        VStringBuffer xpath("Endpoint/Queries/Query[@id='%s']", query->queryProp("@id"));
        IPropertyTree *aQuery = queriesOnCluster->getBranch(xpath.str());
        if (!aQuery)
        {
            clusterState->setState("Not Found");
        }
        else if (aQuery->getPropBool("@suspended", false))
        {
            clusterState->setState("Suspended");
        }
        else
        {
            clusterState->setState("Available");
        }

        clusters.append(*clusterState.getClear());
        queryInfo->setClusters(clusters);
    }
}

void gatherQuerySetAliasDetails(IPropertyTree *alias, IEspQuerySetAlias *aliasInfo)
{
    aliasInfo->setName(alias->queryProp("@name"));
    aliasInfo->setId(alias->queryProp("@id"));
}

void retrieveAllQuerysetDetails(IPropertyTree *registry, IArrayOf<IEspQuerySetQuery> &queries, IArrayOf<IEspQuerySetAlias> &aliases, const char *cluster=NULL, IPropertyTree *queriesOnCluster=NULL, const char *type=NULL, const char *value=NULL)
{
    Owned<IPropertyTreeIterator> regQueries = registry->getElements("Query");
    ForEach(*regQueries)
    {
        IPropertyTree &query = regQueries->query();
        Owned<IEspQuerySetQuery> q = createQuerySetQuery();
        gatherQuerySetQueryDetails(&query, q, cluster, queriesOnCluster);

        if (isEmpty(cluster) || isEmpty(type) || isEmpty(value) || !strieq(type, "Status"))
            queries.append(*q.getClear());
        else
        {
            IArrayOf<IConstClusterQueryState>& cs = q->getClusters();
            ForEachItemIn(i, cs)
            {
                IConstClusterQueryState& c = cs.item(i);
                if (strieq(c.getCluster(), cluster) && (strieq(value, "All") || strieq(c.getState(), value)))
                {
                    queries.append(*q.getClear());
                    break;
                }
            }
        }
    }

    Owned<IPropertyTreeIterator> regAliases = registry->getElements("Alias");
    ForEach(*regAliases)
    {
        IPropertyTree &alias = regAliases->query();
        Owned<IEspQuerySetAlias> a = createQuerySetAlias();
        gatherQuerySetAliasDetails(&alias, a);
        aliases.append(*a.getClear());
    }
}

void retrieveQuerysetDetailsFromAlias(IPropertyTree *registry, const char *name, IArrayOf<IEspQuerySetQuery> &queries, IArrayOf<IEspQuerySetAlias> &aliases, const char *cluster, IPropertyTree *queriesOnCluster)
{
    StringBuffer xpath;
    xpath.append("Alias[@name='").append(name).append("']");
    IPropertyTree *alias = registry->queryPropTree(xpath);
    if (!alias)
    {
        DBGLOG("Alias %s not found", name);
        return;
    }

    Owned<IEspQuerySetAlias> a = createQuerySetAlias();
    gatherQuerySetAliasDetails(alias, a);
    xpath.clear().append("Query[@id='").append(a->getId()).append("']");
    aliases.append(*a.getClear());

    IPropertyTree *query = registry->queryPropTree(xpath);
    if (!query)
    {
        DBGLOG("No matching Query %s found for Alias %s", a->getId(), name);
        return;
    }

    Owned<IEspQuerySetQuery> q = createQuerySetQuery();
    gatherQuerySetQueryDetails(query, q, cluster, queriesOnCluster);
    queries.append(*q.getClear());
}

void retrieveQuerysetDetailsFromQuery(IPropertyTree *registry, const char *value, const char *type, IArrayOf<IEspQuerySetQuery> &queries, IArrayOf<IEspQuerySetAlias> &aliases, const char *cluster=NULL, IPropertyTree *queriesOnCluster=NULL)
{
    if (!strieq(type, "Id") && !strieq(type, "Name"))
        throw MakeStringException(ECLWATCH_INVALID_INPUT, "Unrecognized queryset filter type %s", type);

    StringBuffer attributeName(type);
    StringBuffer xpath;
    xpath.clear().append("Query[@").append(attributeName.toLowerCase()).append("='").append(value).append("']");
    IPropertyTree *query = registry->queryPropTree(xpath);
    if (!query)
    {
        DBGLOG("No matching Query %s found for %s", value, type);
        return;
    }

    Owned<IEspQuerySetQuery> q = createQuerySetQuery();
    gatherQuerySetQueryDetails(query, q, cluster, queriesOnCluster);
    xpath.clear().append("Alias[@id='").append(q->getId()).append("']");
    queries.append(*q.getClear());

    Owned<IPropertyTreeIterator> regAliases = registry->getElements(xpath.str());
    ForEach(*regAliases)
    {
        IPropertyTree &alias = regAliases->query();
        Owned<IEspQuerySetAlias> a = createQuerySetAlias();
        gatherQuerySetAliasDetails(&alias, a);
        aliases.append(*a.getClear());
    }
}

void retrieveQuerysetDetails(IPropertyTree *registry, const char *type, const char *value, IArrayOf<IEspQuerySetQuery> &queries, IArrayOf<IEspQuerySetAlias> &aliases, const char *cluster=NULL, IPropertyTree *queriesOnCluster=NULL)
{
    if (strieq(type, "All"))
        return retrieveAllQuerysetDetails(registry, queries, aliases, cluster, queriesOnCluster);
    if (!value || !*value)
        return;
    if (strieq(type, "Alias"))
        return retrieveQuerysetDetailsFromAlias(registry, value, queries, aliases, cluster, queriesOnCluster);
    if (strieq(type, "Status") && !isEmpty(cluster))
        return retrieveAllQuerysetDetails(registry, queries, aliases, cluster, queriesOnCluster, type, value);
    return retrieveQuerysetDetailsFromQuery(registry, value, type, queries, aliases, cluster, queriesOnCluster);
}

void retrieveQuerysetDetails(IArrayOf<IEspWUQuerySetDetail> &details, IPropertyTree *registry, const char *type, const char *value, const char *cluster=NULL, IPropertyTree *queriesOnCluster=NULL)
{
    if (!registry)
        return;

    IArrayOf<IEspQuerySetQuery> queries;
    IArrayOf<IEspQuerySetAlias> aliases;
    retrieveQuerysetDetails(registry, type, value, queries, aliases, cluster, queriesOnCluster);

    Owned<IEspWUQuerySetDetail> detail = createWUQuerySetDetail();
    detail->setQuerySetName(registry->queryProp("@id"));
    detail->setQueries(queries);
    detail->setAliases(aliases);
    details.append(*detail.getClear());
}

void retrieveQuerysetDetails(IArrayOf<IEspWUQuerySetDetail> &details, const char *queryset, const char *type, const char *value, const char *cluster=NULL, IPropertyTree *queriesOnCluster=NULL)
{
    if (!queryset || !*queryset)
        return;
    Owned<IPropertyTree> registry = getQueryRegistry(queryset, true);
    if (!registry)
        return;
    retrieveQuerysetDetails(details, registry, type, value, cluster, queriesOnCluster);
}

void retrieveQuerysetDetailsByCluster(IArrayOf<IEspWUQuerySetDetail> &details, const char *cluster, const char *queryset, const char *type, const char *value)
{
    Owned<IConstWUClusterInfo> info = getTargetClusterInfo(cluster);
    if (!info)
        throw MakeStringException(ECLWATCH_CANNOT_RESOLVE_CLUSTER_NAME, "Cluster %s not found", cluster);

    Owned<IPropertyTree> queriesOnCluster;
    if (info->getPlatform()==RoxieCluster)
    {
        const SocketEndpointArray &eps = info->getRoxieServers();
        if (eps.length())
        {
            Owned<ISocket> sock = ISocket::connect_timeout(eps.item(0), 5);
            queriesOnCluster.setown(sendRoxieControlQuery(sock, "<control:queries/>", 5));
        }
    }
    SCMStringBuffer clusterQueryset;
    info->getQuerySetName(clusterQueryset);
    if (!clusterQueryset.length())
        throw MakeStringException(ECLWATCH_QUERYSET_NOT_FOUND, "No QuerySets found for cluster %s", cluster);
    if (notEmpty(queryset) && !strieq(clusterQueryset.str(), queryset))
        throw MakeStringException(ECLWATCH_QUERYSET_NOT_ON_CLUSTER, "Cluster %s not configured to load QuerySet %s", cluster, queryset);

    retrieveQuerysetDetails(details, clusterQueryset.str(), type, value, cluster, queriesOnCluster);
}

void retrieveAllQuerysetDetails(IArrayOf<IEspWUQuerySetDetail> &details, const char *type, const char *value)
{
    Owned<IPropertyTree> root = getQueryRegistryRoot();
    if (!root)
        throw MakeStringException(ECLWATCH_QUERYSET_NOT_FOUND, "QuerySet Registry not found");
    Owned<IPropertyTreeIterator> querysets = root->getElements("QuerySet");
    if (!root)
        throw MakeStringException(ECLWATCH_QUERYSET_NOT_FOUND, "QuerySet Registry not found");
    ForEach(*querysets)
        retrieveQuerysetDetails(details, &querysets->query(), type, value);
}

bool CWsWorkunitsEx::onWUQuerysetDetails(IEspContext &context, IEspWUQuerySetDetailsRequest & req, IEspWUQuerySetDetailsResponse & resp)
{
    resp.setQuerySetName(req.getQuerySetName());

    double version = context.getClientVersion();
    if (version > 1.36)
    {
        StringBuffer currentTargetClusterType;
        Owned<IPropertyTree> queryRegistry = getQueryRegistry(req.getQuerySetName(), false);
        queryRegistry->getProp("@targetclustertype", currentTargetClusterType);
        if (strieq(currentTargetClusterType.str(), "roxie"))
        {
            StringArray clusterNames;
            getQuerySetTargetClusters(req.getQuerySetName(), clusterNames);
            if (!clusterNames.empty())
                resp.setClusterNames(clusterNames);

            resp.setClusterName(req.getClusterName());
            resp.setFilter(req.getFilter());
            resp.setFilterType(req.getFilterType());
        }
    }

    Owned<IPropertyTree> registry = getQueryRegistry(req.getQuerySetName(), true);
    if (!registry)
        return false;

    IArrayOf<IEspQuerySetQuery> respQueries;
    IArrayOf<IEspQuerySetAlias> respAliases;

    if (isEmpty(req.getClusterName()) || isEmpty(req.getFilterTypeAsString()) || !strieq(req.getFilterTypeAsString(), "Status") || isEmpty(req.getFilter()))
    {
        retrieveQuerysetDetails(registry, req.getFilterTypeAsString(), req.getFilter(), respQueries, respAliases);

        resp.setQuerysetQueries(respQueries);
        resp.setQuerysetAliases(respAliases);
    }
    else
    {
        IArrayOf<IEspWUQuerySetDetail> respDetails;
        retrieveQuerysetDetailsByCluster(respDetails, req.getClusterName(), req.getQuerySetName(), req.getFilterTypeAsString(), req.getFilter());
        if (respDetails.ordinality())
        {
            IEspWUQuerySetDetail& detail = respDetails.item(0);
            resp.setQuerysetQueries(detail.getQueries());
            resp.setQuerysetAliases(detail.getAliases());
        }
    }

    return true;
}

bool CWsWorkunitsEx::onWUMultiQuerysetDetails(IEspContext &context, IEspWUMultiQuerySetDetailsRequest & req, IEspWUMultiQuerySetDetailsResponse & resp)
{
    IArrayOf<IEspWUQuerySetDetail> respDetails;

    if (notEmpty(req.getClusterName()))
        retrieveQuerysetDetailsByCluster(respDetails, req.getClusterName(), req.getQuerySetName(), req.getFilterTypeAsString(), req.getFilter());
    else if (notEmpty(req.getQuerySetName()))
        retrieveQuerysetDetails(respDetails, req.getQuerySetName(), req.getFilterTypeAsString(), req.getFilter());
    else
        retrieveAllQuerysetDetails(respDetails, req.getFilterTypeAsString(), req.getFilter());

    resp.setQuerysets(respDetails);

    return true;
}

bool CWsWorkunitsEx::onWUQuerysetQueryAction(IEspContext &context, IEspWUQuerySetQueryActionRequest & req, IEspWUQuerySetQueryActionResponse & resp)
{
    resp.setQuerySetName(req.getQuerySetName());
    resp.setAction(req.getAction());

    if (isEmpty(req.getQuerySetName()))
        throw MakeStringException(ECLWATCH_MISSING_PARAMS, "Queryset name required");
    Owned<IPropertyTree> queryset = getQueryRegistry(req.getQuerySetName(), true);
    if (!queryset)
        throw MakeStringException(ECLWATCH_QUERYSET_NOT_FOUND, "Queryset %s not found", req.getQuerySetName());

    IArrayOf<IEspQuerySetQueryActionResult> results;
    ForEachItemIn(i, req.getQueries())
    {
        IConstQuerySetQueryActionItem& item=req.getQueries().item(i);
        Owned<IEspQuerySetQueryActionResult> result = createQuerySetQueryActionResult();
        try
        {
            VStringBuffer xpath("Query[@id='%s']", item.getQueryId());
            IPropertyTree *query = queryset->queryPropTree(xpath.str());
            if (!query)
                throw MakeStringException(ECLWATCH_QUERYID_NOT_FOUND, "Query %s/%s not found.", req.getQuerySetName(), item.getQueryId());
            switch (req.getAction())
            {
                case CQuerySetQueryActionTypes_ToggleSuspend:
                    setQuerySuspendedState(queryset, item.getQueryId(), !item.getClientState().getSuspended());
                    break;
                case CQuerySetQueryActionTypes_Suspend:
                    setQuerySuspendedState(queryset, item.getQueryId(), true);
                    break;
                case CQuerySetQueryActionTypes_Unsuspend:
                    setQuerySuspendedState(queryset, item.getQueryId(), false);
                    break;
                case CQuerySetQueryActionTypes_Activate:
                    setQueryAlias(queryset, query->queryProp("@name"), item.getQueryId());
                    break;
                case CQuerySetQueryActionTypes_Delete:
                    removeAliasesFromNamedQuery(queryset, item.getQueryId());
                    removeNamedQuery(queryset, item.getQueryId());
                    break;
                case CQuerySetQueryActionTypes_RemoveAllAliases:
                    removeAliasesFromNamedQuery(queryset, item.getQueryId());
                    break;
            }
            result->setSuccess(true);
            query = queryset->queryPropTree(xpath.str()); // refresh
            if (query)
                result->setSuspended(query->getPropBool("@suspended"));
        }
        catch(IException *e)
        {
            StringBuffer msg;
            result->setMessage(e->errorMessage(msg).str());
            result->setCode(e->errorCode());
            result->setSuccess(false);
        }
        results.append(*result.getClear());
    }
    resp.setResults(results);
    return true;
}

bool CWsWorkunitsEx::onWUQuerysetAliasAction(IEspContext &context, IEspWUQuerySetAliasActionRequest &req, IEspWUQuerySetAliasActionResponse &resp)
{
    resp.setQuerySetName(req.getQuerySetName());
    resp.setAction(req.getAction());

    if (isEmpty(req.getQuerySetName()))
        throw MakeStringException(ECLWATCH_MISSING_PARAMS, "Queryset name required");
    Owned<IPropertyTree> queryset = getQueryRegistry(req.getQuerySetName(), true);
    if (!queryset)
        throw MakeStringException(ECLWATCH_QUERYSET_NOT_FOUND, "Queryset %s not found", req.getQuerySetName());

    IArrayOf<IEspQuerySetAliasActionResult> results;
    ForEachItemIn(i, req.getAliases())
    {
        IConstQuerySetAliasActionItem& item=req.getAliases().item(i);
        Owned<IEspQuerySetAliasActionResult> result = createQuerySetAliasActionResult();
        try
        {
            VStringBuffer xpath("Alias[@name='%s']", item.getName());
            IPropertyTree *alias = queryset->queryPropTree(xpath.str());
            if (!alias)
                throw MakeStringException(ECLWATCH_ALIAS_NOT_FOUND, "Alias %s/%s not found.", req.getQuerySetName(), item.getName());
            switch (req.getAction())
            {
                case CQuerySetAliasActionTypes_Deactivate:
                    removeQuerySetAlias(req.getQuerySetName(), item.getName());
                    break;
            }
            result->setSuccess(true);
        }
        catch(IException *e)
        {
            StringBuffer msg;
            result->setMessage(e->errorMessage(msg).str());
            result->setCode(e->errorCode());
            result->setSuccess(false);
        }
        results.append(*result.getClear());
    }
    resp.setResults(results);
    return true;
}

#define QUERYPATH_SEP_CHAR '/'

bool nextQueryPathNode(const char *&path, StringBuffer &node)
{
    if (*path==QUERYPATH_SEP_CHAR)
        path++;
    while (*path && *path!=QUERYPATH_SEP_CHAR)
        node.append(*path++);
    return (*path && *++path);
}

bool splitQueryPath(const char *path, StringBuffer &netAddress, StringBuffer &queryset, StringBuffer &query)
{
    if (!path || !*path)
        return false;
    if (*path==QUERYPATH_SEP_CHAR && path[1]==QUERYPATH_SEP_CHAR)
    {
        path+=2;
        if (!nextQueryPathNode(path, netAddress))
            return false;
    }
    if (!nextQueryPathNode(path, queryset))
        return false;
    if (nextQueryPathNode(path, query))
        return false; //query path too deep
    return true;
}

bool CWsWorkunitsEx::onWUQuerysetCopyQuery(IEspContext &context, IEspWUQuerySetCopyQueryRequest &req, IEspWUQuerySetCopyQueryResponse &resp)
{
    unsigned start = msTick();
    const char *source = req.getSource();
    if (!source || !*source)
        throw MakeStringException(ECLWATCH_MISSING_PARAMS, "No source query specified");
    const char *target = req.getTarget();
    if (!target || !*target)
        throw MakeStringException(ECLWATCH_MISSING_PARAMS, "No destination specified");
    if (strchr(target, '/')) //for future use
        throw MakeStringException(ECLWATCH_INVALID_INPUT, "Invalid target queryset name");

    StringBuffer srcAddress, srcQuerySet, srcQuery;
    if (!splitQueryPath(source, srcAddress, srcQuerySet, srcQuery))
        throw MakeStringException(ECLWATCH_INVALID_INPUT, "Invalid source query path");

    StringBuffer targetName;
    StringBuffer wuid;
    if (srcAddress.length())
    {
        const char *cluster = req.getCluster();
        if (!cluster || !*cluster)
            throw MakeStringException(ECLWATCH_MISSING_PARAMS, "Must specify cluster to associate with workunit when copy from remote environment.");
        if (!isValidCluster(cluster))
            throw MakeStringException(ECLWATCH_INVALID_CLUSTER_NAME, "Invalid cluster name: %s", cluster);
        StringBuffer xml;
        MemoryBuffer dll;
        StringBuffer dllname;
        fetchRemoteWorkunit(context, srcAddress.str(), srcQuerySet.str(), srcQuery.str(), NULL, targetName, xml, dllname, dll);
        deploySharedObject(context, wuid, dllname.str(), cluster, targetName.str(), dll, queryDirectory.str(), xml.str());
    }
    else
    {
        Owned<IPropertyTree> queryset = getQueryRegistry(srcQuerySet.str(), true);
        if (!queryset)
            throw MakeStringException(ECLWATCH_QUERYSET_NOT_FOUND, "Source Queryset %s not found", srcQuery.str());

        IPropertyTree *query = resolveQueryAlias(queryset, srcQuery.str());
        if (!query)
            throw MakeStringException(ECLWATCH_QUERYSET_NOT_FOUND, "Source query %s not found", source);
        wuid.set(query->queryProp("@wuid"));
        targetName.set(query->queryProp("@name"));
    }

    Owned<IWorkUnitFactory> factory = getWorkUnitFactory(context.querySecManager(), context.queryUser());
    WorkunitUpdate wu(factory->updateWorkUnit(wuid.str()));
    if (!wu)
        throw MakeStringException(ECLWATCH_CANNOT_OPEN_WORKUNIT, "Error opening wuid %s for query %s", wuid.str(), source);

    StringBuffer targetQueryId;
    addQueryToQuerySet(wu, target, targetName.str(), NULL, (WUQueryActivationOptions)req.getActivate(), targetQueryId);
    wu.clear();

    resp.setQueryId(targetQueryId.str());

    StringArray querysetClusters;
    getQuerySetTargetClusters(target, querysetClusters);
    ForEachItemIn(i, querysetClusters)
        reloadCluster(querysetClusters.item(i), remainingMsWait(req.getWait(), start));

    return true;
}<|MERGE_RESOLUTION|>--- conflicted
+++ resolved
@@ -384,14 +384,10 @@
     else
         cw->getClusterName(cluster);
     if (!cluster.length())
-<<<<<<< HEAD
         throw MakeStringException(ECLWATCH_MISSING_PARAMS, "Cluster name not defined for publishing workunit %s", wuid.str());
-=======
-        throw MakeStringException(ECLWATCH_MISSING_PARAMS, "Cluster name not defined for publishing workunit %s", req.getWuid());
     if (!isValidCluster(cluster.str()))
         throw MakeStringException(ECLWATCH_INVALID_CLUSTER_NAME, "Invalid cluster name: %s", cluster.str());
 
->>>>>>> 8f1d9e81
 
     Owned <IConstWUClusterInfo> clusterInfo = getTargetClusterInfo(cluster.str());
 

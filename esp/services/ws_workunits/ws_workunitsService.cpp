/*##############################################################################

    HPCC SYSTEMS software Copyright (C) 2012 HPCC Systems.

    Licensed under the Apache License, Version 2.0 (the "License");
    you may not use this file except in compliance with the License.
    You may obtain a copy of the License at

       http://www.apache.org/licenses/LICENSE-2.0

    Unless required by applicable law or agreed to in writing, software
    distributed under the License is distributed on an "AS IS" BASIS,
    WITHOUT WARRANTIES OR CONDITIONS OF ANY KIND, either express or implied.
    See the License for the specific language governing permissions and
    limitations under the License.
############################################################################## */

#include "ws_workunitsService.hpp"
#include "ws_fs.hpp"

#include "jlib.hpp"
#include "daclient.hpp"
#include "dalienv.hpp"
#include "dadfs.hpp"
#include "daaudit.hpp"
#include "exception_util.hpp"
#include "wujobq.hpp"
#include "eventqueue.hpp"
#include "fileview.hpp"
#include "hqlerror.hpp"
#include "sacmd.hpp"
#include "wuwebview.hpp"
#include "portlist.h"
#include "dllserver.hpp"
#include "schedulectrl.hpp"
#include "scheduleread.hpp"
#include "roxiemanager.hpp"
#include "dadfs.hpp"
#include "dfuwu.hpp"
#include "thorplugin.hpp"
#include "roxiecontrol.hpp"

#include "package.h"

#ifdef _USE_ZLIB
#include "zcrypt.hpp"
#endif

#define ESP_WORKUNIT_DIR "workunits/"

class NewWsWorkunit : public Owned<IWorkUnit>
{
public:
    NewWsWorkunit(IWorkUnitFactory *factory, IEspContext &context)
    {
        create(factory, context);
    }

    NewWsWorkunit(IEspContext &context)
    {
        Owned<IWorkUnitFactory> factory = getWorkUnitFactory(context.querySecManager(), context.queryUser());
        create(factory, context);
    }

    ~NewWsWorkunit() { if (get()) get()->commit(); }

    void create(IWorkUnitFactory *factory, IEspContext &context)
    {
        setown(factory->createWorkUnit(NULL, "ws_workunits", context.queryUserId()));
        if(!get())
          throw MakeStringException(ECLWATCH_CANNOT_CREATE_WORKUNIT,"Could not create workunit.");
        get()->setUser(context.queryUserId());
    }

    void associateDll(const char *dllpath, const char *dllname)
    {
        Owned<IWUQuery> query = get()->updateQuery();
        StringBuffer dllurl;
        createUNCFilename(dllpath, dllurl);
        unsigned crc = crc_file(dllpath);
        associateLocalFile(query, FileTypeDll, dllpath, "Workunit DLL", crc);
        queryDllServer().registerDll(dllname, "Workunit DLL", dllurl.str());
    }

    void setQueryText(const char *text)
    {
        if (!text || !*text)
            return;
        Owned<IWUQuery> query=get()->updateQuery();
        query->setQueryText(text);
    }

    void setQueryMain(const char *s)
    {
        if (!s || !*s)
            return;
        Owned<IWUQuery> query=get()->updateQuery();
        query->setQueryMainDefinition(s);
    }
};

void setWsWuXmlParameters(IWorkUnit *wu, const char *xml, bool setJobname=false)
{
    if (!xml || !*xml)
        return;
    Owned<IPropertyTree> tree = createPTreeFromXMLString(xml, ipt_none, (XmlReaderOptions)(xr_ignoreWhiteSpace | xr_ignoreNameSpaces));
    IPropertyTree *root = tree.get();
    if (strieq(root->queryName(), "Envelope"))
        root = root->queryPropTree("Body/*[1]");
    if (!root)
        return;
    if (setJobname)
    {
        SCMStringBuffer name;
        wu->getJobName(name);
        if (!name.length())
            wu->setJobName(root->queryName());
    }
    wu->setXmlParams(LINK(root));
}

void setWsWuXmlParameters(IWorkUnit *wu, const char *xml, IArrayOf<IConstNamedValue> *variables, bool setJobname=false)
{
    StringBuffer extParamXml;
    if (variables && variables->length())
    {
        Owned<IPropertyTree> paramTree = (xml && *xml) ? createPTreeFromXMLString(xml) : createPTree("input");
        ForEachItemIn(i, *variables)
        {
            IConstNamedValue &item = variables->item(i);
            const char *name = item.getName();
            const char *value = item.getValue();
            if (!name || !*name)
                continue;
            if (!value)
            {
                size_t len = strlen(name);
                char last = name[len-1];
                if (last == '-' || last == '+')
                {
                    StringAttr s(name, len-1);
                    paramTree->setPropInt(s.get(), last == '+' ? 1 : 0);
                }
                else
                    paramTree->setPropInt(name, 1);
                continue;
            }
            paramTree->setProp(name, value);
        }
        toXML(paramTree, extParamXml);
        xml=extParamXml.str();
    }
    setWsWuXmlParameters(wu, xml, setJobname);
}

void submitWsWorkunit(IEspContext& context, IConstWorkUnit* cw, const char* cluster, const char* snapshot, int maxruntime, bool compile, bool resetWorkflow, bool resetVariables,
    const char *paramXml=NULL, IArrayOf<IConstNamedValue> *variables=NULL, IArrayOf<IConstNamedValue> *debugs=NULL)
{
    ensureWsWorkunitAccess(context, *cw, SecAccess_Write);
    switch(cw->getState())
    {
        case WUStateRunning:
        case WUStateDebugPaused:
        case WUStateDebugRunning:
        case WUStateCompiling:
        case WUStateAborting:
        case WUStateBlocked:
        {
            SCMStringBuffer descr;
            throw MakeStringException(ECLWATCH_CANNOT_SUBMIT_WORKUNIT, "Cannot submit the workunit. Workunit state is '%s'.", cw->getStateDesc(descr).str());
        }
    }

    SCMStringBuffer wuid;
    cw->getWuid(wuid);

    WorkunitUpdate wu(&cw->lock());
    if(!wu.get())
        throw MakeStringException(ECLWATCH_CANNOT_UPDATE_WORKUNIT, "Cannot update workunit %s.", wuid.str());

    wu->clearExceptions();
    if(notEmpty(cluster))
        wu->setClusterName(cluster);
    if(notEmpty(snapshot))
        wu->setSnapshot(snapshot);
    wu->setState(WUStateSubmitted);
    if (maxruntime)
        wu->setDebugValueInt("maxRunTime",maxruntime,true);

    if (debugs && debugs->length())
    {
        ForEachItemIn(i, *debugs)
        {
            IConstNamedValue &item = debugs->item(i);
            const char *name = item.getName();
            const char *value = item.getValue();
            if (!name || !*name)
                continue;
            if (!value)
            {
                size_t len = strlen(name);
                char last = name[len-1];
                if (last == '-' || last == '+')
                {
                    StringAttr s(name, len-1);
                    wu->setDebugValueInt(s.get(), last == '+' ? 1 : 0, true);
                }
                else
                    wu->setDebugValueInt(name, 1, true);
                continue;
            }
            wu->setDebugValue(name, value, true);
        }
    }

    if (resetWorkflow)
    {
        wu->resetWorkflow();
        if (!compile)
            wu->schedule();
    }

    if (resetVariables)
    {
        SCMStringBuffer varname;
        Owned<IConstWUResultIterator> vars = &wu->getVariables();
        ForEach (*vars)
        {
            vars->query().getResultName(varname);
            Owned<IWUResult> v = wu->updateVariableByName(varname.str());
            if (v)
                v->setResultStatus(ResultStatusUndefined);
        }
    }

    setWsWuXmlParameters(wu, paramXml, variables, (wu->getAction()==WUActionExecuteExisting));

    wu->commit();
    wu.clear();

    if (!compile)
        runWorkUnit(wuid.str());
    else if (context.querySecManager())
        secSubmitWorkUnit(wuid.str(), *context.querySecManager(), *context.queryUser());
    else
        submitWorkUnit(wuid.str(), context.queryUserId(), context.queryPassword());

    AuditSystemAccess(context.queryUserId(), true, "Submitted %s", wuid.str());
}

void submitWsWorkunit(IEspContext& context, const char *wuid, const char* cluster, const char* snapshot, int maxruntime, bool compile, bool resetWorkflow, bool resetVariables,
    const char *paramXml=NULL, IArrayOf<IConstNamedValue> *variables=NULL, IArrayOf<IConstNamedValue> *debugs=NULL)
{
    Owned<IWorkUnitFactory> factory = getWorkUnitFactory(context.querySecManager(), context.queryUser());
    Owned<IConstWorkUnit> cw = factory->openWorkUnit(wuid, false);
    if(!cw)
        throw MakeStringException(ECLWATCH_CANNOT_OPEN_WORKUNIT,"Cannot open workunit %s.",wuid);
    return submitWsWorkunit(context, cw, cluster, snapshot, maxruntime, compile, resetWorkflow, resetVariables, paramXml, variables, debugs);
}


void copyWsWorkunit(IEspContext &context, IWorkUnit &wu, const char *srcWuid)
{
    Owned<IWorkUnitFactory> factory = getWorkUnitFactory(context.querySecManager(), context.queryUser());
    Owned<IConstWorkUnit> src(factory->openWorkUnit(srcWuid, false));

    SCMStringBuffer wuid;
    wu.getWuid(wuid);

    queryExtendedWU(&wu)->copyWorkUnit(src, false);

    SCMStringBuffer token;
    wu.setSecurityToken(createToken(wuid.str(), context.queryUserId(), context.queryPassword(), token).str());
    wu.commit();
}

void runWsWorkunit(IEspContext &context, StringBuffer &wuid, const char *srcWuid, const char *cluster, const char *paramXml=NULL,
    IArrayOf<IConstNamedValue> *variables=NULL, IArrayOf<IConstNamedValue> *debugs=NULL)
{
    StringBufferAdaptor isvWuid(wuid);

    NewWsWorkunit wu(context);
    wu->getWuid(isvWuid);
    copyWsWorkunit(context, *wu, srcWuid);
    wu.clear();

    submitWsWorkunit(context, wuid.str(), cluster, NULL, 0, false, true, true, paramXml, variables, debugs);
}

void runWsWorkunit(IEspContext &context, IConstWorkUnit *cw, const char *srcWuid, const char *cluster, const char *paramXml=NULL,
    IArrayOf<IConstNamedValue> *variables=NULL, IArrayOf<IConstNamedValue> *debugs=NULL)
{
    WorkunitUpdate wu(&cw->lock());
    copyWsWorkunit(context, *wu, srcWuid);
    wu.clear();

    submitWsWorkunit(context, cw, cluster, NULL, 0, false, true, true, paramXml, variables, debugs);
}

IException *noteException(IWorkUnit *wu, IException *e, WUExceptionSeverity level=ExceptionSeverityError)
{
    if (wu)
    {
        Owned<IWUException> we = wu->createException();
        StringBuffer s;
        we->setExceptionMessage(e->errorMessage(s).str());
        we->setExceptionSource("WsWorkunits");
        we->setSeverity(level);
        if (level==ExceptionSeverityError)
            wu->setState(WUStateFailed);
    }
    return e;
}

StringBuffer &resolveQueryWuid(StringBuffer &wuid, const char *queryset, const char *query, bool notSuspended=true, IWorkUnit *wu=NULL)
{
    Owned<IPropertyTree> qs = getQueryRegistry(queryset, true);
    if (!qs)
        throw noteException(wu, MakeStringException(ECLWATCH_QUERYSET_NOT_FOUND, "QuerySet '%s' not found", queryset));
    Owned<IPropertyTree> q = resolveQueryAlias(qs, query);
    if (!q)
        throw noteException(wu, MakeStringException(ECLWATCH_QUERYID_NOT_FOUND, "Query '%s/%s' not found", queryset, query));
    if (notSuspended && q->getPropBool("@suspended"))
        throw noteException(wu, MakeStringException(ECLWATCH_QUERY_SUSPENDED, "Query '%s/%s' is suspended", queryset, query));
    return wuid.append(q->queryProp("@wuid"));
}

void runWsWuQuery(IEspContext &context, IConstWorkUnit *cw, const char *queryset, const char *query, const char *cluster, const char *paramXml=NULL)
{
    StringBuffer srcWuid;

    WorkunitUpdate wu(&cw->lock());
    resolveQueryWuid(srcWuid, queryset, query, true, wu);
    copyWsWorkunit(context, *wu, srcWuid);
    wu.clear();

    submitWsWorkunit(context, cw, cluster, NULL, 0, false, true, true, paramXml);
}

void runWsWuQuery(IEspContext &context, StringBuffer &wuid, const char *queryset, const char *query, const char *cluster, const char *paramXml=NULL)
{
    StringBuffer srcWuid;
    StringBufferAdaptor isvWuid(wuid);

    NewWsWorkunit wu(context);
    wu->getWuid(isvWuid);
    resolveQueryWuid(srcWuid, queryset, query, true, wu);
    copyWsWorkunit(context, *wu, srcWuid);
    wu.clear();

    submitWsWorkunit(context, wuid.str(), cluster, NULL, 0, false, true, true, paramXml);
}

class ExecuteExistingQueryInfo
{
public:
    ExecuteExistingQueryInfo(IConstWorkUnit *cw)
    {
        SCMStringBuffer isv;
        cw->getJobName(isv);
        const char *name = isv.str();
        const char *div = strchr(name, '.');
        if (div)
        {
            queryset.set(name, div-name);
            query.set(div+1);
        }
    }

public:
    StringAttr queryset;
    StringAttr query;
};

typedef enum _WuActionType
{
    ActionDelete=0,
    ActionProtect,
    ActionAbort,
    ActionRestore,
    ActionEventSchedule,
    ActionEventDeschedule,
    ActionChangeState,
    ActionPause,
    ActionPauseNow,
    ActionResume,
    ActionUnknown
} WsWuActionType;

void setActionResult(const char* wuid, int action, const char* result, StringBuffer& strAction, IArrayOf<IConstWUActionResult>* results)
{
    if (!results || !wuid || !*wuid || !result || !*result)
        return;

    switch(action)
    {
    case ActionDelete:
    {
        strAction = "Delete";
        break;
    }
    case ActionProtect:
    {
        strAction = "Protect";
        break;
    }
    case ActionAbort:
    {
        strAction = "Abort";
        break;
    }
    case ActionRestore:
    {
        strAction = "Restore";
        break;
    }
    case ActionEventSchedule:
    {
        strAction = "EventSchedule";
        break;
    }
    case ActionEventDeschedule:
    {
        strAction = "EventDeschedule";
        break;
    }
    case ActionChangeState:
    {
        strAction = "ChangeState";
        break;
    }
    case ActionPause:
    {
        strAction = "Pause";
        break;
    }
    case ActionPauseNow:
    {
        strAction = "PauseNow";
        break;
    }
    case ActionResume:
    {
        strAction = "Resume";
        break;
    }
    default:
    {
        strAction = "Unknown";
    }
    }

    Owned<IEspWUActionResult> res = createWUActionResult("", "");
    res->setWuid(wuid);
    res->setAction(strAction.str());
    res->setResult(result);
    results->append(*res.getClear());
}

bool doAction(IEspContext& context, StringArray& wuids, int action, IProperties* params, IArrayOf<IConstWUActionResult>* results)
{
    if (!wuids.length())
        return true;

    Owned<IWorkUnitFactory> factory = getWorkUnitFactory(context.querySecManager(), context.queryUser());

    bool bAllSuccess = true;
    for(aindex_t i=0; i<wuids.length();i++)
    {
        StringBuffer strAction;
        StringBuffer wuidStr = wuids.item(i);
        const char* wuid = wuidStr.trim().str();
        if (isEmpty(wuid))
        {
            WARNLOG("Empty Workunit ID");
            continue;
        }

        try
        {
            if (!looksLikeAWuid(wuid))
                throw MakeStringException(ECLWATCH_INVALID_INPUT, "Invalid Workunit ID: %s", wuid);

            if ((action == ActionRestore) || (action == ActionEventDeschedule))
            {
                switch(action)
                {
                case ActionRestore:
                {
                    SocketEndpoint ep;
                    getSashaNode(ep);

                    Owned<ISashaCommand> cmd = createSashaCommand();
                    cmd->setAction(SCA_RESTORE);
                    cmd->addId(wuid);

                    Owned<INode> node = createINode(ep);
                    if (!node)
                        throw MakeStringException(ECLWATCH_INODE_NOT_FOUND,"INode not found.");

                    StringBuffer s;
                    if (!cmd->send(node, 1*60*1000))
                        throw MakeStringException(ECLWATCH_CANNOT_CONNECT_ARCHIVE_SERVER,"Cannot connect to Archive server at %s.", ep.getUrlStr(s).str());

                    if (cmd->numIds()==0)
                        throw MakeStringException(ECLWATCH_CANNOT_UPDATE_WORKUNIT,"Could not Archive/restore %s",wuid);

                    StringBuffer reply;
                    cmd->getId(0,reply);

                    AuditSystemAccess(context.queryUserId(), true, "Updated %s", wuid);
                    ensureWsWorkunitAccess(context, wuid, SecAccess_Write);
                    break;
                }
                case ActionEventDeschedule:
                    if (!context.validateFeatureAccess(OWN_WU_ACCESS, SecAccess_Full, false)
                        || !context.validateFeatureAccess(OTHERS_WU_ACCESS, SecAccess_Full, false))
                        ensureWsWorkunitAccess(context, wuid, SecAccess_Full);
                    descheduleWorkunit(wuid);
                    AuditSystemAccess(context.queryUserId(), true, "Updated %s", wuid);
                    break;
                }
            }
            else
            {
                Owned<IWorkUnitFactory> factory = getWorkUnitFactory(context.querySecManager(), context.queryUser());
                Owned<IConstWorkUnit> cw = factory->openWorkUnit(wuid, false);
                if(!cw)
                    throw MakeStringException(ECLWATCH_CANNOT_OPEN_WORKUNIT,"Cannot open workunit %s.",wuid);

                if ((action == ActionDelete) && (cw->getState() == WUStateWait))
                    throw MakeStringException(ECLWATCH_CANNOT_DELETE_WORKUNIT,"Cannot delete a workunit which is in a 'Wait' status.");

                switch(action)
                {
                case ActionPause:
                {
                    ensureWsWorkunitAccess(context, *cw, SecAccess_Full);
                    WorkunitUpdate wu(&cw->lock());
                    wu->setAction(WUActionPause);
                    break;
                }
                case ActionPauseNow:
                {
                    ensureWsWorkunitAccess(context, *cw, SecAccess_Full);
                    WorkunitUpdate wu(&cw->lock());
                    wu->setAction(WUActionPauseNow);
                   break;
                }
                case ActionResume:
                {
                    ensureWsWorkunitAccess(context, *cw, SecAccess_Full);
                    WorkunitUpdate wu(&cw->lock());
                    wu->setAction(WUActionResume);
                   break;
                }
                case ActionDelete:
                    ensureWsWorkunitAccess(context, *cw, SecAccess_Full);
                    {
                        int state = cw->getState();
                        switch (state)
                        {
                            case WUStateWait:
                            case WUStateAborted:
                            case WUStateCompleted:
                            case WUStateFailed:
                            case WUStateArchived:
                            case WUStateCompiled:
                            case WUStateUploadingFiles:
                                break;
                            default:
                            {
                                WorkunitUpdate wu(&cw->lock());
                                wu->setState(WUStateFailed);
                            }
                        }
                        cw.clear();
                        factory->deleteWorkUnit(wuid);
                        AuditSystemAccess(context.queryUserId(), true, "Deleted %s", wuid);
                    }
                   break;
                case ActionAbort:
                    ensureWsWorkunitAccess(context, *cw, SecAccess_Full);
                    {
                        if (cw->getState() == WUStateWait)
                        {
                            WorkunitUpdate wu(&cw->lock());
                            wu->deschedule();
                            wu->setState(WUStateAborted);
                        }
                        else
                            secAbortWorkUnit(wuid, *context.querySecManager(), *context.queryUser());
                        AuditSystemAccess(context.queryUserId(), true, "Aborted %s", wuid);
                    }
                    break;
                case ActionProtect:
                    cw->protect(!params || params->getPropBool("Protect",true));
                    AuditSystemAccess(context.queryUserId(), true, "Updated %s", wuid);
                    break;
                case ActionChangeState:
                    {
                        if (params)
                        {
                            WUState state = (WUState) params->getPropInt("State");
                            if (state > WUStateUnknown && state < WUStateSize)
                            {
                                WorkunitUpdate wu(&cw->lock());
                                wu->setState(state);
                                AuditSystemAccess(context.queryUserId(), true, "Updated %s", wuid);
                            }
                        }
                    }
                    break;
                case ActionEventSchedule:
                    {
                        WorkunitUpdate wu(&cw->lock());
                        wu->schedule();
                        AuditSystemAccess(context.queryUserId(), true, "Updated %s", wuid);
                    }
                    break;
                }
            }
            setActionResult(wuid, action, "Success", strAction, results);
        }
        catch (IException *e)
        {
            bAllSuccess = false;
            StringBuffer eMsg;
            StringBuffer failedMsg("Failed: ");
            setActionResult(wuid, action, failedMsg.append(e->errorMessage(eMsg)).str(), strAction, results);
            WARNLOG("Failed to %s for workunit: %s, %s", strAction.str(), wuid, eMsg.str());
            AuditSystemAccess(context.queryUserId(), false, "Failed to %s %s", strAction.str(), wuid);
            e->Release();
            continue;
        }
        catch (...)
        {
            bAllSuccess = false;
            StringBuffer failedMsg;
            failedMsg.appendf("Unknown exception");
            setActionResult(wuid, action, failedMsg.str(), strAction, results);
            WARNLOG("Failed to %s for workunit: %s, %s", strAction.str(), wuid, failedMsg.str());
            AuditSystemAccess(context.queryUserId(), false, "Failed to %s %s", strAction.str(), wuid);
            continue;
        }
    }

    int timeToWait = 0;
    if (params)
         timeToWait = params->getPropInt("BlockTillFinishTimer");

    if (timeToWait != 0)
    {
        for(aindex_t i=0; i<wuids.length();i++)
        {
            const char* wuid=wuids.item(i);
            if (isEmpty(wuid))
                continue;
            waitForWorkUnitToComplete(wuid, timeToWait);
        }
    }
    return bAllSuccess;
}

MapStringTo<int> wuActionTable;

void CWsWorkunitsEx::init(IPropertyTree *cfg, const char *process, const char *service)
{
    if (!daliClientActive())
    {
        ERRLOG("No Dali Connection Active.");
        throw MakeStringException(-1, "No Dali Connection Active. Please Specify a Dali to connect to in you configuration file");
    }
    setPasswordsFromSDS();

    DBGLOG("Initializing %s service [process = %s]", service, process);

    refreshValidClusters();

    daliServers.set(cfg->queryProp("Software/EspProcess/@daliServers"));

    wuActionTable.setValue("delete", ActionDelete);
    wuActionTable.setValue("abort", ActionAbort);
    wuActionTable.setValue("pausenow", ActionPauseNow);
    wuActionTable.setValue("pause", ActionPause);
    wuActionTable.setValue("resume", ActionResume);
    wuActionTable.setValue("protect", ActionProtect);
    wuActionTable.setValue("unprotect", ActionProtect);
    wuActionTable.setValue("restore", ActionRestore);
    wuActionTable.setValue("reschedule", ActionEventSchedule);
    wuActionTable.setValue("deschedule", ActionEventDeschedule);
    wuActionTable.setValue("settofailed", ActionChangeState);

    awusCacheMinutes = AWUS_CACHE_MIN_DEFAULT;
    VStringBuffer xpath("Software/EspProcess[@name=\"%s\"]/EspService[@name=\"%s\"]/AWUsCacheMinutes", process, service);
    cfg->getPropInt(xpath.str(), awusCacheMinutes);

    directories.set(cfg->queryPropTree("Software/Directories"));

    const char *name = cfg->queryProp("Software/EspProcess/@name");
    getConfigurationDirectory(directories, "query", "esp", name ? name : "esp", queryDirectory);
    recursiveCreateDirectory(queryDirectory.str());

    dataCache.setown(new DataCache(DATA_SIZE));
    archivedWuCache.setown(new ArchivedWuCache(AWUS_CACHE_SIZE));

    //Create a folder for temporarily holding gzip files by WUResultBin()
    Owned<IFile> tmpdir = createIFile(TEMPZIPDIR);
    if(!tmpdir->exists())
        tmpdir->createDirectory();

    recursiveCreateDirectory(ESP_WORKUNIT_DIR);

    m_sched.start();
}

void CWsWorkunitsEx::refreshValidClusters()
{
    validClusters.kill();
    Owned<IStringIterator> it = getTargetClusters(NULL, NULL);
    ForEach(*it)
    {
        SCMStringBuffer s;
        IStringVal &val = it->str(s);
        if (!validClusters.getValue(val.str()))
            validClusters.setValue(val.str(), true);
    }
}

bool CWsWorkunitsEx::isValidCluster(const char *cluster)
{
    if (!cluster || !*cluster)
        return false;
    CriticalBlock block(crit);
    if (validClusters.getValue(cluster))
        return true;
    if (validateTargetClusterName(cluster))
    {
        refreshValidClusters();
        return true;
    }
    return false;
}

void CWsWorkunitsEx::checkAndTrimWorkunit(const char* methodName, StringBuffer& input)
{
    const char* trimmedInput = input.trim().str();
    if (isEmpty(trimmedInput))
        throw MakeStringException(ECLWATCH_INVALID_INPUT, "%s: Workunit ID not set", methodName);

    if (!looksLikeAWuid(trimmedInput))
        throw MakeStringException(ECLWATCH_INVALID_INPUT, "%s: Invalid Workunit ID: %s", methodName, trimmedInput);

    return;
}

bool CWsWorkunitsEx::onWUCreate(IEspContext &context, IEspWUCreateRequest &req, IEspWUCreateResponse &resp)
{
    try
    {
        if (!context.validateFeatureAccess(OWN_WU_ACCESS, SecAccess_Write, false))
            throw MakeStringException(ECLWATCH_ECL_WU_ACCESS_DENIED, "Failed to create workunit. Permission denied.");

        NewWsWorkunit wu(context);
        SCMStringBuffer wuid;
        resp.updateWorkunit().setWuid(wu->getWuid(wuid).str());
        AuditSystemAccess(context.queryUserId(), true, "Updated %s", wuid.str());
    }
    catch(IException* e)
    {
        FORWARDEXCEPTION(context, e,  ECLWATCH_INTERNAL_ERROR);
    }
    return true;
}

static bool origValueChanged(const char *newValue, const char *origValue, StringBuffer &s, bool nillable=true)
{
    if (!nillable && isEmpty(newValue))
        return false;
    if(newValue && origValue)
    {
        if (!streq(origValue, newValue))
        {
            s.append(newValue).trim();
            return true;
        }
        return false;
    }
    if (newValue)
    {
        s.append(newValue).trim();
        return true;
    }
    return (origValue!=NULL);
}

bool CWsWorkunitsEx::onWUUpdate(IEspContext &context, IEspWUUpdateRequest &req, IEspWUUpdateResponse &resp)
{
    try
    {
        StringBuffer wuid = req.getWuid();
        checkAndTrimWorkunit("WUUpdate", wuid);

        ensureWsWorkunitAccess(context, wuid.str(), SecAccess_Write);

        Owned<IWorkUnitFactory> factory = getWorkUnitFactory(context.querySecManager(), context.queryUser());
        Owned<IConstWorkUnit> cw = factory->openWorkUnit(wuid.str(), false);
        if(!cw)
            throw MakeStringException(ECLWATCH_CANNOT_UPDATE_WORKUNIT,"Cannot open workunit %s.",wuid.str());
        if(req.getProtected() != req.getProtectedOrig())
        {
            cw->protect(req.getProtected());
            cw.clear();
            cw.setown(factory->openWorkUnit(wuid.str(), false));
            if(!cw)
                throw MakeStringException(ECLWATCH_CANNOT_UPDATE_WORKUNIT,"Cannot open workunit %s.",wuid.str());
        }

        if ((req.getState() == WUStateRunning)||(req.getState() == WUStateDebugPaused)||(req.getState() == WUStateDebugRunning))
        {
            WsWuInfo winfo(context, cw);
            winfo.getInfo(resp.updateWorkunit(), WUINFO_All);
            resp.setRedirectUrl(StringBuffer("/WsWorkunits/WUInfo?Wuid=").append(wuid).str());
            AuditSystemAccess(context.queryUserId(), true, "Updated %s", wuid.str());
            return true;
        }

        WorkunitUpdate wu(&cw->lock());
        if(!req.getState_isNull() && (req.getStateOrig_isNull() || req.getState() != req.getStateOrig()))
        {
            if (!req.getStateOrig_isNull() && cw->getState() != (WUState) req.getStateOrig())
                throw MakeStringException(ECLWATCH_CANNOT_UPDATE_WORKUNIT, "Cannot update workunit %s because its state has been changed internally. Please refresh the page and try again.", wuid.str());

            WUState state = (WUState) req.getState();
            if(state < WUStateSize)
                wu->setState(state);
        }

        StringBuffer s;
        if (origValueChanged(req.getJobname(), req.getJobnameOrig(), s))
            wu->setJobName(s.trim().str());
        if (origValueChanged(req.getDescription(), req.getDescriptionOrig(), s.clear()))
            wu->setDebugValue("description", (req.getDescription() && *req.getDescription()) ? s.trim().str() : NULL, true);

        double version = context.getClientVersion();
        if (version > 1.04)
        {
            if (origValueChanged(req.getClusterSelection(), req.getClusterOrig(), s.clear(), false))
            {
                if (!isValidCluster(s.str()))
                    throw MakeStringException(ECLWATCH_INVALID_CLUSTER_NAME, "Invalid cluster name: %s", s.str());
                if (req.getState() == WUStateBlocked)
                    switchWorkUnitQueue(wu.get(), s.str());
                else if ((req.getState() != WUStateSubmitted) && (req.getState() != WUStateRunning) && (req.getState() != WUStateDebugPaused) && (req.getState() != WUStateDebugRunning))
                    wu->setClusterName(s.str());
            }
        }

        setWsWuXmlParameters(wu, req.getXmlParams(), (req.getAction()==WUActionExecuteExisting));

        if (notEmpty(req.getQueryText()))
        {
            Owned<IWUQuery> query=wu->updateQuery();
            query->setQueryText(req.getQueryText());
        }

        if (version > 1.34 && notEmpty(req.getQueryMainDefinition()))
        {
            Owned<IWUQuery> query=wu->updateQuery();
            query->setQueryMainDefinition(req.getQueryMainDefinition());
        }

        if (!req.getResultLimit_isNull())
            wu->setResultLimit(req.getResultLimit());

        if (!req.getAction_isNull())
        {
            WUAction action = (WUAction) req.getAction();
            if(action < WUActionSize)
                wu->setAction(action);
        }

        if (!req.getPriorityClass_isNull())
        {
            WUPriorityClass priority = (WUPriorityClass) req.getPriorityClass();
            if(priority<PriorityClassSize)
                wu->setPriority(priority);
        }

        if (!req.getPriorityLevel_isNull())
            wu->setPriorityLevel(req.getPriorityLevel());

        if (origValueChanged(req.getScope(), req.getScopeOrig(), s.clear(), false))
            wu->setWuScope(s.str());

        ForEachItemIn(di, req.getDebugValues())
        {
            IConstDebugValue& item = req.getDebugValues().item(di);
            if (notEmpty(item.getName()))
                wu->setDebugValue(item.getName(), item.getValue(), true);
        }

        ForEachItemIn(ai, req.getApplicationValues())
        {
            IConstApplicationValue& item=req.getApplicationValues().item(ai);
            if(notEmpty(item.getApplication()) && notEmpty(item.getName()))
                wu->setApplicationValue(item.getApplication(), item.getName(), item.getValue(), true);
        }

        wu->commit();
        wu.clear();

        WsWuInfo winfo(context, cw);
        winfo.getInfo(resp.updateWorkunit(), WUINFO_All);

        StringBuffer thorSlaveIP;
        if (version > 1.24 && notEmpty(req.getThorSlaveIP()))
            thorSlaveIP = req.getThorSlaveIP();

        if (thorSlaveIP.length() > 0)
        {
            StringBuffer url;
            url.appendf("/WsWorkunits/WUInfo?Wuid=%s&ThorSlaveIP=%s", wuid.str(), thorSlaveIP.str());
            resp.setRedirectUrl(url.str());
        }
        else
            resp.setRedirectUrl(StringBuffer("/WsWorkunits/WUInfo?Wuid=").append(wuid).str());

        AuditSystemAccess(context.queryUserId(), true, "Updated %s", wuid.str());
    }
    catch(IException* e)
    {
        FORWARDEXCEPTION(context, e,  ECLWATCH_INTERNAL_ERROR);
    }
    return true;
}

bool CWsWorkunitsEx::onWUCreateAndUpdate(IEspContext &context, IEspWUUpdateRequest &req, IEspWUUpdateResponse &resp)
{
    try
    {
        if (!context.validateFeatureAccess(OWN_WU_ACCESS, SecAccess_Write, false))
            throw MakeStringException(ECLWATCH_ECL_WU_ACCESS_DENIED, "Failed to create workunit. Permission denied.");

        NewWsWorkunit wu(context);
        SCMStringBuffer wuid;
        wu->getWuid(wuid);
        req.setWuid(wuid.str());
    }
    catch(IException* e)
    {
        FORWARDEXCEPTION(context, e,  ECLWATCH_INTERNAL_ERROR);
    }
    return onWUUpdate(context, req, resp);
}

static inline StringBuffer &appendUrlParameter(StringBuffer &url, const char *name, const char *value, bool &first)
{
    if (notEmpty(value))
    {
        url.append(first ? '?' : '&').append(name).append('=').append(value);
        first=false;
    }
    return url;
}

bool CWsWorkunitsEx::onWUAction(IEspContext &context, IEspWUActionRequest &req, IEspWUActionResponse &resp)
{
    try
    {
        StringBuffer sAction(req.getActionType());
        if (!sAction.length())
            throw MakeStringException(ECLWATCH_INVALID_INPUT,"Action not defined.");

        int *action=wuActionTable.getValue(sAction.toLowerCase().str());
        if (!action)
            throw MakeStringException(ECLWATCH_INVALID_INPUT,"Invalid Action '%s'.", sAction.str());

        Owned<IProperties> params = createProperties(true);
        params->setProp("BlockTillFinishTimer", req.getBlockTillFinishTimer());
        if (*action==ActionProtect)
            params->setProp("Protect", streq(sAction.str(), "protect"));
        if (*action==ActionChangeState && streq(sAction.str(), "settofailed"))
            params->setProp("State",4);

        IArrayOf<IConstWUActionResult> results;
        if (doAction(context, req.getWuids(), *action, params, &results) && *action!=ActionDelete)
        {
            StringBuffer redirect;
            if(req.getPageFrom() && strieq(req.getPageFrom(), "wuid"))
                redirect.append("/WsWorkunits/WUInfo?Wuid=").append(req.getWuids().item(0));
            else if (req.getPageFrom() && strieq(req.getPageFrom(), "scheduler"))
            {
                redirect.set("/WsWorkunits/WUShowScheduled");
                bool first=true;
                appendUrlParameter(redirect, "Cluster", req.getEventServer(), first);
                appendUrlParameter(redirect, "EventName", req.getEventName(), first);
            }
            else
            {
                redirect.append("/WsWorkunits/WUQuery");
                bool first=true;
                appendUrlParameter(redirect, "PageSize", req.getPageSize(), first);
                appendUrlParameter(redirect, "PageStartFrom", req.getCurrentPage(), first);
                appendUrlParameter(redirect, "Sortby", req.getSortby(), first);
                appendUrlParameter(redirect, "Descending", req.getDescending() ? "1" : "0", first);
                appendUrlParameter(redirect, "State", req.getState(), first);
                appendUrlParameter(redirect, "Cluster", req.getCluster(), first);
                appendUrlParameter(redirect, "Owner", req.getOwner(), first);
                appendUrlParameter(redirect, "StartDate", req.getStartDate(), first);
                appendUrlParameter(redirect, "EndDate", req.getEndDate(), first);
                appendUrlParameter(redirect, "ECL", req.getECL(), first);
                appendUrlParameter(redirect, "Jobname", req.getJobname(), first);
            }
            resp.setRedirectUrl(redirect.str());
        }
        else
            resp.setActionResults(results);
    }
    catch(IException* e)
    {
        FORWARDEXCEPTION(context, e,  ECLWATCH_INTERNAL_ERROR);
    }
   return true;
}

bool CWsWorkunitsEx::onWUDelete(IEspContext &context, IEspWUDeleteRequest &req, IEspWUDeleteResponse &resp)
{
    try
    {
        IArrayOf<IConstWUActionResult> results;
        Owned<IProperties> params = createProperties(true);
        params->setProp("BlockTillFinishTimer", req.getBlockTillFinishTimer());

        if (!doAction(context,req.getWuids(), ActionDelete, params, &results))
            resp.setActionResults(results);
    }
    catch(IException* e)
    {
        FORWARDEXCEPTION(context, e,  ECLWATCH_INTERNAL_ERROR);
    }
   return true;
}

bool CWsWorkunitsEx::onWUAbort(IEspContext &context, IEspWUAbortRequest &req, IEspWUAbortResponse &resp)
{
    try
    {
        IArrayOf<IConstWUActionResult> results;
        Owned<IProperties> params = createProperties(true);
        params->setProp("BlockTillFinishTimer", req.getBlockTillFinishTimer());
        if (!doAction(context,req.getWuids(), ActionAbort, params, &results))
            resp.setActionResults(results);
    }
    catch(IException* e)
    {
        FORWARDEXCEPTION(context, e,  ECLWATCH_INTERNAL_ERROR);
    }
   return true;
}

bool CWsWorkunitsEx::onWUProtect(IEspContext &context, IEspWUProtectRequest &req, IEspWUProtectResponse &resp)\
{
    try
    {
        IArrayOf<IConstWUActionResult> results;
        Owned<IProperties> params(createProperties(true));
        params->setProp("Protect", req.getProtect());
        params->setProp("BlockTillFinishTimer", 0);

        if (!doAction(context,req.getWuids(), ActionProtect, params, &results))
            resp.setActionResults(results);
    }
    catch(IException* e)
    {
        FORWARDEXCEPTION(context, e,  ECLWATCH_INTERNAL_ERROR);
    }
   return true;
}

bool CWsWorkunitsEx::onWUResubmit(IEspContext &context, IEspWUResubmitRequest &req, IEspWUResubmitResponse &resp)
{
    try
    {
        Owned<IMultiException> me = MakeMultiException();
        SCMStringBuffer wuid;
        StringArray wuids;

        for(aindex_t i=0; i<req.getWuids().length();i++)
        {
            StringBuffer wuidStr = req.getWuids().item(i);
            checkAndTrimWorkunit("WUResubmit", wuidStr);

            ensureWsWorkunitAccess(context, wuidStr.str(), SecAccess_Write);

            wuid.set(wuidStr.str());

            try
            {
                Owned<IWorkUnitFactory> factory = getWorkUnitFactory(context.querySecManager(), context.queryUser());
                if(req.getCloneWorkunit() || req.getRecompile())
                {
                    Owned<IConstWorkUnit> src(factory->openWorkUnit(wuid.str(), false));
                    NewWsWorkunit wu(factory, context);
                    wu->getWuid(wuid);
                    queryExtendedWU(wu)->copyWorkUnit(src, false);

                    SCMStringBuffer token;
                    wu->setSecurityToken(createToken(wuid.str(), context.queryUserId(), context.queryPassword(), token).str());
                }

                wuids.append(wuid.str());

                Owned<IConstWorkUnit> cw(factory->openWorkUnit(wuid.str(), false));
                if(!cw)
                    throw MakeStringException(ECLWATCH_CANNOT_OPEN_WORKUNIT,"Cannot open workunit %s.",wuid.str());

                submitWsWorkunit(context, cw, NULL, NULL, 0, req.getRecompile(), req.getResetWorkflow(), false);
            }
            catch (IException *E)
            {
                me->append(*E);
            }
            catch (...)
            {
                me->append(*MakeStringException(0,"Unknown exception submitting %s",wuid.str()));
            }
        }

        if(me->ordinality())
            throw me.getLink();

        int timeToWait = req.getBlockTillFinishTimer();
        if (timeToWait != 0)
        {
            for(aindex_t i=0; i<wuids.length(); i++)
                waitForWorkUnitToComplete(wuids.item(i), timeToWait);
        }

        if(wuids.length()==1)
        {
            resp.setRedirectUrl(StringBuffer("/WsWorkunits/WUInfo?Wuid=").append(wuids.item(0)));
        }
    }
    catch(IException* e)
    {
        FORWARDEXCEPTION(context, e,  ECLWATCH_INTERNAL_ERROR);
    }
    return true;
}

bool CWsWorkunitsEx::onWUPushEvent(IEspContext &context, IEspWUPushEventRequest &req, IEspWUPushEventResponse &resp)
{
    try
    {
        const char *name = req.getEventName();
        const char *text = req.getEventText();
        const char *target = NULL;
        if (notEmpty(name) && notEmpty(text))
        {
            Owned<IScheduleEventPusher> pusher(getScheduleEventPusher());
            pusher->push(name, text, target);

            StringBuffer redirect("/WsWorkunits/WUShowScheduled");
            bool first=true;
            appendUrlParameter(redirect, "PushEventName", name, first);
            appendUrlParameter(redirect, "PushEventText", text, first);
            resp.setRedirectUrl(redirect.str());
            return true;
        }
    }
    catch(IException* e)
    {
        FORWARDEXCEPTION(context, e,  ECLWATCH_INTERNAL_ERROR);
    }
    return false;
}

bool CWsWorkunitsEx::onWUSchedule(IEspContext &context, IEspWUScheduleRequest &req, IEspWUScheduleResponse &resp)
{
    try
    {
        StringBuffer wuid = req.getWuid();
        checkAndTrimWorkunit("WUSchedule", wuid);

        const char* cluster = req.getCluster();
        if (isEmpty(cluster))
             throw MakeStringException(ECLWATCH_INVALID_INPUT,"No Cluster defined.");
        if (!isValidCluster(cluster))
            throw MakeStringException(ECLWATCH_INVALID_CLUSTER_NAME, "Invalid cluster name: %s", cluster);

        Owned<IWorkUnitFactory> factory = getWorkUnitFactory(context.querySecManager(), context.queryUser());
        WorkunitUpdate wu(factory->updateWorkUnit(wuid.str()));

        ensureWsWorkunitAccess(context, *wu.get(), SecAccess_Write);
        switch(wu->getState())
        {
            case WUStateDebugPaused:
            case WUStateDebugRunning:
            case WUStateRunning:
            case WUStateAborting:
            case WUStateBlocked:
            {
                SCMStringBuffer descr;
                throw MakeStringException(ECLWATCH_CANNOT_SCHEDULE_WORKUNIT, "Cannot schedule the workunit. Workunit state is '%s'.", wu->getStateDesc(descr).str());
            }
        }

        wu->clearExceptions();
        wu->setClusterName(cluster);

        if (notEmpty(req.getWhen()))
        {
            WsWuDateTime dt;
            dt.setString(req.getWhen());
            wu->setTimeScheduled(dt);
        }

        if(notEmpty(req.getSnapshot()))
            wu->setSnapshot(req.getSnapshot());
        wu->setState(WUStateScheduled);

        if (req.getMaxRunTime())
            wu->setDebugValueInt("maxRunTime", req.getMaxRunTime(), true);

        SCMStringBuffer token;
        wu->setSecurityToken(createToken(wuid.str(), context.queryUserId(), context.queryPassword(), token).str());

        AuditSystemAccess(context.queryUserId(), true, "Scheduled %s", wuid.str());
    }
    catch(IException* e)
    {
        FORWARDEXCEPTION(context, e,  ECLWATCH_INTERNAL_ERROR);
    }
    return true;
}


bool CWsWorkunitsEx::onWUSubmit(IEspContext &context, IEspWUSubmitRequest &req, IEspWUSubmitResponse &resp)
{
    try
    {
        StringBuffer wuid = req.getWuid();
        checkAndTrimWorkunit("WUSubmit", wuid);

        const char *cluster = req.getCluster();
        if (isEmpty(cluster))
            throw MakeStringException(ECLWATCH_INVALID_INPUT,"No Cluster defined.");
        if (!isValidCluster(cluster))
            throw MakeStringException(ECLWATCH_INVALID_CLUSTER_NAME, "Invalid cluster name: %s", cluster);

        Owned<IWorkUnitFactory> factory = getWorkUnitFactory(context.querySecManager(), context.queryUser());
        Owned<IConstWorkUnit> cw = factory->openWorkUnit(wuid.str(), false);
        if(!cw)
            throw MakeStringException(ECLWATCH_CANNOT_OPEN_WORKUNIT,"Cannot open workunit %s.",wuid.str());

        if (cw->getAction()==WUActionExecuteExisting)
        {
            ExecuteExistingQueryInfo info(cw);
            if (info.queryset.isEmpty() || info.query.isEmpty())
            {
                WorkunitUpdate wu(&cw->lock());
                throw noteException(wu, MakeStringException(ECLWATCH_INVALID_INPUT,"Queryset and/or query not specified"));
            }

            runWsWuQuery(context, cw, info.queryset.sget(), info.query.sget(), cluster, NULL);
        }
        else
            submitWsWorkunit(context, cw, cluster, req.getSnapshot(), req.getMaxRunTime(), true, false, false);

        if (req.getBlockTillFinishTimer() != 0)
            waitForWorkUnitToComplete(wuid.str(), req.getBlockTillFinishTimer());

        resp.setRedirectUrl(StringBuffer("/WsWorkunits/WUInfo?Wuid=").append(wuid).str());
    }
    catch(IException* e)
    {
        FORWARDEXCEPTION(context, e,  ECLWATCH_INTERNAL_ERROR);
    }
    return true;
}

bool CWsWorkunitsEx::onWURun(IEspContext &context, IEspWURunRequest &req, IEspWURunResponse &resp)
{
    try
    {
        const char *cluster = req.getCluster();
        if (notEmpty(cluster) && !isValidCluster(cluster))
            throw MakeStringException(ECLWATCH_INVALID_CLUSTER_NAME, "Invalid cluster name: %s", cluster);

        StringBuffer wuidStr = req.getWuid();
        const char* runWuid = wuidStr.trim().str();
        StringBuffer wuid;

        if (runWuid && *runWuid)
        {
            if (!looksLikeAWuid(runWuid))
                throw MakeStringException(ECLWATCH_INVALID_INPUT, "Invalid Workunit ID: %s", runWuid);

            if (req.getCloneWorkunit())
                runWsWorkunit(context, wuid, runWuid, cluster, req.getInput(), &req.getVariables(), &req.getDebugValues());
            else
            {
                submitWsWorkunit(context, runWuid, cluster, NULL, 0, false, true, true, req.getInput(), &req.getVariables(), &req.getDebugValues());
                wuid.set(runWuid);
            }
        }
        else if (notEmpty(req.getQuerySet()) && notEmpty(req.getQuery()))
            runWsWuQuery(context, wuid, req.getQuerySet(), req.getQuery(), cluster, req.getInput());
        else
            throw MakeStringException(ECLWATCH_MISSING_PARAMS,"Workunit or Query required");

        int timeToWait = req.getWait();
        if (timeToWait != 0)
            waitForWorkUnitToComplete(wuid.str(), timeToWait);

        Owned<IWorkUnitFactory> factory = getWorkUnitFactory(context.querySecManager(), context.queryUser());
        Owned<IConstWorkUnit> cw = factory->openWorkUnit(wuid.str(), false);
        if (!cw)
            throw MakeStringException(ECLWATCH_CANNOT_UPDATE_WORKUNIT,"Cannot open workunit %s.", wuid.str());

        SCMStringBuffer stateDesc;
        resp.setState(cw->getStateDesc(stateDesc).str());
        resp.setWuid(wuid.str());

        switch (cw->getState())
        {
            case WUStateCompleted:
            case WUStateFailed:
            case WUStateUnknown:
            {
                SCMStringBuffer result;
                unsigned flags = WorkUnitXML_SeverityTags;
                if (req.getNoRootTag())
                    flags |= WorkUnitXML_NoRoot;
                getFullWorkUnitResultsXML(context.queryUserId(), context.queryPassword(), cw.get(), result, flags);
                resp.setResults(result.str());
                break;
            }
            default:
                break;
        }
    }
    catch(IException* e)
    {
        FORWARDEXCEPTION(context, e,  ECLWATCH_INTERNAL_ERROR);
    }
    return true;
}


bool CWsWorkunitsEx::onWUWaitCompiled(IEspContext &context, IEspWUWaitRequest &req, IEspWUWaitResponse &resp)
{
    try
    {
        StringBuffer wuid = req.getWuid();
        checkAndTrimWorkunit("WUWaitCompiled", wuid);
        secWaitForWorkUnitToCompile(wuid.str(), *context.querySecManager(), *context.queryUser(), req.getWait());
        Owned<IWorkUnitFactory> factory = getWorkUnitFactory(context.querySecManager(), context.queryUser());
        Owned<IConstWorkUnit> cw = factory->openWorkUnit(wuid.str(), false);
        if(!cw)
            throw MakeStringException(ECLWATCH_CANNOT_OPEN_WORKUNIT,"Cannot open workunit %s.",wuid.str());
        resp.setStateID(cw->getState());
    }
    catch(IException* e)
    {
        FORWARDEXCEPTION(context, e,  ECLWATCH_INTERNAL_ERROR);
    }
   return true;
}

bool CWsWorkunitsEx::onWUWaitComplete(IEspContext &context, IEspWUWaitRequest &req, IEspWUWaitResponse &resp)
{
    try
    {
        StringBuffer wuid = req.getWuid();
        checkAndTrimWorkunit("WUWaitComplete", wuid);
        resp.setStateID(secWaitForWorkUnitToComplete(wuid.str(), *context.querySecManager(), *context.queryUser(), req.getWait(), req.getReturnOnWait()));
    }
    catch(IException* e)
    {
        FORWARDEXCEPTION(context, e,  ECLWATCH_INTERNAL_ERROR);
    }
   return true;
}

bool CWsWorkunitsEx::onWUCDebug(IEspContext &context, IEspWUDebugRequest &req, IEspWUDebugResponse &resp)
{
    try
    {
        StringBuffer wuid = req.getWuid();
        checkAndTrimWorkunit("WUCDebug", wuid);
        StringBuffer result;
        secDebugWorkunit(wuid.str(), *context.querySecManager(), *context.queryUser(), req.getCommand(), result);
        resp.setResult(result);
    }
    catch(IException* e)
    {
        FORWARDEXCEPTION(context, e,  ECLWATCH_INTERNAL_ERROR);
    }
   return true;
}

bool CWsWorkunitsEx::onWUSyntaxCheckECL(IEspContext &context, IEspWUSyntaxCheckRequest &req, IEspWUSyntaxCheckResponse &resp)
{
    try
    {
        Owned<IWorkUnitFactory> factory = getWorkUnitFactory(context.querySecManager(), context.queryUser());
        NewWsWorkunit wu(factory, context);
        wu->setAction(WUActionCheck);
        if(notEmpty(req.getModuleName()) && notEmpty(req.getAttributeName()))
        {
            wu->setApplicationValue("SyntaxCheck", "ModuleName", req.getModuleName(), true);
            wu->setApplicationValue("SyntaxCheck", "AttributeName", req.getAttributeName(), true);
        }

        ForEachItemIn(di, req.getDebugValues())
        {
            IConstDebugValue& item=req.getDebugValues().item(di);
            if(notEmpty(item.getName()))
                wu->setDebugValue(item.getName(), item.getValue(), true);
        }

        wu.setQueryText(req.getECL());

        SCMStringBuffer wuid;
        wu->getWuid(wuid);
        wu->commit();
        wu.clear();

        submitWsWorkunit(context, wuid.str(), req.getCluster(), req.getSnapshot(), 0, true, false, false);
        waitForWorkUnitToComplete(wuid.str(), req.getTimeToWait());

        Owned<IConstWorkUnit> cw(factory->openWorkUnit(wuid.str(), false));
        WsWUExceptions errors(*cw);
        resp.setErrors(errors);
        cw.clear();

        factory->deleteWorkUnit(wuid.str());
    }
    catch(IException* e)
    {
        FORWARDEXCEPTION(context, e,  ECLWATCH_INTERNAL_ERROR);
    }
    return true;
}


bool CWsWorkunitsEx::onWUCompileECL(IEspContext &context, IEspWUCompileECLRequest &req, IEspWUCompileECLResponse &resp)
{
    try
    {
        ensureWsCreateWorkunitAccess(context);

        Owned<IWorkUnitFactory> factory = getWorkUnitFactory(context.querySecManager(), context.queryUser());
        NewWsWorkunit wu(factory, context);

        if(req.getIncludeComplexity())
        {
            wu->setAction(WUActionCompile);
            wu->setDebugValueInt("calculateComplexity",1,true);
        }
        else
            wu->setAction(WUActionCheck);

        if(req.getModuleName() && req.getAttributeName())
        {
            wu->setApplicationValue("SyntaxCheck","ModuleName",req.getModuleName(),true);
            wu->setApplicationValue("SyntaxCheck","AttributeName",req.getAttributeName(),true);
        }

        if(req.getIncludeDependencies())
            wu->setApplicationValueInt("SyntaxCheck","IncludeDependencies",1,true);

        wu.setQueryText(req.getECL());

        SCMStringBuffer wuid;
        wu->getWuid(wuid);
        wu.clear();

        submitWsWorkunit(context, wuid.str(), req.getCluster(), req.getSnapshot(), 0, true, false, false);
        waitForWorkUnitToComplete(wuid.str(),req.getTimeToWait());

        Owned<IConstWorkUnit> cw = factory->openWorkUnit(wuid.str(), false);

        SCMStringBuffer s;
        cw->getDebugValue("__Calculated__Complexity__",s);
        if(s.length())
            resp.setComplexity(s.str());

        WsWUExceptions errors(*cw);
        resp.setErrors(errors);

        if(!errors.ErrCount())
        {
            IArrayOf<IEspWUECLAttribute> dependencies;
            for(unsigned count=1;;count++)
            {
                SCMStringBuffer xml;
                cw->getApplicationValue("SyntaxCheck",StringBuffer("Dependency").append(count).str(),xml);
                if(!xml.length())
                    break;
                Owned<IPropertyTree> dep=createPTreeFromXMLString(xml.str(), ipt_caseInsensitive);
                if(!dep)
                    continue;

                Owned<IEspWUECLAttribute> att = createWUECLAttribute("","");
                att->setModuleName(dep->queryProp("@module"));
                att->setAttributeName(dep->queryProp("@name"));

                int flags = dep->getPropInt("@flags",0);
                if(flags & ob_locked)
                {
                    if(flags & ob_lockedself)
                        att->setIsCheckedOut(true);
                    else
                        att->setIsLocked(true);
                }
                if(flags & ob_sandbox)
                    att->setIsSandbox(true);
                if(flags & ob_orphaned)
                    att->setIsOrphaned(true);

                dependencies.append(*att.getLink());
            }
            resp.setDependencies(dependencies);
        }
        cw.clear();
        factory->deleteWorkUnit(wuid.str());
    }
    catch(IException* e)
    {
        FORWARDEXCEPTION(context, e,  ECLWATCH_INTERNAL_ERROR);
    }
   return true;
}

bool CWsWorkunitsEx::onWUGetDependancyTrees(IEspContext& context, IEspWUGetDependancyTreesRequest& req, IEspWUGetDependancyTreesResponse& resp)
{
    try
    {
        DBGLOG("WUGetDependancyTrees");

        unsigned int timeMilliSec = 500;

        Owned<IWorkUnitFactory> factory = getWorkUnitFactory(context.querySecManager(), context.queryUser());
        NewWsWorkunit wu(factory, context);
        wu->setAction(WUActionCheck);

        if (notEmpty(req.getCluster()))
            wu->setClusterName(req.getCluster());
        if (notEmpty(req.getSnapshot()))
            wu->setSnapshot(req.getSnapshot());

        wu->setDebugValue("gatherDependenciesSelection",notEmpty(req.getItems()) ? req.getItems() : NULL,true);
        if (context.getClientVersion() > 1.12)
        {
            wu->setDebugValueInt("gatherDependencies", 1, true);

            const char *timeout = req.getTimeoutMilliSec();
            if (notEmpty(timeout))
            {
                const char *finger = timeout;
                while (*finger)
                {
                    if (!isdigit(*finger++))
                        throw MakeStringException(ECLWATCH_INVALID_INPUT, "Incorrect timeout value");
                }
                timeMilliSec = atol(timeout);
            }
        }

        SCMStringBuffer wuid;
        wu->getWuid(wuid);
        wu->commit();
        wu.clear();

        ensureWsWorkunitAccess(context, wuid.str(), SecAccess_Read);
        submitWsWorkunit(context, wuid.str(), req.getCluster(), req.getSnapshot(), 0, true, false, false);

        int state = waitForWorkUnitToComplete(wuid.str(), timeMilliSec);
        Owned<IConstWorkUnit> cw = factory->openWorkUnit(wuid.str(), false);

        WsWUExceptions errors(*cw);
        resp.setErrors(errors);

        MemoryBuffer temp;
        MemoryBuffer2IDataVal xmlresult(temp);
        Owned<IConstWUResult> result = wu->getResultBySequence(0);
        if (result)
        {
            result->getResultRaw(xmlresult, NULL, NULL);
            resp.setDependancyTrees(temp);
        }

        wu.setown(&cw->lock());
        wu->setState(WUStateAborted);
        wu->commit();
        wu.clear();

        factory->deleteWorkUnit(wuid.str());
    }
    catch(IException* e)
    {
        FORWARDEXCEPTION(context, e,  ECLWATCH_INTERNAL_ERROR);
    }
    return true;
}

bool getWsWuInfoFromSasha(IEspContext &context, SocketEndpoint &ep, const char* wuid, IEspECLWorkunit *info)
{
    Owned<INode> node = createINode(ep);
    Owned<ISashaCommand> cmd = createSashaCommand();
    cmd->addId(wuid);
    cmd->setAction(SCA_GET);
    if (!cmd->send(node, 1*60*1000))
    {
        StringBuffer url;
        DBGLOG("Could not connect to Sasha server at %s", ep.getUrlStr(url).str());
        throw MakeStringException(ECLWATCH_CANNOT_CONNECT_ARCHIVE_SERVER,"Cannot connect to archive server at %s.", url.str());
    }

    if (cmd->numIds()==0)
    {
        DBGLOG("Could not read archived workunit %s",wuid);
        throw MakeStringException(ECLWATCH_CANNOT_GET_WORKUNIT,"Cannot read workunit %s.",wuid);
    }

    unsigned num = cmd->numResults();
    if (num < 1)
        return false;

    StringBuffer res;
    cmd->getResult(0, res);
    if(res.length() < 1)
        return false;

    Owned<IPropertyTree> wpt = createPTreeFromXMLString(res.str());
    if (!wpt)
        return false;

    const char * owner = wpt->queryProp("@submitID");
    ensureWsWorkunitAccessByOwnerId(context, owner, SecAccess_Read);

    info->setWuid(wuid);
    info->setArchived(true);

    if (notEmpty(owner))
        info->setOwner(owner);
    const char * state = wpt->queryProp("@state");
    if (notEmpty(state))
        info->setState(state);
    const char * cluster = wpt->queryProp("@clusterName");
    if (notEmpty(cluster))
        info->setCluster(cluster);
    const char * scope = wpt->queryProp("@scope");
    if (notEmpty(scope))
        info->setScope(scope);
    const char * jobName = wpt->queryProp("@jobName");
    if (notEmpty(jobName))
        info->setJobname(jobName);
    const char * description = wpt->queryProp("Debug/description");
    if (notEmpty(description))
        info->setDescription(description);
    const char * queryText = wpt->queryProp("Query/Text");
    if (notEmpty(queryText))
        info->updateQuery().setText(queryText);
    const char * protectedWU = wpt->queryProp("@protected");
    info->setProtected((protectedWU && *protectedWU!='0'));

    return true;
}

#define     WUDETAILS_REFRESH_MINS 1

void getArchivedWUInfo(IEspContext &context, const char *wuid, IEspWUInfoResponse &resp)
{
    Owned<IEnvironmentFactory> envFactory = getEnvironmentFactory();
    Owned<IConstEnvironment> constEnv = envFactory->openEnvironmentByFile();

    Owned<IPropertyTree> root = &constEnv->getPTree();
    if (!root)
        throw MakeStringExceptionDirect(ECLWATCH_CANNOT_GET_ENV_INFO, "Failed to get environment info");
    Owned<IPropertyTreeIterator> instances = root->getElements("Software/SashaServerProcess/Instance");

    ForEach(*instances)
    {
        IPropertyTree &instance = instances->query();
        SocketEndpoint ep(instance.queryProp("@netAddress"), instance.getPropInt("@port", 8877));
        if (getWsWuInfoFromSasha(context, ep, wuid, &resp.updateWorkunit()))
        {
            resp.setAutoRefresh(WUDETAILS_REFRESH_MINS);
            resp.setCanCompile(false);
            return;
        }
    }

    throw MakeStringException(ECLWATCH_CANNOT_GET_WORKUNIT, "Cannot find workunit %s.", wuid);
    return;

}

#define WUDETAILS_REFRESH_MINS 1

bool CWsWorkunitsEx::onWUInfo(IEspContext &context, IEspWUInfoRequest &req, IEspWUInfoResponse &resp)
{
    try
    {
        StringBuffer wuid = req.getWuid();
        checkAndTrimWorkunit("WUInfo", wuid);

        if (req.getType() && strieq(req.getType(), "archived workunits"))
            getArchivedWUInfo(context, wuid.str(), resp);
        else
        {
            try
            {
                //The access is checked here because getArchivedWUInfo() has its own access check.
                ensureWsWorkunitAccess(context, wuid.str(), SecAccess_Read);

                unsigned flags=0;
                if (req.getTruncateEclTo64k())
                    flags|=WUINFO_TruncateEclTo64k;
                if (req.getIncludeExceptions())
                    flags|=WUINFO_IncludeExceptions;
                if (req.getIncludeGraphs())
                    flags|=WUINFO_IncludeGraphs;
                if (req.getIncludeSourceFiles())
                    flags|=WUINFO_IncludeSourceFiles;
                if (req.getIncludeResults())
                    flags|=WUINFO_IncludeResults;
                if (req.getIncludeVariables())
                    flags|=WUINFO_IncludeVariables;
                if (req.getIncludeTimers())
                    flags|=WUINFO_IncludeTimers;
                if (req.getIncludeDebugValues())
                    flags|=WUINFO_IncludeDebugValues;
                if (req.getIncludeApplicationValues())
                    flags|=WUINFO_IncludeApplicationValues;
                if (req.getIncludeWorkflows())
                    flags|=WUINFO_IncludeWorkflows;
                if (!req.getSuppressResultSchemas())
                    flags|=WUINFO_IncludeEclSchemas;
                if (req.getIncludeXmlSchemas())
                    flags|=WUINFO_IncludeXmlSchema;

                WsWuInfo winfo(context, wuid.str());
                winfo.getInfo(resp.updateWorkunit(), flags);

                if (req.getIncludeResultsViewNames())
                {
                    StringArray views;
                    winfo.getResultViews(views, WUINFO_IncludeResultsViewNames);
                    resp.setResultViews(views);
                }
            }
            catch (IException *e)
            {
                if (e->errorCode() != ECLWATCH_CANNOT_OPEN_WORKUNIT)
                    throw e;
                getArchivedWUInfo(context, wuid.str(), resp);
            }

            switch (resp.getWorkunit().getStateID())
            {
                case WUStateCompiling:
                case WUStateCompiled:
                case WUStateScheduled:
                case WUStateSubmitted:
                case WUStateRunning:
                case WUStateAborting:
                case WUStateWait:
                case WUStateUploadingFiles:
                case WUStateDebugPaused:
                case WUStateDebugRunning:
                    resp.setAutoRefresh(WUDETAILS_REFRESH_MINS);
                    break;
                case WUStateBlocked:
                    resp.setAutoRefresh(WUDETAILS_REFRESH_MINS*5);
                    break;
            }

            resp.setCanCompile(notEmpty(context.queryUserId()));
            if (context.getClientVersion() > 1.24 && notEmpty(req.getThorSlaveIP()))
                resp.setThorSlaveIP(req.getThorSlaveIP());
        }
    }
    catch(IException* e)
    {
        FORWARDEXCEPTION(context, e,  ECLWATCH_INTERNAL_ERROR);
    }

    return true;
}

bool CWsWorkunitsEx::onWUInfoDetails(IEspContext &context, IEspWUInfoRequest &req, IEspWUInfoResponse &resp)
{
    return onWUInfo(context, req, resp);
}

bool CWsWorkunitsEx::onWUResultView(IEspContext &context, IEspWUResultViewRequest &req, IEspWUResultViewResponse &resp)
{
    StringBuffer wuid = req.getWuid();
    checkAndTrimWorkunit("WUResultView", wuid);

    ensureWsWorkunitAccess(context, wuid.str(), SecAccess_Read);

    Owned<IWuWebView> wv = createWuWebView(wuid.str(), NULL, getCFD(), true);
    StringBuffer html;
    wv->renderSingleResult(req.getViewName(), req.getResultName(), html);
    resp.setResult(html.str());
    resp.setResult_mimetype("text/html");
    return true;
}


void doWUQueryBySingleWuid(IEspContext &context, const char *wuid, IEspWUQueryResponse &resp)
{
    Owned<IEspECLWorkunit> info= createECLWorkunit("","");
    WsWuInfo winfo(context, wuid);
    winfo.getCommon(*info, 0);
    IArrayOf<IEspECLWorkunit> results;
    results.append(*info.getClear());
    resp.setWorkunits(results);
    resp.setPageSize(1);
    resp.setCount(1);
}

void doWUQueryByFile(IEspContext &context, const char *logicalFile, IEspWUQueryResponse &resp)
{
    StringBuffer wuid;
    getWuidFromLogicalFileName(context, logicalFile, wuid);
    if (!wuid.length())
        throw MakeStringException(ECLWATCH_CANNOT_GET_WORKUNIT,"Cannot find the workunit for file %s.", logicalFile);

    Owned<IWorkUnitFactory> factory = getWorkUnitFactory(context.querySecManager(), context.queryUser());
    Owned<IConstWorkUnit> cw= factory->openWorkUnit(wuid.str(), false);
    if (!cw)
        throw MakeStringException(ECLWATCH_CANNOT_OPEN_WORKUNIT,"Cannot find the workunit for file %s.", logicalFile);
    if (getWsWorkunitAccess(context, *cw) < SecAccess_Read)
        throw MakeStringException(ECLWATCH_ECL_WU_ACCESS_DENIED,"Cannot access the workunit for file %s.",logicalFile);

    SCMStringBuffer parent;
    if (!cw->getParentWuid(parent).length())
        doWUQueryBySingleWuid(context, wuid.str(), resp);

    resp.setFirst(false);
    resp.setPageSize(1);
    resp.setCount(1);
}

void doWUQueryByXPath(IEspContext &context, IEspWUQueryRequest & req, IEspWUQueryResponse & resp)
{
    IArrayOf<IEspECLWorkunit> results;

    WsWuSearch wlist(context,req.getOwner(),req.getState(),req.getCluster(),req.getStartDate(),req.getEndDate(),req.getECL(),req.getJobname(),req.getApplicationName(),req.getApplicationKey(),req.getApplicationData());

    int count=(int)req.getPageSize();
    if (!count)
        count=100;

    if (wlist.getSize() < 1)
    {
        resp.setNumWUs(0);
        return;
    }

    if (wlist.getSize() < count)
        count = (int) wlist.getSize() - 1;

    WsWuSearch::iterator begin, end;

    if(notEmpty(req.getAfter()))
    {
        begin=wlist.locate(req.getAfter());
        end=min(begin+count,wlist.end());
    }
    else if (notEmpty(req.getBefore()))
    {
        end=wlist.locate(req.getBefore());
        begin=max(end-count,wlist.begin());
    }
    else
    {
        begin=wlist.begin();
        end=min(begin+count,wlist.end());
    }

    if(begin>wlist.begin() && begin<wlist.end())
        resp.setCurrent(begin->c_str());

    if (context.getClientVersion() > 1.02)
    {
        resp.setPageStartFrom(begin - wlist.begin() + 1);
        resp.setNumWUs((int)wlist.getSize());
        resp.setCount(end - begin);
    }

    if(end<wlist.end())
        resp.setNext(end->c_str());

    for(;begin!=end;begin++)
    {
        Owned<IEspECLWorkunit> info = createECLWorkunit("","");
        WsWuInfo winfo(context, begin->c_str());
        winfo.getCommon(*info, 0);
        results.append(*info.getClear());
    }
    resp.setPageSize(abs(count));
    resp.setWorkunits(results);

    return;
}

bool addWUQueryFilter(WUSortField *filters, unsigned short &count, MemoryBuffer &buff, const char *name, WUSortField value)
{
    if (isEmpty(name))
        return false;
    filters[count++] = value;
    buff.append(name);
    return true;
}

bool addWUQueryFilterTime(WUSortField *filters, unsigned short &count, MemoryBuffer &buff, const char *stime, WUSortField value)
{
    if (isEmpty(stime))
        return false;
    CDateTime dt;
    dt.setString(stime, NULL, true);
    unsigned year, month, day, hour, minute, second, nano;
    dt.getDate(year, month, day, true);
    dt.getTime(hour, minute, second, nano, true);
    VStringBuffer wuid("W%4d%02d%02d-%02d%02d%02d",year,month,day,hour,minute,second);
    filters[count++] = value;
    buff.append(wuid.str());
    return true;
}

void doWUQueryWithSort(IEspContext &context, IEspWUQueryRequest & req, IEspWUQueryResponse & resp)
{
    SecAccessFlags accessOwn;
    SecAccessFlags accessOthers;
    getUserWuAccessFlags(context, accessOwn, accessOthers, true);

    double version = context.getClientVersion();

    IArrayOf<IEspECLWorkunit> results;

    int begin = 0;
    unsigned int count = 100;
    int pagesize = 100;
    if (version > 1.01)
    {
        pagesize = (int)req.getPageSize();
        if (!req.getCount_isNull())
            pagesize = req.getCount();
        if(pagesize < 1)
            pagesize = 100;

        begin = (int)req.getPageStartFrom();
    }
    else
    {
        count=(unsigned)req.getCount();
        if(!count)
            count=100;
        if (notEmpty(req.getAfter()))
            begin=atoi(req.getAfter());
        else if (notEmpty(req.getBefore()))
            begin=atoi(req.getBefore())-count;
        if (begin < 0)
            begin = 0;

        pagesize = count;
    }

    WUSortField sortorder[2] = {(WUSortField) (WUSFwuid | WUSFreverse), WUSFterm};
    if(notEmpty(req.getSortby()))
    {
        const char *sortby = req.getSortby();
        if (strieq(sortby, "Owner"))
            sortorder[0] = WUSFuser;
        else if (strieq(sortby, "JobName"))
            sortorder[0] = WUSFjob;
        else if (strieq(sortby, "Cluster"))
            sortorder[0] = WUSFcluster;
        else if (strieq(sortby, "RoxieCluster"))
            sortorder[0] = WUSFroxiecluster;
        else if (strieq(sortby, "Protected"))
            sortorder[0] = WUSFprotected;
        else if (strieq(sortby, "State"))
            sortorder[0] = WUSFstate;
        else if (strieq(sortby, "ThorTime"))
            sortorder[0] = (WUSortField) (WUSFtotalthortime+WUSFnumeric);
        else
            sortorder[0] = WUSFwuid;

        bool descending = req.getDescending();
        if (descending)
            sortorder[0] = (WUSortField) (sortorder[0] | WUSFreverse);
    }

    WUSortField filters[10];
    unsigned short filterCount = 0;
    MemoryBuffer filterbuf;

    bool bDoubleCheckState = false;
    if(req.getState())
    {
        addWUQueryFilter(filters, filterCount, filterbuf, strieq(req.getState(), "unknown") ? "" : req.getState(), WUSFstate);
        if (strieq(req.getState(), "submitted"))
            bDoubleCheckState = true;
    }

    addWUQueryFilter(filters, filterCount, filterbuf, req.getCluster(), WUSFcluster);
    if(version > 1.07)
        addWUQueryFilter(filters, filterCount, filterbuf, req.getRoxieCluster(), WUSFroxiecluster);
    addWUQueryFilter(filters, filterCount, filterbuf, req.getLogicalFile(), WUSFfileread);
    addWUQueryFilter(filters, filterCount, filterbuf, req.getOwner(), (WUSortField) (WUSFuser | WUSFnocase));
    addWUQueryFilter(filters, filterCount, filterbuf, req.getJobname(), (WUSortField) (WUSFjob | WUSFnocase));

    addWUQueryFilterTime(filters, filterCount, filterbuf, req.getStartDate(), WUSFwuid);
    addWUQueryFilterTime(filters, filterCount, filterbuf, req.getEndDate(), WUSFwuidhigh);

    filters[filterCount] = WUSFterm;

    Owned<IWorkUnitFactory> factory = getWorkUnitFactory(context.querySecManager(), context.queryUser());
    unsigned numWUs = factory->numWorkUnitsFiltered(filters, filterbuf.bufferBase());
    Owned<IConstWorkUnitIterator> it = factory->getWorkUnitsSorted(sortorder, filters, filterbuf.bufferBase(), begin, pagesize+1, "", NULL);

    unsigned actualCount = 0;
    ForEach(*it)
    {
        IConstWorkUnit& cw = it->query();
        if (chooseWuAccessFlagsByOwnership(context.queryUserId(), cw, accessOwn, accessOthers) < SecAccess_Read)
        {
            numWUs--;
            continue;
        }

        if (bDoubleCheckState && (cw.getState() != WUStateSubmitted))
        {
            numWUs--;
            continue;
        }

        SCMStringBuffer parent;
        if (!cw.getParentWuid(parent).length())
        {
            const char* wuid = cw.getWuid(parent).str();
            if (!looksLikeAWuid(wuid))
            {
                numWUs--;
                continue;
            }
            actualCount++;
            Owned<IEspECLWorkunit> info = createECLWorkunit("","");
            WsWuInfo winfo(context, wuid);
            winfo.getCommon(*info, 0);
            results.append(*info.getClear());
        }
    }

    if (version > 1.02)
    {
        resp.setPageStartFrom(begin+1);
        resp.setNumWUs(numWUs);
        if (results.length() > (aindex_t)pagesize)
            results.pop();

        if(unsigned (begin + pagesize) < numWUs)
        {
            resp.setNextPage(begin + pagesize);
            resp.setPageEndAt(begin + pagesize);
            int last = begin + pagesize;
            while (numWUs > (unsigned) last + pagesize)
                last += pagesize;
            resp.setLastPage(last);
        }
        else
        {
            resp.setNextPage(-1);
            resp.setPageEndAt(numWUs);
        }

        if(begin > 0)
        {
            resp.setFirst(false);
            if (begin - pagesize > 0)
                resp.setPrevPage(begin - pagesize);
            else
                resp.setPrevPage(0);
        }
        resp.setPageSize(pagesize);
    }
    else
    {
        if(begin>0 && actualCount > 0)
        {
            char buf[10];
            itoa(begin, buf, 10);
            resp.setCurrent(buf);
        }

        if(count<actualCount)
        {
            char buf[10];
            itoa(begin+count, buf, 10);
            resp.setNext(buf);
            resp.setNumWUs(numWUs);
            if (results.length() > count)
                results.pop();
        }

        if(begin == 0 && actualCount <= count)
            resp.setFirst(false);

        resp.setCount(count);
    }

    resp.setWorkunits(results);
    return;
}

void doWUQueryFromArchive(IEspContext &context, ArchivedWuCache &archivedWuCache, int cacheTime, IEspWUQueryRequest & req, IEspWUQueryResponse & resp)
{
    SecAccessFlags accessOwn;
    SecAccessFlags accessOthers;
    getUserWuAccessFlags(context, accessOwn, accessOthers, true);

    __int64 pageSize = req.getPageSize();
    if(pageSize < 1)
        pageSize=100;
    __int64 displayStart = req.getPageStartFrom();
    __int64 displayEnd = displayStart + pageSize;
    unsigned dateLimit = 0;
    bool hasNextPage = true;

    SocketEndpoint ep;
    getSashaNode(ep);

    Owned<INode> sashaserver = createINode(ep);

    CDateTime wuTimeFrom, wuTimeTo;
    if(notEmpty(req.getEndDate()))
        wuTimeTo.setString(req.getEndDate(), NULL, true);
    else
        wuTimeTo.setNow();

    if(notEmpty(req.getStartDate()))
    {
        wuTimeFrom.setString(req.getStartDate(), NULL, true);
        dateLimit = 1;
    }

    IArrayOf<IEspECLWorkunit> results;

    StringBuffer filter;
    addToQueryString(filter, "cluster", req.getCluster(), ';');
    addToQueryString(filter, "owner", req.getOwner(), ';');
    addToQueryString(filter, "jobName", req.getJobname(), ';');
    addToQueryString(filter, "state", req.getState(), ';');
    StringBuffer s;
    if (!req.getLastNDays_isNull() && req.getLastNDays()>0)
        addToQueryString(filter, "LastNDays", s.clear().append(req.getLastNDays()).str(), ';');
    else
    {
        addToQueryString(filter, "wuTimeFrom", req.getStartDate(), ';');
        addToQueryString(filter, "wuTimeTo", req.getEndDate(), ';');
    }
    addToQueryString(filter, "displayStart", s.append(displayStart).str(), ';');
    addToQueryString(filter, "pageSize", s.clear().append(pageSize).str(), ';');

    Owned<ArchivedWuCacheElement> found = archivedWuCache.lookup(context, filter, "AddWhenAvailable", cacheTime);
    if (found)
    {
        hasNextPage = found->m_hasNextPage;
        if (found->m_results.length())
        {
            ForEachItemIn(ai, found->m_results)
            {
                Owned<IEspECLWorkunit> info= createECLWorkunit("","");
                info->copy(found->m_results.item(ai));
                results.append(*info.getClear());
            }
        }
    }
    else
    {
        IArrayOf<IEspECLWorkunit> resultList;

        CDateTime timeTo = wuTimeTo;
        __int64 totalWus = 0;
        bool complete = false;
        while (!complete)
        {
            CDateTime timeFrom = timeTo;
            timeFrom.adjustTime(-1439); //one day earlier
            if (dateLimit > 0 && wuTimeFrom > timeFrom)
                timeFrom = wuTimeFrom;

            unsigned year0, month0, day0, hour0, minute0, second0, nano0;
            timeFrom.getDate(year0, month0, day0, true);
            timeFrom.getTime(hour0, minute0, second0, nano0, true);
            VStringBuffer wuFrom("%4d%02d%02d%02d%02d", year0, month0, day0, hour0, minute0);

            unsigned year, month, day, hour, minute, second, nano;
            timeTo.getDate(year, month, day, true);
            timeTo.getTime(hour, minute, second, nano, true);
            VStringBuffer wuTo("%4d%02d%02d%02d%02d", year, month, day, hour, minute);

            __int64 begin = 0;
            unsigned limit = 1000;
            bool continueSashaLoop = true;
            while (continueSashaLoop)
            {
                Owned<ISashaCommand> cmd = createSashaCommand();

                cmd->setAction(SCA_LIST);
                cmd->setOnline(false);
                cmd->setArchived(true);
                cmd->setAfter(wuFrom.str());
                cmd->setBefore(wuTo.str());
                cmd->setStart((unsigned)begin);
                cmd->setLimit(limit);

                if (notEmpty(req.getCluster()))
                    cmd->setCluster(req.getCluster());
                if (notEmpty(req.getOwner()))
                    cmd->setOwner(req.getOwner());
                if (notEmpty(req.getJobname()))
                    cmd->setJobName(req.getJobname());
                if (notEmpty(req.getState()))
                    cmd->setState(req.getState());

                cmd->setOutputFormat("owner,jobname,cluster,state");

                if (!cmd->send(sashaserver))
                {
                    StringBuffer msg("Cannot connect to archive server at ");
                    sashaserver->endpoint().getUrlStr(msg);
                    throw MakeStringException(ECLWATCH_CANNOT_CONNECT_ARCHIVE_SERVER, "%s", msg.str());
                }

                unsigned actualCount = cmd->numIds();
                if (actualCount < 1)
                    break;

                totalWus += actualCount;

                if (actualCount < limit)
                    continueSashaLoop = false;

                for (unsigned ii=0; ii<actualCount; ii++)
                {
                    const char *csline = cmd->queryId(ii);
                    if (!csline)
                        continue;

                    StringArray wuidArray;
                    wuidArray.appendList(csline, ",");

                    if (chooseWuAccessFlagsByOwnership(context.queryUserId(), cmd->queryOwner(), accessOwn, accessOthers) < SecAccess_Read)
                        continue;

                    const char* wuid = wuidArray.item(0);
                    if (isEmpty(wuid))
                        continue;

                    __int64 addToPos = -1;
                    ForEachItemIn(ridx, resultList)
                    {
                        IEspECLWorkunit& w = resultList.item(ridx);
                        if (isEmpty(w.getWuid()))
                            continue;

                        if (strcmp(wuid, w.getWuid())>0)
                        {
                            addToPos = ridx;
                            break;
                        }
                    }

                    if (addToPos < 0 && (ridx > displayEnd))
                        continue;

                    Owned<IEspECLWorkunit> info= createECLWorkunit("","");
                    info->setWuid(wuid);
                    if (notEmpty(wuidArray.item(1)))
                          info->setOwner(wuidArray.item(1));
                    if (notEmpty(wuidArray.item(2)))
                        info->setJobname(wuidArray.item(2));
                    if (notEmpty(wuidArray.item(3)))
                          info->setCluster(wuidArray.item(3));
                    if (notEmpty(wuidArray.item(4)))
                          info->setState(wuidArray.item(4));

                    if (addToPos < 0)
                        resultList.append(*info.getClear());
                    else
                        resultList.add(*info.getClear(), (aindex_t) addToPos);
                    if (resultList.length() > displayEnd)
                        resultList.pop();
                }

                begin += limit;
            }

            timeTo.adjustTime(-1440);//one day earlier
            if (dateLimit > 0 && wuTimeFrom > timeTo) //we reach the date limit
            {
                if (totalWus <= displayEnd)
                    hasNextPage = false;
                complete = true;
            }
            else if ( resultList.length() >= displayEnd) //we have all we need
                complete = true;
        }

        if (displayEnd > resultList.length())
            displayEnd = resultList.length();

        for (aindex_t i = (aindex_t)displayStart; i < (aindex_t)displayEnd; i++)
        {
            Owned<IEspECLWorkunit> info = createECLWorkunit("","");
            info->copy(resultList.item(i));
            results.append(*info.getClear());
        }

        archivedWuCache.add(filter, "AddWhenAvailable", hasNextPage, results);
    }

    resp.setPageStartFrom(displayStart+1);
    resp.setPageEndAt(displayEnd);

    if(dateLimit < 1 || hasNextPage)
        resp.setNextPage(displayStart + pageSize);
    else
        resp.setNextPage(-1);

    if(displayStart > 0)
    {
        resp.setFirst(false);
        if (displayStart - pageSize > 0)
            resp.setPrevPage(displayStart - pageSize);
        else
            resp.setPrevPage(0);
    }

    resp.setPageSize(pageSize);
    resp.setWorkunits(results);
    resp.setType("archived only");
    return;
}

bool CWsWorkunitsEx::onWUQuery(IEspContext &context, IEspWUQueryRequest & req, IEspWUQueryResponse & resp)
{
    try
    {
        StringBuffer wuidStr = req.getWuid();
        const char* wuid = wuidStr.trim().str();

        if (req.getType() && strieq(req.getType(), "archived workunits"))
            doWUQueryFromArchive(context, *archivedWuCache, awusCacheMinutes, req, resp);
        else if(notEmpty(wuid))
        {
            if (!looksLikeAWuid(wuid))
                throw MakeStringException(ECLWATCH_INVALID_INPUT, "Invalid Workunit ID: %s", wuid);

            doWUQueryBySingleWuid(context, wuid, resp);
        }
        else if (notEmpty(req.getECL()) || notEmpty(req.getApplicationName()) || notEmpty(req.getApplicationKey()) || notEmpty(req.getApplicationData()))
            doWUQueryByXPath(context, req, resp);
        else if (notEmpty(req.getLogicalFile()) && req.getLogicalFileSearchType() && strieq(req.getLogicalFileSearchType(), "Created"))
            doWUQueryByFile(context, req.getLogicalFile(), resp);
        else
            doWUQueryWithSort(context, req, resp);

        resp.setState(req.getState());
        resp.setCluster(req.getCluster());
        resp.setRoxieCluster(req.getRoxieCluster());
        resp.setOwner(req.getOwner());
        resp.setStartDate(req.getStartDate());
        resp.setEndDate(req.getEndDate());

        double version = context.getClientVersion();

        StringBuffer basicQuery;
        addToQueryString(basicQuery, "State", req.getState());
        addToQueryString(basicQuery, "Cluster", req.getCluster());
        if (version > 1.07)
            addToQueryString(basicQuery, "RoxieCluster", req.getRoxieCluster());
        addToQueryString(basicQuery, "Owner", req.getOwner());
        addToQueryString(basicQuery, "StartDate", req.getStartDate());
        addToQueryString(basicQuery, "EndDate", req.getEndDate());
        if (version > 1.25 && req.getLastNDays() > -1)
            addToQueryString(basicQuery, "LastNDays", StringBuffer().append(req.getLastNDays()).str());
        addToQueryString(basicQuery, "ECL", req.getECL());
        addToQueryString(basicQuery, "Jobname", req.getJobname());
        addToQueryString(basicQuery, "Type", req.getType());
        if (addToQueryString(basicQuery, "LogicalFile", req.getLogicalFile()))
            addToQueryString(basicQuery, "LogicalFileSearchType", req.getLogicalFileSearchType());
        resp.setFilters(basicQuery.str());

        if (notEmpty(req.getSortby()) && !strstr(basicQuery.str(), StringBuffer(req.getSortby()).append('=').str()))
        {
            resp.setSortby(req.getSortby());
            addToQueryString(basicQuery, "Sortby", req.getSortby());
            if (req.getDescending())
            {
                resp.setDescending(req.getDescending());
                addToQueryString(basicQuery, "Descending", "1");
            }
        }

        resp.setBasicQuery(basicQuery.str());

        StringBuffer s;
        if(notEmpty(req.getECL()))
            resp.setECL(Utils::url_encode(req.getECL(), s).str());
        if(notEmpty(req.getJobname()))
            resp.setJobname(Utils::url_encode(req.getJobname(), s.clear()).str());
    }
    catch(IException* e)
    {
        FORWARDEXCEPTION(context, e,  ECLWATCH_INTERNAL_ERROR);
    }
    return true;
}

void appendResultSet(MemoryBuffer& mb, INewResultSet* result, const char *name, __int64 start, unsigned& count, __int64& total, bool bin, bool xsd)
{
    if (!result)
        return;
    const IResultSetMetaData &meta = result->getMetaData();

    Owned<IResultSetCursor> cursor(result->createCursor());
    total=result->getNumRows();

    if(bin)
        count = getResultBin(mb, result, (unsigned)start, count);
    else
    {
        struct MemoryBuffer2IStringVal : public CInterface, implements IStringVal
        {
            MemoryBuffer2IStringVal(MemoryBuffer & _buffer) : buffer(_buffer) {}
            IMPLEMENT_IINTERFACE;

            virtual const char * str() const { UNIMPLEMENTED;  }
            virtual void set(const char *val) { buffer.append(strlen(val),val); }
            virtual void clear() { } // support appending only
            virtual void setLen(const char *val, unsigned length) { buffer.append(length, val); }
            virtual unsigned length() const { return buffer.length(); };
            MemoryBuffer & buffer;
        } adaptor(mb);

        count = getResultXml(adaptor, result, name, (unsigned) start, count, (xsd) ? "myschema" : NULL);
    }
}

void getWsWuResult(IEspContext &context, const char* wuid, const char *name, const char *logical, unsigned index, __int64 start, unsigned& count, __int64& total, IStringVal& resname, bool bin, MemoryBuffer& mb, bool xsd=true)
{
    Owned<IWorkUnitFactory> factory = getWorkUnitFactory(context.querySecManager(), context.queryUser());
    Owned<IConstWorkUnit> cw = factory->openWorkUnit(wuid, false);
    if(!cw)
        throw MakeStringException(ECLWATCH_CANNOT_OPEN_WORKUNIT,"Cannot open workunit %s.",wuid);
    Owned<IConstWUResult> result;

    if (notEmpty(name))
        result.setown(cw->getResultByName(name));
    else if (notEmpty(logical))
    {
        Owned<IConstWUResultIterator> it = &cw->getResults();
        ForEach(*it)
        {
            IConstWUResult &r = it->query();
            SCMStringBuffer filename;
            if(strieq(r.getResultLogicalName(filename).str(), logical))
            {
                result.setown(LINK(&r));
                break;
            }
        }
    }
    else
        result.setown(cw->getResultBySequence(index));

    if (!result)
        throw MakeStringException(ECLWATCH_CANNOT_GET_WU_RESULT,"Cannot open the workunit result.");
    if (!resname.length())
        result->getResultName(resname);

    Owned<IResultSetFactory> resultSetFactory = getSecResultSetFactory(context.querySecManager(), context.queryUser(), context.queryUserId(), context.queryPassword());
    SCMStringBuffer logicalName;
    result->getResultLogicalName(logicalName);
    Owned<INewResultSet> rs;
    if (logicalName.length())
    {
        SCMStringBuffer cluster;  //MORE is this wrong cluster?
        rs.setown(resultSetFactory->createNewFileResultSet(logicalName.str(), cw->getClusterName(cluster).str()));
    }
    else
        rs.setown(resultSetFactory->createNewResultSet(result, wuid));
    appendResultSet(mb, rs, name, start, count, total, bin, xsd);
}

void openSaveFile(IEspContext &context, int opt, const char* filename, const char* origMimeType, MemoryBuffer& buf, IEspWULogFileResponse &resp)
{
    if (opt < 1)
    {
        resp.setThefile(buf);
        resp.setThefile_mimetype(origMimeType);
    }
    else if (opt < 2)
    {
        StringBuffer headerStr("attachment;");
        if (filename && *filename)
            headerStr.appendf("filename=%s", filename);

        MemoryBuffer buf0;
        unsigned i = 0;
        char* p = (char*) buf.toByteArray();
        while (i < buf.length())
        {
            if (p[0] != 10)
                buf0.append(p[0]);
            else
                buf0.append(0x0d);

            p++;
            i++;
        }
        resp.setThefile(buf);
        resp.setThefile_mimetype(origMimeType);
        context.addCustomerHeader("Content-disposition", headerStr.str());
    }
    else
    {
#ifndef _USE_ZLIB
        throw MakeStringException(ECLWATCH_CANNOT_COMPRESS_DATA,"The data cannot be compressed.");
#else
        StringBuffer fileNameStr, headerStr("attachment;");
        if (notEmpty(filename))
        {
            fileNameStr.append(filename);
            headerStr.append("filename=").append(filename).append((opt>2) ? ".gz" : ".zip");
        }
        else
            fileNameStr.append("file");

        StringBuffer ifname;
        ifname.appendf("%s%sT%xAT%x", TEMPZIPDIR, PATHSEPSTR, (unsigned)(memsize_t)GetCurrentThreadId(), msTick()).append((opt>2)? "" : ".zip");

        IZZIPor* Zipor = createZZIPor();
        int ret = 0;
        if (opt > 2)
            ret = Zipor->gzipToFile(buf.length(), (void*)buf.toByteArray(), ifname.str());
        else
            ret = Zipor->zipToFile(buf.length(), (void*)buf.toByteArray(), fileNameStr.str(), ifname.str());
        releaseIZ(Zipor);

        if (ret < 0)
        {
            Owned<IFile> rFile = createIFile(ifname.str());
            if (rFile->exists())
                rFile->remove();
            throw MakeStringException(ECLWATCH_CANNOT_COMPRESS_DATA,"The data cannot be compressed.");
        }

        Owned <IFile> rf = createIFile(ifname.str());
        if (!rf->exists())
            throw MakeStringException(ECLWATCH_CANNOT_COMPRESS_DATA,"The data cannot be compressed.");

        MemoryBuffer out;
        Owned <IFileIO> fio = rf->open(IFOread);
        read(fio, 0, (size32_t) rf->size(), out);
        resp.setThefile(out);
        fio.clear();
        rf->remove();

        resp.setThefile_mimetype((opt > 2) ? "application/x-gzip" : "application/zip");
        context.addCustomerHeader("Content-disposition", headerStr.str());
#endif
    }
}

bool CWsWorkunitsEx::onWUFile(IEspContext &context,IEspWULogFileRequest &req, IEspWULogFileResponse &resp)
{
    try
    {
        StringBuffer wuidStr = req.getWuid();
        const char* wuidIn = wuidStr.trim().str();
        if (wuidIn && *wuidIn)
        {
            if (!looksLikeAWuid(wuidIn))
                throw MakeStringException(ECLWATCH_INVALID_INPUT, "Invalid Workunit ID");

            ensureWsWorkunitAccess(context, wuidIn, SecAccess_Read);
        }

        StringAttr wuid(wuidIn);
        if (wuid.isEmpty() && notEmpty(req.getQuerySet()) && notEmpty(req.getQuery()))
        {
            Owned<IPropertyTree> registry = getQueryRegistry(req.getQuerySet(), false);
            if (!registry)
                throw MakeStringException(ECLWATCH_QUERYSET_NOT_FOUND, "Queryset %s not found", req.getQuerySet());
            Owned<IPropertyTree> query = resolveQueryAlias(registry, req.getQuery());
            if (!query)
                throw MakeStringException(ECLWATCH_QUERYID_NOT_FOUND, "Query %s not found", req.getQuery());
            resp.setQuerySet(req.getQuerySet());
            resp.setQueryName(query->queryProp("@name"));
            resp.setQueryId(query->queryProp("@id"));
            wuid.set(query->queryProp("@wuid"));
        }

        int opt = req.getOption();
        if (!wuid.isEmpty())
        {
            resp.setWuid(wuid.get());
            MemoryBuffer mb;
            WsWuInfo winfo(context, wuid);
            if (strieq(File_ArchiveQuery, req.getType()))
            {
                winfo.getWorkunitArchiveQuery(mb);
                openSaveFile(context, opt, "ArchiveQuery.xml", HTTP_TYPE_APPLICATION_XML, mb, resp);
            }
            else if (strieq(File_Cpp,req.getType()) && notEmpty(req.getName()))
            {
                winfo.getWorkunitCpp(req.getName(), req.getDescription(), req.getIPAddress(),mb, opt > 0);
                openSaveFile(context, opt, req.getName(), HTTP_TYPE_TEXT_PLAIN, mb, resp);
            }
            else if (strieq(File_DLL,req.getType()))
            {
                StringBuffer name;
                winfo.getWorkunitDll(name, mb);
                resp.setFileName(name.str());
                resp.setDaliServer(daliServers.get());
                openSaveFile(context, opt, req.getName(), HTTP_TYPE_OCTET_STREAM, mb, resp);
            }
            else if (strieq(File_Res,req.getType()))
            {
                winfo.getWorkunitResTxt(mb);
                openSaveFile(context, opt, "res.txt", HTTP_TYPE_TEXT_PLAIN, mb, resp);
            }
            else if (strncmp(req.getType(), File_ThorLog, 7) == 0)
            {
                winfo.getWorkunitThorLog(req.getName(), mb);
                openSaveFile(context, opt, "thormaster.log", HTTP_TYPE_TEXT_PLAIN, mb, resp);
            }
            else if (strieq(File_ThorSlaveLog,req.getType()))
            {
                StringBuffer logDir;
                getConfigurationDirectory(directories, "log", "thor", req.getProcess(), logDir);

                winfo.getWorkunitThorSlaveLog(req.getClusterGroup(), req.getIPAddress(), req.getLogDate(), logDir.str(), req.getSlaveNumber(), mb, false);
                openSaveFile(context, opt, "ThorSlave.log", HTTP_TYPE_TEXT_PLAIN, mb, resp);
            }
            else if (strieq(File_EclAgentLog,req.getType()))
            {
                winfo.getWorkunitEclAgentLog(req.getName(), mb);
                openSaveFile(context, opt, "eclagent.log", HTTP_TYPE_TEXT_PLAIN, mb, resp);
            }
            else if (strieq(File_XML,req.getType()) && notEmpty(req.getName()))
            {
                const char* name  = req.getName();
                const char* ptr = strrchr(name, '/');
                if (ptr)
                    ptr++;
                else
                    ptr = name;

                winfo.getWorkunitAssociatedXml(name, req.getIPAddress(), req.getPlainText(), req.getDescription(), opt > 0, mb);
                openSaveFile(context, opt, ptr, HTTP_TYPE_APPLICATION_XML, mb, resp);
            }
            else if (strieq(File_XML,req.getType()))
            {
                winfo.getWorkunitXml(req.getPlainText(), mb);
                resp.setThefile(mb);
                const char* plainText = req.getPlainText();
                if (plainText && (!stricmp(plainText, "yes")))
                    resp.setThefile_mimetype(HTTP_TYPE_TEXT_PLAIN);
                else
                    resp.setThefile_mimetype(HTTP_TYPE_APPLICATION_XML);
            }
        }
    }
    catch(IException* e)
    {
        FORWARDEXCEPTION(context, e,  ECLWATCH_INTERNAL_ERROR);
    }
    return true;
}


bool CWsWorkunitsEx::onWUResultBin(IEspContext &context,IEspWUResultBinRequest &req, IEspWUResultBinResponse &resp)
{
    try
    {
        StringBuffer wuidStr = req.getWuid();
        const char* wuidIn = wuidStr.trim().str();
        if (wuidIn && *wuidIn)
        {
            if (!looksLikeAWuid(wuidIn))
                throw MakeStringException(ECLWATCH_INVALID_INPUT, "Invalid Workunit ID: %s", wuidIn);

            ensureWsWorkunitAccess(context, wuidIn, SecAccess_Read);
        }

        MemoryBuffer mb;
        __int64 total=0;
        __int64 start = req.getStart() > 0 ? req.getStart() : 0;
        unsigned count = req.getCount(), requested=count;
        SCMStringBuffer name;

        bool bin = (req.getFormat() && strieq(req.getFormat(),"raw"));
        if (notEmpty(wuidIn) && notEmpty(req.getResultName()))
            getWsWuResult(context, wuidIn, req.getResultName(), NULL, 0, start, count, total, name, bin, mb);
        else if (notEmpty(wuidIn) && (req.getSequence() >= 0))
            getWsWuResult(context, wuidIn, NULL, NULL, req.getSequence(), start, count, total, name, bin,mb);
        else if (notEmpty(req.getLogicalName()))
        {
            const char* logicalName = req.getLogicalName();
            StringBuffer wuid;
            getWuidFromLogicalFileName(context, logicalName, wuid);
            if (!wuid.length())
                throw MakeStringException(ECLWATCH_CANNOT_GET_WORKUNIT,"Cannot find the workunit for file %s.",logicalName);
            getWsWuResult(context, wuid.str(), NULL, logicalName, 0, start, count, total, name, bin, mb);
        }
        else
            throw MakeStringException(ECLWATCH_CANNOT_GET_WU_RESULT,"Cannot open the workunit result.");

        if(stricmp(req.getFormat(),"xls")==0)
        {
            Owned<IProperties> params(createProperties());
            params->setProp("showCount",0);
            StringBuffer xml;
            xml.append("<WUResultExcel><Result>").append(mb.length(), mb.toByteArray()).append("</Result></WUResultExcel>");
            if (xml.length() > MAXXLSTRANSFER)
                throw MakeStringException(ECLWATCH_TOO_BIG_DATA_SET, "The data set is too big to be converted to an Excel file. Please use the gzip link to download a compressed XML data file.");

            StringBuffer xls;
            xsltTransform(xml.str(), StringBuffer(getCFD()).append("./smc_xslt/result.xslt").str(), params, xls);

            MemoryBuffer out;
            out.setBuffer(xls.length(), (void*)xls.str());
            resp.setResult(out);
            resp.setResult_mimetype("application/vnd.ms-excel");
        }
#ifdef _USE_ZLIB
        else if(strieq(req.getFormat(),"zip") || strieq(req.getFormat(),"gzip"))
        {
            bool gzip = strieq(req.getFormat(),"gzip");
            StringBuffer xml("<?xml version=\"1.0\" encoding=\"UTF-8\"?>");
            xml.append("<Result>").append(mb.length(),mb.toByteArray()).append("</Result>");

            VStringBuffer ifname("%s%sT%xAT%x%s", TEMPZIPDIR, PATHSEPSTR, (unsigned)(memsize_t)GetCurrentThreadId(), msTick(), gzip ? "" : ".zip");
            IZZIPor* Zipor = createZZIPor();
            int ret = 0;
            if (gzip)
                ret = Zipor->gzipToFile(xml.length(), (void*)xml.str(), ifname.str());
            else
                ret = Zipor->zipToFile(xml.length(), (void*)xml.str(), "WUResult.xml", ifname.str());
            releaseIZ(Zipor);

            if (ret < 0)
            {
                Owned<IFile> rFile = createIFile(ifname.str());
                if (rFile->exists())
                    rFile->remove();
                throw MakeStringException(ECLWATCH_CANNOT_COMPRESS_DATA, "The data cannot be compressed.");
            }

            MemoryBuffer out;
            Owned <IFile> rf = createIFile(ifname.str());
            if (rf->exists())
            {
                Owned <IFileIO> fio = rf->open(IFOread);
                read(fio, 0, (size32_t) rf->size(), out);
                resp.setResult(out);
            }

            if (gzip)
            {
                resp.setResult_mimetype("application/x-gzip");
                context.addCustomerHeader("Content-disposition", "attachment;filename=WUResult.xml.gz");
            }
            else
            {
                resp.setResult_mimetype("application/zip");
                context.addCustomerHeader("Content-disposition", "attachment;filename=WUResult.xml.zip");
            }

            Owned<IFile> rFile = createIFile(ifname.str());
            if (rFile->exists())
                rFile->remove();
        }
#endif
        else
        {
            resp.setResult(mb);
        }

        resp.setName(name.str());
        resp.setWuid(wuidIn);
        resp.setSequence(req.getSequence());
        resp.setStart(start);
        if (requested > total)
            requested = (unsigned)total;
        resp.setRequested(requested);
        resp.setCount(count);
        resp.setTotal(total);
        resp.setFormat(req.getFormat());
    }
    catch(IException* e)
    {
        FORWARDEXCEPTION(context, e,  ECLWATCH_INTERNAL_ERROR);
    }
    return true;
}

bool CWsWorkunitsEx::onWUResultSummary(IEspContext &context, IEspWUResultSummaryRequest &req, IEspWUResultSummaryResponse &resp)
{
    try
    {
        StringBuffer wuid = req.getWuid();
        checkAndTrimWorkunit("WUResultSummary", wuid);

        Owned<IWorkUnitFactory> factory = getWorkUnitFactory(context.querySecManager(), context.queryUser());
        Owned<IConstWorkUnit> cw = factory->openWorkUnit(wuid.str(), false);
        if(!cw)
            throw MakeStringException(ECLWATCH_CANNOT_OPEN_WORKUNIT,"Cannot open workunit %s.",wuid.str());
        ensureWsWorkunitAccess(context, *cw, SecAccess_Read);

        resp.setWuid(wuid.str());
        resp.setSequence(req.getSequence());

        IArrayOf<IEspECLResult> results;
        Owned<IConstWUResult> r = cw->getResultBySequence(req.getSequence());
        if (r)
        {
            WsWuInfo winfo(context, cw);
            winfo.getResult(*r, results, 0);
            resp.setFormat(r->getResultFormat());
            resp.setResult(results.item(0));
         }
    }
    catch(IException* e)
    {
        FORWARDEXCEPTION(context, e,  ECLWATCH_INTERNAL_ERROR);
    }

    return true;
}

void getFileResults(IEspContext &context, const char* logicalName, const char* cluster,__int64 start, unsigned& count,__int64& total,IStringVal& resname,bool bin, MemoryBuffer& buf, bool xsd)
{
    Owned<IResultSetFactory> resultSetFactory = getSecResultSetFactory(context.querySecManager(), context.queryUser(), context.queryUserId(), context.queryPassword());
    Owned<INewResultSet> result(resultSetFactory->createNewFileResultSet(logicalName, cluster));
    appendResultSet(buf, result, resname.str(), start, count, total, bin, xsd);
}

void getWorkunitCluster(IEspContext &context, const char* wuid, SCMStringBuffer& cluster, bool checkArchiveWUs)
{
    if (isEmpty(wuid))
        return;

    Owned<IWorkUnitFactory> factory = getWorkUnitFactory(context.querySecManager(), context.queryUser());
    Owned<IConstWorkUnit> cw = factory->openWorkUnit(wuid, false);
    if (cw)
        cw->getClusterName(cluster);
    else if (checkArchiveWUs)
    {
        Owned<IPropertyTree> wuProps;// = getArchivedWorkUnitProperties(wuid);
        if (wuProps)
            cluster.set(wuProps->queryProp("@clusterName"));
    }
}


bool CWsWorkunitsEx::onWUResult(IEspContext &context, IEspWUResultRequest &req, IEspWUResultResponse &resp)
{
    try
    {
        StringBuffer wuidStr = req.getWuid();
        const char* wuid = wuidStr.trim().str();
        if (wuid && *wuid)
        {
            if (!looksLikeAWuid(wuid))
                throw MakeStringException(ECLWATCH_INVALID_INPUT, "Invalid Workunit ID: %s", wuid);

            ensureWsWorkunitAccess(context, wuid, SecAccess_Read);
        }

        MemoryBuffer mb;
        SCMStringBuffer name;

        __int64 total=0;
        __int64 start = req.getStart() > 0 ? req.getStart() : 0;
        unsigned count=req.getCount() ? req.getCount() : 100, requested=count;
        unsigned seq = req.getSequence();
        bool inclXsd = !req.getSuppressXmlSchema();

        VStringBuffer filter("start=%"I64F"d;count=%d", start, count);
        addToQueryString(filter, "clusterName", req.getCluster(), ';');
        addToQueryString(filter, "logicalName", req.getLogicalName(), ';');
        if (wuid && *wuid)
            addToQueryString(filter, "wuid", wuid, ';');
        addToQueryString(filter, "resultName", req.getResultName(), ';');
        filter.appendf(";seq=%d;", seq);
        if (inclXsd)
            filter.append("xsd;");

        const char* logicalName = req.getLogicalName();
        const char* clusterName = req.getCluster();
        const char* resultName = req.getResultName();

        Owned<DataCacheElement> data = dataCache->lookup(context, filter, awusCacheMinutes);
        if (data)
        {
            mb.append(data->m_data.c_str());
            name.set(data->m_name.c_str());
            logicalName = data->m_logicalName.c_str();
            wuid = data->m_wuid.c_str();
            resultName = data->m_resultName.c_str();
            seq = data->m_seq;
            start = data->m_start;
            count = data->m_rowcount;
            requested = (unsigned)data->m_requested;
            total = data->m_total;

            if (notEmpty(logicalName))
                resp.setLogicalName(logicalName);
            else
            {
                if (notEmpty(wuid))
                    resp.setWuid(wuid);
                resp.setSequence(seq);
            }
        }
        else
        {
            if(logicalName && *logicalName)
            {
                StringBuffer lwuid;
                getWuidFromLogicalFileName(context, logicalName, lwuid);
                SCMStringBuffer cluster;
                if (lwuid.length())
                    getWorkunitCluster(context, lwuid.str(), cluster, true);
                if (cluster.length())
                {
                    getFileResults(context, logicalName, cluster.str(), start, count, total, name, false, mb, inclXsd);
                    resp.setLogicalName(logicalName);
                }
                else if (notEmpty(clusterName))
                {
                    getFileResults(context, logicalName, clusterName, start, count, total, name, false, mb, inclXsd);
                    resp.setLogicalName(logicalName);
                }
                else
                    throw MakeStringException(ECLWATCH_INVALID_INPUT,"Need valid target cluster to browse file %s.",logicalName);
            }
            else if (notEmpty(wuid) && notEmpty(resultName))
            {
                name.set(resultName);
                getWsWuResult(context, wuid, resultName, NULL, 0, start, count, total, name, false, mb, inclXsd);
                resp.setWuid(wuid);
                resp.setSequence(seq);
            }
            else
            {
                getWsWuResult(context, wuid, NULL, NULL, seq, start, count, total, name, false, mb, inclXsd);
                resp.setWuid(wuid);
                resp.setSequence(seq);
            }
            mb.append(0);

            if (requested > total)
                requested = (unsigned)total;

            dataCache->add(filter, mb.toByteArray(), name.str(), logicalName, wuid, resultName, seq, start, count, requested, total);
        }

        resp.setName(name.str());
        resp.setStart(start);
        if (clusterName && *clusterName)
            resp.setCluster(clusterName);
        resp.setRequested(requested);
        resp.setCount(count);
        resp.setTotal(total);
        resp.setResult(mb.toByteArray());

        context.queryXslParameters()->setProp("escapeResults","1");
    }
    catch(IException* e)
    {
        FORWARDEXCEPTION(context, e,  ECLWATCH_INTERNAL_ERROR);
    }
   return true;
}

void getScheduledWUs(IEspContext &context, const char *serverName, const char *eventName, IArrayOf<IEspScheduledWU> & results)
{
    if (notEmpty(serverName))
    {
        Owned<IWorkUnitFactory> factory = getWorkUnitFactory(context.querySecManager(), context.queryUser());
        Owned<IScheduleReader> reader = getScheduleReader(serverName, eventName);
        Owned<IScheduleReaderIterator> it(reader->getIterator());
        while(it->isValidEventName())
        {
            StringBuffer ieventName;
            it->getEventName(ieventName);
            while(it->isValidEventText())
            {
                StringBuffer ieventText;
                it->getEventText(ieventText);
                while(it->isValidWuid())
                {
                    StringBuffer wuid;
                    it->getWuid(wuid);
                    if (wuid.length())
                    {
                        Owned<IEspScheduledWU> scheduledWU = createScheduledWU("");
                        scheduledWU->setWuid(wuid.str());
                        scheduledWU->setCluster(serverName);
                        if (ieventName.length())
                            scheduledWU->setEventName(ieventName.str());
                        if (ieventText.str())
                            scheduledWU->setEventText(ieventText.str());

                        try
                        {
                            SCMStringBuffer s;
                            Owned<IConstWorkUnit> cw = factory->openWorkUnit(wuid.str(), false);
                            if (cw)
                                scheduledWU->setJobName(cw->getJobName(s).str());
                        }
                        catch (IException *e)
                        {
                            e->Release();
                        }
                        results.append(*scheduledWU.getLink());
                    }
                    it->nextWuid();
                }
                it->nextEventText();
            }
            it->nextEventName();
        }
    }

    return;
}


bool CWsWorkunitsEx::onWUShowScheduled(IEspContext &context, IEspWUShowScheduledRequest & req, IEspWUShowScheduledResponse & resp)
{
    try
    {
        DBGLOG("WUShowScheduled");

        const char *clusterName = req.getCluster();
        const char *eventName = req.getEventName();

        IArrayOf<IEspScheduledWU> results;
        if(notEmpty(req.getPushEventName()))
            resp.setPushEventName(req.getPushEventName());
        if(notEmpty(req.getPushEventText()))
            resp.setPushEventText(req.getPushEventText());

        Owned<IEnvironmentFactory> factory = getEnvironmentFactory();
        Owned<IConstEnvironment> environment = factory->openEnvironmentByFile();
        Owned<IPropertyTree> root = &environment->getPTree();
        if (!root)
            throw MakeStringException(ECLWATCH_CANNOT_GET_ENV_INFO, "Failed to get environment information.");

        unsigned i = 0;
        Owned<IPropertyTreeIterator> ic = root->getElements("Software/Topology/Cluster");
        IArrayOf<IEspServerInfo> servers;
        ForEach(*ic)
        {
            IPropertyTree &cluster = ic->query();
            const char *iclusterName = cluster.queryProp("@name");
            if (isEmpty(iclusterName))
                continue;

            if(isEmpty(clusterName))
                getScheduledWUs(context, iclusterName, eventName, results);
            else if (strieq(clusterName, iclusterName))
            {
                getScheduledWUs(context, clusterName, eventName, results);
                resp.setClusterSelected(i+1);
            }

            Owned<IEspServerInfo> server = createServerInfo("");
            server->setName(iclusterName);
            servers.append(*server.getLink());
            i++;
        }

        if (servers.length())
            resp.setClusters(servers);
        if (results.length())
            resp.setWorkunits(results);

        bool first=false;
        StringBuffer Query("PageFrom=Scheduler");
        appendUrlParameter(Query, "EventName", eventName, first);
        appendUrlParameter(Query, "ECluster", clusterName, first);
        resp.setQuery(Query.str());
    }
    catch(IException* e)
    {
        FORWARDEXCEPTION(context, e,  ECLWATCH_INTERNAL_ERROR);
    }
    return true;
}

bool CWsWorkunitsEx::onWUExport(IEspContext &context, IEspWUExportRequest &req, IEspWUExportResponse &resp)
{
    try
    {
        Owned<IWorkUnitFactory> factory = getWorkUnitFactory(context.querySecManager(), context.queryUser());
        WsWuSearch ws(context, req.getOwner(), req.getState(), req.getCluster(), req.getStartDate(), req.getEndDate(), req.getECL(), req.getJobname());

        StringBuffer xml("<?xml version=\"1.0\" encoding=\"UTF-8\"?><Workunits>");
        for(WsWuSearch::iterator it=ws.begin(); it!=ws.end(); it++)
        {
            Owned<IConstWorkUnit> cw = factory->openWorkUnit(it->c_str(), false);
            if (cw)
                exportWorkUnitToXML(cw, xml);
        }
        xml.append("</Workunits>");

        MemoryBuffer mb;
        mb.setBuffer(xml.length(),(void*)xml.str());
        resp.setExportData(mb);
        resp.setExportData_mimetype(HTTP_TYPE_APPLICATION_XML);
    }
    catch(IException* e)
    {
        FORWARDEXCEPTION(context, e,  ECLWATCH_INTERNAL_ERROR);
    }
    return true;
}

bool CWsWorkunitsEx::onWUListLocalFileRequired(IEspContext& context, IEspWUListLocalFileRequiredRequest& req, IEspWUListLocalFileRequiredResponse& resp)
{
    try
    {
        StringBuffer wuid = req.getWuid();
        checkAndTrimWorkunit("WUListLocalFileRequired", wuid);

        ensureWsWorkunitAccess(context, wuid.str(), SecAccess_Read);

        Owned<IWorkUnitFactory> factory = getWorkUnitFactory(context.querySecManager(), context.queryUser());
        Owned<IConstWorkUnit> cw = factory->openWorkUnit(wuid.str(), false);
        if (!cw)
            throw MakeStringException(ECLWATCH_CANNOT_UPDATE_WORKUNIT, "Workunit %s not found.", wuid.str());

        IArrayOf<IEspLogicalFileUpload> localFiles;
        Owned<IConstLocalFileUploadIterator> it = cw->getLocalFileUploads();
        ForEach(*it)
        {
            Owned<IConstLocalFileUpload> file = it->get();
            if(!file)
                continue;

            Owned<IEspLogicalFileUpload> up = createLogicalFileUpload();

            SCMStringBuffer s;
            up->setType(file->queryType());
            up->setSource(file->getSource(s).str());
            up->setDestination(file->getDestination(s).str());
            up->setEventTag(file->getEventTag(s).str());

            localFiles.append(*up.getLink());
        }
        resp.setLocalFileUploads(localFiles);
    }
    catch(IException* e)
    {
        FORWARDEXCEPTION(context, e,  ECLWATCH_INTERNAL_ERROR);
    }
   return true;
}

typedef enum wsEclTypes_
{
    wsEclTypeUnknown,
    xsdString,
    xsdBoolean,
    xsdDecimal,
    xsdFloat,
    xsdDouble,
    xsdDuration,
    xsdDateTime,
    xsdTime,
    xsdDate,
    xsdYearMonth,
    xsdYear,
    xsdMonthDay,
    xsdDay,
    xsdMonth,
    xsdHexBinary,
    xsdBase64Binary,
    xsdAnyURI,
    xsdQName,
    xsdNOTATION,
    xsdNormalizedString,
    xsdToken,
    xsdLanguage,
    xsdNMTOKEN,
    xsdNMTOKENS,
    xsdName,
    xsdNCName,
    xsdID,
    xsdIDREF,
    xsdIDREFS,
    xsdENTITY,
    xsdENTITIES,
    xsdInteger,
    xsdNonPositiveInteger,
    xsdNegativeInteger,
    xsdLong,
    xsdInt,
    xsdShort,
    xsdByte,
    xsdNonNegativeInteger,
    xsdUnsignedLong,
    xsdUnsignedInt,
    xsdUnsignedShort,
    xsdUnsignedByte,
    xsdPositiveInteger,

    tnsRawDataFile,
    tnsCsvDataFile,
    tnsEspStringArray,
    tnsEspIntArray,
    tnsXmlDataSet,

    maxWsEclType

} wsEclType;

bool CWsWorkunitsEx::onWUAddLocalFileToWorkunit(IEspContext& context, IEspWUAddLocalFileToWorkunitRequest& req, IEspWUAddLocalFileToWorkunitResponse& resp)
{
    try
    {
        StringBuffer wuid = req.getWuid();
        checkAndTrimWorkunit("WUAddLocalFileToWorkunit", wuid);
        ensureWsWorkunitAccess(context, wuid.str(), SecAccess_Write);
        resp.setWuid(wuid.str());

        const char* varname = req.getName();
        if (isEmpty(varname))
        {
            resp.setResult("Name is not defined!");
            return true;
        }
        resp.setName(varname);

        wsEclType type = (wsEclType) req.getType();
        const char *val = req.getVal();
        unsigned len = req.getLength();

        Owned<IWorkUnitFactory> factory = getWorkUnitFactory(context.querySecManager(), context.queryUser());
        WorkunitUpdate wu(factory->updateWorkUnit(wuid.str()));
        if (!wu)
        {
            resp.setResult("Workunit not found!");
            return true;
        }

        Owned<IWUResult> wuRslt = wu->updateResultByName(varname);
        if (isEmpty(val))
            val=req.getDefVal();
        if (notEmpty(val))
        {
            switch (type)
            {
                case xsdBoolean:
                    wuRslt->setResultBool((strieq(val, "1") || strieq(val, "true") || strieq(val, "on")));
                    wuRslt->setResultStatus(ResultStatusSupplied);
                    break;
                case xsdDecimal:
                case xsdFloat:
                case xsdDouble:
                    wuRslt->setResultReal(atof(val));
                    wuRslt->setResultStatus(ResultStatusSupplied);
                    break;
                case xsdInteger:
                case xsdNonPositiveInteger:
                case xsdNegativeInteger:
                case xsdLong:
                case xsdInt:
                case xsdShort:
                case xsdByte:
                case xsdNonNegativeInteger:
                case xsdUnsignedLong:
                case xsdUnsignedInt:
                case xsdUnsignedShort:
                case xsdUnsignedByte:
                case xsdPositiveInteger:
                    wuRslt->setResultInt(_atoi64(val));
                    wuRslt->setResultStatus(ResultStatusSupplied);
                    break;
                case tnsEspIntArray:
                case tnsEspStringArray:
                    wuRslt->setResultRaw(len, val, ResultFormatXmlSet);
                    break;
                case tnsRawDataFile:
                    wuRslt->setResultRaw(len, val, ResultFormatRaw);
                    break;
                case tnsXmlDataSet:
                    wuRslt->setResultRaw(len, val, ResultFormatXml);
                    break;
                case tnsCsvDataFile:
                case xsdBase64Binary:   //tbd
                case xsdHexBinary:
                    break;
                default:
                    wuRslt->setResultString(val, len);
                    wuRslt->setResultStatus(ResultStatusSupplied);
                    break;
            }
        }
        resp.setResult("Result has been set as required!");
    }
    catch(IException* e)
    {
        FORWARDEXCEPTION(context, e,  ECLWATCH_INTERNAL_ERROR);
    }
   return true;
}

void getClusterConfig(char const * clusterType, char const * clusterName, char const * processName, StringBuffer& netAddress)
{
    Owned<IEnvironmentFactory> factory = getEnvironmentFactory();
    Owned<IConstEnvironment> environment = factory->openEnvironmentByFile();
    Owned<IPropertyTree> pRoot = &environment->getPTree();

    VStringBuffer xpath("Software/%s[@name='%s']", clusterType, clusterName);
    IPropertyTree* pCluster = pRoot->queryPropTree(xpath.str());
    if (!pCluster)
        throw MakeStringException(ECLWATCH_CLUSTER_NOT_IN_ENV_INFO, "'%s %s' is not defined.", clusterType, clusterName);

    const char* port = pCluster->queryProp(xpath.set(processName).append("@port").str());
    const char* computer = pCluster->queryProp(xpath.set(processName).append("@computer").str());
    if (isEmpty(computer))
        throw MakeStringException(ECLWATCH_INVALID_CLUSTER_INFO, "'%s %s: %s' is not defined.", clusterType, clusterName, processName);

    Owned<IConstMachineInfo> pMachine = environment->getMachine(computer);
    if (pMachine)
    {
        StringBufferAdaptor s(netAddress);
        pMachine->getNetAddress(s);
#ifdef MACHINE_IP
        if (streq(netAddress.str(), "."))
            netAddress = MACHINE_IP;
#endif
        netAddress.append(':').append(port);
    }

    return;
}

bool CWsWorkunitsEx::onWUProcessGraph(IEspContext &context,IEspWUProcessGraphRequest &req, IEspWUProcessGraphResponse &resp)
{
    try
    {
        StringBuffer wuid = req.getWuid();
        checkAndTrimWorkunit("WUProcessGraph", wuid);

        Owned<IWorkUnitFactory> factory = getWorkUnitFactory(context.querySecManager(), context.queryUser());
        Owned<IConstWorkUnit> cw = factory->openWorkUnit(wuid.str(), false);
        if(!cw)
            throw MakeStringException(ECLWATCH_CANNOT_OPEN_WORKUNIT,"Cannot open workunit %s.",wuid.str());
        ensureWsWorkunitAccess(context, *cw, SecAccess_Read);

        Owned <IConstWUGraph> graph = cw->getGraph(req.getName());
        Owned <IPropertyTree> xgmml = graph->getXGMMLTree(true); // merge in graph progress information

        StringBuffer xml;
        resp.setTheGraph(toXML(xgmml.get(), xml).str());
    }

    catch(IException* e)
    {
        FORWARDEXCEPTION(context, e,  ECLWATCH_INTERNAL_ERROR);
    }
    return true;
}

bool isRunning(IConstWorkUnit &cw)
{
    // MORE - move into workunit interface
    switch (cw.getState())
    {
    case WUStateFailed:
    case WUStateAborted:
    case WUStateCompleted:
        return false;
    default:
        return true;
    }
}

bool CWsWorkunitsEx::onWUGetGraph(IEspContext& context, IEspWUGetGraphRequest& req, IEspWUGetGraphResponse& resp)
{
    try
    {
        StringBuffer wuid = req.getWuid();
        checkAndTrimWorkunit("WUGetGraph", wuid);

        Owned<IWorkUnitFactory> factory = getWorkUnitFactory(context.querySecManager(), context.queryUser());
        Owned<IConstWorkUnit> cw = factory->openWorkUnit(wuid.str(), false);
        if(!cw)
            throw MakeStringException(ECLWATCH_CANNOT_OPEN_WORKUNIT,"Cannot open workunit %s.",wuid.str());
        ensureWsWorkunitAccess(context, *cw, SecAccess_Read);

        WUGraphIDType id;
        SCMStringBuffer runningGraph;
        bool running= (isRunning(*cw) && cw->getRunningGraph(runningGraph,id));

        IArrayOf<IEspECLGraphEx> graphs;
        Owned<IConstWUGraphIterator> it = &cw->getGraphs(GraphTypeAny);
        ForEach(*it)
        {
            IConstWUGraph &graph = it->query();
            if(!graph.isValid())
                continue;

            SCMStringBuffer name, label, type;
            graph.getName(name);
            graph.getLabel(label);
            graph.getTypeName(type);

            if(isEmpty(req.getGraphName()) || strieq(name.str(), req.getGraphName()))
            {
                Owned<IEspECLGraphEx> g = createECLGraphEx("","");
                g->setName(name.str());
                g->setLabel(label.str());
                g->setType(type.str());
                if(running && streq(name.str(), runningGraph.str()))
                {
                    g->setRunning(true);
                    g->setRunningId(id);
                }

                Owned<IPropertyTree> xgmml = graph.getXGMMLTree(true);

                // New functionality, if a subgraph id is specified and we only want to load the xgmml for that subgraph
                // then we need to conditionally pull a propertytree from the xgmml graph one and use that for the xgmml.

                StringBuffer xml;
                if (notEmpty(req.getSubGraphId()))
                {
                    VStringBuffer xpath("//node[@id='%s']", req.getSubGraphId());
                    toXML(xgmml->queryPropTree(xpath.str()), xml);
                }
                else
                    toXML(xgmml, xml);

                g->setGraph(xml.str());

                if (context.getClientVersion() > 1.20)
                {
                    Owned<IConstWUGraphProgress> progress = cw->getGraphProgress(name.str());
                    if (progress)
                    {
                        WUGraphState graphstate= progress->queryGraphState();
                        if (graphstate == WUGraphComplete)
                            g->setComplete(true);
                        else if (graphstate == WUGraphFailed)
                            g->setFailed(true);
                    }
                }
                graphs.append(*g.getClear());
            }
        }
        resp.setGraphs(graphs);
    }
    catch(IException* e)
    {
        FORWARDEXCEPTION(context, e,  ECLWATCH_INTERNAL_ERROR);
    }
    return true;
}

bool CWsWorkunitsEx::onGVCAjaxGraph(IEspContext &context, IEspGVCAjaxGraphRequest &req, IEspGVCAjaxGraphResponse &resp)
{
    try
    {
        resp.setName(req.getName());
        resp.setGraphName(req.getGraphName());
        resp.setGraphType("eclwatch");

        double version = context.getClientVersion();
        if (version > 1.19)
            resp.setSubGraphId(req.getSubGraphId());
        if (version > 1.20)
            resp.setSubGraphOnly(req.getSubGraphOnly());
    }
    catch(IException* e)
    {
        FORWARDEXCEPTION(context, e,  ECLWATCH_INTERNAL_ERROR);
    }
    return true;
}

bool CWsWorkunitsEx::onWUGraphInfo(IEspContext &context,IEspWUGraphInfoRequest &req, IEspWUGraphInfoResponse &resp)
{
    try
    {
        StringBuffer wuid = req.getWuid();
        checkAndTrimWorkunit("WUGraphInfo", wuid);

        Owned<IWorkUnitFactory> factory = getWorkUnitFactory(context.querySecManager(), context.queryUser());
        Owned<IConstWorkUnit> cw = factory->openWorkUnit(wuid.str(), false);
        if(!cw)
            throw MakeStringException(ECLWATCH_CANNOT_UPDATE_WORKUNIT,"Cannot open workunit %s.",wuid.str());

        ensureWsWorkunitAccess(context, *cw, SecAccess_Write);

        resp.setWuid(wuid.str());
        resp.setName(req.getName());
        resp.setRunning(isRunning(*cw));
        if (notEmpty(req.getGID()))
            resp.setGID(req.getGID());
        if(!req.getBatchWU_isNull())
            resp.setBatchWU(req.getBatchWU());
    }
    catch(IException* e)
    {
        FORWARDEXCEPTION(context, e,  ECLWATCH_INTERNAL_ERROR);
    }
    return true;
}

bool CWsWorkunitsEx::onWUGVCGraphInfo(IEspContext &context,IEspWUGVCGraphInfoRequest &req, IEspWUGVCGraphInfoResponse &resp)
{
    try
    {
        StringBuffer wuid = req.getWuid();
        checkAndTrimWorkunit("WUGVCGraphInfo", wuid);

        Owned<IWorkUnitFactory> factory = getWorkUnitFactory(context.querySecManager(), context.queryUser());
        Owned<IConstWorkUnit> cw = factory->openWorkUnit(wuid.str(), false);
        if(!cw)
            throw MakeStringException(ECLWATCH_CANNOT_UPDATE_WORKUNIT,"Cannot open workunit %s.",wuid.str());

        ensureWsWorkunitAccess(context, *cw, SecAccess_Read);

        resp.setWuid(wuid.str());
        resp.setName(req.getName());
        resp.setRunning(isRunning(*cw));
        if (notEmpty(req.getGID()))
            resp.setGID(req.getGID());
        if(!req.getBatchWU_isNull())
            resp.setBatchWU(req.getBatchWU());

        StringBuffer xml("<Control><Endpoint><Query id=\"Gordon.Extractor.0\">");
        xml.appendf("<Graph id=\"%s\">", req.getName());
        if (context.getClientVersion() > 1.17)
        {
            xml.append("<Subgraph>");
            xml.append(req.getSubgraphId_isNull() ? 0 : req.getSubgraphId());
            xml.append("</Subgraph>");
        }
        xml.append("</Graph></Query></Endpoint></Control>");
        resp.setTheGraph(xml.str());
    }
    catch(IException* e)
    {
        FORWARDEXCEPTION(context, e,  ECLWATCH_INTERNAL_ERROR);
    }
    return true;
}

bool CWsWorkunitsEx::onWUGraphTiming(IEspContext &context, IEspWUGraphTimingRequest &req, IEspWUGraphTimingResponse &resp)
{
    try
    {
        StringBuffer wuid = req.getWuid();
        checkAndTrimWorkunit("WUGraphTiming", wuid);

        Owned<IWorkUnitFactory> factory = getWorkUnitFactory(context.querySecManager(), context.queryUser());
        Owned<IConstWorkUnit> cw = factory->openWorkUnit(wuid.str(), false);
        if(!cw)
            throw MakeStringException(ECLWATCH_CANNOT_UPDATE_WORKUNIT,"Cannot open workunit %s.",wuid.str());
        ensureWsWorkunitAccess(context, *cw, SecAccess_Read);

        resp.updateWorkunit().setWuid(wuid.str());

        WsWuInfo winfo(context, cw);
        IArrayOf<IConstECLTimingData> timingData;
        winfo.getGraphTimingData(timingData, 0);
        resp.updateWorkunit().setTimingData(timingData);
    }
    catch(IException* e)
    {
        FORWARDEXCEPTION(context, e,  ECLWATCH_INTERNAL_ERROR);
    }
    return true;
}

int CWsWorkunitsSoapBindingEx::onGetForm(IEspContext &context, CHttpRequest* request, CHttpResponse* response, const char *service, const char *method)
{
    try
    {
        StringBuffer xml;
        StringBuffer xslt;
        if(strieq(method,"WUQuery") || strieq(method,"WUJobList"))
        {
            Owned<IEnvironmentFactory> factory = getEnvironmentFactory();
            Owned<IConstEnvironment> environment = factory->openEnvironmentByFile();
            Owned<IPropertyTree> root = &environment->getPTree();
            if (!root)
                throw MakeStringException(ECLWATCH_CANNOT_GET_ENV_INFO, "Failed to get environment information.");
            if(strieq(method,"WUQuery"))
            {
                SecAccessFlags accessOwn;
                SecAccessFlags accessOthers;
                getUserWuAccessFlags(context, accessOwn, accessOthers, false);

                xml.append("<WUQuery>");
                if ((accessOwn == SecAccess_None) && (accessOthers == SecAccess_None))
                    xml.appendf("<ErrorMessage>Access to workunit is denied.</ErrorMessage>");
                else
                {
                    MapStringTo<bool> added;
                    Owned<IPropertyTreeIterator> it = root->getElements("Software/Topology/Cluster");
                    ForEach(*it)
                    {
                        const char *name = it->query().queryProp("@name");
                        if (notEmpty(name) && !added.getValue(name))
                        {
                            added.setValue(name, true);
                            appendXMLTag(xml, "Cluster", name);
                        }
                    }
                }
                xml.append("</WUQuery>");
                xslt.append(getCFD()).append("./smc_xslt/wuid_search.xslt");
            }
            else if (strieq(method,"WUJobList"))
            {
                StringBuffer cluster;
                request->getParameter("Cluster", cluster);
                StringBuffer range;
                request->getParameter("Range",range);
                Owned<IConstWUClusterInfo> clusterInfo = getTargetClusterInfo(cluster);
                xml.append("<WUJobList>");
                if (range.length())
                    appendXMLTag(xml, "Range", range.str());
                if (clusterInfo)
                {
                    const StringArray &thorInstances = clusterInfo->getThorProcesses();
                    ForEachItemIn(i, thorInstances)
                    {
                        xml.append("<Cluster").append('>').append(thorInstances.item(i)).append("</Cluster>");
                    }
                }
                xml.append("<TargetCluster>").append(cluster).append("</TargetCluster>");
                xml.append("</WUJobList>");
                xslt.append(getCFD()).append("./smc_xslt/jobs_search.xslt");
                response->addHeader("Expires", "0");
             }
        }
        if (xslt.length() && xml.length())
        {
            StringBuffer html;
            xsltTransform(xml.str(), xslt.str(), NULL, html);
            response->setContent(html.str());
            response->setContentType(HTTP_TYPE_TEXT_HTML_UTF8);
            response->send();
            return 0;
        }
    }
    catch(IException* e)
    {
        FORWARDEXCEPTION(context, e,  ECLWATCH_INTERNAL_ERROR);
    }
    return onGetNotFound(context, request, response, service);
}


void deployEclOrArchive(IEspContext &context, IEspWUDeployWorkunitRequest & req, IEspWUDeployWorkunitResponse & resp)
{
    NewWsWorkunit wu(context);

    SCMStringBuffer wuid;
    wu->getWuid(wuid);

    wu->setAction(WUActionCompile);

    StringBuffer name(req.getName());
    if (!name.trim().length() && notEmpty(req.getFileName()))
        splitFilename(req.getFileName(), NULL, NULL, &name, NULL);
    if (name.length())
        wu->setJobName(name.str());

    if (req.getObject().length())
    {
        StringBuffer text(req.getObject().length(), req.getObject().toByteArray());
        wu.setQueryText(text.str());
    }
    if (req.getQueryMainDefinition())
        wu.setQueryMain(req.getQueryMainDefinition());
    if (!req.getResultLimit_isNull())
        wu->setResultLimit(req.getResultLimit());

    wu->commit();
    wu.clear();

<<<<<<< HEAD
    submitWsWorkunit(context, wuid.str(), req.getCluster(), NULL, 0, true, false, false, NULL, &req.getDebugValues());
=======
    submitWsWorkunit(context, wuid.str(), req.getCluster(), NULL, 0, true, false, false, NULL, NULL, &req.getDebugValues());
>>>>>>> acecc4a1
    waitForWorkUnitToCompile(wuid.str(), req.getWait());

    WsWuInfo winfo(context, wuid.str());
    winfo.getCommon(resp.updateWorkunit(), WUINFO_All);
    winfo.getExceptions(resp.updateWorkunit(), WUINFO_All);

    name.clear();
    if (notEmpty(resp.updateWorkunit().getJobname()))
        origValueChanged(req.getName(), resp.updateWorkunit().getJobname(), name, false);

    if (name.length()) //non generated user specified name, so override #Workunit('name')
    {
        WorkunitUpdate wx(&winfo.cw->lock());
        wx->setJobName(name.str());
        resp.updateWorkunit().setJobname(name.str());
    }

    AuditSystemAccess(context.queryUserId(), true, "Updated %s", wuid.str());
}


StringBuffer &sharedObjectFileName(StringBuffer &filename, const char *name, const char *ext, unsigned copy)
{
    filename.append((name && *name) ? name : "workunit");
    if (copy)
        filename.append('-').append(copy);
    if (notEmpty(ext))
        filename.append(ext);
    return filename;
}

inline StringBuffer &buildFullDllPath(StringBuffer &dllpath, StringBuffer &dllname, const char *dir, const char *name, const char *ext, unsigned copy)
{
    return addPathSepChar(dllpath.set(dir)).append(sharedObjectFileName(dllname, name, ext, copy));
}

void writeSharedObject(const char *srcpath, const MemoryBuffer &obj, const char *dir, StringBuffer &dllpath, StringBuffer &dllname)
{
    StringBuffer name, ext;
    if (srcpath && *srcpath)
        splitFilename(srcpath, NULL, NULL, &name, &ext);

    unsigned copy=0;
    buildFullDllPath(dllpath.clear(), dllname.clear(), dir, name.str(), ext.str(), copy);
    while (checkFileExists(dllpath.str()))
        buildFullDllPath(dllpath.clear(), dllname.clear(), dir, name.str(), ext.str(), ++copy);

    DBGLOG("Writing workunit dll: %s", dllpath.str());
    Owned<IFile> f = createIFile(dllpath.str());
    Owned<IFileIO> io = f->open(IFOcreate);
    io->write(0, obj.length(), obj.toByteArray());
}

void CWsWorkunitsEx::deploySharedObject(IEspContext &context, StringBuffer &wuid, const char *filename, const char *cluster, const char *name, const MemoryBuffer &obj, const char *dir, const char *xml)
{
    StringBuffer dllpath, dllname;
    StringBuffer srcname(filename);
    if (!srcname.length())
        srcname.append(name).append(SharedObjectExtension);
    writeSharedObject(srcname.str(), obj, dir, dllpath, dllname);

    NewWsWorkunit wu(context);

    StringBufferAdaptor isvWuid(wuid);
    wu->getWuid(isvWuid);
    wu->setClusterName(cluster);
    wu->commit();

    StringBuffer dllXML;
    if (getWorkunitXMLFromFile(dllpath.str(), dllXML))
    {
        Owned<ILocalWorkUnit> embeddedWU = createLocalWorkUnit();
        embeddedWU->loadXML(dllXML.str());
        queryExtendedWU(wu)->copyWorkUnit(embeddedWU, true);
    }

    wu.associateDll(dllpath.str(), dllname.str());

    if (name && *name)
        wu->setJobName(name);

    //clean slate, copy only select items from processed workunit xml
    if (xml && *xml)
    {
        Owned<IPropertyTree> srcxml = createPTreeFromXMLString(xml);
        if (srcxml->hasProp("@jobName"))
            wu->setJobName(srcxml->queryProp("@jobName"));
        if (srcxml->hasProp("@token"))
            wu->setSecurityToken(srcxml->queryProp("@token"));
        if (srcxml->hasProp("Query/Text"))
            wu.setQueryText(srcxml->queryProp("Query/Text"));
    }

    wu->setState(WUStateCompiled);
    wu->commit();
    wu.clear();

    AuditSystemAccess(context.queryUserId(), true, "Updated %s", wuid.str());
}

void CWsWorkunitsEx::deploySharedObject(IEspContext &context, IEspWUDeployWorkunitRequest & req, IEspWUDeployWorkunitResponse & resp, const char *dir, const char *xml)
{
    if (isEmpty(req.getFileName()))
       throw MakeStringException(ECLWATCH_INVALID_INPUT, "File name required when deploying a shared object.");

    const char *cluster = req.getCluster();
    if (isEmpty(cluster))
       throw MakeStringException(ECLWATCH_INVALID_INPUT, "Cluster name required when deploying a shared object.");

    StringBuffer wuid;
    deploySharedObject(context, wuid, req.getFileName(), cluster, req.getName(), req.getObject(), dir, xml);

    WsWuInfo winfo(context, wuid.str());
    winfo.getCommon(resp.updateWorkunit(), WUINFO_All);

    AuditSystemAccess(context.queryUserId(), true, "Updated %s", wuid.str());
}

bool CWsWorkunitsEx::onWUDeployWorkunit(IEspContext &context, IEspWUDeployWorkunitRequest & req, IEspWUDeployWorkunitResponse & resp)
{
    const char *type = req.getObjType();

    try
    {
        if (!context.validateFeatureAccess(OWN_WU_ACCESS, SecAccess_Write, false))
            throw MakeStringException(ECLWATCH_ECL_WU_ACCESS_DENIED, "Failed to create workunit. Permission denied.");

        if (notEmpty(req.getCluster()) && !isValidCluster(req.getCluster()))
            throw MakeStringException(ECLWATCH_INVALID_CLUSTER_NAME, "Invalid cluster name: %s", req.getCluster());
        if (strieq(type, "archive")|| strieq(type, "ecl_text"))
            deployEclOrArchive(context, req, resp);
        else if (strieq(type, "shared_object"))
            deploySharedObject(context, req, resp, queryDirectory.str());
        else
            throw MakeStringException(ECLWATCH_INVALID_INPUT, "WUDeployWorkunit '%s' unkown object type.", type);
    }
    catch(IException* e)
    {
        FORWARDEXCEPTION(context, e,  ECLWATCH_INTERNAL_ERROR);
    }
    return true;
}<|MERGE_RESOLUTION|>--- conflicted
+++ resolved
@@ -3713,11 +3713,7 @@
     wu->commit();
     wu.clear();
 
-<<<<<<< HEAD
-    submitWsWorkunit(context, wuid.str(), req.getCluster(), NULL, 0, true, false, false, NULL, &req.getDebugValues());
-=======
     submitWsWorkunit(context, wuid.str(), req.getCluster(), NULL, 0, true, false, false, NULL, NULL, &req.getDebugValues());
->>>>>>> acecc4a1
     waitForWorkUnitToCompile(wuid.str(), req.getWait());
 
     WsWuInfo winfo(context, wuid.str());

/*##############################################################################

    HPCC SYSTEMS software Copyright (C) 2012 HPCC Systems®.

    Licensed under the Apache License, Version 2.0 (the "License");
    you may not use this file except in compliance with the License.
    You may obtain a copy of the License at

       http://www.apache.org/licenses/LICENSE-2.0

    Unless required by applicable law or agreed to in writing, software
    distributed under the License is distributed on an "AS IS" BASIS,
    WITHOUT WARRANTIES OR CONDITIONS OF ANY KIND, either express or implied.
    See the License for the specific language governing permissions and
    limitations under the License.
############################################################################## */

#include "ws_workunitsService.hpp"
#include "ws_fs.hpp"

#include "jlib.hpp"
#include "jflz.hpp"
#include "daclient.hpp"
#include "dadfs.hpp"
#include "daaudit.hpp"
#include "dautils.hpp"
#include "exception_util.hpp"
#include "wujobq.hpp"
#include "eventqueue.hpp"
#include "fileview.hpp"
#include "hqlerror.hpp"
#include "sacmd.hpp"
#include "wuwebview.hpp"
#include "portlist.h"
#include "dllserver.hpp"
#include "schedulectrl.hpp"
#include "scheduleread.hpp"
#include "dadfs.hpp"
#include "dfuwu.hpp"
#include "thorplugin.hpp"
#include "roxiecontrol.hpp"

#include "deftype.hpp"
#include "thorcommon.hpp"
#include "thorxmlwrite.hpp"
#include "fvdatasource.hpp"
#include "fvresultset.ipp"
#include "ws_wudetails.hpp"
#include "wuerror.hpp"
#include "TpWrapper.hpp"
#include "LogicFileWrapper.hpp"

#include "rtlformat.hpp"

#include "package.h"

#ifdef _USE_ZLIB
#include "zcrypt.hpp"
#endif

#define ESP_WORKUNIT_DIR "workunits/"
static constexpr const char* zipFolder = "tempzipfiles" PATHSEPSTR;
static const char* deployWorkunitsAccess = "DeployWorkunitsAccess";

#define WU_SDS_LOCK_TIMEOUT (5*60*1000) // 5 mins
const unsigned CHECK_QUERY_STATUS_THREAD_POOL_SIZE = 25;
const unsigned MAX_ZAP_BUFFER_SIZE = 10000000; //10M

class ExecuteExistingQueryInfo
{
public:
    ExecuteExistingQueryInfo(IConstWorkUnit *cw)
    {
        const char *name = cw->queryJobName();
        const char *div = strchr(name, '.');
        if (div)
        {
            queryset.set(name, div-name);
            query.set(div+1);
        }
    }

public:
    StringAttr queryset;
    StringAttr query;
};

//The ECLWUActionNames[] has to match with the ESPenum ECLWUActions in the ecm file.
static unsigned NumOfECLWUActionNames = 12;
static const char *ECLWUActionNames[] = { "Abort", "Delete", "Deschedule", "Reschedule", "Pause",
    "PauseNow", "Protect", "Unprotect", "Restore", "Resume", "SetToFailed", "Archive", nullptr };

class CECLWUActionsEx : public SoapEnumParamNew<CECLWUActions>
{
public:
    CECLWUActionsEx() : SoapEnumParamNew<CECLWUActions>() { init("ECLWUActions","string", ECLWUActionNames); }
};
static CECLWUActionsEx eclWUActionType;

void setActionResult(const char* wuid, CECLWUActions action, const char* result, const char* strAction, IArrayOf<IConstWUActionResult>* results)
{
    if (!results || !wuid || !*wuid || !result || !*result)
        return;

    Owned<IEspWUActionResult> res = createWUActionResult("", "");
    res->setWuid(wuid);
    res->setAction(strAction);
    res->setResult(result);
    results->append(*res.getClear());
}

IPropertyTree *getArchivedWorkUnitProperties(const char *wuid, bool dfuWU)
{
    SocketEndpoint ep;
    getSashaNode(ep);
    Owned<INode> node = createINode(ep);
    if (!node)
        throw MakeStringException(ECLWATCH_INODE_NOT_FOUND, "INode not found.");

    StringBuffer tmp;
    Owned<ISashaCommand> cmd = createSashaCommand();
    cmd->addId(wuid);
    cmd->setAction(SCA_GET);
    cmd->setArchived(true);
    if (dfuWU)
        cmd->setDFU(true);
    if (!cmd->send(node, 1*60*1000))
        throw MakeStringException(ECLWATCH_CANNOT_CONNECT_ARCHIVE_SERVER,
            "Sasha (%s) took too long to respond from: Get workUnit properties for %s.",
            ep.getUrlStr(tmp).str(), wuid);

    if ((cmd->numIds() < 1) || (cmd->numResults() < 1))
        return nullptr;

    cmd->getResult(0, tmp.clear());
    if(tmp.length() < 1)
        return nullptr;

    Owned<IPropertyTree> wu = createPTreeFromXMLString(tmp.str());
    if (!wu)
        return nullptr;

    return wu.getClear();
}

bool doAction(IEspContext& context, StringArray& wuids, CECLWUActions action, IProperties* params, IArrayOf<IConstWUActionResult>* results)
{
    if (!wuids.length())
        return true;

    if ((action == CECLWUActions_Restore) || (action == CECLWUActions_Archive))
    {
        StringBuffer msg;
        ForEachItemIn(i, wuids)
        {
            StringBuffer wuidStr(wuids.item(i));
            const char* wuid = wuidStr.trim().str();
            if (isEmpty(wuid))
            {
                msg.appendf("Empty Workunit ID at %u. ", i);
                continue;
            }
            if ((action == CECLWUActions_Archive) && !validateWsWorkunitAccess(context, wuid, SecAccess_Full))
                msg.appendf("Access denied for Workunit %s. ", wuid);
            else if (action == CECLWUActions_Restore)
            {
                Owned<IPropertyTree> wuProps = getArchivedWorkUnitProperties(wuid, false);
                if (!wuProps)
                    msg.appendf("Archived workunit %s not found.", wuid);
                else if (!validateWsWorkunitAccessByOwnerId(context, wuProps->queryProp("@submitID"), SecAccess_Full))
                    msg.appendf("Access denied for Workunit %s. ", wuid);
            }
        }
        if (!msg.isEmpty())
            throw makeStringException(ECLWATCH_INVALID_INPUT, msg);

        Owned<ISashaCommand> cmd = archiveOrRestoreWorkunits(wuids, params, action == CECLWUActions_Archive, false);
        ForEachItemIn(idx, wuids)
        {
            StringBuffer reply;
            cmd->getId(idx, reply);
            AuditSystemAccess(context.queryUserId(), true, "%s", reply.str());
        }
        return true;
    }

    bool bAllSuccess = true;
    const char* strAction = (action < NumOfECLWUActionNames) ? ECLWUActionNames[action] : "Unknown Action";
    for(aindex_t i=0; i<wuids.length();i++)
    {
        StringBuffer wuidStr(wuids.item(i));
        const char* wuid = wuidStr.trim().str();
        if (isEmpty(wuid))
        {
            UWARNLOG("Empty Workunit ID");
            continue;
        }

        try
        {
            if (!looksLikeAWuid(wuid, 'W'))
                throw MakeStringException(ECLWATCH_INVALID_INPUT, "Invalid Workunit ID: %s", wuid);

            PROGLOG("%s %s", strAction, wuid);
            if (action == CECLWUActions_EventDeschedule)
            {
                if (!context.validateFeatureAccess(OWN_WU_ACCESS, SecAccess_Full, false)
                    || !context.validateFeatureAccess(OTHERS_WU_ACCESS, SecAccess_Full, false))
                    ensureWsWorkunitAccess(context, wuid, SecAccess_Full);
                descheduleWorkunit(wuid);
                AuditSystemAccess(context.queryUserId(), true, "Updated %s", wuid);
            }
            else
            {
                Owned<IWorkUnitFactory> factory = getWorkUnitFactory(context.querySecManager(), context.queryUser());
                Owned<IConstWorkUnit> cw = factory->openWorkUnit(wuid);
                if(!cw)
                    throw MakeStringException(ECLWATCH_CANNOT_OPEN_WORKUNIT,"Cannot open workunit %s.",wuid);

                if ((action == CECLWUActions_Delete) && (cw->getState() == WUStateWait))
                    throw MakeStringException(ECLWATCH_CANNOT_DELETE_WORKUNIT,"Cannot delete a workunit which is in a 'Wait' status.");

                switch(action)
                {
                case CECLWUActions_Pause:
                {
                    ensureWsWorkunitAccess(context, *cw, SecAccess_Full);
                    WorkunitUpdate wu(&cw->lock());
                    wu->setAction(WUActionPause);
                    break;
                }
                case CECLWUActions_PauseNow:
                {
                    ensureWsWorkunitAccess(context, *cw, SecAccess_Full);
                    WorkunitUpdate wu(&cw->lock());
                    wu->setAction(WUActionPauseNow);
                    break;
                }
                case CECLWUActions_Resume:
                {
                    ensureWsWorkunitAccess(context, *cw, SecAccess_Full);
                    WorkunitUpdate wu(&cw->lock());
                    wu->setAction(WUActionResume);
                    break;
                }
                case CECLWUActions_Delete:
                    ensureWsWorkunitAccess(context, *cw, SecAccess_Full);
                    {
                        cw.clear();
                        factory->deleteWorkUnitEx(wuid, true),
                        AuditSystemAccess(context.queryUserId(), true, "Deleted %s", wuid);
                    }
                    break;
                case CECLWUActions_Abort:
                    ensureWsWorkunitAccess(context, *cw, SecAccess_Full);
                    {
                        if (cw->getState() == WUStateWait)
                        {
                            WorkunitUpdate wu(&cw->lock());
                            wu->deschedule();
                            wu->setState(WUStateAborted);
                        }
                        else
                            abortWorkUnit(wuid, context.querySecManager(), context.queryUser());
                        AuditSystemAccess(context.queryUserId(), true, "Aborted %s", wuid);
                    }
                    break;
                case CECLWUActions_Protect:
                case CECLWUActions_Unprotect:
                    ensureWsWorkunitAccess(context, *cw, SecAccess_Write);
                    cw->protect((action == CECLWUActions_Protect) ? true:false);
                    AuditSystemAccess(context.queryUserId(), true, "Updated %s", wuid);
                    break;
                case CECLWUActions_SetToFailed:
                    {
                        ensureWsWorkunitAccess(context, *cw, SecAccess_Write);
                        WorkunitUpdate wu(&cw->lock());
                        wu->setState(WUStateFailed);
                        AuditSystemAccess(context.queryUserId(), true, "Updated %s", wuid);
                    }
                    break;
                case CECLWUActions_EventReschedule:
                    {
                        ensureWsWorkunitAccess(context, *cw, SecAccess_Full);
                        WorkunitUpdate wu(&cw->lock());
                        wu->schedule();
                        AuditSystemAccess(context.queryUserId(), true, "Updated %s", wuid);
                    }
                    break;
                }
            }
            PROGLOG("%s %s done", strAction, wuid);
            setActionResult(wuid, action, "Success", strAction, results);
        }
        catch (IException *e)
        {
            bAllSuccess = false;
            StringBuffer eMsg;
            StringBuffer failedMsg("Failed: ");
            setActionResult(wuid, action, failedMsg.append(e->errorMessage(eMsg)).str(), strAction, results);
            OWARNLOG("Failed to %s for workunit: %s, %s", strAction, wuid, eMsg.str());
            AuditSystemAccess(context.queryUserId(), false, "Failed to %s %s", strAction, wuid);
            e->Release();
            continue;
        }
        catch (...)
        {
            bAllSuccess = false;
            StringBuffer failedMsg;
            failedMsg.appendf("Unknown exception");
            setActionResult(wuid, action, failedMsg.str(), strAction, results);
            IWARNLOG("Failed to %s for workunit: %s, %s", strAction, wuid, failedMsg.str());
            AuditSystemAccess(context.queryUserId(), false, "Failed to %s %s", strAction, wuid);
            continue;
        }
    }

    int timeToWait = 0;
    if (params)
         timeToWait = params->getPropInt("BlockTillFinishTimer");

    if (timeToWait != 0)
    {
        for(aindex_t i=0; i<wuids.length();i++)
        {
            const char* wuid=wuids.item(i);
            if (isEmpty(wuid))
                continue;
            waitForWorkUnitToComplete(wuid, timeToWait);
        }
    }
    return bAllSuccess;
}


bool doProtectWorkunits(IEspContext& context, StringArray& wuids, IArrayOf<IConstWUActionResult>* results)
{
    Owned<IProperties> params(createProperties(true));
    params->setProp("BlockTillFinishTimer", 0);

    return doAction(context, wuids, CECLWUActions_Protect, params, results);
}
bool doUnProtectWorkunits(IEspContext& context, StringArray& wuids, IArrayOf<IConstWUActionResult>* results)
{
    Owned<IProperties> params(createProperties(true));
    params->setProp("BlockTillFinishTimer", 0);

    return doAction(context, wuids, CECLWUActions_Unprotect, params, results);
}

static void checkUpdateQuerysetLibraries()
{
    Owned<IRemoteConnection> globalLock = querySDS().connect("/QuerySets/", myProcessSession(), RTM_LOCK_WRITE|RTM_CREATE_QUERY, WU_SDS_LOCK_TIMEOUT);
    if (!globalLock)
        return;

    IPropertyTree *root = globalLock->queryRoot();
    if (!root)
        return;

    Owned<IWorkUnitFactory> factory = getWorkUnitFactory();
    Owned<IPropertyTreeIterator> querySets = root->getElements("QuerySet");
    ForEach(*querySets)
    {
        IPropertyTree &querySet = querySets->query();
        if (querySet.hasProp("@updatedLibraries")) //only need to do this once, then publish and copy will keep up to date
            continue;
        Owned<IPropertyTreeIterator> queries = querySet.getElements("Query");
        ForEach(*queries)
        {
            IPropertyTree &query = queries->query();
            if (query.hasProp("@libCount"))
                continue;
            const char *wuid = query.queryProp("@wuid");
            if (!wuid || !*wuid)
                continue;
            Owned<IConstWorkUnit> cw = factory->openWorkUnit(wuid);
            if (!cw)
                continue;
            checkAddLibrariesToQueryEntry(&query, cw);
        }
        querySet.setPropBool("@updatedLibraries", true);
    }
}

void CWsWorkunitsEx::init(IPropertyTree *cfg, const char *process, const char *service)
{
    if (!daliClientActive())
    {
        OERRLOG("No Dali Connection Active.");
        throw MakeStringException(-1, "No Dali Connection Active. Please Specify a Dali to connect to in you configuration file");
    }

    DBGLOG("Initializing %s service [process = %s]", service, process);

    checkUpdateQuerysetLibraries();

    daliServers.set(cfg->queryProp("Software/EspProcess/@daliServers"));
    const char *computer = cfg->queryProp("Software/EspProcess/@computer");
    if (daliServers.isEmpty() || !computer || streq(computer, "localhost")) //otherwise can't assume environment "." netAddresses are the same as my address
        queryHostIP().getIpText(envLocalAddress);
    else
    {
        //a bit weird, but other netAddresses in the environment are not the same localhost as this server
        //use the address of the DALI
        const char *finger = daliServers.get();
        while (*finger && !strchr(":;,", *finger))
            envLocalAddress.append(*finger++);
    }

    awusCacheMinutes = AWUS_CACHE_MIN_DEFAULT;
    VStringBuffer xpath("Software/EspProcess[@name=\"%s\"]/EspService[@name=\"%s\"]/AWUsCacheMinutes", process, service);
    cfg->getPropInt(xpath.str(), awusCacheMinutes);

    xpath.setf("Software/EspProcess[@name=\"%s\"]/@PageCacheTimeoutSeconds", process);
    if (cfg->hasProp(xpath.str()))
        setPageCacheTimeoutMilliSeconds(cfg->getPropInt(xpath.str()));
    xpath.setf("Software/EspProcess[@name=\"%s\"]/@MaxPageCacheItems", process);
    if (cfg->hasProp(xpath.str()))
        setMaxPageCacheItems(cfg->getPropInt(xpath.str()));

    xpath.setf("Software/EspProcess[@name=\"%s\"]/EspService[@name=\"%s\"]/serverForArchivedECLWU/@netAddress", process, service);
    if (cfg->hasProp(xpath.str()))
    {
        sashaServerIp.set(cfg->queryProp(xpath.str()));
        xpath.setf("Software/EspProcess[@name=\"%s\"]/EspService[@name=\"%s\"]/serverForArchivedECLWU/@port", process, service);
        sashaServerPort = cfg->getPropInt(xpath.str(), DEFAULT_SASHA_PORT);
    }

    xpath.setf("Software/EspProcess[@name=\"%s\"]/EspService[@name=\"%s\"]/ThorSlaveLogThreadPoolSize", process, service);
    thorSlaveLogThreadPoolSize = cfg->getPropInt(xpath, THOR_SLAVE_LOG_THREAD_POOL_SIZE);

    xpath.setf("Software/EspProcess[@name=\"%s\"]/EspService[@name=\"%s\"]/WUResultMaxSizeMB", process, service);
    unsigned wuResultMaxSizeMB = cfg->getPropInt(xpath);
    if (wuResultMaxSizeMB > 0)
        wuResultMaxSize = wuResultMaxSizeMB * 0x100000;

    xpath.setf("Software/EspProcess[@name=\"%s\"]/EspService[@name=\"%s\"]/ZAPEmail", process, service);
    IPropertyTree *zapEmail = cfg->queryPropTree(xpath.str());
    if (zapEmail)
    {
        zapEmailTo = zapEmail->queryProp("@to");
        if (zapEmailTo.isEmpty())
            throw MakeStringException(-1, "ZAPEmail: EmailTo not specified.");
        zapEmailFrom = zapEmail->queryProp("@from");
        if (zapEmailFrom.isEmpty())
            throw MakeStringException(-1, "ZAPEmail: EmailFrom not specified.");
        zapEmailServer = zapEmail->queryProp("@serverURL");
        if (zapEmailServer.isEmpty())
            throw MakeStringException(-1, "ZAPEmail: EmailServer not specified.");

        zapEmailServerPort = zapEmail->getPropInt("@serverPort", WUDEFAULT_ZAPEMAILSERVER_PORT);
        zapEmailMaxAttachmentSize = zapEmail->getPropInt("@maxAttachmentSize", MAX_ZAP_BUFFER_SIZE);
    }

    maxRequestEntityLength = cfg->getPropInt("Software[1]/EspProcess[1]/EspProtocol[@type='http_protocol'][1]/@maxRequestEntityLength");
    directories.set(cfg->queryPropTree("Software/Directories"));

    const char *name = cfg->queryProp("Software/EspProcess/@name");
    getConfigurationDirectory(directories, "query", "esp", name ? name : "esp", queryDirectory);
    recursiveCreateDirectory(queryDirectory.str());

    dataCache.setown(new DataCache(DATA_SIZE));
    archivedWuCache.setown(new ArchivedWuCache(AWUS_CACHE_SIZE));
    wuArchiveCache.setown(new WUArchiveCache(WUARCHIVE_CACHE_SIZE));

    //Create a folder for temporarily holding gzip files by WUResultBin()
    Owned<IFile> tmpdir = createIFile(TEMPZIPDIR);
    if(!tmpdir->exists())
        tmpdir->createDirectory();

    recursiveCreateDirectory(ESP_WORKUNIT_DIR);

    getConfigurationDirectory(directories, "data", "esp", process, dataDirectory);
    wuFactory.setown(getWorkUnitFactory());

#ifdef _CONTAINERIZED
    initContainerRoxieTargets(roxieConnMap);
#endif
    m_sched.start();
    filesInUse.subscribe();

    //Start thread pool
    xpath.setf("Software/EspProcess[@name=\"%s\"]/EspService[@name=\"%s\"]/ClusterQueryStateThreadPoolSize", process, service);
    Owned<CClusterQueryStateThreadFactory> threadFactory = new CClusterQueryStateThreadFactory();
    clusterQueryStatePool.setown(createThreadPool("CheckAndSetClusterQueryState Thread Pool", threadFactory, NULL,
            cfg->getPropInt(xpath.str(), CHECK_QUERY_STATUS_THREAD_POOL_SIZE)));
}

bool CWsWorkunitsEx::onWUCreate(IEspContext &context, IEspWUCreateRequest &req, IEspWUCreateResponse &resp)
{
    try
    {
        ensureWsCreateWorkunitAccess(context);

        NewWsWorkunit wu(context);
        resp.updateWorkunit().setWuid(wu->queryWuid());
        AuditSystemAccess(context.queryUserId(), true, "Updated %s", wu->queryWuid());
    }
    catch(IException* e)
    {
        FORWARDEXCEPTION(context, e,  ECLWATCH_INTERNAL_ERROR);
    }
    return true;
}

bool origValueChanged(const char *newValue, const char *origValue, StringBuffer &s, bool nillable)
{
    if (!nillable && isEmpty(newValue))
        return false;
    if(newValue && origValue)
    {
        if (!streq(origValue, newValue))
        {
            s.append(newValue).trim();
            return true;
        }
        return false;
    }
    if (newValue)
    {
        s.append(newValue).trim();
        return true;
    }
    return (origValue!=NULL);
}

bool CWsWorkunitsEx::onWUUpdate(IEspContext &context, IEspWUUpdateRequest &req, IEspWUUpdateResponse &resp)
{
    try
    {
        StringBuffer wuid(req.getWuid());
        WsWuHelpers::checkAndTrimWorkunit("WUUpdate", wuid);

        ensureWsWorkunitAccess(context, wuid.str(), SecAccess_Write);

        Owned<IWorkUnitFactory> factory = getWorkUnitFactory(context.querySecManager(), context.queryUser());
        Owned<IConstWorkUnit> cw = factory->openWorkUnit(wuid.str());
        if(!cw)
            throw MakeStringException(ECLWATCH_CANNOT_UPDATE_WORKUNIT,"Cannot open workunit %s.",wuid.str());
        PROGLOG("WUUpdate: %s", wuid.str());
        if(req.getProtected() != req.getProtectedOrig())
        {
            cw->protect(req.getProtected());
            cw.clear();
            cw.setown(factory->openWorkUnit(wuid.str()));
            if(!cw)
                throw MakeStringException(ECLWATCH_CANNOT_UPDATE_WORKUNIT,"Cannot open workunit %s.",wuid.str());
        }

        if ((req.getState() == WUStateRunning)||(req.getState() == WUStateDebugPaused)||(req.getState() == WUStateDebugRunning))
        {
            WsWuInfo winfo(context, cw);
            winfo.getInfo(resp.updateWorkunit(), WUINFO_All);
            resp.setRedirectUrl(StringBuffer("/WsWorkunits/WUInfo?Wuid=").append(wuid).str());
            AuditSystemAccess(context.queryUserId(), true, "Updated %s", wuid.str());
            return true;
        }

        WorkunitUpdate wu(&cw->lock());
        if(!req.getState_isNull() && (req.getStateOrig_isNull() || req.getState() != req.getStateOrig()))
        {
            if (!req.getStateOrig_isNull() && cw->getState() != (WUState) req.getStateOrig())
                throw MakeStringException(ECLWATCH_CANNOT_UPDATE_WORKUNIT, "Cannot update workunit %s because its state has been changed internally. Please refresh the page and try again.", wuid.str());

            WUState state = (WUState) req.getState();
            if(state < WUStateSize)
                wu->setState(state);
        }

        StringBuffer s;
        if (origValueChanged(req.getJobname(), req.getJobnameOrig(), s))
            wu->setJobName(s.trim().str());
        if (origValueChanged(req.getDescription(), req.getDescriptionOrig(), s.clear()))
            wu->setDebugValue("description", (req.getDescription() && *req.getDescription()) ? s.trim().str() : NULL, true);

        double version = context.getClientVersion();
        if (version > 1.04)
        {
            if (origValueChanged(req.getClusterSelection(), req.getClusterOrig(), s.clear(), false))
            {
                validateTargetName(s);
                if (req.getState() == WUStateBlocked)
                    switchWorkUnitQueue(wu.get(), s.str());
                else if ((req.getState() != WUStateSubmitted) && (req.getState() != WUStateRunning) && (req.getState() != WUStateDebugPaused) && (req.getState() != WUStateDebugRunning))
                    wu->setClusterName(s.str());
            }
        }

        WsWuHelpers::setXmlParameters(wu, req.getXmlParams(), (req.getAction()==WUActionExecuteExisting));

        if (notEmpty(req.getQueryText()))
        {
            Owned<IWUQuery> query=wu->updateQuery();
            query->setQueryText(req.getQueryText());
        }

        if (version > 1.34 && notEmpty(req.getQueryMainDefinition()))
        {
            Owned<IWUQuery> query=wu->updateQuery();
            query->setQueryMainDefinition(req.getQueryMainDefinition());
        }

        if (!req.getResultLimit_isNull())
            wu->setResultLimit(req.getResultLimit());

        if (!req.getAction_isNull())
        {
            WUAction action = (WUAction) req.getAction();
            if(action < WUActionSize)
                wu->setAction(action);
        }

        if (!req.getPriorityClass_isNull())
        {
            WUPriorityClass priority = (WUPriorityClass) req.getPriorityClass();
            if(priority<PriorityClassSize)
                wu->setPriority(priority);
        }

        if (!req.getPriorityLevel_isNull())
            wu->setPriorityLevel(req.getPriorityLevel());

        if (origValueChanged(req.getScope(), req.getScopeOrig(), s.clear(), false))
            wu->setWuScope(s.str());

        ForEachItemIn(di, req.getDebugValues())
        {
            IConstDebugValue& item=req.getDebugValues().item(di);
            const char *debugName = item.getName();
            if (notEmpty(debugName))
            {
                StringBuffer expanded;
                if (*debugName=='-')
                    debugName=expanded.append("eclcc").append(debugName).str();
                wu->setDebugValue(debugName, item.getValue(), true);
            }
        }

        ForEachItemIn(ai, req.getApplicationValues())
        {
            IConstApplicationValue& item=req.getApplicationValues().item(ai);
            if(notEmpty(item.getApplication()) && notEmpty(item.getName()))
                wu->setApplicationValue(item.getApplication(), item.getName(), item.getValue(), true);
        }

        wu->commit();
        wu.clear();

        WsWuInfo winfo(context, cw);
        winfo.getInfo(resp.updateWorkunit(), WUINFO_All);

        StringBuffer thorSlaveIP;
        if (version > 1.24 && notEmpty(req.getThorSlaveIP()))
            thorSlaveIP = req.getThorSlaveIP();

        if (thorSlaveIP.length() > 0)
        {
            StringBuffer url;
            url.appendf("/WsWorkunits/WUInfo?Wuid=%s&ThorSlaveIP=%s", wuid.str(), thorSlaveIP.str());
            resp.setRedirectUrl(url.str());
        }
        else
            resp.setRedirectUrl(StringBuffer("/WsWorkunits/WUInfo?Wuid=").append(wuid).str());

        AuditSystemAccess(context.queryUserId(), true, "Updated %s", wuid.str());
    }
    catch(IException* e)
    {
        FORWARDEXCEPTION(context, e,  ECLWATCH_INTERNAL_ERROR);
    }
    return true;
}

bool CWsWorkunitsEx::onWUCreateAndUpdate(IEspContext &context, IEspWUUpdateRequest &req, IEspWUUpdateResponse &resp)
{
    try
    {
        const char* wuid = req.getWuid();
        if (!wuid || !*wuid)
        {
            ensureWsCreateWorkunitAccess(context);

            NewWsWorkunit wu(context);
            req.setWuid(wu->queryWuid());
        }
    }
    catch(IException* e)
    {
        FORWARDEXCEPTION(context, e,  ECLWATCH_INTERNAL_ERROR);
    }
    return onWUUpdate(context, req, resp);
}

static inline StringBuffer &appendUrlParameter(StringBuffer &url, const char *name, const char *value, bool &first)
{
    if (notEmpty(value))
    {
        url.append(first ? '?' : '&').append(name).append('=').append(value);
        first=false;
    }
    return url;
}

bool CWsWorkunitsEx::onWUAction(IEspContext &context, IEspWUActionRequest &req, IEspWUActionResponse &resp)
{
    try
    {
        CECLWUActions action;
        double version = context.getClientVersion();
        if (version >= 1.57)
            action = req.getWUActionType();
        else
            action = eclWUActionType.toEnum(req.getActionType());
        if (action == ECLWUActions_Undefined)
            throw MakeStringException(ECLWATCH_INVALID_INPUT,"Action not defined.");

        Owned<IProperties> params = createProperties(true);
        params->setProp("BlockTillFinishTimer", req.getBlockTillFinishTimer());
        if (((action == CECLWUActions_Restore) || (action == CECLWUActions_Archive)) && !sashaServerIp.isEmpty())
        {
            params->setProp("sashaServerIP", sashaServerIp.get());
            params->setProp("sashaServerPort", sashaServerPort);
        }

        IArrayOf<IConstWUActionResult> results;
        if (doAction(context, req.getWuids(), action, params, &results) && (action != CECLWUActions_Delete) && checkRedirect(context))
        {
            StringBuffer redirect;
            if(req.getPageFrom() && strieq(req.getPageFrom(), "wuid"))
                redirect.append("/WsWorkunits/WUInfo?Wuid=").append(req.getWuids().item(0));
            else if (req.getPageFrom() && strieq(req.getPageFrom(), "scheduler"))
            {
                redirect.set("/WsWorkunits/WUShowScheduled");
                bool first=true;
                appendUrlParameter(redirect, "Cluster", req.getEventServer(), first);
                appendUrlParameter(redirect, "EventName", req.getEventName(), first);
            }
            else
            {
                redirect.append("/WsWorkunits/WUQuery");
                bool first=true;
                appendUrlParameter(redirect, "PageSize", req.getPageSize(), first);
                appendUrlParameter(redirect, "PageStartFrom", req.getCurrentPage(), first);
                appendUrlParameter(redirect, "Sortby", req.getSortby(), first);
                appendUrlParameter(redirect, "Descending", req.getDescending() ? "1" : "0", first);
                appendUrlParameter(redirect, "State", req.getState(), first);
                appendUrlParameter(redirect, "Cluster", req.getCluster(), first);
                appendUrlParameter(redirect, "Owner", req.getOwner(), first);
                appendUrlParameter(redirect, "StartDate", req.getStartDate(), first);
                appendUrlParameter(redirect, "EndDate", req.getEndDate(), first);
                appendUrlParameter(redirect, "ECL", req.getECL(), first);
                appendUrlParameter(redirect, "Jobname", req.getJobname(), first);
            }
            resp.setRedirectUrl(redirect.str());
        }
        else
            resp.setActionResults(results);
    }
    catch(IException* e)
    {
        FORWARDEXCEPTION(context, e,  ECLWATCH_INTERNAL_ERROR);
    }
   return true;
}

bool CWsWorkunitsEx::onWUDelete(IEspContext &context, IEspWUDeleteRequest &req, IEspWUDeleteResponse &resp)
{
    try
    {
        IArrayOf<IConstWUActionResult> results;
        Owned<IProperties> params = createProperties(true);
        params->setProp("BlockTillFinishTimer", req.getBlockTillFinishTimer());

        if (!doAction(context,req.getWuids(), CECLWUActions_Delete, params, &results))
            resp.setActionResults(results);
    }
    catch(IException* e)
    {
        FORWARDEXCEPTION(context, e,  ECLWATCH_INTERNAL_ERROR);
    }
   return true;
}

bool CWsWorkunitsEx::onWUAbort(IEspContext &context, IEspWUAbortRequest &req, IEspWUAbortResponse &resp)
{
    try
    {
        IArrayOf<IConstWUActionResult> results;
        Owned<IProperties> params = createProperties(true);
        params->setProp("BlockTillFinishTimer", req.getBlockTillFinishTimer());
        if (!doAction(context,req.getWuids(), CECLWUActions_Abort, params, &results))
            resp.setActionResults(results);
    }
    catch(IException* e)
    {
        FORWARDEXCEPTION(context, e,  ECLWATCH_INTERNAL_ERROR);
    }
   return true;
}

bool CWsWorkunitsEx::onWUProtect(IEspContext &context, IEspWUProtectRequest &req, IEspWUProtectResponse &resp)\
{
    try
    {
        IArrayOf<IConstWUActionResult> results;
        Owned<IProperties> params(createProperties(true));
        params->setProp("BlockTillFinishTimer", 0);

        CECLWUActions action = req.getProtect() ? CECLWUActions_Protect : CECLWUActions_Unprotect;
        if (!doAction(context,req.getWuids(), action, params, &results))
            resp.setActionResults(results);
    }
    catch(IException* e)
    {
        FORWARDEXCEPTION(context, e,  ECLWATCH_INTERNAL_ERROR);
    }
   return true;
}

bool CWsWorkunitsEx::onWUResubmit(IEspContext &context, IEspWUResubmitRequest &req, IEspWUResubmitResponse &resp)
{
    try
    {
        Owned<IMultiException> me = MakeMultiException();
        StringAttr wuid;
        StringArray wuids;

        double version = context.getClientVersion();
        IArrayOf<IEspResubmittedWU> resubmittedWUs;
        for(aindex_t i=0; i<req.getWuids().length();i++)
        {
            StringBuffer requestWuid(req.getWuids().item(i));
            WsWuHelpers::checkAndTrimWorkunit("WUResubmit", requestWuid);

            ensureWsWorkunitAccess(context, requestWuid.str(), SecAccess_Write);

            PROGLOG("WUResubmit: %s", requestWuid.str());
            wuid.set(requestWuid.str());

            try
            {
                Owned<IWorkUnitFactory> factory = getWorkUnitFactory(context.querySecManager(), context.queryUser());
                if(req.getCloneWorkunit() || req.getRecompile())
                {
                    Owned<IConstWorkUnit> src(factory->openWorkUnit(wuid.str()));
                    NewWsWorkunit wu(factory, context);
                    wuid.set(wu->queryWuid());
                    queryExtendedWU(wu)->copyWorkUnit(src, false, false);
                }

                wuids.append(wuid.str());

                Owned<IConstWorkUnit> cw(factory->openWorkUnit(wuid.str()));
                if(!cw)
                    throw MakeStringException(ECLWATCH_CANNOT_OPEN_WORKUNIT,"Cannot open workunit %s.",wuid.str());

                WsWuHelpers::submitWsWorkunit(context, cw, nullptr, nullptr, 0, 0, req.getRecompile(), req.getResetWorkflow(), false, nullptr, nullptr, nullptr, nullptr);

                if (version < 1.40)
                    continue;

                Owned<IEspResubmittedWU> resubmittedWU = createResubmittedWU();
                resubmittedWU->setWUID(wuid.str());
                if (!streq(requestWuid.str(), wuid.str()))
                    resubmittedWU->setParentWUID(requestWuid.str());
                resubmittedWUs.append(*resubmittedWU.getClear());
            }
            catch (IException *E)
            {
                me->append(*E);
            }
            catch (...)
            {
                me->append(*MakeStringException(0,"Unknown exception submitting %s",wuid.str()));
            }
        }

        if(me->ordinality())
            throw me.getLink();

        int timeToWait = req.getBlockTillFinishTimer();
        if (timeToWait != 0)
        {
            for(aindex_t i=0; i<wuids.length(); i++)
                waitForWorkUnitToComplete(wuids.item(i), timeToWait);
        }

        if (version >= 1.40)
            resp.setWUs(resubmittedWUs);

        if(wuids.length()==1)
        {
            resp.setRedirectUrl(StringBuffer("/WsWorkunits/WUInfo?Wuid=").append(wuids.item(0)));
        }
    }
    catch(IException* e)
    {
        FORWARDEXCEPTION(context, e,  ECLWATCH_INTERNAL_ERROR);
    }
    return true;
}


bool CWsWorkunitsEx::onWUPushEvent(IEspContext &context, IEspWUPushEventRequest &req, IEspWUPushEventResponse &resp)
{
    try
    {
        const char *name = req.getEventName();
        const char *text = req.getEventText();
        const char *target = NULL;
        if (notEmpty(name) && notEmpty(text))
        {
            PROGLOG("WUPushEvent: EventName %s, EventText %s", name, text);
            Owned<IScheduleEventPusher> pusher(getScheduleEventPusher());
            pusher->push(name, text, target);

            StringBuffer redirect("/WsWorkunits/WUShowScheduled");
            bool first=true;
            appendUrlParameter(redirect, "PushEventName", name, first);
            appendUrlParameter(redirect, "PushEventText", text, first);
            resp.setRedirectUrl(redirect.str());
            return true;
        }
    }
    catch(IException* e)
    {
        FORWARDEXCEPTION(context, e,  ECLWATCH_INTERNAL_ERROR);
    }
    return false;
}

bool CWsWorkunitsEx::onWUSchedule(IEspContext &context, IEspWUScheduleRequest &req, IEspWUScheduleResponse &resp)
{
    try
    {
        StringBuffer wuid(req.getWuid());
        WsWuHelpers::checkAndTrimWorkunit("WUSchedule", wuid);

        const char* cluster = req.getCluster();
        validateTargetName(cluster);

        Owned<IWorkUnitFactory> factory = getWorkUnitFactory(context.querySecManager(), context.queryUser());
        WorkunitUpdate wu(factory->updateWorkUnit(wuid.str()));

        ensureWsWorkunitAccess(context, *wu.get(), SecAccess_Write);
        switch(wu->getState())
        {
            case WUStateDebugPaused:
            case WUStateDebugRunning:
            case WUStateRunning:
            case WUStateAborting:
            case WUStateBlocked:
                throw MakeStringException(ECLWATCH_CANNOT_SCHEDULE_WORKUNIT, "Cannot schedule the workunit. Workunit state is '%s'.", wu->queryStateDesc());
        }

        PROGLOG("WUSchedule: %s", wuid.str());
        wu->clearExceptions();
        wu->setClusterName(cluster);

        if (notEmpty(req.getWhen()))
        {
            WsWuDateTime dt;
            dt.setString(req.getWhen());
            wu->setTimeScheduled(dt);
        }

        if(notEmpty(req.getSnapshot()))
            wu->setSnapshot(req.getSnapshot());
        wu->setState(WUStateScheduled);

        if (req.getMaxRunTime())
            wu->setDebugValueInt("maxRunTime", req.getMaxRunTime(), true);

        AuditSystemAccess(context.queryUserId(), true, "Scheduled %s", wuid.str());
    }
    catch(IException* e)
    {
        FORWARDEXCEPTION(context, e,  ECLWATCH_INTERNAL_ERROR);
    }
    return true;
}


bool CWsWorkunitsEx::onWUSubmit(IEspContext &context, IEspWUSubmitRequest &req, IEspWUSubmitResponse &resp)
{
    try
    {
        StringBuffer wuid(req.getWuid());
        WsWuHelpers::checkAndTrimWorkunit("WUSubmit", wuid);

        const char *cluster = req.getCluster();
        validateTargetName(cluster);

        Owned<IWorkUnitFactory> factory = getWorkUnitFactory(context.querySecManager(), context.queryUser());
        Owned<IConstWorkUnit> cw = factory->openWorkUnit(wuid.str());
        if(!cw)
            throw MakeStringException(ECLWATCH_CANNOT_OPEN_WORKUNIT,"Cannot open workunit %s.",wuid.str());

        ensureWsWorkunitAccess(context, *cw, SecAccess_Full);
        if (cw->getAction()==WUActionExecuteExisting)
        {
            ExecuteExistingQueryInfo info(cw);
            if (info.queryset.isEmpty() || info.query.isEmpty())
            {
                WorkunitUpdate wu(&cw->lock());
                throw WsWuHelpers::noteException(wu, MakeStringException(ECLWATCH_INVALID_INPUT,"Queryset and/or query not specified"));
            }

            WsWuHelpers::runWsWuQuery(context, cw, info.queryset.str(), info.query.str(), cluster, NULL);
        }
        else
            WsWuHelpers::submitWsWorkunit(context, cw, cluster, req.getSnapshot(), req.getMaxRunTime(), req.getMaxCost(), true, false, false, nullptr, nullptr, nullptr, nullptr);

        PROGLOG("WUSubmit: %s", wuid.str());
        if (req.getBlockTillFinishTimer() != 0)
            waitForWorkUnitToComplete(wuid.str(), req.getBlockTillFinishTimer());

        resp.setRedirectUrl(StringBuffer("/WsWorkunits/WUInfo?Wuid=").append(wuid).str());
    }
    catch(IException* e)
    {
        FORWARDEXCEPTION(context, e,  ECLWATCH_INTERNAL_ERROR);
    }
    return true;
}

ErrorSeverity checkGetExceptionSeverity(CWUExceptionSeverity severity)
{
    switch (severity)
    {
        case CWUExceptionSeverity_INFO:
            return SeverityInformation;
        case CWUExceptionSeverity_WARNING:
            return SeverityWarning;
        case CWUExceptionSeverity_ERROR:
            return SeverityError;
        case CWUExceptionSeverity_ALERT:
            return SeverityAlert;
    }

    throw MakeStringExceptionDirect(ECLWATCH_INVALID_INPUT,"invalid exception severity");
}

bool CWsWorkunitsEx::onWURun(IEspContext &context, IEspWURunRequest &req, IEspWURunResponse &resp)
{
    try
    {
        const char *cluster = req.getCluster();
        if (!isEmptyString(cluster))
            validateTargetName(cluster);

        StringBuffer wuidStr(req.getWuid());
        const char* runWuid = wuidStr.trim().str();
        StringBuffer wuid;

        ErrorSeverity severity = checkGetExceptionSeverity(req.getExceptionSeverity());

        if (runWuid && *runWuid)
        {
            if (!looksLikeAWuid(runWuid, 'W'))
                throw MakeStringException(ECLWATCH_INVALID_INPUT, "Invalid Workunit ID: %s", runWuid);

            ensureWsWorkunitAccess(context, runWuid, SecAccess_Full);
            PROGLOG("WURun: %s", runWuid);
            if (req.getCloneWorkunit())
                WsWuHelpers::runWsWorkunit(context, wuid, runWuid, cluster, req.getInput(), &req.getVariables(),
                    &req.getDebugValues(), &req.getApplicationValues());
            else
            {
                WsWuHelpers::submitWsWorkunit(context, runWuid, cluster, NULL, 0, 0, false, true, true, req.getInput(),
                    &req.getVariables(), &req.getDebugValues(), &req.getApplicationValues());
                wuid.set(runWuid);
            }
        }
        else if (notEmpty(req.getQuerySet()) && notEmpty(req.getQuery()))
        {
            PROGLOG("WURun: QuerySet %s, Query %s", req.getQuerySet(), req.getQuery());
            WsWuHelpers::runWsWuQuery(context, wuid, req.getQuerySet(), req.getQuery(), cluster, req.getInput(),
                &req.getApplicationValues());
        }
        else
            throw MakeStringException(ECLWATCH_MISSING_PARAMS,"Workunit or Query required");

        int timeToWait = req.getWait();
        if (timeToWait != 0)
            waitForWorkUnitToComplete(wuid.str(), timeToWait);

        Owned<IWorkUnitFactory> factory = getWorkUnitFactory(context.querySecManager(), context.queryUser());
        Owned<IConstWorkUnit> cw = factory->openWorkUnit(wuid.str());
        if (!cw)
            throw MakeStringException(ECLWATCH_CANNOT_UPDATE_WORKUNIT,"Cannot open workunit %s.", wuid.str());

        resp.setState(cw->queryStateDesc());
        resp.setWuid(wuid.str());

        switch (cw->getState())
        {
            case WUStateCompleted:
            case WUStateFailed:
            case WUStateUnknown:
            {
                SCMStringBuffer result;
                unsigned flags = WorkUnitXML_SeverityTags;
                if (req.getNoRootTag())
                    flags |= WorkUnitXML_NoRoot;
                getFullWorkUnitResultsXML(context.queryUserId(), context.queryPassword(), cw.get(), result, flags, severity);
                resp.setResults(result.str());
                break;
            }
            default:
                break;
        }
    }
    catch(IException* e)
    {
        FORWARDEXCEPTION(context, e,  ECLWATCH_INTERNAL_ERROR);
    }
    return true;
}

bool CWsWorkunitsEx::onWUFullResult(IEspContext &context, IEspWUFullResultRequest &req, IEspWUFullResultResponse &resp)
{
    try
    {
        StringBuffer wuid(req.getWuid());
        WsWuHelpers::checkAndTrimWorkunit("WUFullResult", wuid);

        ErrorSeverity severity = checkGetExceptionSeverity(req.getExceptionSeverity());

        if (!wuid.length())
            throw MakeStringException(ECLWATCH_MISSING_PARAMS,"Workunit or Query required");
        if (!looksLikeAWuid(wuid, 'W'))
            throw MakeStringException(ECLWATCH_INVALID_INPUT, "Invalid Workunit ID: %s", wuid.str());
        PROGLOG("WUFullResults: %s", wuid.str());

        Owned<IWorkUnitFactory> factory = getWorkUnitFactory(context.querySecManager(), context.queryUser());
        Owned<IConstWorkUnit> cw = factory->openWorkUnit(wuid.str());
        if (!cw)
            throw MakeStringException(ECLWATCH_CANNOT_OPEN_WORKUNIT,"Cannot open workunit %s.", wuid.str());

        ensureWsWorkunitAccess(context, *cw, SecAccess_Read);

        resp.setWuid(wuid.str());

        switch (cw->getState())
        {
            case WUStateCompleted:
            case WUStateFailed:
            case WUStateUnknown:
            {
                SCMStringBuffer result;
                unsigned flags = WorkUnitXML_SeverityTags;
                if (req.getNoRootTag())
                    flags |= WorkUnitXML_NoRoot;
                if (context.getResponseFormat()==ESPSerializationJSON)
                    getFullWorkUnitResultsJSON(context.queryUserId(), context.queryPassword(), cw.get(), result, flags, severity);
                else
                    getFullWorkUnitResultsXML(context.queryUserId(), context.queryPassword(), cw.get(), result, flags, severity);
                resp.setResults(result.str());
                break;
            }
            default:
                throw MakeStringException(ECLWATCH_CANNOT_GET_WU_RESULT, "Cannot get results Workunit %s %s.", wuid.str(), getWorkunitStateStr(cw->getState()));
        }
    }
    catch(IException* e)
    {
        FORWARDEXCEPTION(context, e,  ECLWATCH_INTERNAL_ERROR);
    }
    return true;
}


bool CWsWorkunitsEx::onWUWaitCompiled(IEspContext &context, IEspWUWaitRequest &req, IEspWUWaitResponse &resp)
{
    try
    {
        StringBuffer wuid(req.getWuid());
        WsWuHelpers::checkAndTrimWorkunit("WUWaitCompiled", wuid);
        ensureWsWorkunitAccess(context, wuid.str(), SecAccess_Full);
        PROGLOG("WUWaitCompiled: %s", wuid.str());

        secWaitForWorkUnitToCompile(wuid.str(), *context.querySecManager(), *context.queryUser(), req.getWait());
        Owned<IWorkUnitFactory> factory = getWorkUnitFactory(context.querySecManager(), context.queryUser());
        Owned<IConstWorkUnit> cw = factory->openWorkUnit(wuid.str());
        if(!cw)
            throw MakeStringException(ECLWATCH_CANNOT_OPEN_WORKUNIT,"Cannot open workunit %s.",wuid.str());
        resp.setStateID(cw->getState());
    }
    catch(IException* e)
    {
        FORWARDEXCEPTION(context, e,  ECLWATCH_INTERNAL_ERROR);
    }
   return true;
}

bool CWsWorkunitsEx::onWUWaitComplete(IEspContext &context, IEspWUWaitRequest &req, IEspWUWaitResponse &resp)
{
    try
    {
        StringBuffer wuid(req.getWuid());
        WsWuHelpers::checkAndTrimWorkunit("WUWaitComplete", wuid);
        ensureWsWorkunitAccess(context, wuid.str(), SecAccess_Full);
        PROGLOG("WUWaitComplete: %s", wuid.str());
        std::list<WUState> expectedStates;
        if (req.getReturnOnWait())
            expectedStates.push_back(WUStateWait);
        resp.setStateID(secWaitForWorkUnitToComplete(wuid.str(), *context.querySecManager(), *context.queryUser(), req.getWait(), expectedStates));
    }
    catch(IException* e)
    {
        FORWARDEXCEPTION(context, e,  ECLWATCH_INTERNAL_ERROR);
    }
   return true;
}

bool CWsWorkunitsEx::onWUCDebug(IEspContext &context, IEspWUDebugRequest &req, IEspWUDebugResponse &resp)
{
    try
    {
        StringBuffer wuid(req.getWuid());
        WsWuHelpers::checkAndTrimWorkunit("WUCDebug", wuid);
        ensureWsWorkunitAccess(context, wuid.str(), SecAccess_Full);
        PROGLOG("WUCDebug: %s", wuid.str());
        StringBuffer result;
        secDebugWorkunit(wuid.str(), *context.querySecManager(), *context.queryUser(), req.getCommand(), result);
        resp.setResult(result);
    }
    catch(IException* e)
    {
        FORWARDEXCEPTION(context, e,  ECLWATCH_INTERNAL_ERROR);
    }
   return true;
}

bool CWsWorkunitsEx::onWUSyntaxCheckECL(IEspContext &context, IEspWUSyntaxCheckRequest &req, IEspWUSyntaxCheckResponse &resp)
{
    try
    {
        ensureWsCreateWorkunitAccess(context);

        Owned<IWorkUnitFactory> factory = getWorkUnitFactory(context.querySecManager(), context.queryUser());
        NewWsWorkunit wu(factory, context);
        wu->setAction(WUActionCheck);
        if(notEmpty(req.getModuleName()) && notEmpty(req.getAttributeName()))
        {
            wu->setApplicationValue("SyntaxCheck", "ModuleName", req.getModuleName(), true);
            wu->setApplicationValue("SyntaxCheck", "AttributeName", req.getAttributeName(), true);
        }

        ForEachItemIn(di, req.getDebugValues())
        {
            IConstDebugValue& item=req.getDebugValues().item(di);
            const char *debugName = item.getName();
            if (notEmpty(debugName))
            {
                StringBuffer expanded;
                if (*debugName=='-')
                    debugName=expanded.append("eclcc").append(debugName).str();
                wu->setDebugValue(debugName, item.getValue(), true);
            }
        }

        wu.setQueryText(req.getECL());

        StringAttr wuid(wu->queryWuid());  // NB queryWuid() not valid after workunit,clear()
        wu->commit();
        wu.clear();

        WsWuHelpers::submitWsWorkunit(context, wuid.str(), req.getCluster(), req.getSnapshot(), 0, 0, true, false, false, nullptr, nullptr, nullptr, nullptr);
        waitForWorkUnitToComplete(wuid.str(), req.getTimeToWait());

        Owned<IConstWorkUnit> cw(factory->openWorkUnit(wuid.str()));
        WsWUExceptions errors(*cw);
        resp.setErrors(errors);

        StringBuffer msg;
        WUState st = cw->getState();
        cw.clear();

        switch (st)
        {
        case WUStateAborted:
        case WUStateCompleted:
        case WUStateFailed:
            factory->deleteWorkUnitEx(wuid.str(), true);
            break;
        default:
            abortWorkUnit(wuid.str(), context.querySecManager(), context.queryUser());
            if (!factory->deleteWorkUnit(wuid.str()))
            {
                throw MakeStringException(ECLWATCH_CANNOT_DELETE_WORKUNIT,
                    "WUSyntaxCheckECL has timed out. Workunit %s cannot be deleted now. You may delete it when its status changes.", wuid.str());
            }
            if (context.getClientVersion() < 1.57)
                throw MakeStringException(ECLWATCH_CANNOT_DELETE_WORKUNIT, "WUSyntaxCheckECL has timed out.");
            resp.setMessage("WUSyntaxCheckECL has timed out.");
            break;
        }
    }
    catch(IException* e)
    {
        FORWARDEXCEPTION(context, e,  ECLWATCH_INTERNAL_ERROR);
    }
    return true;
}


bool CWsWorkunitsEx::onWUCompileECL(IEspContext &context, IEspWUCompileECLRequest &req, IEspWUCompileECLResponse &resp)
{
    try
    {
        ensureWsCreateWorkunitAccess(context);

        Owned<IWorkUnitFactory> factory = getWorkUnitFactory(context.querySecManager(), context.queryUser());
        NewWsWorkunit wu(factory, context);

        if(req.getIncludeComplexity())
        {
            wu->setAction(WUActionCompile);
            wu->setDebugValueInt("calculateComplexity",1,true);
        }
        else
            wu->setAction(WUActionCheck);

        if(req.getModuleName() && req.getAttributeName())
        {
            wu->setApplicationValue("SyntaxCheck","ModuleName",req.getModuleName(),true);
            wu->setApplicationValue("SyntaxCheck","AttributeName",req.getAttributeName(),true);
        }

        if(req.getIncludeDependencies())
            wu->setApplicationValueInt("SyntaxCheck","IncludeDependencies",1,true);

        wu.setQueryText(req.getECL());

        StringAttr wuid(wu->queryWuid());  // NB queryWuid() not valid after workunit,clear()        StringAttr wuid(wu->queryWuid());

        WsWuHelpers::submitWsWorkunit(context, wuid.str(), req.getCluster(), req.getSnapshot(), 0, 0, true, false, false, nullptr, nullptr, nullptr, nullptr);
        waitForWorkUnitToComplete(wuid.str(),req.getTimeToWait());

        Owned<IConstWorkUnit> cw = factory->openWorkUnit(wuid.str());

        SCMStringBuffer s;
        cw->getDebugValue("__Calculated__Complexity__",s);
        if(s.length())
            resp.setComplexity(s.str());

        WsWUExceptions errors(*cw);
        resp.setErrors(errors);

        if(!errors.ErrCount())
        {
            IArrayOf<IEspWUECLAttribute> dependencies;
            for(unsigned count=1;;count++)
            {
                SCMStringBuffer xml;
                cw->getApplicationValue("SyntaxCheck",StringBuffer("Dependency").append(count).str(),xml);
                if(!xml.length())
                    break;
                Owned<IPropertyTree> dep=createPTreeFromXMLString(xml.str(), ipt_caseInsensitive);
                if(!dep)
                    continue;

                Owned<IEspWUECLAttribute> att = createWUECLAttribute("","");
                att->setModuleName(dep->queryProp("@module"));
                att->setAttributeName(dep->queryProp("@name"));

                int flags = dep->getPropInt("@flags",0);
                if(flags & ob_locked)
                {
                    if(flags & ob_lockedself)
                        att->setIsCheckedOut(true);
                    else
                        att->setIsLocked(true);
                }
                if(flags & ob_sandbox)
                    att->setIsSandbox(true);
                if(flags & ob_orphaned)
                    att->setIsOrphaned(true);

                dependencies.append(*att.getLink());
            }
            resp.setDependencies(dependencies);
        }
        cw.clear();
        factory->deleteWorkUnitEx(wuid.str(), true);
    }
    catch(IException* e)
    {
        FORWARDEXCEPTION(context, e,  ECLWATCH_INTERNAL_ERROR);
    }
   return true;
}

bool CWsWorkunitsEx::onWUGetDependancyTrees(IEspContext& context, IEspWUGetDependancyTreesRequest& req, IEspWUGetDependancyTreesResponse& resp)
{
    try
    {
        ensureWsCreateWorkunitAccess(context);

        unsigned int timeMilliSec = 500;

        Owned<IWorkUnitFactory> factory = getWorkUnitFactory(context.querySecManager(), context.queryUser());
        NewWsWorkunit wu(factory, context);
        wu->setAction(WUActionCheck);

        if (notEmpty(req.getCluster()))
            wu->setClusterName(req.getCluster());
        if (notEmpty(req.getSnapshot()))
            wu->setSnapshot(req.getSnapshot());

        wu->setDebugValue("gatherDependenciesSelection",notEmpty(req.getItems()) ? req.getItems() : NULL,true);
        if (context.getClientVersion() > 1.12)
        {
            wu->setDebugValueInt("gatherDependencies", 1, true);

            const char *timeout = req.getTimeoutMilliSec();
            if (notEmpty(timeout))
            {
                const char *finger = timeout;
                while (*finger)
                {
                    if (!isdigit(*finger++))
                        throw MakeStringException(ECLWATCH_INVALID_INPUT, "Incorrect timeout value");
                }
                timeMilliSec = atol(timeout);
            }
        }

        StringAttr wuid(wu->queryWuid());  // NB queryWuid() not valid after workunit,clear()
        wu->commit();
        wu.clear();

        WsWuHelpers::submitWsWorkunit(context, wuid.str(), req.getCluster(), req.getSnapshot(), 0, 0, true, false, false, nullptr, nullptr, nullptr, nullptr);

        int state = waitForWorkUnitToComplete(wuid.str(), timeMilliSec);
        Owned<IConstWorkUnit> cw = factory->openWorkUnit(wuid.str());

        WsWUExceptions errors(*cw);
        resp.setErrors(errors);

        MemoryBuffer temp;
        MemoryBuffer2IDataVal xmlresult(temp);
        Owned<IConstWUResult> result = cw->getResultBySequence(0);
        if (result)
        {
            result->getResultRaw(xmlresult, NULL, NULL);
            resp.setDependancyTrees(temp);
        }

        wu.setown(&cw->lock());
        wu->setState(WUStateAborted);
        wu->commit();
        wu.clear();

        factory->deleteWorkUnitEx(wuid.str(), true);
    }
    catch(IException* e)
    {
        FORWARDEXCEPTION(context, e,  ECLWATCH_INTERNAL_ERROR);
    }
    return true;
}

bool getWsWuInfoFromSasha(IEspContext &context, SocketEndpoint &ep, const char* wuid, IEspECLWorkunit *info)
{
    Owned<INode> node = createINode(ep);
    Owned<ISashaCommand> cmd = createSashaCommand();
    cmd->addId(wuid);
    cmd->setAction(SCA_GET);
    if (!cmd->send(node, 1*60*1000))
    {
        StringBuffer url;
        throw MakeStringException(ECLWATCH_CANNOT_CONNECT_ARCHIVE_SERVER,
            "Sasha (%s) took too long to respond from: Get information for %s.",
            ep.getUrlStr(url).str(), wuid);
    }

    if (cmd->numIds()==0)
    {
        DBGLOG("Could not read archived workunit %s",wuid);
        throw MakeStringException(ECLWATCH_CANNOT_GET_WORKUNIT,"Cannot read workunit %s.",wuid);
    }

    unsigned num = cmd->numResults();
    if (num < 1)
        return false;

    StringBuffer res;
    cmd->getResult(0, res);
    if(res.length() < 1)
        return false;

    Owned<IPropertyTree> wpt = createPTreeFromXMLString(res.str());
    if (!wpt)
        return false;

    const char * owner = wpt->queryProp("@submitID");
    ensureWsWorkunitAccessByOwnerId(context, owner, SecAccess_Read);
    PROGLOG("GetArchivedWUInfo: %s", wuid);

    info->setWuid(wuid);
    info->setArchived(true);

    if (notEmpty(owner))
        info->setOwner(owner);
    const char * state = wpt->queryProp("@state");
    if (notEmpty(state))
        info->setState(state);
    const char * cluster = wpt->queryProp("@clusterName");
    if (notEmpty(cluster))
        info->setCluster(cluster);
    if (context.querySecManager())
    {
        const char * scope = wpt->queryProp("@scope");
        if (notEmpty(scope))
            info->setScope(scope);
    }
    const char * jobName = wpt->queryProp("@jobName");
    if (notEmpty(jobName))
        info->setJobname(jobName);
    const char * description = wpt->queryProp("Debug/description");
    if (notEmpty(description))
        info->setDescription(description);
    const char * queryText = wpt->queryProp("Query/Text");
    if (notEmpty(queryText))
        info->updateQuery().setText(queryText);
    const char * protectedWU = wpt->queryProp("@protected");
    info->setProtected((protectedWU && *protectedWU!='0'));

    return true;
}

#define     WUDETAILS_REFRESH_MINS 1

void getArchivedWUInfo(IEspContext &context, const char* sashaServerIP, unsigned sashaServerPort, const char *wuid, IEspWUInfoResponse &resp)
{
    SocketEndpoint ep;
    if (sashaServerIP && *sashaServerIP)
        ep.set(sashaServerIP, sashaServerPort);
    else
        getSashaServiceEP(ep, "sasha-wu-archiver", true);

    if (getWsWuInfoFromSasha(context, ep, wuid, &resp.updateWorkunit()))
    {
        resp.setCanCompile(false);
        return;
    }

    throw MakeStringException(ECLWATCH_CANNOT_GET_WORKUNIT, "Cannot find workunit %s.", wuid);
    return;

}

#define WUDETAILS_REFRESH_MINS 1

bool CWsWorkunitsEx::onWUInfo(IEspContext &context, IEspWUInfoRequest &req, IEspWUInfoResponse &resp)
{
    try
    {
        StringBuffer wuid(req.getWuid());
        WsWuHelpers::checkAndTrimWorkunit("WUInfo", wuid);

        double version = context.getClientVersion();
        if (req.getType() && strieq(req.getType(), "archived workunits"))
            getArchivedWUInfo(context, sashaServerIp.get(), sashaServerPort, wuid.str(), resp);
        else
        {
            try
            {
                //The access is checked here because getArchivedWUInfo() has its own access check.
                ensureWsWorkunitAccess(context, wuid.str(), SecAccess_Read);

                unsigned long flags=0;
                if (req.getTruncateEclTo64k())
                    flags|=WUINFO_TruncateEclTo64k;
                if (req.getIncludeExceptions())
                    flags|=WUINFO_IncludeExceptions;
                if (req.getIncludeGraphs())
                    flags|=WUINFO_IncludeGraphs;
                if (req.getIncludeSourceFiles())
                    flags|=WUINFO_IncludeSourceFiles;
                if (req.getIncludeResults())
                    flags|=WUINFO_IncludeResults;
                if (req.getIncludeVariables())
                    flags|=WUINFO_IncludeVariables;
                if (req.getIncludeTimers())
                    flags|=WUINFO_IncludeTimers;
                if (req.getIncludeDebugValues())
                    flags|=WUINFO_IncludeDebugValues;
                if (req.getIncludeApplicationValues())
                    flags|=WUINFO_IncludeApplicationValues;
                if (req.getIncludeWorkflows())
                    flags|=WUINFO_IncludeWorkflows;
                if (!req.getSuppressResultSchemas())
                    flags|=WUINFO_IncludeEclSchemas;
                if (req.getIncludeXmlSchemas())
                    flags|=WUINFO_IncludeXmlSchema;
                if (req.getIncludeResultsViewNames())
                    flags|=WUINFO_IncludeResultsViewNames;
                if (req.getIncludeResourceURLs())
                    flags|=WUINFO_IncludeResourceURLs;
                if (req.getIncludeECL())
                    flags|=WUINFO_IncludeECL;
                if (req.getIncludeHelpers())
                    flags|=WUINFO_IncludeHelpers;
                if (req.getIncludeAllowedClusters())
                    flags|=WUINFO_IncludeAllowedClusters;
                if (req.getIncludeTotalClusterTime())
                    flags|=WUINFO_IncludeTotalClusterTime;
                if (req.getIncludeServiceNames())
                    flags|=WUINFO_IncludeServiceNames;

                PROGLOG("WUInfo: %s %lx", wuid.str(), flags);

                WsWuInfo winfo(context, wuid.str());
                winfo.getInfo(resp.updateWorkunit(), flags);

                if (req.getIncludeResultsViewNames()||req.getIncludeResourceURLs()||(version >= 1.50))
                {
                    StringArray views, urls;
                    winfo.getResourceInfo(views, urls, WUINFO_IncludeResultsViewNames|WUINFO_IncludeResourceURLs);
                    IEspECLWorkunit& eclWU = resp.updateWorkunit();
                    if (req.getIncludeResultsViewNames())
                        resp.setResultViews(views);
                    if (req.getIncludeResourceURLs())
                        eclWU.setResourceURLs(urls);
                    if (version >= 1.50)
                    {
                        eclWU.setResultViewCount(views.length());
                        eclWU.setResourceURLCount(urls.length());
                    }
                }
            }
            catch (IException *e)
            {
                if (e->errorCode() != ECLWATCH_CANNOT_OPEN_WORKUNIT)
                    throw e;
                getArchivedWUInfo(context, sashaServerIp.get(), sashaServerPort, wuid.str(), resp);
                e->Release();
            }

            switch (resp.getWorkunit().getStateID())
            {
                case WUStateCompiling:
                case WUStateCompiled:
                case WUStateScheduled:
                case WUStateSubmitted:
                case WUStateRunning:
                case WUStateAborting:
                case WUStateWait:
                case WUStateUploadingFiles:
                case WUStateDebugPaused:
                case WUStateDebugRunning:
                    resp.setAutoRefresh(WUDETAILS_REFRESH_MINS);
                    break;
                case WUStateBlocked:
                    resp.setAutoRefresh(WUDETAILS_REFRESH_MINS*5);
                    break;
            }

            resp.setCanCompile(notEmpty(context.queryUserId()));
            if (version > 1.24 && notEmpty(req.getThorSlaveIP()))
                resp.setThorSlaveIP(req.getThorSlaveIP());

            ISecManager* secmgr = context.querySecManager();
            if (!secmgr)
                resp.setSecMethod(NULL);
            else
                resp.setSecMethod(secmgr->querySecMgrTypeName());
        }
    }
    catch(IException* e)
    {
        FORWARDEXCEPTION(context, e,  ECLWATCH_INTERNAL_ERROR);
    }

    return true;
}

bool CWsWorkunitsEx::onWUInfoDetails(IEspContext &context, IEspWUInfoRequest &req, IEspWUInfoResponse &resp)
{
    return onWUInfo(context, req, resp);
}

bool CWsWorkunitsEx::onWUResultView(IEspContext &context, IEspWUResultViewRequest &req, IEspWUResultViewResponse &resp)
{
    StringBuffer wuid(req.getWuid());
    WsWuHelpers::checkAndTrimWorkunit("WUResultView", wuid);

    ensureWsWorkunitAccess(context, wuid.str(), SecAccess_Read);
    PROGLOG("WUResultView: %s", wuid.str());

    Owned<IWuWebView> wv = createWuWebView(wuid.str(), NULL, NULL, getCFD(), true, nullptr);
    StringBuffer html;
    wv->renderSingleResult(req.getViewName(), req.getResultName(), html);
    resp.setResult(html.str());
    resp.setResult_mimetype("text/html");
    return true;
}


void doWUQueryBySingleWuid(IEspContext &context, const char *wuid, IEspWUQueryResponse &resp)
{
    Owned<IEspECLWorkunit> info= createECLWorkunit("","");
    WsWuInfo winfo(context, wuid);
    winfo.getCommon(*info, 0);
    IArrayOf<IEspECLWorkunit> results;
    results.append(*info.getClear());
    resp.setWorkunits(results);
    resp.setPageSize(1);
    resp.setCount(1);
    PROGLOG("getWUInfo: %s", wuid);
}

void doWUQueryByFile(IEspContext &context, const char *logicalFile, IEspWUQueryResponse &resp)
{
    StringBuffer wuid;
    getWuidFromLogicalFileName(context, logicalFile, wuid);
    if (!wuid.length())
        throw MakeStringException(ECLWATCH_CANNOT_GET_WORKUNIT,"Cannot find the workunit for file %s.", logicalFile);

    Owned<IWorkUnitFactory> factory = getWorkUnitFactory(context.querySecManager(), context.queryUser());
    Owned<IConstWorkUnit> cw= factory->openWorkUnit(wuid.str());
    if (!cw)
        throw MakeStringException(ECLWATCH_CANNOT_OPEN_WORKUNIT,"Cannot find the workunit for file %s.", logicalFile);
    if (getWsWorkunitAccess(context, *cw) < SecAccess_Read)
        throw MakeStringException(ECLWATCH_ECL_WU_ACCESS_DENIED,"Cannot access the workunit for file %s.",logicalFile);

    doWUQueryBySingleWuid(context, wuid.str(), resp);

    resp.setFirst(false);
    resp.setPageSize(1);
    resp.setCount(1);
}

bool addWUQueryFilter(WUSortField *filters, unsigned short &count, MemoryBuffer &buff, const char *name, WUSortField value)
{
    if (isEmpty(name))
        return false;
    filters[count++] = value;
    if ((value & WUSFwild) != 0 && !containsWildcard(name))
    {
        VStringBuffer s("*%s*", name);
        buff.append(s);
    }
    else
        buff.append(name);
    return true;
}

bool addWUQueryFilterTime(WUSortField *filters, unsigned short &count, MemoryBuffer &buff, const char *stime, WUSortField value)
{
    if (isEmpty(stime))
        return false;
    CDateTime dt;
    dt.setString(stime, NULL, true);
    unsigned year, month, day, hour, minute, second, nano;
    dt.getDate(year, month, day, true);
    dt.getTime(hour, minute, second, nano, true);
    VStringBuffer wuid("W%4d%02d%02d-%02d%02d%02d",year,month,day,hour,minute,second);
    filters[count++] = value;
    buff.append(wuid.str());
    return true;
}

bool addWUQueryFilterTotalClusterTime(WUSortField *filters, unsigned short &count, MemoryBuffer &filterBuf, unsigned milliseconds, WUSortField value)
{
    if (milliseconds == 0)
        return false;

    VStringBuffer vBuf("%u", milliseconds);
    filters[count++] = value;
    filterBuf.append(vBuf);
    return true;
}

bool addWUQueryFilterApplication(WUSortField *filters, unsigned short &count, MemoryBuffer &buff, const char *appname, const char *appkey, const char *appdata)
{
    if (isEmpty(appname))
        return false;  // appname must be specified
    if (isEmpty(appkey) && isEmpty(appdata)) //one or other is required ( MORE - see if cassandra can relax that)
        return false;
    VStringBuffer path("%s/%s", appname, appkey && *appkey ? appkey : "*");
    buff.append(path.str());
    buff.append(appdata);
    filters[count++] = WUSFappvalue;
    return true;
}

void readWUQuerySortOrder(const char* sortBy, const bool descending, WUSortField& sortOrder)
{
    if (isEmpty(sortBy))
    {
        sortOrder = (WUSortField) (WUSFwuid | WUSFreverse);
        return;
    }

    if (strieq(sortBy, "Owner"))
        sortOrder = WUSFuser;
    else if (strieq(sortBy, "JobName"))
        sortOrder = WUSFjob;
    else if (strieq(sortBy, "Cluster"))
        sortOrder = WUSFcluster;
    else if (strieq(sortBy, "Protected"))
        sortOrder = WUSFprotected;
    else if (strieq(sortBy, "State"))
        sortOrder = WUSFstate;
    else if (strieq(sortBy, "ClusterTime"))
        sortOrder = (WUSortField) (WUSFtotalthortime+WUSFnumeric);
    else
        sortOrder = WUSFwuid;

    sortOrder = (WUSortField) (sortOrder | WUSFnocase);
    if (descending)
        sortOrder = (WUSortField) (sortOrder | WUSFreverse);
}

void doWUQueryWithSort(IEspContext &context, IEspWUQueryRequest & req, IEspWUQueryResponse & resp)
{
    SecAccessFlags accessOwn;
    SecAccessFlags accessOthers;
    getUserWuAccessFlags(context, accessOwn, accessOthers, true);

    double version = context.getClientVersion();

    IArrayOf<IEspECLWorkunit> results;

    int begin = 0;
    unsigned int count = 100;
    int pagesize = 100;
    if (version > 1.01)
    {
        pagesize = (int)req.getPageSize();
        if (!req.getCount_isNull())
            pagesize = req.getCount();
        if(pagesize < 1)
            pagesize = 100;

        begin = (int)req.getPageStartFrom();
    }
    else
    {
        count=(unsigned)req.getCount();
        if(!count)
            count=100;
        if (notEmpty(req.getAfter()))
            begin=atoi(req.getAfter());
        else if (notEmpty(req.getBefore()))
            begin=atoi(req.getBefore())-count;
        if (begin < 0)
            begin = 0;

        pagesize = count;
    }

    WUSortField sortorder;
    readWUQuerySortOrder(req.getSortby(), req.getDescending(), sortorder);

    WUSortField filters[10];
    unsigned short filterCount = 0;
    MemoryBuffer filterbuf;

    // Query filters should be added in order of expected power - add the most restrictive filters first

    bool bDoubleCheckState = false;
    if(req.getState() && *req.getState())
    {
        filters[filterCount++] = WUSFstate;
        if (!strieq(req.getState(), "unknown"))
            filterbuf.append(req.getState());
        else
            filterbuf.append("");
        if (strieq(req.getState(), "submitted"))
            bDoubleCheckState = true;
    }

    addWUQueryFilter(filters, filterCount, filterbuf, req.getWuid(), WUSFwildwuid);
    addWUQueryFilter(filters, filterCount, filterbuf, req.getCluster(), WUSFcluster);
    addWUQueryFilter(filters, filterCount, filterbuf, req.getLogicalFile(), (WUSortField) (WUSFfileread | WUSFnocase));
    addWUQueryFilter(filters, filterCount, filterbuf, req.getOwner(), (WUSortField) (WUSFuser | WUSFnocase));
    addWUQueryFilter(filters, filterCount, filterbuf, req.getJobname(), (WUSortField) (WUSFjob | WUSFnocase));
    addWUQueryFilter(filters, filterCount, filterbuf, req.getECL(), (WUSortField) (WUSFecl | WUSFwild));

    addWUQueryFilterTotalClusterTime(filters, filterCount, filterbuf, req.getTotalClusterTimeThresholdMilliSec(), WUSFtotalthortime);

    addWUQueryFilterTime(filters, filterCount, filterbuf, req.getStartDate(), WUSFwuid);
    addWUQueryFilterTime(filters, filterCount, filterbuf, req.getEndDate(), WUSFwuidhigh);
    if (version < 1.55)
        addWUQueryFilterApplication(filters, filterCount, filterbuf, req.getApplicationName(), req.getApplicationKey(), req.getApplicationData());
    else
    {
        IArrayOf<IConstApplicationValue>& applicationFilters = req.getApplicationValues();
        ForEachItemIn(i, applicationFilters)
        {
            IConstApplicationValue &item = applicationFilters.item(i);
            addWUQueryFilterApplication(filters, filterCount, filterbuf, item.getApplication(), item.getName(), item.getValue());
        }
    }

    filters[filterCount] = WUSFterm;

    __int64 cacheHint = 0;
    if (!req.getCacheHint_isNull())
        cacheHint = req.getCacheHint();

    Owned<IWorkUnitFactory> factory = getWorkUnitFactory(context.querySecManager(), context.queryUser());
    unsigned numWUs;
    PROGLOG("WUQuery: getWorkUnitsSorted");
    Owned<IConstWorkUnitIterator> it = factory->getWorkUnitsSorted(sortorder, filters, filterbuf.bufferBase(), begin, pagesize+1, &cacheHint, &numWUs); // MORE - need security flags here!
    if (version >= 1.41)
        resp.setCacheHint(cacheHint);
    PROGLOG("WUQuery: getWorkUnitsSorted done");

    unsigned actualCount = 0;
    ForEach(*it)
    {
        IConstWorkUnitInfo& cw = it->query();
        if (bDoubleCheckState && (cw.getState() != WUStateSubmitted))
        {
            numWUs--;
            continue;
        }

        // This test is presumably trying to remove the global workunit, though it's not the right way to do so (since it will mess up page counts etc)
        const char* wuid = cw.queryWuid();
        if (!looksLikeAWuid(wuid, 'W'))
        {
            numWUs--;
            continue;
        }

        actualCount++;
        Owned<IEspECLWorkunit> info = createECLWorkunit("","");
        info->setWuid(cw.queryWuid());
        if (chooseWuAccessFlagsByOwnership(context.queryUserId(), cw, accessOwn, accessOthers) < SecAccess_Read)
        {
            info->setState("<Hidden>");
            results.append(*info.getClear());
            continue;
        }

        info->setProtected(cw.isProtected() ? 1 : 0);
        info->setJobname(cw.queryJobName());
        info->setOwner(cw.queryUser());
        info->setCluster(cw.queryClusterName());
        SCMStringBuffer s;
        // info.setSnapshot(cw->getSnapshot(s).str());
        info->setStateID(cw.getState());
        info->setState(cw.queryStateDesc());
        info->setAction(cw.getAction());
        info->setActionEx(cw.queryActionDesc());
        unsigned totalThorTimeMS = cw.getTotalThorTime();
        StringBuffer totalThorTimeStr;
        formatDuration(totalThorTimeStr, totalThorTimeMS);
        if (version > 1.52)
            info->setTotalClusterTime(totalThorTimeStr.str());
        else
            info->setTotalThorTime(totalThorTimeStr.str());
        //if (cw->isPausing())
        //    info.setIsPausing(true);
        // getEventScheduleFlag(info);
        WsWuDateTime dt;
        cw.getTimeScheduled(dt);
        if(dt.isValid())
            info->setDateTimeScheduled(dt.getString(s).str());
        if (version >= 1.55)
        {
            IArrayOf<IEspApplicationValue> av;
            Owned<IConstWUAppValueIterator> app(&cw.getApplicationValues());
            ForEach(*app)
            {
                IConstWUAppValue& val=app->query();
                Owned<IEspApplicationValue> t= createApplicationValue("","");
                t->setApplication(val.queryApplication());
                t->setName(val.queryName());
                t->setValue(val.queryValue());
                av.append(*t.getLink());

            }
            info->setApplicationValues(av);
        }
        results.append(*info.getClear());
    }

    if (version > 1.02)
    {
        resp.setPageStartFrom(begin+1);
        resp.setNumWUs(numWUs);
        if (results.length() > (aindex_t)pagesize)
            results.pop();

        if(unsigned (begin + pagesize) < numWUs)
        {
            resp.setNextPage(begin + pagesize);
            resp.setPageEndAt(begin + pagesize);
            int last = begin + pagesize;
            while (numWUs > (unsigned) last + pagesize)
                last += pagesize;
            resp.setLastPage(last);
        }
        else
        {
            resp.setNextPage(-1);
            resp.setPageEndAt(numWUs);
        }

        if(begin > 0)
        {
            resp.setFirst(false);
            if (begin - pagesize > 0)
                resp.setPrevPage(begin - pagesize);
            else
                resp.setPrevPage(0);
        }
        resp.setPageSize(pagesize);
    }
    else
    {
        if(begin>0 && actualCount > 0)
        {
            char buf[10];
            itoa(begin, buf, 10);
            resp.setCurrent(buf);
        }

        if(count<actualCount)
        {
            char buf[10];
            itoa(begin+count, buf, 10);
            resp.setNext(buf);
            resp.setNumWUs(numWUs);
            if (results.length() > count)
                results.pop();
        }

        if(begin == 0 && actualCount <= count)
            resp.setFirst(false);

        resp.setCount(count);
    }

    resp.setWorkunits(results);
    return;
}

void doWULightWeightQueryWithSort(IEspContext &context, IEspWULightWeightQueryRequest & req, IEspWULightWeightQueryResponse & resp)
{
    SecAccessFlags accessOwn;
    SecAccessFlags accessOthers;
    getUserWuAccessFlags(context, accessOwn, accessOthers, true);

    double version = context.getClientVersion();

    int pageStartFrom = 0;
    int pageSize = 100;
    if (!req.getPageStartFrom_isNull())
        pageStartFrom = req.getPageStartFrom();
    if (!req.getPageSize_isNull())
        pageSize = req.getPageSize();

    WUSortField sortOrder;
    readWUQuerySortOrder(req.getSortBy(), req.getDescending(), sortOrder);

    WUSortField filters[10];
    unsigned short filterCount = 0;
    MemoryBuffer filterbuf;

    // Query filters should be added in order of expected power - add the most restrictive filters first

    bool bDoubleCheckState = false;
    if(req.getState() && *req.getState())
    {
        filters[filterCount++] = WUSFstate;
        if (!strieq(req.getState(), "unknown"))
            filterbuf.append(req.getState());
        else
            filterbuf.append("");
        if (strieq(req.getState(), "submitted"))
            bDoubleCheckState = true;
    }

    addWUQueryFilter(filters, filterCount, filterbuf, req.getWuid(), WUSFwildwuid);
    addWUQueryFilter(filters, filterCount, filterbuf, req.getCluster(), WUSFcluster);
    addWUQueryFilter(filters, filterCount, filterbuf, req.getOwner(), (WUSortField) (WUSFuser | WUSFnocase));
    addWUQueryFilter(filters, filterCount, filterbuf, req.getJobName(), (WUSortField) (WUSFjob | WUSFnocase));

    //StartDate example: 2015-08-26T14:26:00
    addWUQueryFilterTime(filters, filterCount, filterbuf, req.getStartDate(), WUSFwuid);
    addWUQueryFilterTime(filters, filterCount, filterbuf, req.getEndDate(), WUSFwuidhigh);
    IArrayOf<IConstApplicationValue>& applicationFilters = req.getApplicationValues();
    ForEachItemIn(i, applicationFilters)
    {
        IConstApplicationValue &item = applicationFilters.item(i);
        addWUQueryFilterApplication(filters, filterCount, filterbuf, item.getApplication(), item.getName(), item.getValue());
    }

    filters[filterCount] = WUSFterm;

    __int64 cacheHint = 0;
    if (!req.getCacheHint_isNull())
        cacheHint = req.getCacheHint();

    Owned<IWorkUnitFactory> factory = getWorkUnitFactory(context.querySecManager(), context.queryUser());
    unsigned numWUs;
    PROGLOG("getWorkUnitsSorted(LightWeight)");
    Owned<IConstWorkUnitIterator> it = factory->getWorkUnitsSorted(sortOrder, filters, filterbuf.bufferBase(), pageStartFrom, pageSize+1, &cacheHint, &numWUs); // MORE - need security flags here!
    resp.setCacheHint(cacheHint);
    PROGLOG("getWorkUnitsSorted(LightWeight) done");

    IArrayOf<IEspECLWorkunitLW> results;
    ForEach(*it)
    {
        IConstWorkUnitInfo& cw = it->query();
        if (bDoubleCheckState && (cw.getState() != WUStateSubmitted))
        {
            numWUs--;
            continue;
        }

        // This test is presumably trying to remove the global workunit, though it's not the right way to do so (since it will mess up page counts etc)
        const char* wuid = cw.queryWuid();
        if (!looksLikeAWuid(wuid, 'W'))
        {
            numWUs--;
            continue;
        }

        Owned<IEspECLWorkunitLW> info = createECLWorkunitLW("","");
        info->setWuid(cw.queryWuid());
        if (chooseWuAccessFlagsByOwnership(context.queryUserId(), cw, accessOwn, accessOthers) < SecAccess_Read)
        {
            info->setStateDesc("<Hidden>");
            results.append(*info.getClear());
            continue;
        }

        SCMStringBuffer s;
        info->setIsProtected(cw.isProtected() ? 1 : 0);
        info->setJobName(cw.queryJobName());
        info->setWuScope(cw.queryWuScope());
        info->setOwner(cw.queryUser());
        info->setClusterName(cw.queryClusterName());
        info->setState(cw.getState());
        info->setStateDesc(cw.queryStateDesc());
        info->setAction(cw.getAction());
        info->setActionDesc(cw.queryActionDesc());
        info->setPriority(cw.getPriority());
        info->setPriorityLevel(cw.getPriorityLevel());
        info->setPriorityDesc(cw.queryPriorityDesc());
        info->setTotalClusterTime(cw.getTotalThorTime());

        WsWuDateTime dt;
        cw.getTimeScheduled(dt);
        if(dt.isValid())
            info->setDateTimeScheduled(dt.getString(s).str());

        IArrayOf<IEspApplicationValue> av;
        Owned<IConstWUAppValueIterator> app(&cw.getApplicationValues());
        ForEach(*app)
        {
            IConstWUAppValue& val=app->query();
            Owned<IEspApplicationValue> t= createApplicationValue("","");
            t->setApplication(val.queryApplication());
            t->setName(val.queryName());
            t->setValue(val.queryValue());
            av.append(*t.getClear());

        }
        info->setApplicationValues(av);
        results.append(*info.getClear());
    }

    resp.setNumWUs(numWUs);
    if (results.length() > (aindex_t)pageSize)
        results.pop();

    resp.setWorkunits(results);
    return;
}

class CArchivedWUsReader : public CInterface, implements IArchivedWUsReader
{
    IEspContext& context;
    unsigned pageSize;
    StringAttr sashaServerIP;
    unsigned sashaServerPort;
    unsigned cacheMinutes;
    StringBuffer filterStr;
    ArchivedWuCache& archivedWuCache;
    unsigned numberOfWUsReturned;
    bool hasMoreWU;

    void readDateFilters(const char* startDateReq, const char* endDateReq, StringBuffer& from, StringBuffer& to)
    {
        CDateTime timeFrom, timeTo;
        if(notEmpty(endDateReq))
        {//endDateReq example: 2015-08-26T14:26:00
            unsigned year, month, day, hour, minute, second, nano;
            timeTo.setString(endDateReq, NULL, true);
            timeTo.getDate(year, month, day, true);
            timeTo.getTime(hour, minute, second, nano, true);
            to.setf("%4d%02d%02d-%02d%02d%02d", year, month, day, hour, minute, second);
        }

        if(isEmpty(startDateReq))
            return;

        timeFrom.setString(startDateReq, NULL, true);
        if (timeFrom >= timeTo)
            return;

        unsigned year0, month0, day0, hour0, minute0, second0, nano0;
        timeFrom.getDate(year0, month0, day0, true);
        timeFrom.getTime(hour0, minute0, second0, nano0, true);
        from.setf("%4d%02d%02d-%02d%02d%02d", year0, month0, day0, hour0, minute0, second0);
        return;
    }

    bool addToFilterString(const char *name, const char *value)
    {
        if (isEmpty(name) || isEmpty(value))
            return false;
        filterStr.append(';').append(name).append("=").append(value);
        return true;
    }

    bool addToFilterString(const char *name, unsigned value)
    {
        if (isEmpty(name))
            return false;
        filterStr.append(';').append(name).append("=").append(value);
        return true;
    }

    void setFilterString(IEspWUQueryRequest& req)
    {
        filterStr.set("0");
        addToFilterString("wuid", req.getWuid());
        addToFilterString("cluster", req.getCluster());
        addToFilterString("owner", req.getOwner());
        addToFilterString("jobName", req.getJobname());
        addToFilterString("state", req.getState());
        addToFilterString("timeFrom", req.getStartDate());
        addToFilterString("timeTo", req.getEndDate());
        addToFilterString("beforeWU", req.getBeforeWU());
        addToFilterString("afterWU", req.getAfterWU());
        addToFilterString("descending", req.getDescending());
        addToFilterString("pageSize", pageSize);
        if (sashaServerIP && *sashaServerIP)
        {
            addToFilterString("sashaServerIP", sashaServerIP.get());
            addToFilterString("sashaServerPort", sashaServerPort);
        }
    }

    void setFilterStringLW(IEspWULightWeightQueryRequest& req)
    {
        filterStr.set("1");
        addToFilterString("wuid", req.getWuid());
        addToFilterString("cluster", req.getCluster());
        addToFilterString("owner", req.getOwner());
        addToFilterString("jobName", req.getJobName());
        addToFilterString("state", req.getState());
        addToFilterString("timeFrom", req.getStartDate());
        addToFilterString("timeTo", req.getEndDate());
        addToFilterString("beforeWU", req.getBeforeWU());
        addToFilterString("afterWU", req.getAfterWU());
        addToFilterString("descending", req.getDescending());
        addToFilterString("pageSize", pageSize);
        if (sashaServerIP && *sashaServerIP)
        {
            addToFilterString("sashaServerIP", sashaServerIP.get());
            addToFilterString("sashaServerPort", sashaServerPort);
        }
    }

    void initSashaCommand(ISashaCommand* cmd)
    {
        cmd->setAction(SCA_LIST);
        cmd->setOutputFormat("owner,jobname,cluster,state");
        cmd->setOnline(false);
        cmd->setArchived(true);
        cmd->setLimit(pageSize+1); //read an extra WU to check hasMoreWU
    }

    void setSashaCommand(IEspWUQueryRequest& req, ISashaCommand* cmd)
    {
        if (notEmpty(req.getWuid()))
            cmd->addId(req.getWuid());
        if (notEmpty(req.getCluster()))
            cmd->setCluster(req.getCluster());
        if (notEmpty(req.getOwner()))
            cmd->setOwner(req.getOwner());
        if (notEmpty(req.getJobname()))
            cmd->setJobName(req.getJobname());
        if (notEmpty(req.getState()))
            cmd->setState(req.getState());

        StringBuffer timeFrom, timeTo;
        readDateFilters(req.getStartDate(), req.getEndDate(), timeFrom, timeTo);
        if (timeFrom.length())
            cmd->setAfter(timeFrom.str());
        if (timeTo.length())
            cmd->setBefore(timeTo.str());
        if (notEmpty(req.getBeforeWU()))
            cmd->setBeforeWU(req.getBeforeWU());
        if (notEmpty(req.getAfterWU()))
            cmd->setAfterWU(req.getAfterWU());
        cmd->setSortDescending(req.getDescending());
        return;
    }

    void setSashaCommandLW(IEspWULightWeightQueryRequest& req, ISashaCommand* cmd)
    {
        if (notEmpty(req.getWuid()))
            cmd->addId(req.getWuid());
        if (notEmpty(req.getCluster()))
            cmd->setCluster(req.getCluster());
        if (notEmpty(req.getOwner()))
            cmd->setOwner(req.getOwner());
        if (notEmpty(req.getJobName()))
            cmd->setJobName(req.getJobName());
        if (notEmpty(req.getState()))
            cmd->setState(req.getState());

        StringBuffer timeFrom, timeTo;
        readDateFilters(req.getStartDate(), req.getEndDate(), timeFrom, timeTo);
        if (timeFrom.length())
            cmd->setAfter(timeFrom.str());
        if (timeTo.length())
            cmd->setBefore(timeTo.str());
        if (notEmpty(req.getBeforeWU()))
            cmd->setBeforeWU(req.getBeforeWU());
        if (notEmpty(req.getAfterWU()))
            cmd->setAfterWU(req.getAfterWU());
        cmd->setSortDescending(req.getDescending());

        return;
    }

    IEspECLWorkunit *createArchivedWUEntry(StringArray& wuDataArray, bool canAccess)
    {
        Owned<IEspECLWorkunit> info= createECLWorkunit();
        info->setWuid(wuDataArray.item(0));
        if (!canAccess)
        {
            info->setState("<Hidden>");
            return info.getClear();
        }

        const char* owner = wuDataArray.item(1);
        const char* jobName = wuDataArray.item(2);
        const char* cluster = wuDataArray.item(3);
        const char* state = wuDataArray.item(4);
        if (notEmpty(owner))
            info->setOwner(owner);
        if (notEmpty(jobName))
            info->setJobname(jobName);
        if (notEmpty(cluster))
            info->setCluster(cluster);
        if (notEmpty(state))
            info->setState(state);
        return info.getClear();
    }
    IEspECLWorkunitLW *createArchivedLWWUEntry(StringArray& wuDataArray, bool canAccess)
    {
        Owned<IEspECLWorkunitLW> info= createECLWorkunitLW();
        info->setWuid(wuDataArray.item(0));
        if (!canAccess)
        {
            info->setStateDesc("<Hidden>");
            return info.getClear();
        }

        const char* owner = wuDataArray.item(1);
        const char* jobName = wuDataArray.item(2);
        const char* cluster = wuDataArray.item(3);
        const char* state = wuDataArray.item(4);
        if (notEmpty(owner))
            info->setOwner(owner);
        if (notEmpty(jobName))
            info->setJobName(jobName);
        if (notEmpty(cluster))
            info->setClusterName(cluster);
        if (notEmpty(state))
            info->setStateDesc(state);
        return info.getClear();
    }
    static int compareWuids(IInterface * const *_a, IInterface * const *_b)
    {
        IEspECLWorkunit *a = *(IEspECLWorkunit **)_a;
        IEspECLWorkunit *b = *(IEspECLWorkunit **)_b;
        return strcmp(b->getWuid(), a->getWuid());
    }
    static int compareLWWuids(IInterface * const *_a, IInterface * const *_b)
    {
        IEspECLWorkunitLW *a = *(IEspECLWorkunitLW **)_a;
        IEspECLWorkunitLW *b = *(IEspECLWorkunitLW **)_b;
        return strcmp(b->getWuid(), a->getWuid());
    }
public:
    IMPLEMENT_IINTERFACE_USING(CInterface);

    CArchivedWUsReader(IEspContext& _context, const char* _sashaServerIP, unsigned _sashaServerPort, ArchivedWuCache& _archivedWuCache,
        unsigned _cacheMinutes, unsigned _pageSize)
        : context(_context), sashaServerIP(_sashaServerIP), sashaServerPort(_sashaServerPort),
        archivedWuCache(_archivedWuCache), cacheMinutes(_cacheMinutes), pageSize(_pageSize)
    {
        hasMoreWU = false;
        numberOfWUsReturned = 0;
    }

    void getArchivedWUs(bool lightWeight, IEspWUQueryRequest& req, IEspWULightWeightQueryRequest& reqLW, IArrayOf<IEspECLWorkunit>& archivedWUs, IArrayOf<IEspECLWorkunitLW>& archivedLWWUs)
    {
        if (!lightWeight)
            setFilterString(req);
        else
            setFilterStringLW(reqLW);
        Owned<ArchivedWuCacheElement> cachedResults = archivedWuCache.lookup(context, filterStr, "AddWhenAvailable", cacheMinutes);
        if (cachedResults)
        {
            hasMoreWU = cachedResults->m_hasNextPage;
            numberOfWUsReturned = cachedResults->numWUsReturned;
            if (!lightWeight && cachedResults->m_results.length())
            {
                ForEachItemIn(i, cachedResults->m_results)
                    archivedWUs.append(*LINK(&cachedResults->m_results.item(i)));
            }
            if (lightWeight && cachedResults->resultsLW.length())
            {
                ForEachItemIn(i, cachedResults->resultsLW)
                    archivedLWWUs.append(*LINK(&cachedResults->resultsLW.item(i)));
            }
            return;
        }

        SocketEndpoint ep;
        if (sashaServerIP && *sashaServerIP)
            ep.set(sashaServerIP, sashaServerPort);
        else
            getSashaServiceEP(ep, "sasha-wu-archiver", true);

        Owned<INode> sashaserver = createINode(ep);

        Owned<ISashaCommand> cmd = createSashaCommand();
        initSashaCommand(cmd);
        if (!lightWeight)
            setSashaCommand(req, cmd);
        else
            setSashaCommandLW(reqLW, cmd);
        if (!cmd->send(sashaserver))
        {
            StringBuffer url;
            throw MakeStringException(ECLWATCH_CANNOT_CONNECT_ARCHIVE_SERVER,
                "Sasha (%s) took too long to respond from: Get archived workUnits.",
                ep.getUrlStr(url).str());
        }

        numberOfWUsReturned = cmd->numIds();
        hasMoreWU = (numberOfWUsReturned > pageSize);
        if (hasMoreWU)
            numberOfWUsReturned--;

        if (numberOfWUsReturned == 0)
            return;

        SecAccessFlags accessOwn, accessOthers;
        getUserWuAccessFlags(context, accessOwn, accessOthers, true);

        for (unsigned i=0; i<numberOfWUsReturned; i++)
        {
            const char *csline = cmd->queryId(i);
            if (!csline || !*csline)
                continue;

            StringArray wuDataArray;
            wuDataArray.appendList(csline, ",");

            const char* wuid = wuDataArray.item(0);
            if (isEmpty(wuid))
            {
                IWARNLOG("Empty WUID in SCA_LIST response"); // JCS->KW - have u ever seen this happen?
                continue;
            }
            const char* owner = wuDataArray.item(1);
            bool canAccess = chooseWuAccessFlagsByOwnership(context.queryUserId(), owner, accessOwn, accessOthers) >= SecAccess_Read;
            if (!lightWeight)
            {
                Owned<IEspECLWorkunit> info = createArchivedWUEntry(wuDataArray, canAccess);
                archivedWUs.append(*info.getClear());
            }
            else
            {
                Owned<IEspECLWorkunitLW> info = createArchivedLWWUEntry(wuDataArray, canAccess);
                archivedLWWUs.append(*info.getClear());
            }
        }

        archivedWuCache.add(filterStr, "AddWhenAvailable", hasMoreWU, numberOfWUsReturned, archivedWUs, archivedLWWUs);
        return;
    };

    bool getHasMoreWU() { return hasMoreWU; };
    unsigned getNumberOfWUsReturned() { return numberOfWUsReturned; };
};

void doWUQueryFromArchive(IEspContext &context, const char* sashaServerIP, unsigned sashaServerPort,
       ArchivedWuCache &archivedWuCache, unsigned cacheMinutes, IEspWUQueryRequest & req, IEspWUQueryResponse & resp)
{
    //Sasha server does noy support the PageStartFrom due to inefficient access to archived workunits for pages>1.
    unsigned pageSize = (unsigned) req.getPageSize();
    if(pageSize < 1)
        pageSize=500;
    Owned<IArchivedWUsReader> archiveWUsReader = new CArchivedWUsReader(context, sashaServerIP, sashaServerPort, archivedWuCache,
        cacheMinutes, pageSize);

    IArrayOf<IEspECLWorkunit> archivedWUs;
    IArrayOf<IEspECLWorkunitLW> dummyWUs;
    Owned<CWULightWeightQueryRequest> dummyReq = new CWULightWeightQueryRequest("WsWorkunits");
    PROGLOG("getWorkUnitsFromArchive");
    archiveWUsReader->getArchivedWUs(false, req, *dummyReq, archivedWUs, dummyWUs);
    PROGLOG("getWorkUnitsFromArchive done");

    resp.setWorkunits(archivedWUs);
    resp.setNumWUs(archiveWUsReader->getNumberOfWUsReturned());

    resp.setType("archived only");
    resp.setPageSize(pageSize);
    return;
}

void doWULightWeightQueryFromArchive(IEspContext &context, const char* sashaServerIP, unsigned sashaServerPort,
       ArchivedWuCache &archivedWuCache, unsigned cacheMinutes, IEspWULightWeightQueryRequest & req, IEspWULightWeightQueryResponse & resp)
{
    int pageSize = req.getPageSize_isNull()? 500 : req.getPageSize();
    Owned<IArchivedWUsReader> archiveWUsReader = new CArchivedWUsReader(context, sashaServerIP, sashaServerPort, archivedWuCache,
        cacheMinutes, pageSize);
    Owned<CWUQueryRequest> dummyReq = new CWUQueryRequest("WsWorkunits");
    IArrayOf<IEspECLWorkunit> dummyWUs;
    IArrayOf<IEspECLWorkunitLW> archivedWUs;
    PROGLOG("getWorkUnitsFromArchive(LightWeight)");
    archiveWUsReader->getArchivedWUs(true, *dummyReq, req, dummyWUs, archivedWUs);
    PROGLOG("getWorkUnitsFromArchive(LightWeight) done");

    resp.setWorkunits(archivedWUs);
    resp.setNumWUs(archiveWUsReader->getNumberOfWUsReturned());
    return;
}

bool CWsWorkunitsEx::onWUQuery(IEspContext &context, IEspWUQueryRequest & req, IEspWUQueryResponse & resp)
{
    try
    {
        StringBuffer wuidStr(req.getWuid());
        const char* wuid = wuidStr.trim().str();

        if (req.getType() && strieq(req.getType(), "archived workunits"))
            doWUQueryFromArchive(context, sashaServerIp.get(), sashaServerPort, *archivedWuCache, awusCacheMinutes, req, resp);
        else if(notEmpty(wuid) && looksLikeAWuid(wuid, 'W'))
            doWUQueryBySingleWuid(context, wuid, resp);
        else if (notEmpty(req.getLogicalFile()) && req.getLogicalFileSearchType() && strieq(req.getLogicalFileSearchType(), "Created"))
            doWUQueryByFile(context, req.getLogicalFile(), resp);
        else
            doWUQueryWithSort(context, req, resp);

        resp.setState(req.getState());
        resp.setCluster(req.getCluster());
        resp.setRoxieCluster(req.getRoxieCluster());
        resp.setOwner(req.getOwner());
        resp.setStartDate(req.getStartDate());
        resp.setEndDate(req.getEndDate());

        double version = context.getClientVersion();

        StringBuffer basicQuery;
        addToQueryString(basicQuery, "State", req.getState());
        addToQueryString(basicQuery, "Cluster", req.getCluster());
        addToQueryString(basicQuery, "Owner", req.getOwner());
        addToQueryString(basicQuery, "StartDate", req.getStartDate());
        addToQueryString(basicQuery, "EndDate", req.getEndDate());
        if (version >= 1.26 && version < 1.72 && req.getLastNDays() > -1)
            addToQueryString(basicQuery, "LastNDays", StringBuffer().append(req.getLastNDays()).str());
        addToQueryString(basicQuery, "ECL", req.getECL());
        addToQueryString(basicQuery, "Jobname", req.getJobname());
        addToQueryString(basicQuery, "Type", req.getType());
        if (addToQueryString(basicQuery, "LogicalFile", req.getLogicalFile()))
            addToQueryString(basicQuery, "LogicalFileSearchType", req.getLogicalFileSearchType());
        resp.setFilters(basicQuery.str());

        if (notEmpty(req.getSortby()) && !strstr(basicQuery.str(), StringBuffer(req.getSortby()).append('=').str()))
        {
            resp.setSortby(req.getSortby());
            addToQueryString(basicQuery, "Sortby", req.getSortby());
            if (req.getDescending())
            {
                resp.setDescending(req.getDescending());
                addToQueryString(basicQuery, "Descending", "1");
            }
        }

        resp.setBasicQuery(basicQuery.str());

        StringBuffer s;
        if(notEmpty(req.getECL()))
            resp.setECL(Utils::url_encode(req.getECL(), s).str());
        if(notEmpty(req.getJobname()))
            resp.setJobname(Utils::url_encode(req.getJobname(), s.clear()).str());
    }
    catch(IException* e)
    {
        FORWARDEXCEPTION(context, e,  ECLWATCH_INTERNAL_ERROR);
    }
    return true;
}

bool CWsWorkunitsEx::onWULightWeightQuery(IEspContext &context, IEspWULightWeightQueryRequest & req, IEspWULightWeightQueryResponse & resp)
{
    try
    {
        if (req.getType() && strieq(req.getType(), "archived workunits"))
            doWULightWeightQueryFromArchive(context, sashaServerIp.get(), sashaServerPort, *archivedWuCache, awusCacheMinutes, req, resp);
        else
            doWULightWeightQueryWithSort(context, req, resp);
    }
    catch(IException* e)
    {
        FORWARDEXCEPTION(context, e,  ECLWATCH_INTERNAL_ERROR);
    }
    return true;
}

ITypeInfo * containsSingleSimpleFieldBlankXPath(IResultSetMetaData * meta)
{
    if (meta->getColumnCount() != 1)
        return NULL;

    CResultSetMetaData * castMeta = static_cast<CResultSetMetaData *>(meta);
    const char * xpath = castMeta->queryXPath(0);
    if (xpath && (*xpath == 0))
    {
        return castMeta->queryType(0);
    }
    return NULL;
}

void csvSplitXPath(const char *xpath, StringBuffer &s, const char *&name, const char **childname=NULL)
{
    if (!xpath)
        return;
    const char * slash = strchr(xpath, '/');
    if (!slash)
    {
        name = xpath;
        if (childname)
            *childname = NULL;
    }
    else
    {
        if (!childname || strchr(slash+1, '/')) //output ignores xpaths that are too deep
            return;
        name = s.clear().append(slash-xpath, xpath).str();
        *childname = slash+1;
    }
}

void getCSVHeaders(const IResultSetMetaData& metaIn, CommonCSVWriter* writer, unsigned& layer)
{
    StringBuffer xname;
    const CResultSetMetaData& cMeta = static_cast<const CResultSetMetaData &>(metaIn);
    IFvDataSourceMetaData* meta = cMeta.getMeta();

    int columnCount = metaIn.getColumnCount();
    for (unsigned idx = 0; idx < columnCount; idx++)
    {
        const CResultSetColumnInfo& column = cMeta.getColumn(idx);
        unsigned flag = column.flag;
        const char * name = meta->queryName(idx);
        const char * childname = NULL;
        switch (flag)
        {
        case FVFFbeginif:
        case FVFFendif:
            break;
        case FVFFbeginrecord:
            csvSplitXPath(meta->queryXPath(idx), xname, name);
            writer->outputBeginNested(name, false, true);
            break;
        case FVFFendrecord:
            csvSplitXPath(meta->queryXPath(idx), xname, name);
            writer->outputEndNested(name, true);
            break;
        case FVFFdataset:
            {
                childname = "Row";
                csvSplitXPath(meta->queryXPath(idx), xname, name, &childname);
                ITypeInfo* singleFieldType = (name && *name && childname && *childname)
                    ? containsSingleSimpleFieldBlankXPath(column.childMeta.get()) : NULL;
                if (!singleFieldType)
                {
                    bool nameValid = (name && *name);
                    if (nameValid || (childname && *childname))
                    {
                        if (nameValid)
                            writer->outputBeginNested(name, false, true);
                        if (childname && *childname)
                            writer->outputBeginNested(childname, false, !nameValid);

                        const CResultSetMetaData *childMeta = static_cast<const CResultSetMetaData *>(column.childMeta.get());
                        getCSVHeaders(*childMeta, writer, ++layer);
                        layer--;

                        if (childname && *childname)
                            writer->outputEndNested(childname, !nameValid);
                        if (nameValid)
                            writer->outputEndNested(name, true);
                    }
                }
                break;
            }
        case FVFFblob: //for now FileViewer will output the string "[blob]"
            {
                Owned<ITypeInfo> stringType = makeStringType(UNKNOWN_LENGTH, NULL, NULL);
                csvSplitXPath(meta->queryXPath(idx), xname, name);

                StringBuffer eclTypeName;
                stringType->getECLType(eclTypeName);
                writer->outputCSVHeader(name, eclTypeName.str());
            }
            break;
        default:
            {
                ITypeInfo & type = *column.type;
                if (type.getTypeCode() == type_set)
                {
                    childname = "Item";
                    csvSplitXPath(meta->queryXPath(idx), xname, name, &childname);
                    writer->outputBeginNested(name, true, true);
                    writer->outputEndNested(name, true);
                }
                else
                {
                    csvSplitXPath(meta->queryXPath(idx), xname, name);

                    StringBuffer eclTypeName;
                    type.getECLType(eclTypeName);
                    writer->outputCSVHeader(name, eclTypeName.str());
                }
                break;
            }
        }
    }
}

unsigned getResultCSV(IStringVal& ret, INewResultSet* result, const char* name, __int64 start, unsigned& count, IAbortRequestCallback* abortCheck)
{
    unsigned headerLayer = 0;
    CSVOptions csvOptions;
    csvOptions.delimiter.set(",");
    csvOptions.terminator.set("\n");
    csvOptions.includeHeader = true;
    Owned<CommonCSVWriter> writer = new CommonCSVWriter(XWFtrim, csvOptions);
    const IResultSetMetaData & meta = result->getMetaData();
    getCSVHeaders(meta, writer, headerLayer);
    writer->finishCSVHeaders();

    Owned<IResultSetCursor> cursor = result->createCursor();
    count = writeResultCursorXml(*writer, cursor, name, start, count, nullptr, nullptr, false, abortCheck);
    ret.set(writer->str());
    return count;
}

void appendResultSet(IEspContext &context, MemoryBuffer& mb, INewResultSet* result, const char *name, __int64 start, unsigned& count, __int64& total, bool bin, bool xsd, ESPSerializationFormat fmt, const IProperties *xmlns)
{
    if (!result)
        return;

    total=result->getNumRows();

    if(bin)
        count = getResultBin(mb, result, (unsigned)start, count);
    else
    {
        struct MemoryBuffer2IStringVal : public CInterface, implements IStringVal
        {
            MemoryBuffer2IStringVal(MemoryBuffer & _buffer) : buffer(_buffer) {}
            IMPLEMENT_IINTERFACE;

            virtual const char * str() const { UNIMPLEMENTED;  }
            virtual void set(const char *val) { buffer.append(strlen(val),val); }
            virtual void clear() { } // support appending only
            virtual void setLen(const char *val, unsigned length) { buffer.append(length, val); }
            virtual unsigned length() const { return buffer.length(); };
            MemoryBuffer & buffer;
        } adaptor(mb);

        CESPAbortRequestCallback abortCallback(&context);
        if (fmt==ESPSerializationCSV)
            count = getResultCSV(adaptor, result, name, (unsigned) start, count, &abortCallback);
        else if (fmt==ESPSerializationJSON)
            count = getResultJSON(adaptor, result, name, (unsigned) start, count, (xsd) ? "myschema" : NULL, &abortCallback);
        else
            count = getResultXml(adaptor, result, name, (unsigned) start, count, (xsd) ? "myschema" : NULL, xmlns, &abortCallback);
    }
}

INewResultSet* createFilteredResultSet(INewResultSet* result, IArrayOf<IConstNamedValue>* filterBy)
{
    if (!result || !filterBy || !filterBy->length())
        return NULL;

    Owned<IFilteredResultSet> filter = result->createFiltered();
    const IResultSetMetaData &meta = result->getMetaData();
    unsigned columnCount = meta.getColumnCount();
    ForEachItemIn(i, *filterBy)
    {
        IConstNamedValue &item = filterBy->item(i);
        const char *name = item.getName();
        const char *value = item.getValue();
        if (!name || !*name || !value || !*value)
            continue;

        for(unsigned col = 0; col < columnCount; col++)
        {
            SCMStringBuffer scmbuf;
            meta.getColumnLabel(scmbuf, col);
            if (strieq(scmbuf.str(), name))
            {
                filter->addFilter(col, value);
                break;
            }
        }
    }
    return filter->create();
}


static bool isResultRequestSzTooBig(unsigned __int64 start, unsigned requestCount, unsigned __int64 resultSz, unsigned resultRows, unsigned __int64 limitSz)
{
    if ((0 == requestCount) || (0 == resultRows))
        return resultSz > limitSz;
    else
    {
        if (start+requestCount > resultRows)
            requestCount = resultRows-start;
        unsigned __int64 avgRecSize = resultSz / resultRows;
        unsigned __int64 estSize = requestCount * avgRecSize;
        return estSize > limitSz;
    }
}

void CWsWorkunitsEx::getWsWuResult(IEspContext &context, const char *wuid, const char *name, const char *logical, unsigned index, __int64 start,
    unsigned &count, __int64 &total, IStringVal &resname, bool bin, IArrayOf<IConstNamedValue> *filterBy, MemoryBuffer &mb,
    WUState &wuState, bool xsd)
{
    Owned<IWorkUnitFactory> factory = getWorkUnitFactory(context.querySecManager(), context.queryUser());
    Owned<IConstWorkUnit> cw = factory->openWorkUnit(wuid);
    if(!cw)
        throw MakeStringException(ECLWATCH_CANNOT_OPEN_WORKUNIT,"Cannot open workunit %s.",wuid);
    Owned<IConstWUResult> result;

    if (notEmpty(name))
        result.setown(cw->getResultByName(name));
    else if (notEmpty(logical))
    {
        Owned<IConstWUResultIterator> it = &cw->getResults();
        ForEach(*it)
        {
            IConstWUResult &r = it->query();
            SCMStringBuffer filename;
            if(strieq(r.getResultLogicalName(filename).str(), logical))
            {
                result.setown(LINK(&r));
                break;
            }
        }
    }
    else
        result.setown(cw->getResultBySequence(index));

    if (!result)
        throw MakeStringException(ECLWATCH_CANNOT_GET_WU_RESULT,"Cannot open the workunit result.");

    if (!resname.length())
        result->getResultName(resname);

    Owned<IResultSetFactory> resultSetFactory = getSecResultSetFactory(context.querySecManager(), context.queryUser(), context.queryUserId(), context.queryPassword());
    SCMStringBuffer logicalName;
    result->getResultLogicalName(logicalName);
    Owned<INewResultSet> rs;
    if (logicalName.length())
    {
        rs.setown(resultSetFactory->createNewFileResultSet(logicalName.str(), cw->queryClusterName())); //MORE is this wrong cluster?
    }
    else
        rs.setown(resultSetFactory->createNewResultSet(result, wuid));
    if (!filterBy || !filterBy->length())
    {
        unsigned __int64 resultSz;

        if (0 == logicalName.length()) // could be a workunit owned file (OUTPUT, THOR)
            result->getResultFilename(logicalName);
        if (logicalName.length())
        {
            Owned<IDistributedFile> df = lookupLogicalName(context, logicalName.str(), false, false, false, nullptr, defaultPrivilegedUser);
            if (!df)
                throw makeStringExceptionV(ECLWATCH_FILE_NOT_EXIST, "Cannot find file %s.", logicalName.str());
            resultSz = df->getDiskSize(true, false);
        }
        else
            resultSz = result->getResultRawSize(nullptr, nullptr);

        if (isResultRequestSzTooBig(start, count, resultSz, rs->getNumRows(), wuResultMaxSize))
        {
            throw makeStringExceptionV(ECLWATCH_INVALID_ACTION, "Failed to get the result for %s. The size is bigger than %lld MB.",
                                       wuid, wuResultMaxSize/0x100000);
        }

        appendResultSet(context, mb, rs, name, start, count, total, bin, xsd, context.getResponseFormat(), result->queryResultXmlns());
    }
    else
    {
        Owned<INewResultSet> filteredResult = createFilteredResultSet(rs, filterBy);
        appendResultSet(context, mb, filteredResult, name, start, count, total, bin, xsd, context.getResponseFormat(), result->queryResultXmlns());
    }

    wuState = cw->getState();
}

void checkFileSizeLimit(unsigned long xmlSize, unsigned long sizeLimit)
{
    if ((sizeLimit > 0) && (xmlSize > sizeLimit))
        throw MakeStringException(ECLWATCH_CANNOT_OPEN_FILE,
            "The file size (%ld bytes) exceeds the size limit (%ld bytes). You may set 'Option > 1' or use 'Download_XML' link to get compressed file.",
            xmlSize, sizeLimit);
}

void openSaveFile(IEspContext &context, int opt, __int64 sizeLimit, const char* filename, const char* origMimeType, MemoryBuffer& buf, IEspWULogFileResponse &resp)
{
    if (opt < 1)
    {
        checkFileSizeLimit(buf.length(), sizeLimit);
        resp.setThefile(buf);
        resp.setThefile_mimetype(origMimeType);
    }
    else if (opt < 2)
    {
        checkFileSizeLimit(buf.length(), sizeLimit);
        StringBuffer headerStr("attachment;");
        if (filename && *filename)
        {
            const char* pFileName = strrchr(filename, PATHSEPCHAR);
            if (pFileName)
                headerStr.appendf("filename=%s", pFileName+1);
            else
                headerStr.appendf("filename=%s", filename);
        }

        MemoryBuffer buf0;
        unsigned i = 0;
        char* p = (char*) buf.toByteArray();
        while (i < buf.length())
        {
            if (p[0] != 10)
                buf0.append(p[0]);
            else
                buf0.append(0x0d);

            p++;
            i++;
        }
        resp.setThefile(buf);
        resp.setThefile_mimetype(origMimeType);
        context.addCustomerHeader("Content-disposition", headerStr.str());
    }
    else
    {
#ifndef _USE_ZLIB
        throw MakeStringException(ECLWATCH_CANNOT_COMPRESS_DATA,"The data cannot be compressed.");
#else
        StringBuffer fileNameStr, headerStr("attachment;");
        if (notEmpty(filename))
        {
            fileNameStr.append(filename);
            headerStr.append("filename=").append(filename).append((opt>2) ? ".gz" : ".zip");
        }
        else
            fileNameStr.append("file");

        StringBuffer ifname;
        ifname.appendf("%s%sT%xAT%x", TEMPZIPDIR, PATHSEPSTR, (unsigned)(memsize_t)GetCurrentThreadId(), msTick()).append((opt>2)? "" : ".zip");

        IZZIPor* Zipor = createZZIPor();
        int ret = 0;
        if (opt > 2)
            ret = Zipor->gzipToFile(buf.length(), (void*)buf.toByteArray(), ifname.str());
        else
            ret = Zipor->zipToFile(buf.length(), (void*)buf.toByteArray(), fileNameStr.str(), ifname.str());
        releaseIZ(Zipor);

        if (ret < 0)
        {
            Owned<IFile> rFile = createIFile(ifname.str());
            if (rFile->exists())
                rFile->remove();
            throw MakeStringException(ECLWATCH_CANNOT_COMPRESS_DATA,"The data cannot be compressed.");
        }

        Owned <IFile> rf = createIFile(ifname.str());
        if (!rf->exists())
            throw MakeStringException(ECLWATCH_CANNOT_COMPRESS_DATA,"The data cannot be compressed.");

        MemoryBuffer out;
        Owned <IFileIO> fio = rf->open(IFOread);
        read(fio, 0, (size32_t) rf->size(), out);
        resp.setThefile(out);
        fio.clear();
        rf->remove();

        resp.setThefile_mimetype((opt > 2) ? "application/x-gzip" : "application/zip");
        context.addCustomerHeader("Content-disposition", headerStr.str());
#endif
    }
}

bool CWsWorkunitsEx::onWUFile(IEspContext &context,IEspWULogFileRequest &req, IEspWULogFileResponse &resp)
{
    try
    {
        StringBuffer wuidStr(req.getWuid());
        const char* wuidIn = wuidStr.trim().str();
        if (wuidIn && *wuidIn)
        {
            if (!looksLikeAWuid(wuidIn, 'W'))
                throw MakeStringException(ECLWATCH_INVALID_INPUT, "Invalid Workunit ID");

            ensureWsWorkunitAccess(context, wuidIn, SecAccess_Read);
        }

        StringAttr wuid(wuidIn);
        if (wuid.isEmpty() && notEmpty(req.getQuerySet()) && notEmpty(req.getQuery()))
        {
            Owned<IPropertyTree> registry = getQueryRegistry(req.getQuerySet(), false);
            if (!registry)
                throw MakeStringException(ECLWATCH_QUERYSET_NOT_FOUND, "Queryset %s not found", req.getQuerySet());
            Owned<IPropertyTree> query = resolveQueryAlias(registry, req.getQuery());
            if (!query)
                throw MakeStringException(ECLWATCH_QUERYID_NOT_FOUND, "Query %s not found", req.getQuery());
            resp.setQuerySet(req.getQuerySet());
            resp.setQueryName(query->queryProp("@name"));
            resp.setQueryId(query->queryProp("@id"));
            wuid.set(query->queryProp("@wuid"));
        }

        int opt = req.getOption();
        if (!wuid.isEmpty())
        {
            VStringBuffer logMsg("WUFile: %s", wuid.str());
            if (notEmpty(req.getType()))
                logMsg.append(", ").append(req.getType());
            if (opt > 1)
                logMsg.append(", download gzip");
            else if (opt > 0)
                logMsg.append(", download");
            PROGLOG("%s", logMsg.str());

            resp.setWuid(wuid.get());
            MemoryBuffer mb;
            WsWuInfo winfo(context, wuid);
            if (strieq(File_ArchiveQuery, req.getType()))
            {
                winfo.getWorkunitArchiveQuery(mb);
                openSaveFile(context, opt, req.getSizeLimit(), "ArchiveQuery.xml", HTTP_TYPE_APPLICATION_XML, mb, resp);
            }
            else if ((strieq(File_Cpp,req.getType()) || strieq(File_Log,req.getType())) && notEmpty(req.getName()))
            {
                winfo.getWorkunitCpp(req.getName(), req.getDescription(), req.getIPAddress(),mb, opt > 0, nullptr);
                openSaveFile(context, opt, req.getSizeLimit(), req.getName(), HTTP_TYPE_TEXT_PLAIN, mb, resp);
            }
            else if (strieq(File_DLL,req.getType()))
            {
                StringBuffer name;
                winfo.getWorkunitDll(name, mb);
                resp.setFileName(name.str());
                resp.setDaliServer(daliServers.get());
                openSaveFile(context, opt, req.getSizeLimit(), req.getName(), HTTP_TYPE_OCTET_STREAM, mb, resp);
            }
            else if (strieq(File_Res,req.getType()))
            {
                winfo.getWorkunitResTxt(mb);
                openSaveFile(context, opt, req.getSizeLimit(), "res.txt", HTTP_TYPE_TEXT_PLAIN, mb, resp);
            }
            else if (strncmp(req.getType(), File_ThorLog, 7) == 0)
            {
                winfo.getWorkunitThorMasterLog(nullptr, req.getName(), mb, nullptr);
                openSaveFile(context, opt, req.getSizeLimit(), "thormaster.log", HTTP_TYPE_TEXT_PLAIN, mb, resp);
            }
            else if (strieq(File_ThorSlaveLog,req.getType()))
            {
                winfo.getWorkunitThorSlaveLog(directories, req.getProcess(), req.getClusterGroup(), req.getIPAddress(),
                    req.getLogDate(), req.getSlaveNumber(), mb, nullptr, false);
                openSaveFile(context, opt, req.getSizeLimit(), "ThorSlave.log", HTTP_TYPE_TEXT_PLAIN, mb, resp);
            }
            else if (strieq(File_EclAgentLog,req.getType()))
            {
                winfo.getWorkunitEclAgentLog(nullptr, req.getName(), req.getProcess(), mb, nullptr);
                openSaveFile(context, opt, req.getSizeLimit(), "eclagent.log", HTTP_TYPE_TEXT_PLAIN, mb, resp);
            }
            else if (strieq(File_XML,req.getType()) && notEmpty(req.getName()))
            {
                const char* name  = req.getName();
                const char* ptr = strrchr(name, '/');
                if (ptr)
                    ptr++;
                else
                    ptr = name;

                winfo.getWorkunitAssociatedXml(name, req.getIPAddress(), req.getPlainText(), req.getDescription(), opt > 0, true, mb, nullptr);
                openSaveFile(context, opt, req.getSizeLimit(), ptr, HTTP_TYPE_APPLICATION_XML, mb, resp);
            }
            else if (strieq(File_XML,req.getType()) || strieq(File_WUECL,req.getType()))
            {
                StringBuffer mimeType, fileName;
                if (strieq(File_WUECL,req.getType()))
                {
                    fileName.setf("%s.ecl", wuid.get());
                    winfo.getWorkunitQueryShortText(mb, nullptr);
                    mimeType.set(HTTP_TYPE_TEXT_PLAIN);
                }
                else
                {
                    fileName.setf("%s.xml", wuid.get());
                    winfo.getWorkunitXml(req.getPlainText(), mb);
                    if (opt < 2)
                    {
                        const char* plainText = req.getPlainText();
                        if (plainText && (!stricmp(plainText, "yes")))
                            mimeType.set(HTTP_TYPE_TEXT_PLAIN);
                        else
                            mimeType.set(HTTP_TYPE_APPLICATION_XML);
                    }
                    else
                    {
                        mimeType.set(HTTP_TYPE_APPLICATION_XML);
                    }
                }
                openSaveFile(context, opt, req.getSizeLimit(), fileName.str(), mimeType.str(), mb, resp);
            }
            PROGLOG("%s -- done", logMsg.str());
        }
    }
    catch(IException* e)
    {
        CErrorMessageFormat errorMessageFormat = req.getErrorMessageFormat();
        if (errorMessageFormat == CErrorMessageFormat_XML)
            context.setResponseFormat(ESPSerializationXML);
        else if (errorMessageFormat == CErrorMessageFormat_JSON)
            context.setResponseFormat(ESPSerializationJSON);
        else if (errorMessageFormat == CErrorMessageFormat_Text)
            context.setResponseFormat(ESPSerializationTEXT);
        FORWARDEXCEPTION(context, e,  ECLWATCH_INTERNAL_ERROR);
    }
    return true;
}

<<<<<<< HEAD
IPropertyTree *getArchivedWorkUnitProperties(const char *wuid, bool dfuWU)
{
    SocketEndpoint ep;
    getSashaServiceEP(ep, "sasha-wu-archiver", true);
    Owned<INode> node = createINode(ep);
    if (!node)
        throw MakeStringException(ECLWATCH_INODE_NOT_FOUND, "INode not found.");

    StringBuffer tmp;
    Owned<ISashaCommand> cmd = createSashaCommand();
    cmd->addId(wuid);
    cmd->setAction(SCA_GET);
    cmd->setArchived(true);
    if (dfuWU)
        cmd->setDFU(true);
    if (!cmd->send(node, 1*60*1000))
        throw MakeStringException(ECLWATCH_CANNOT_CONNECT_ARCHIVE_SERVER,
            "Sasha (%s) took too long to respond from: Get workUnit properties for %s.",
            ep.getUrlStr(tmp).str(), wuid);

    if ((cmd->numIds() < 1) || (cmd->numResults() < 1))
        return nullptr;

    cmd->getResult(0, tmp.clear());
    if(tmp.length() < 1)
        return nullptr;

    Owned<IPropertyTree> wu = createPTreeFromXMLString(tmp.str());
    if (!wu)
        return nullptr;

    return wu.getClear();
}

=======
>>>>>>> 3678fea2
void getWorkunitCluster(IEspContext &context, const char *wuid, SCMStringBuffer &cluster, bool checkArchiveWUs)
{
    if (isEmpty(wuid))
        return;

    try
    {
        if ('W' == wuid[0])
        {
            Owned<IWorkUnitFactory> factory = getWorkUnitFactory(context.querySecManager(), context.queryUser());
            Owned<IConstWorkUnit> cw = factory->openWorkUnit(wuid);
            if (cw)
                cluster.set(cw->queryClusterName());
            else if (checkArchiveWUs)
            {
                Owned<IPropertyTree> wuProps = getArchivedWorkUnitProperties(wuid, false);
                if (wuProps)
                    cluster.set(wuProps->queryProp("@clusterName"));
            }
        }
        else
        {
            Owned<IDFUWorkUnitFactory> factory = getDFUWorkUnitFactory();
            Owned<IConstDFUWorkUnit> cw = factory->openWorkUnit(wuid, false);
            if(cw)
            {
                StringBuffer tmp;
                if (cw->getClusterName(tmp).length()!=0)
                    cluster.set(tmp.str());
            }
            else if (checkArchiveWUs)
            {
                Owned<IPropertyTree> wuProps = getArchivedWorkUnitProperties(wuid, true);
                if (wuProps)
                    cluster.set(wuProps->queryProp("@clusterName"));
            }
        }
    }
    catch (IException * e)
    {
        //Catch exception if the sasha server has not be configured
        DBGLOG(e, "GetWorkunitCluster");
        e->Release();
    }
}

void CWsWorkunitsEx::getFileResults(IEspContext &context, const char *logicalName, const char *cluster, __int64 start, unsigned &count, __int64 &total,
    IStringVal &resname, bool bin, IArrayOf<IConstNamedValue> *filterBy, MemoryBuffer &buf, bool xsd)
{
    Owned<IDistributedFile> df = lookupLogicalName(context, logicalName, false, false, false, nullptr, defaultPrivilegedUser);
    if (!df)
        throw makeStringExceptionV(ECLWATCH_FILE_NOT_EXIST, "Cannot find file %s.", logicalName);

    Owned<IResultSetFactory> resultSetFactory = getSecResultSetFactory(context.querySecManager(), context.queryUser(), context.queryUserId(), context.queryPassword());
    Owned<INewResultSet> result(resultSetFactory->createNewFileResultSet(df, cluster));
    if (!filterBy || !filterBy->length())
    {
        if (isResultRequestSzTooBig(start, count, df->getDiskSize(true, false), result->getNumRows(), wuResultMaxSize))
        {
            throw makeStringExceptionV(ECLWATCH_INVALID_ACTION, "Failed to get the result from file %s. The size is bigger than %lld MB.",
                                       logicalName, wuResultMaxSize/0x100000);
        }
    
        appendResultSet(context, buf, result, resname.str(), start, count, total, bin, xsd, context.getResponseFormat(), nullptr);
    }
    else
    {
        // NB: this could be still be very big, appendResultSet should be changed to ensure filtered result doesn't grow bigger than wuResultMaxSize
        Owned<INewResultSet> filteredResult = createFilteredResultSet(result, filterBy);
        appendResultSet(context, buf, filteredResult, resname.str(), start, count, total, bin, xsd, context.getResponseFormat(), nullptr);
    }
}

bool CWsWorkunitsEx::onWUResultBin(IEspContext &context,IEspWUResultBinRequest &req, IEspWUResultBinResponse &resp)
{
    try
    {
        StringBuffer wuidStr(req.getWuid());
        const char* wuidIn = wuidStr.trim().str();
        if (wuidIn && *wuidIn)
        {
            if (!looksLikeAWuid(wuidIn, 'W'))
                throw MakeStringException(ECLWATCH_INVALID_INPUT, "Invalid Workunit ID: %s", wuidIn);

            ensureWsWorkunitAccess(context, wuidIn, SecAccess_Read);
        }

        MemoryBuffer mb;
        __int64 total=0;
        __int64 start = req.getStart() > 0 ? req.getStart() : 0;
        unsigned count = req.getCount(), requested=count;
        IArrayOf<IConstNamedValue>* filterBy = &req.getFilterBy();
        SCMStringBuffer name;

        if(strieq(req.getFormat(),"csv"))
            context.setResponseFormat(ESPSerializationCSV);

        WUState wuState = WUStateUnknown;
        bool bin = (req.getFormat() && strieq(req.getFormat(),"raw"));
        if (notEmpty(wuidIn) && notEmpty(req.getResultName()))
        {
            PROGLOG("WUResultBin: wuid %s, ResultName %s", wuidIn, req.getResultName());
            getWsWuResult(context, wuidIn, req.getResultName(), NULL, 0, start, count, total, name, bin, filterBy, mb, wuState);
        }
        else if (notEmpty(wuidIn) && (req.getSequence() >= 0))
        {
            PROGLOG("WUResultBin: wuid %s, Sequence %d", wuidIn, req.getSequence());
            getWsWuResult(context, wuidIn, NULL, NULL, req.getSequence(), start, count, total, name, bin,filterBy, mb, wuState);
        }
        else if (notEmpty(req.getLogicalName()))
        {
            const char* logicalName = req.getLogicalName();
            const char* clusterIn = req.getCluster();
            if (!isEmptyString(clusterIn))
                getFileResults(context, logicalName, clusterIn, start, count, total, name, false, filterBy, mb, true);
            else
            {
                StringBuffer wuid;
                getWuidFromLogicalFileName(context, logicalName, wuid);
                if (!wuid.length())
                    throw MakeStringException(ECLWATCH_CANNOT_GET_WORKUNIT,"Cannot find the workunit for file %s.",logicalName);
                SCMStringBuffer cluster;
                getWorkunitCluster(context, wuid.str(), cluster, true);
                if (cluster.length() > 0)
                    getFileResults(context, logicalName, cluster.str(), start, count, total, name, false, filterBy, mb, true);
                else
                    getWsWuResult(context, wuid.str(), NULL, logicalName, 0, start, count, total, name, bin, filterBy, mb, wuState);
            }
        }
        else
            throw MakeStringException(ECLWATCH_CANNOT_GET_WU_RESULT,"Cannot open the workunit result.");

        if(strieq(req.getFormat(),"csv"))
        {
            resp.setResult(mb);
            resp.setResult_mimetype("text/csv");
            context.addCustomerHeader("Content-disposition", "attachment;filename=WUResult.csv");
        }
        else if(stricmp(req.getFormat(),"xls")==0)
        {
            Owned<IProperties> params(createProperties());
            params->setProp("showCount",0);
            StringBuffer xml;
            xml.append("<WUResultExcel><Result>").append(mb.length(), mb.toByteArray()).append("</Result></WUResultExcel>");
            if (xml.length() > MAXXLSTRANSFER)
                throw MakeStringException(ECLWATCH_TOO_BIG_DATA_SET, "The data set is too big to be converted to an Excel file. Please use the gzip link to download a compressed XML data file.");

            StringBuffer xls;
            xsltTransform(xml.str(), StringBuffer(getCFD()).append("./smc_xslt/result.xslt").str(), params, xls);

            MemoryBuffer out;
            out.setBuffer(xls.length(), (void*)xls.str());
            resp.setResult(out);
            resp.setResult_mimetype("application/vnd.ms-excel");
        }
#ifdef _USE_ZLIB
        else if(strieq(req.getFormat(),"zip") || strieq(req.getFormat(),"gzip"))
        {
            bool gzip = strieq(req.getFormat(),"gzip");
            StringBuffer xml("<?xml version=\"1.0\" encoding=\"UTF-8\"?>");
            xml.append("<Result>").append(mb.length(),mb.toByteArray()).append("</Result>");

            VStringBuffer ifname("%s%sT%xAT%x%s", TEMPZIPDIR, PATHSEPSTR, (unsigned)(memsize_t)GetCurrentThreadId(), msTick(), gzip ? "" : ".zip");
            IZZIPor* Zipor = createZZIPor();
            int ret = 0;
            if (gzip)
                ret = Zipor->gzipToFile(xml.length(), (void*)xml.str(), ifname.str());
            else
                ret = Zipor->zipToFile(xml.length(), (void*)xml.str(), "WUResult.xml", ifname.str());
            releaseIZ(Zipor);

            if (ret < 0)
            {
                Owned<IFile> rFile = createIFile(ifname.str());
                if (rFile->exists())
                    rFile->remove();
                throw MakeStringException(ECLWATCH_CANNOT_COMPRESS_DATA, "The data cannot be compressed.");
            }

            MemoryBuffer out;
            Owned <IFile> rf = createIFile(ifname.str());
            if (rf->exists())
            {
                Owned <IFileIO> fio = rf->open(IFOread);
                read(fio, 0, (size32_t) rf->size(), out);
                resp.setResult(out);
            }

            if (gzip)
            {
                resp.setResult_mimetype("application/x-gzip");
                context.addCustomerHeader("Content-disposition", "attachment;filename=WUResult.xml.gz");
            }
            else
            {
                resp.setResult_mimetype("application/zip");
                context.addCustomerHeader("Content-disposition", "attachment;filename=WUResult.xml.zip");
            }

            Owned<IFile> rFile = createIFile(ifname.str());
            if (rFile->exists())
                rFile->remove();
        }
#endif
        else
        {
            resp.setResult(mb);
        }

        resp.setName(name.str());
        resp.setWuid(wuidIn);
        resp.setSequence(req.getSequence());
        resp.setStart(start);
        if (requested > total)
            requested = (unsigned)total;
        resp.setRequested(requested);
        resp.setCount(count);
        resp.setTotal(total);
        resp.setFormat(req.getFormat());
    }
    catch(IException* e)
    {
        FORWARDEXCEPTION(context, e,  ECLWATCH_INTERNAL_ERROR);
    }
    return true;
}

bool CWsWorkunitsEx::onWUResultSummary(IEspContext &context, IEspWUResultSummaryRequest &req, IEspWUResultSummaryResponse &resp)
{
    try
    {
        StringBuffer wuid(req.getWuid());
        WsWuHelpers::checkAndTrimWorkunit("WUResultSummary", wuid);

        Owned<IWorkUnitFactory> factory = getWorkUnitFactory(context.querySecManager(), context.queryUser());
        Owned<IConstWorkUnit> cw = factory->openWorkUnit(wuid.str());
        if(!cw)
            throw MakeStringException(ECLWATCH_CANNOT_OPEN_WORKUNIT,"Cannot open workunit %s.",wuid.str());
        ensureWsWorkunitAccess(context, *cw, SecAccess_Read);
        PROGLOG("WUResultSummary: %s", wuid.str());

        resp.setWuid(wuid.str());
        resp.setSequence(req.getSequence());

        IArrayOf<IEspECLResult> results;
        Owned<IConstWUResult> r = cw->getResultBySequence(req.getSequence());
        if (r)
        {
            WsWuInfo winfo(context, cw);
            winfo.getResult(*r, results, 0);
            resp.setFormat(r->getResultFormat());
            resp.setResult(results.item(0));
         }
    }
    catch(IException* e)
    {
        FORWARDEXCEPTION(context, e,  ECLWATCH_INTERNAL_ERROR);
    }

    return true;
}

bool CWsWorkunitsEx::onWUResult(IEspContext &context, IEspWUResultRequest &req, IEspWUResultResponse &resp)
{
    try
    {
        StringBuffer wuidStr(req.getWuid());
        const char* wuid = wuidStr.trim().str();
        if (wuid && *wuid)
        {
            if (!looksLikeAWuid(wuid, 'W'))
                throw MakeStringException(ECLWATCH_INVALID_INPUT, "Invalid Workunit ID: %s", wuid);

            ensureWsWorkunitAccess(context, wuid, SecAccess_Read);
        }

        MemoryBuffer mb;
        SCMStringBuffer name;

        __int64 total=0;
        __int64 start = req.getStart() > 0 ? req.getStart() : 0;
        unsigned count=req.getCount() ? req.getCount() : 100, requested=count;
        unsigned seq = req.getSequence();
        bool inclXsd = !req.getSuppressXmlSchema();

        VStringBuffer filter("start=%" I64F "d;count=%d", start, count);
        addToQueryString(filter, "clusterName", req.getCluster(), ';');
        addToQueryString(filter, "logicalName", req.getLogicalName(), ';');
        if (wuid && *wuid)
            addToQueryString(filter, "wuid", wuid, ';');
        addToQueryString(filter, "resultName", req.getResultName(), ';');
        filter.appendf(";seq=%d;", seq);
        if (inclXsd)
            filter.append("xsd;");
        if (context.getResponseFormat()==ESPSerializationJSON)
            filter.append("json;");
        IArrayOf<IConstNamedValue>* filterBy = &req.getFilterBy();
        ForEachItemIn(i, *filterBy)
        {
            IConstNamedValue &item = filterBy->item(i);
            const char *name = item.getName();
            const char *value = item.getValue();
            if (name && *name && value && *value)
                addToQueryString(filter, name, value, ';');
        }

        const char* logicalName = req.getLogicalName();
        const char* clusterName = req.getCluster();
        const char* resultName = req.getResultName();

        Owned<DataCacheElement> data;
        if (!req.getBypassCachedResult())
            data.setown(dataCache->lookup(context, filter, awusCacheMinutes));
        if (data)
        {
            PROGLOG("Retrieving Cached WUResult: %s", filter.str());
            mb.append(data->m_data.c_str());
            name.set(data->m_name.c_str());
            logicalName = data->m_logicalName.c_str();
            wuid = data->m_wuid.c_str();
            resultName = data->m_resultName.c_str();
            seq = data->m_seq;
            start = data->m_start;
            count = data->m_rowcount;
            requested = (unsigned)data->m_requested;
            total = data->m_total;

            if (notEmpty(logicalName))
                resp.setLogicalName(logicalName);
            else
            {
                if (notEmpty(wuid))
                    resp.setWuid(wuid);
                resp.setSequence(seq);
            }
        }
        else
        {
            PROGLOG("Retrieving WUResult: %s", filter.str());
            WUState wuState = WUStateUnknown;
            if(logicalName && *logicalName)
            {
                StringBuffer lwuid;
                getWuidFromLogicalFileName(context, logicalName, lwuid);
                SCMStringBuffer cluster;
                if (lwuid.length())
                    getWorkunitCluster(context, lwuid.str(), cluster, true);
                if (cluster.length())
                {
                    getFileResults(context, logicalName, cluster.str(), start, count, total, name, false, filterBy, mb, inclXsd);
                    resp.setLogicalName(logicalName);
                }
                else if (notEmpty(clusterName))
                {
                    getFileResults(context, logicalName, clusterName, start, count, total, name, false, filterBy, mb, inclXsd);
                    resp.setLogicalName(logicalName);
                }
                else
                    throw MakeStringException(ECLWATCH_INVALID_INPUT,"Need valid target cluster to browse file %s.",logicalName);

                Owned<IWorkUnitFactory> wf = getWorkUnitFactory(context.querySecManager(), context.queryUser());
                Owned<IConstWorkUnit> cw = wf->openWorkUnit(lwuid.str());
                if (cw)
                    wuState = cw->getState();
            }
            else if (notEmpty(wuid) && notEmpty(resultName))
            {
                name.set(resultName);
                getWsWuResult(context, wuid, resultName, NULL, 0, start, count, total, name, false, filterBy, mb, wuState, inclXsd);
                resp.setWuid(wuid);
                resp.setSequence(seq);
            }
            else
            {
                getWsWuResult(context, wuid, NULL, NULL, seq, start, count, total, name, false, filterBy, mb, wuState, inclXsd);
                resp.setWuid(wuid);
                resp.setSequence(seq);
            }
            mb.append(0);

            if (requested > total)
                requested = (unsigned)total;

            switch (wuState)
            {
                 case WUStateCompleted:
                 case WUStateAborted:
                 case WUStateFailed:
                 case WUStateArchived:
                     dataCache->add(filter, mb.toByteArray(), name.str(), logicalName, wuid, resultName, seq, start, count, requested, total);
                     break;
            }
        }

        resp.setName(name.str());
        resp.setStart(start);
        if (clusterName && *clusterName)
            resp.setCluster(clusterName);
        resp.setRequested(requested);
        resp.setCount(count);
        resp.setTotal(total);
        resp.setResult(mb.toByteArray());

        context.queryXslParameters()->setProp("escapeResults","1");
    }
    catch(IException* e)
    {
        FORWARDEXCEPTION(context, e,  ECLWATCH_INTERNAL_ERROR);
    }
   return true;
}

void getScheduledWUs(IEspContext &context, WUShowScheduledFilters *filters, const char *serverName, IArrayOf<IEspScheduledWU> & results)
{
    double version = context.getClientVersion();
    if (notEmpty(serverName))
    {
        Owned<IWorkUnitFactory> factory = getWorkUnitFactory(context.querySecManager(), context.queryUser());
        Owned<IScheduleReader> reader;
        try
        {
            reader.setown(getScheduleReader(serverName, filters->eventName));
        }
        catch (IException *e)
        {
            StringBuffer eMsg;
            e->errorMessage(eMsg);
            e->Release();
            IWARNLOG("Failed to getScheduleReader for %s: %s", serverName, eMsg.str());
            return;
        }

        Owned<IScheduleReaderIterator> it(reader->getIterator());
        while(it->isValidEventName())
        {
            StringBuffer ieventName;
            it->getEventName(ieventName);
            while(it->isValidEventText())
            {
                StringBuffer ieventText;
                it->getEventText(ieventText);
                while(it->isValidWuid())
                {
                    StringBuffer wuid;
                    it->getWuid(wuid);
                    if (wuid.length())
                    {
                        bool match = true;
                        unsigned stateID = WUStateUnknown;
                        StringBuffer jobName, owner;
                        SCMStringBuffer state;
                        try
                        {
                            Owned<IConstWorkUnit> cw = factory->openWorkUnit(wuid.str());
                            if (cw)
                            {
                                jobName.set(cw->queryJobName());
                                owner.set(cw->queryUser());
                            }

                            if (!filters->jobName.isEmpty() && (jobName.isEmpty() || !WildMatch(jobName.str(), filters->jobName, true)))
                                match =  false;
                            else if (!filters->owner.isEmpty() && (owner.isEmpty() || !WildMatch(owner, filters->owner, true)))
                                match =  false;
                            else if (!filters->eventText.isEmpty() && (ieventText.isEmpty() || !WildMatch(ieventText, filters->eventText, true)))
                                match =  false;
                            else if (!filters->state.isEmpty())
                            {
                                if (!cw)
                                    match =  false;
                                else
                                {
                                    if ((cw->getState() == WUStateScheduled) && cw->aborting())
                                    {
                                        stateID = WUStateAborting;
                                        state.set("aborting");
                                    }
                                    else
                                    {
                                        stateID = cw->getState();
                                        state.set(cw->queryStateDesc());
                                    }
                                    if (!strieq(filters->state, state.str()))
                                        match =  false;
                                }
                            }
                        }
                        catch (IException *e)
                        {
                            EXCLOG(e, "Get scheduled WUs");
                            e->Release();
                            match =  false;
                        }
                        if (!match)
                        {
                            it->nextWuid();
                            continue;
                        }

                        Owned<IEspScheduledWU> scheduledWU = createScheduledWU("");
                        scheduledWU->setWuid(wuid.str());
                        scheduledWU->setCluster(serverName);
                        if (ieventName.length())
                            scheduledWU->setEventName(ieventName.str());
                        if (ieventText.str())
                            scheduledWU->setEventText(ieventText.str());
                        if (jobName.length())
                            scheduledWU->setJobName(jobName.str());
                        if (version >= 1.51)
                        {
                            if (owner.length())
                                scheduledWU->setOwner(owner.str());
                            if (state.length())
                            {
                                scheduledWU->setStateID(stateID);
                                scheduledWU->setState(state.str());
                            }
                        }
                        results.append(*scheduledWU.getLink());
                    }
                    it->nextWuid();
                }
                it->nextEventText();
            }
            it->nextEventName();
        }
    }

    return;
}


bool CWsWorkunitsEx::onWUShowScheduled(IEspContext &context, IEspWUShowScheduledRequest & req, IEspWUShowScheduledResponse & resp)
{
    try
    {
        WUShowScheduledFilters filters(req.getCluster(), req.getState(), req.getOwner(),
            req.getJobName(), req.getEventName(), req.getEventText());

        IArrayOf<IEspScheduledWU> results;
        if(notEmpty(req.getPushEventName()))
            resp.setPushEventName(req.getPushEventName());
        if(notEmpty(req.getPushEventText()))
            resp.setPushEventText(req.getPushEventText());

        unsigned i = 0;
        IArrayOf<IEspServerInfo> servers;
#ifdef _CONTAINERIZED
        Owned<IStringIterator> targets = getContainerTargetClusters(nullptr, nullptr);
        ForEach(*targets)
        {
            SCMStringBuffer target;
            targets->str(target);
            const char *iclusterName = target.str();
#else
        Owned<IEnvironmentFactory> factory = getEnvironmentFactory(true);
        Owned<IConstEnvironment> environment = factory->openEnvironment();
        Owned<IPropertyTree> root = &environment->getPTree();

        Owned<IPropertyTreeIterator> ic = root->getElements("Software/Topology/Cluster");
        ForEach(*ic)
        {
            IPropertyTree &cluster = ic->query();
            const char *iclusterName = cluster.queryProp("@name");
            if (isEmpty(iclusterName))
                continue;
#endif
            if (filters.cluster.isEmpty())
                getScheduledWUs(context, &filters, iclusterName, results);
            else if (strieq(filters.cluster, iclusterName))
            {
                getScheduledWUs(context, &filters, filters.cluster, results);
                resp.setClusterSelected(i+1);
            }

            Owned<IEspServerInfo> server = createServerInfo("");
            server->setName(iclusterName);
            servers.append(*server.getLink());
            i++;
        }

        if (servers.length())
            resp.setClusters(servers);
        if (results.length())
            resp.setWorkunits(results);

        bool first=false;
        StringBuffer Query("PageFrom=Scheduler");
        appendUrlParameter(Query, "EventName", filters.eventName, first);
        appendUrlParameter(Query, "ECluster", filters.cluster, first);
        resp.setQuery(Query.str());
    }
    catch(IException* e)
    {
        FORWARDEXCEPTION(context, e,  ECLWATCH_INTERNAL_ERROR);
    }
    return true;
}

bool CWsWorkunitsEx::onWUExport(IEspContext &context, IEspWUExportRequest &req, IEspWUExportResponse &resp)
{
    try
    {
        if (req.getECL() && *req.getECL())
            throw makeStringException(0, "WUExport no longer supports filtering by ECL text");
        Owned<IWorkUnitFactory> factory = getWorkUnitFactory(context.querySecManager(), context.queryUser());
        WsWuSearch ws(context, req.getOwner(), req.getState(), req.getCluster(), req.getStartDate(), req.getEndDate(), req.getJobname());

        StringBuffer xml("<?xml version=\"1.0\" encoding=\"UTF-8\"?><Workunits>");
        for(WsWuSearch::iterator it=ws.begin(); it!=ws.end(); it++)
        {
            Owned<IConstWorkUnit> cw = factory->openWorkUnit(it->c_str());
            if (cw)
                exportWorkUnitToXML(cw, xml, true, false, true);
        }
        xml.append("</Workunits>");

        MemoryBuffer mb;
        mb.setBuffer(xml.length(),(void*)xml.str());
        resp.setExportData(mb);
        resp.setExportData_mimetype(HTTP_TYPE_APPLICATION_XML);
    }
    catch(IException* e)
    {
        FORWARDEXCEPTION(context, e,  ECLWATCH_INTERNAL_ERROR);
    }
    return true;
}

bool CWsWorkunitsEx::onWUListLocalFileRequired(IEspContext& context, IEspWUListLocalFileRequiredRequest& req, IEspWUListLocalFileRequiredResponse& resp)
{
    try
    {
        StringBuffer wuid(req.getWuid());
        WsWuHelpers::checkAndTrimWorkunit("WUListLocalFileRequired", wuid);

        ensureWsWorkunitAccess(context, wuid.str(), SecAccess_Read);
        PROGLOG("WUListLocalFileRequired: %s", wuid.str());

        Owned<IWorkUnitFactory> factory = getWorkUnitFactory(context.querySecManager(), context.queryUser());
        Owned<IConstWorkUnit> cw = factory->openWorkUnit(wuid.str());
        if (!cw)
            throw MakeStringException(ECLWATCH_CANNOT_UPDATE_WORKUNIT, "Workunit %s not found.", wuid.str());

        IArrayOf<IEspLogicalFileUpload> localFiles;
        Owned<IConstLocalFileUploadIterator> it = cw->getLocalFileUploads();
        ForEach(*it)
        {
            Owned<IConstLocalFileUpload> file = it->get();
            if(!file)
                continue;

            Owned<IEspLogicalFileUpload> up = createLogicalFileUpload();

            SCMStringBuffer s;
            up->setType(file->queryType());
            up->setSource(file->getSource(s).str());
            up->setDestination(file->getDestination(s).str());
            up->setEventTag(file->getEventTag(s).str());

            localFiles.append(*up.getLink());
        }
        resp.setLocalFileUploads(localFiles);
    }
    catch(IException* e)
    {
        FORWARDEXCEPTION(context, e,  ECLWATCH_INTERNAL_ERROR);
    }
   return true;
}

typedef enum wsEclTypes_
{
    wsEclTypeUnknown,
    xsdString,
    xsdBoolean,
    xsdDecimal,
    xsdFloat,
    xsdDouble,
    xsdDuration,
    xsdDateTime,
    xsdTime,
    xsdDate,
    xsdYearMonth,
    xsdYear,
    xsdMonthDay,
    xsdDay,
    xsdMonth,
    xsdHexBinary,
    xsdBase64Binary,
    xsdAnyURI,
    xsdQName,
    xsdNOTATION,
    xsdNormalizedString,
    xsdToken,
    xsdLanguage,
    xsdNMTOKEN,
    xsdNMTOKENS,
    xsdName,
    xsdNCName,
    xsdID,
    xsdIDREF,
    xsdIDREFS,
    xsdENTITY,
    xsdENTITIES,
    xsdInteger,
    xsdNonPositiveInteger,
    xsdNegativeInteger,
    xsdLong,
    xsdInt,
    xsdShort,
    xsdByte,
    xsdNonNegativeInteger,
    xsdUnsignedLong,
    xsdUnsignedInt,
    xsdUnsignedShort,
    xsdUnsignedByte,
    xsdPositiveInteger,

    tnsRawDataFile,
    tnsCsvDataFile,
    tnsEspStringArray,
    tnsEspIntArray,
    tnsXmlDataSet,

    maxWsEclType

} wsEclType;

bool CWsWorkunitsEx::onWUAddLocalFileToWorkunit(IEspContext& context, IEspWUAddLocalFileToWorkunitRequest& req, IEspWUAddLocalFileToWorkunitResponse& resp)
{
    try
    {
        StringBuffer wuid(req.getWuid());
        WsWuHelpers::checkAndTrimWorkunit("WUAddLocalFileToWorkunit", wuid);
        ensureWsWorkunitAccess(context, wuid.str(), SecAccess_Write);
        resp.setWuid(wuid.str());

        const char* varname = req.getName();
        if (isEmpty(varname))
        {
            resp.setResult("Name is not defined!");
            return true;
        }
        resp.setName(varname);
        PROGLOG("WUAddLocalFileToWorkunit: %s, name %s", wuid.str(), varname);

        wsEclType type = (wsEclType) req.getType();
        const char *val = req.getVal();
        unsigned len = req.getLength();

        Owned<IWorkUnitFactory> factory = getWorkUnitFactory(context.querySecManager(), context.queryUser());
        WorkunitUpdate wu(factory->updateWorkUnit(wuid.str()));
        if (!wu)
        {
            resp.setResult("Workunit not found!");
            return true;
        }

        Owned<IWUResult> wuRslt = wu->updateResultByName(varname);
        if (isEmpty(val))
            val=req.getDefVal();
        if (notEmpty(val))
        {
            switch (type)
            {
                case xsdBoolean:
                    wuRslt->setResultBool((strieq(val, "1") || strieq(val, "true") || strieq(val, "on")));
                    wuRslt->setResultStatus(ResultStatusSupplied);
                    break;
                case xsdDecimal:
                case xsdFloat:
                case xsdDouble:
                    wuRslt->setResultReal(atof(val));
                    wuRslt->setResultStatus(ResultStatusSupplied);
                    break;
                case xsdInteger:
                case xsdNonPositiveInteger:
                case xsdNegativeInteger:
                case xsdLong:
                case xsdInt:
                case xsdShort:
                case xsdByte:
                case xsdNonNegativeInteger:
                case xsdUnsignedLong:
                case xsdUnsignedInt:
                case xsdUnsignedShort:
                case xsdUnsignedByte:
                case xsdPositiveInteger:
                    wuRslt->setResultInt(_atoi64(val));
                    wuRslt->setResultStatus(ResultStatusSupplied);
                    break;
                case tnsEspIntArray:
                case tnsEspStringArray:
                    wuRslt->setResultRaw(len, val, ResultFormatXmlSet);
                    break;
                case tnsRawDataFile:
                    wuRslt->setResultRaw(len, val, ResultFormatRaw);
                    break;
                case tnsXmlDataSet:
                    wuRslt->setResultRaw(len, val, ResultFormatXml);
                    break;
                case tnsCsvDataFile:
                case xsdBase64Binary:   //tbd
                case xsdHexBinary:
                    break;
                default:
                    wuRslt->setResultString(val, len);
                    wuRslt->setResultStatus(ResultStatusSupplied);
                    break;
            }
        }
        resp.setResult("Result has been set as required!");
    }
    catch(IException* e)
    {
        FORWARDEXCEPTION(context, e,  ECLWATCH_INTERNAL_ERROR);
    }
   return true;
}

bool CWsWorkunitsEx::onWUGetGraphNameAndTypes(IEspContext &context,IEspWUGetGraphNameAndTypesRequest &req, IEspWUGetGraphNameAndTypesResponse &resp)
{
    try
    {
        StringBuffer wuid(req.getWuid());
        WsWuHelpers::checkAndTrimWorkunit("WUGraphQuery", wuid);
        ensureWsWorkunitAccess(context, wuid.str(), SecAccess_Read);
        PROGLOG("WUGetGraphNameAndTypes: %s", wuid.str());

        StringBuffer type(req.getType());
        WUGraphType graphType = GraphTypeAny;
        if (type.trim().length())
            graphType = getGraphTypeFromString(type.str());

        IArrayOf<IEspNameAndType> graphNameAndTypes;
        WsWuInfo winfo(context, wuid.str());
        winfo.getWUGraphNameAndTypes(graphType, graphNameAndTypes);
        resp.setGraphNameAndTypes(graphNameAndTypes);
    }

    catch(IException* e)
    {
        FORWARDEXCEPTION(context, e,  ECLWATCH_INTERNAL_ERROR);
    }
    return true;
}

bool CWsWorkunitsEx::onWUProcessGraph(IEspContext &context,IEspWUProcessGraphRequest &req, IEspWUProcessGraphResponse &resp)
{
    try
    {
        StringBuffer wuid(req.getWuid());
        WsWuHelpers::checkAndTrimWorkunit("WUProcessGraph", wuid);

        Owned<IWorkUnitFactory> factory = getWorkUnitFactory(context.querySecManager(), context.queryUser());
        Owned<IConstWorkUnit> cw = factory->openWorkUnit(wuid.str());
        if(!cw)
            throw MakeStringException(ECLWATCH_CANNOT_OPEN_WORKUNIT,"Cannot open workunit %s.",wuid.str());
        ensureWsWorkunitAccess(context, *cw, SecAccess_Read);

        if (isEmpty(req.getName()))
            throw MakeStringException(ECLWATCH_GRAPH_NOT_FOUND, "Please specify a graph name.");

        Owned<IConstWUGraph> graph = cw->getGraph(req.getName());
        if (!graph)
            throw MakeStringException(ECLWATCH_GRAPH_NOT_FOUND, "Invalid graph name: %s for %s", req.getName(), wuid.str());

        PROGLOG("WUProcessGraph: %s, Graph Name %s", wuid.str(), req.getName());
        StringBuffer xml;
        Owned<IPropertyTree> xgmml = graph->getXGMMLTree(true); // merge in graph progress information
        toXML(xgmml.get(), xml);
        resp.setTheGraph(xml.str());
    }

    catch(IException* e)
    {
        FORWARDEXCEPTION(context, e,  ECLWATCH_INTERNAL_ERROR);
    }
    return true;
}

bool isRunning(IConstWorkUnit &cw)
{
    // MORE - move into workunit interface
    switch (cw.getState())
    {
    case WUStateFailed:
    case WUStateAborted:
    case WUStateCompleted:
        return false;
    default:
        return true;
    }
}

void CWsWorkunitsEx::readGraph(IEspContext& context, const char* subGraphId, WUGraphIDType& id, bool running,
    IConstWUGraph* graph, IArrayOf<IEspECLGraphEx>& graphs)
{
    SCMStringBuffer name, label, type;
    graph->getName(name);
    graph->getLabel(label);
    graph->getTypeName(type);

    Owned<IEspECLGraphEx> g = createECLGraphEx("","");
    g->setName(name.str());
    g->setLabel(label.str());
    g->setType(type.str());

    WUGraphState graphState = graph->getState();
    if (running && (WUGraphRunning == graphState))
    {
        g->setRunning(true);
        g->setRunningId(id);
    }
    else if (context.getClientVersion() > 1.20)
    {
        if (WUGraphComplete == graphState)
            g->setComplete(true);
        else if (WUGraphFailed == graphState)
            g->setFailed(true);
    }

    Owned<IPropertyTree> xgmml = graph->getXGMMLTree(true);

    // New functionality, if a subgraph id is specified and we only want to load the xgmml for that subgraph
    // then we need to conditionally pull a propertytree from the xgmml graph one and use that for the xgmml.

    //JCSMORE this should be part of the API and therefore allow *only* the subtree to be pulled from the backend.

    StringBuffer xml;
    if (notEmpty(subGraphId))
    {
        VStringBuffer xpath("//node[@id='%s']", subGraphId);
        toXML(xgmml->queryPropTree(xpath.str()), xml);
    }
    else
        toXML(xgmml, xml);

    g->setGraph(xml.str());

    graphs.append(*g.getClear());
}

bool CWsWorkunitsEx::onWUGetGraph(IEspContext& context, IEspWUGetGraphRequest& req, IEspWUGetGraphResponse& resp)
{
    try
    {
        StringBuffer wuid(req.getWuid());
        WsWuHelpers::checkAndTrimWorkunit("WUGetGraph", wuid);

        Owned<IWorkUnitFactory> factory = getWorkUnitFactory(context.querySecManager(), context.queryUser());
        Owned<IConstWorkUnit> cw = factory->openWorkUnit(wuid.str());
        if(!cw)
            throw MakeStringException(ECLWATCH_CANNOT_OPEN_WORKUNIT,"Cannot open workunit %s.",wuid.str());
        ensureWsWorkunitAccess(context, *cw, SecAccess_Read);

        WUGraphIDType id;
        SCMStringBuffer runningGraph;
        bool running = (isRunning(*cw) && cw->getRunningGraph(runningGraph,id));

        IArrayOf<IEspECLGraphEx> graphs;
        if (isEmpty(req.getGraphName())) // JCS->GS - is this really required??
        {
            PROGLOG("WUGetGraph: %s", wuid.str());
            Owned<IConstWUGraphIterator> it = &cw->getGraphs(GraphTypeAny);
            ForEach(*it)
                readGraph(context, req.getSubGraphId(), id, running, &it->query(), graphs);
        }
        else
        {
            PROGLOG("WUGetGraph: %s, Graph Name %s", wuid.str(), req.getGraphName());
            Owned<IConstWUGraph> graph = cw->getGraph(req.getGraphName());
            if (graph)
                readGraph(context, req.getSubGraphId(), id, running, graph, graphs);
        }
        resp.setGraphs(graphs);
    }
    catch(IException* e)
    {
        FORWARDEXCEPTION(context, e,  ECLWATCH_INTERNAL_ERROR);
    }
    return true;
}

bool CWsWorkunitsEx::onGVCAjaxGraph(IEspContext &context, IEspGVCAjaxGraphRequest &req, IEspGVCAjaxGraphResponse &resp)
{
    try
    {
        resp.setName(req.getName());
        resp.setGraphName(req.getGraphName());
        resp.setGraphType("eclwatch");

        double version = context.getClientVersion();
        if (version > 1.19)
            resp.setSubGraphId(req.getSubGraphId());
        if (version > 1.20)
            resp.setSubGraphOnly(req.getSubGraphOnly());
    }
    catch(IException* e)
    {
        FORWARDEXCEPTION(context, e,  ECLWATCH_INTERNAL_ERROR);
    }
    return true;
}

bool CWsWorkunitsEx::onWUDetails(IEspContext &context, IEspWUDetailsRequest &req, IEspWUDetailsResponse &resp)
{
    try
    {
        StringBuffer wuid(req.getWUID());
        WsWuHelpers::checkAndTrimWorkunit("WUDetails", wuid);

        PROGLOG("WUDetails: %s", wuid.str());

        Owned<IWorkUnitFactory> factory = getWorkUnitFactory(context.querySecManager(), context.queryUser());
        Owned<IConstWorkUnit> cw = factory->openWorkUnit(wuid.str());
        if(!cw)
            throw MakeStringException(ECLWATCH_CANNOT_OPEN_WORKUNIT,"Cannot open workunit %s.",wuid.str());
        ensureWsWorkunitAccess(context, *cw, SecAccess_Read);

        WUDetails wuDetails(cw, wuid);
        wuDetails.processRequest(req, resp);
    }
    catch(IException* e)
    {
        FORWARDEXCEPTION(context, e,  ECLWATCH_INTERNAL_ERROR);
    }
    return true;
}

static void getWUDetailsMetaProperties(IArrayOf<IEspWUDetailsMetaProperty> & properties)
{
    for (unsigned sk=StKindAll+1; sk<StMax;++sk)
    {
        const char * s = queryStatisticName((StatisticKind)sk);
        if (s && *s)
        {
            Owned<IEspWUDetailsMetaProperty> property = createWUDetailsMetaProperty("","");
            property->setName(s);
            property->setValueType(CWUDetailsAttrValueType_Single);
            properties.append(*property.getClear());
        }
    }
    for (WuAttr attr=WaKind; attr<WaMax; ++attr)
    {
        Owned<IEspWUDetailsMetaProperty> property = createWUDetailsMetaProperty("","");
        const char * s = queryWuAttributeName(attr);
        assertex(s && *s);
        property->setName(s);
        if (isListAttribute(attr))
            property->setValueType(CWUDetailsAttrValueType_List);
        else if (isMultiAttribute(attr))
            property->setValueType(CWUDetailsAttrValueType_Multi);
        else
            property->setValueType(CWUDetailsAttrValueType_Single);
        properties.append(*property.getClear());
    }
}

static void getWUDetailsMetaScopeTypes(StringArray & scopeTypes)
{
    for (unsigned sst=SSTall+1; sst<SSTmax; ++sst)
    {
        const char * s = queryScopeTypeName((StatisticScopeType)sst);
        if (s && *s)
            scopeTypes.append(s);
    }
}

static void getWUDetailsMetaMeasures(StringArray & measures)
{
    for (unsigned measure=SMeasureAll+1; measure<SMeasureMax; ++measure)
    {
        const char *s = queryMeasureName((StatisticMeasure)measure);
        if (s && *s)
            measures.append(s);
    }
}
static void getWUDetailsMetaActivities(IArrayOf<IConstWUDetailsActivityInfo> & activities)
{
    for (unsigned kind=((unsigned)ThorActivityKind::TAKnone)+1; kind< TAKlast; ++kind)
    {
        Owned<IEspWUDetailsActivityInfo> activity = createWUDetailsActivityInfo("","");
        const char * name = getActivityText(static_cast<ThorActivityKind>(kind));
        assertex(name && *name);
        activity->setKind(kind);
        activity->setName(name);
        activity->setIsSink(isActivitySink(static_cast<ThorActivityKind>(kind)));
        activity->setIsSource(isActivitySource(static_cast<ThorActivityKind>(kind)));
        activities.append(*activity.getClear());
    }
}

bool CWsWorkunitsEx::onWUDetailsMeta(IEspContext &context, IEspWUDetailsMetaRequest &req, IEspWUDetailsMetaResponse &resp)
{
    try
    {
        IArrayOf<IEspWUDetailsMetaProperty> properties;
        getWUDetailsMetaProperties(properties);
        resp.setProperties(properties);

        StringArray scopeTypes;
        getWUDetailsMetaScopeTypes(scopeTypes);
        resp.setScopeTypes(scopeTypes);

        StringArray measures;
        getWUDetailsMetaMeasures(measures);
        resp.setMeasures(measures);

        IArrayOf<IConstWUDetailsActivityInfo> activities;
        getWUDetailsMetaActivities(activities);
        resp.setActivities(activities);
    }
    catch(IException* e)
    {
        FORWARDEXCEPTION(context, e,  ECLWATCH_INTERNAL_ERROR);
    }
    return true;
}

#ifdef _USE_CPPUNIT

#include "unittests.hpp"

class WUDetailsMetaTest : public CppUnit::TestFixture
{
    CPPUNIT_TEST_SUITE( WUDetailsMetaTest );
        CPPUNIT_TEST(testWUDetailsMeta);
    CPPUNIT_TEST_SUITE_END();

    void testWUDetailsMeta()
    {
        // These calls also check that all the calls required to build WUDetailsMeta
        // are successful.
        IArrayOf<IEspWUDetailsMetaProperty> properties;
        getWUDetailsMetaProperties(properties);
        unsigned expectedOrdinalityProps = StMax - (StKindAll + 1) + (WaMax-WaKind);
        ASSERT(properties.ordinality()==expectedOrdinalityProps);

        StringArray scopeTypes;
        getWUDetailsMetaScopeTypes(scopeTypes);
        unsigned expectedOrdinalityScopeTypes = SSTmax - (SSTall+1);
        ASSERT(scopeTypes.ordinality()==expectedOrdinalityScopeTypes);

        StringArray measures;
        getWUDetailsMetaMeasures(measures);
        unsigned expectedOrdinalityMeasures = SMeasureMax - (SMeasureAll+1);
        ASSERT(measures.ordinality()==expectedOrdinalityMeasures);

        IArrayOf<IConstWUDetailsActivityInfo> activities;
        getWUDetailsMetaActivities(activities);
        unsigned expectedOrdinalityActivities = TAKlast - (TAKnone+1);
        ASSERT(activities.ordinality()==expectedOrdinalityActivities);
    }
};

CPPUNIT_TEST_SUITE_REGISTRATION( WUDetailsMetaTest );
CPPUNIT_TEST_SUITE_NAMED_REGISTRATION( WUDetailsMetaTest, "WUDetailsMetaTest" );

#endif // _USE_CPPUNIT

bool CWsWorkunitsEx::onWUGraphInfo(IEspContext &context,IEspWUGraphInfoRequest &req, IEspWUGraphInfoResponse &resp)
{
    try
    {
        StringBuffer wuid(req.getWuid());
        WsWuHelpers::checkAndTrimWorkunit("WUGraphInfo", wuid);

        Owned<IWorkUnitFactory> factory = getWorkUnitFactory(context.querySecManager(), context.queryUser());
        Owned<IConstWorkUnit> cw = factory->openWorkUnit(wuid.str());
        if(!cw)
            throw MakeStringException(ECLWATCH_CANNOT_UPDATE_WORKUNIT,"Cannot open workunit %s.",wuid.str());

        ensureWsWorkunitAccess(context, *cw, SecAccess_Write);

        resp.setWuid(wuid.str());
        resp.setName(req.getName());
        resp.setRunning(isRunning(*cw));
        if (notEmpty(req.getGID()))
            resp.setGID(req.getGID());
        if(!req.getBatchWU_isNull())
            resp.setBatchWU(req.getBatchWU());
    }
    catch(IException* e)
    {
        FORWARDEXCEPTION(context, e,  ECLWATCH_INTERNAL_ERROR);
    }
    return true;
}

bool CWsWorkunitsEx::onWUGVCGraphInfo(IEspContext &context,IEspWUGVCGraphInfoRequest &req, IEspWUGVCGraphInfoResponse &resp)
{
    try
    {
        StringBuffer wuid(req.getWuid());
        WsWuHelpers::checkAndTrimWorkunit("WUGVCGraphInfo", wuid);

        Owned<IWorkUnitFactory> factory = getWorkUnitFactory(context.querySecManager(), context.queryUser());
        Owned<IConstWorkUnit> cw = factory->openWorkUnit(wuid.str());
        if(!cw)
            throw MakeStringException(ECLWATCH_CANNOT_UPDATE_WORKUNIT,"Cannot open workunit %s.",wuid.str());

        ensureWsWorkunitAccess(context, *cw, SecAccess_Read);

        resp.setWuid(wuid.str());
        resp.setName(req.getName());
        resp.setRunning(isRunning(*cw));
        if (notEmpty(req.getGID()))
            resp.setGID(req.getGID());
        if(!req.getBatchWU_isNull())
            resp.setBatchWU(req.getBatchWU());

        StringBuffer xml("<Control><Endpoint><Query id=\"Gordon.Extractor.0\">");
        xml.appendf("<Graph id=\"%s\">", req.getName());
        if (context.getClientVersion() > 1.17)
        {
            xml.append("<Subgraph>");
            xml.append(req.getSubgraphId_isNull() ? 0 : req.getSubgraphId());
            xml.append("</Subgraph>");
        }
        xml.append("</Graph></Query></Endpoint></Control>");
        resp.setTheGraph(xml.str());
    }
    catch(IException* e)
    {
        FORWARDEXCEPTION(context, e,  ECLWATCH_INTERNAL_ERROR);
    }
    return true;
}

bool CWsWorkunitsEx::onWUGraphTiming(IEspContext &context, IEspWUGraphTimingRequest &req, IEspWUGraphTimingResponse &resp)
{
    try
    {
        StringBuffer wuid(req.getWuid());
        WsWuHelpers::checkAndTrimWorkunit("WUGraphTiming", wuid);

        Owned<IWorkUnitFactory> factory = getWorkUnitFactory(context.querySecManager(), context.queryUser());
        Owned<IConstWorkUnit> cw = factory->openWorkUnit(wuid.str());
        if(!cw)
            throw MakeStringException(ECLWATCH_CANNOT_UPDATE_WORKUNIT,"Cannot open workunit %s.",wuid.str());
        ensureWsWorkunitAccess(context, *cw, SecAccess_Read);
        PROGLOG("WUGraphTiming: %s", wuid.str());

        resp.updateWorkunit().setWuid(wuid.str());

        WsWuInfo winfo(context, cw);
        IArrayOf<IConstECLTimingData> timingData;
        winfo.getGraphTimingData(timingData);
        resp.updateWorkunit().setTimingData(timingData);
    }
    catch(IException* e)
    {
        FORWARDEXCEPTION(context, e,  ECLWATCH_INTERNAL_ERROR);
    }
    return true;
}

int CWsWorkunitsSoapBindingEx::onGetForm(IEspContext &context, CHttpRequest* request, CHttpResponse* response, const char *service, const char *method)
{
    try
    {
        StringBuffer xml;
        StringBuffer xslt;
        if(strieq(method,"WUQuery") || strieq(method,"WUJobList"))
        {
            Owned<IEnvironmentFactory> factory = getEnvironmentFactory(true);
            Owned<IConstEnvironment> environment = factory->openEnvironment();
            Owned<IPropertyTree> root = &environment->getPTree();
            if(strieq(method,"WUQuery"))
            {
                SecAccessFlags accessOwn;
                SecAccessFlags accessOthers;
                getUserWuAccessFlags(context, accessOwn, accessOthers, false);

                xml.append("<WUQuery>");
                if ((accessOwn == SecAccess_None) && (accessOthers == SecAccess_None))
                {
                    context.setAuthStatus(AUTH_STATUS_NOACCESS);
                    xml.appendf("<ErrorMessage>Access to workunit is denied.</ErrorMessage>");
                }
                else
                {
                    MapStringTo<bool> added;
                    Owned<IPropertyTreeIterator> it = root->getElements("Software/Topology/Cluster");
                    ForEach(*it)
                    {
                        const char *name = it->query().queryProp("@name");
                        if (notEmpty(name) && !added.getValue(name))
                        {
                            added.setValue(name, true);
                            appendXMLTag(xml, "Cluster", name);
                        }
                    }
                }
                xml.append("</WUQuery>");
                xslt.append(getCFD()).append("./smc_xslt/wuid_search.xslt");
            }
            else if (strieq(method,"WUJobList"))
            {
                StringBuffer cluster, defaultProcess, range;
                request->getParameter("Cluster", cluster);
                request->getParameter("Process",defaultProcess);
                request->getParameter("Range",range);
                Owned<IConstWUClusterInfo> clusterInfo = getWUClusterInfoByName(cluster);
                xml.append("<WUJobList>");

                SecAccessFlags accessOwn;
                SecAccessFlags accessOthers;
                getUserWuAccessFlags(context, accessOwn, accessOthers, false);
                if ((accessOwn == SecAccess_None) && (accessOthers == SecAccess_None))
                {
                    context.setAuthStatus(AUTH_STATUS_NOACCESS);
                    xml.appendf("<ErrorMessage>Access to workunit is denied.</ErrorMessage>");
                }
                else
                {
                    if (range.length())
                        appendXMLTag(xml, "Range", range.str());
                    if (clusterInfo)
                    {
                        const StringArray &thorInstances = clusterInfo->getThorProcesses();
                        ForEachItemIn(i, thorInstances)
                        {
                            const char* instance = thorInstances.item(i);
                            if (defaultProcess.length() && strieq(instance, defaultProcess.str()))
                                xml.append("<Cluster selected=\"1\">").append(instance).append("</Cluster>");
                            else
                                xml.append("<Cluster>").append(instance).append("</Cluster>");
                        }
                    }
                    xml.append("<TargetCluster>").append(cluster).append("</TargetCluster>");
                }
                xml.append("</WUJobList>");
                xslt.append(getCFD()).append("./smc_xslt/jobs_search.xslt");
                response->addHeader("Expires", "0");
             }
        }
        if (xslt.length() && xml.length())
        {
            StringBuffer html;
            xsltTransform(xml.str(), xslt.str(), NULL, html);
            response->setContent(html.str());
            response->setContentType(HTTP_TYPE_TEXT_HTML_UTF8);
            response->send();
            return 0;
        }
    }
    catch(IException* e)
    {
        FORWARDEXCEPTION(context, e,  ECLWATCH_INTERNAL_ERROR);
    }
    return onGetNotFound(context, request, response, service);
}

int CWsWorkunitsSoapBindingEx::onStartUpload(IEspContext &ctx, CHttpRequest* request, CHttpResponse* response, const char *serv, const char *method)
{
    StringArray fileNames, files;
    StringBuffer source;
    Owned<IMultiException> me = MakeMultiException(source.setf("WsWorkunits::%s()", method).str());
    try
    {
        if (strieq(method, "ImportWUZAPFile"))
        {
            SecAccessFlags accessOwn, accessOthers;
            getUserWuAccessFlags(ctx, accessOwn, accessOthers, false);
            if ((accessOwn != SecAccess_Full) || (accessOthers != SecAccess_Full))
                throw MakeStringException(-1, "Permission denied.");
    
            StringBuffer password;
            request->getParameter("Password", password);

            request->readContentToFiles(nullptr, zipFolder, fileNames);
            unsigned count = fileNames.ordinality();
            if (count == 0)
                throw MakeStringException(ECLWATCH_INVALID_INPUT, "Failed to read upload content.");
            //For now, we only support importing 1 ZAP report per ImportWUZAPFile request for a better response time.
            //Some ZAP report could be very big. It may take a log time to import.
            if (count > 1)
                throw MakeStringException(ECLWATCH_INVALID_INPUT, "Only one WU ZAP report is allowed.");

            VStringBuffer fileName("%s%s", zipFolder, fileNames.item(0));
            wswService->queryWUFactory()->importWorkUnit(fileName, password,
                wswService->getDataDirectory(), "ws_workunits", ctx.queryUserId(), ctx.querySecManager(), ctx.queryUser());
        }
        else
            throw MakeStringException(ECLWATCH_INVALID_INPUT, "WsWorkunits::%s does not support the upload_ option.", method);
    }
    catch (IException* e)
    {
        me->append(*e);
    }
    catch (...)
    {
        me->append(*MakeStringExceptionDirect(ECLWATCH_INTERNAL_ERROR, "Unknown Exception"));
    }
    return onFinishUpload(ctx, request, response, serv, method, fileNames, files, me);
}

bool isDeploymentTypeCompressed(const char *type)
{
    if (type && *type)
        return (0==strncmp(type, "compressed_", strlen("compressed_")));
    return false;
}

const char *skipCompressedTypeQualifier(const char *type)
{
    if (isDeploymentTypeCompressed(type))
        type += strlen("compressed_");
    return type;
}

void deployEclOrArchive(IEspContext &context, IEspWUDeployWorkunitRequest & req, IEspWUDeployWorkunitResponse & resp)
{
    NewWsWorkunit wu(context);

    StringAttr wuid(wu->queryWuid());  // NB queryWuid() not valid after workunit,clear()

    wu->setAction(WUActionCompile);

    StringBuffer name(req.getName());
    if (!name.trim().length() && notEmpty(req.getFileName()))
        splitFilename(req.getFileName(), NULL, NULL, &name, NULL);
    if (name.length())
        wu->setJobName(name.str());

    if (req.getObject().length())
    {
        MemoryBuffer mb;
        const MemoryBuffer *uncompressed = &req.getObject();
        if (isDeploymentTypeCompressed(req.getObjType()))
        {
            fastLZDecompressToBuffer(mb, req.getObject().bufferBase());
            uncompressed = &mb;
        }

        StringBuffer text(uncompressed->length(), uncompressed->toByteArray());
        wu.setQueryText(text.str());
    }
    if (req.getQueryMainDefinition())
        wu.setQueryMain(req.getQueryMainDefinition());
    if (req.getSnapshot())
        wu->setSnapshot(req.getSnapshot());
    if (!req.getResultLimit_isNull())
        wu->setResultLimit(req.getResultLimit());
    if(req.getProtect())
        wu->protect(true);

    wu->commit();
    wu.clear();

    WsWuHelpers::submitWsWorkunit(context, wuid.str(), req.getCluster(), nullptr, 0, 0, true, false, false, nullptr, nullptr, &req.getDebugValues(), nullptr);
    waitForWorkUnitToCompile(wuid.str(), req.getWait());

    WsWuInfo winfo(context, wuid.str());
    winfo.getCommon(resp.updateWorkunit(), WUINFO_All);
    winfo.getExceptions(resp.updateWorkunit(), WUINFO_All);

    name.clear();
    if (notEmpty(resp.updateWorkunit().getJobname()))
        origValueChanged(req.getName(), resp.updateWorkunit().getJobname(), name, false);

    if (name.length()) //non generated user specified name, so override #Workunit('name')
    {
        WorkunitUpdate wx(&winfo.cw->lock());
        wx->setJobName(name.str());
        resp.updateWorkunit().setJobname(name.str());
    }

    PROGLOG("WUDeploy generates: %s", wuid.str());
    AuditSystemAccess(context.queryUserId(), true, "Updated %s", wuid.str());
}


StringBuffer &sharedObjectFileName(StringBuffer &filename, const char *name, const char *ext, unsigned copy)
{
    filename.append((name && *name) ? name : "workunit");
    if (copy)
        filename.append('_').append(copy);
    if (notEmpty(ext))
        filename.append(ext);
    return filename;
}

inline StringBuffer &buildFullDllPath(StringBuffer &dllpath, StringBuffer &dllname, const char *dir, const char *name, const char *ext, unsigned copy)
{
    return addPathSepChar(dllpath.set(dir)).append(sharedObjectFileName(dllname, name, ext, copy));
}

void writeTempSharedObject(const MemoryBuffer &obj, const char *dir, StringBuffer &filename)
{
    OwnedIFileIO io = createUniqueFile(dir, "query_copy_dll_", NULL, filename);
    io->write(0, obj.length(), obj.toByteArray());
}

void writeSharedObject(const char *srcpath, const MemoryBuffer &obj, const char *dir, StringBuffer &dllpath, StringBuffer &dllname)
{
    StringBuffer name, ext;
    if (srcpath && *srcpath)
        splitFilename(srcpath, NULL, NULL, &name, &ext);

    unsigned copy=0;
    buildFullDllPath(dllpath.clear(), dllname.clear(), dir, name.str(), ext.str(), copy);

    unsigned crc=0;
    StringBuffer tempDllName;
    const unsigned attempts = 3; // max attempts
    for (unsigned i=0; i<attempts; i++)
    {
        while (checkFileExists(dllpath.str()))
        {
            if (crc==0)
                crc = crc32(obj.toByteArray(), obj.length(), 0);
            if (crc == crc_file(dllpath.str()))
            {
                DBGLOG("Workunit dll already exists: %s", dllpath.str());
                if (tempDllName.length())
                    removeFileTraceIfFail(tempDllName);
                return;
            }
            buildFullDllPath(dllpath.clear(), dllname.clear(), dir, name.str(), ext.str(), ++copy);
        }
        if (!tempDllName.length())
            writeTempSharedObject(obj, dir, tempDllName);
        try
        {
            renameFile(dllpath, tempDllName, false);
            return;
        }
        catch (IException *e)
        {
            EXCLOG(e, "writeSharedObject"); //pretty small window for another copy of this dll to sneak by
            e->Release();
        }
    }

    throw MakeStringException(ECLWATCH_CANNOT_COPY_DLL, "Failed copying shared object %s", srcpath);
}

void deploySharedObject(IEspContext &context, StringBuffer &wuid, const char *filename, const char *cluster, const char *name, const MemoryBuffer &obj, const char *dir, const char *xml, bool protect)
{
    StringBuffer dllpath, dllname;
    StringBuffer srcname(filename);

    unsigned crc = 0;
    Owned<IPropertyTree> srcxml;
    if (xml && *xml)
    {
        srcxml.setown(createPTreeFromXMLString(xml));
        if (srcxml && wuid.length())
        {
            crc = srcxml->getPropInt("Query[1]/Associated[1]/File[@type='dll'][1]/@crc", 0);
            if (crc)
            {
                Owned<IWorkUnitFactory> factory = getWorkUnitFactory(context.querySecManager(), context.queryUser());
                Owned<IConstWorkUnit> cw = factory->openWorkUnit(wuid);
                if (cw)
                {
                    //is this a previous copy of same query, or a WUID collision?
                    if (cw->getHash() == (unsigned) srcxml->getPropInt64("@hash", 0))
                    {
                        Owned<IConstWUQuery> query = cw->getQuery();
                        if (query && crc == query->getQueryDllCrc())
                            return;
                    }
                }
            }
        }
    }

    if (!srcname.length())
        srcname.append(name).append(SharedObjectExtension);
    writeSharedObject(srcname.str(), obj, dir, dllpath, dllname);

    NewWsWorkunit wu(context, wuid); //duplicate wuid made unique

    wuid.set(wu->queryWuid());
    wu->setClusterName(cluster);
    wu->commit();

    StringBuffer dllXML;
    if (getWorkunitXMLFromFile(dllpath.str(), dllXML))
    {
        Owned<ILocalWorkUnit> embeddedWU = createLocalWorkUnit(dllXML.str());
        queryExtendedWU(wu)->copyWorkUnit(embeddedWU, true, true);
    }

    wu.associateDll(dllpath.str(), dllname.str());

    if (name && *name)
        wu->setJobName(name);

    //clean slate, copy only select items from processed workunit xml
    if (srcxml)
    {
        if (srcxml->hasProp("@jobName"))
            wu->setJobName(srcxml->queryProp("@jobName"));
        if (srcxml->hasProp("Query/Text"))
            wu.setQueryText(srcxml->queryProp("Query/Text"));
    }

    wu->setState(WUStateCompiled);
    if (protect)
        wu->protect(true);
    wu->commit();
    wu.clear();

    AuditSystemAccess(context.queryUserId(), true, "Updated %s", wuid.str());
}

void CWsWorkunitsEx::deploySharedObjectReq(IEspContext &context, IEspWUDeployWorkunitRequest & req, IEspWUDeployWorkunitResponse & resp, const char *dir, const char *xml)
{
    if (isEmpty(req.getFileName()))
       throw MakeStringException(ECLWATCH_INVALID_INPUT, "File name required when deploying a shared object.");

    const char *cluster = req.getCluster();
    if (isEmpty(cluster))
       throw MakeStringException(ECLWATCH_INVALID_INPUT, "Cluster name required when deploying a shared object.");

    const MemoryBuffer *uncompressed = &req.getObject();
    MemoryBuffer mb;
    if (isDeploymentTypeCompressed(req.getObjType()))
    {
        fastLZDecompressToBuffer(mb, req.getObject().bufferBase());
        uncompressed = &mb;
    }

    StringBuffer wuid;
    deploySharedObject(context, wuid, req.getFileName(), cluster, req.getName(), *uncompressed, dir, xml, req.getProtect());

    WsWuInfo winfo(context, wuid.str());
    winfo.getCommon(resp.updateWorkunit(), WUINFO_All);


    PROGLOG("WUDeploy generates: %s", wuid.str());
    AuditSystemAccess(context.queryUserId(), true, "Updated %s", wuid.str());
}

bool CWsWorkunitsEx::onWUDeployWorkunit(IEspContext &context, IEspWUDeployWorkunitRequest & req, IEspWUDeployWorkunitResponse & resp)
{
    const char *type = skipCompressedTypeQualifier(req.getObjType());
    try
    {
        context.ensureFeatureAccess(deployWorkunitsAccess, SecAccess_Full, ECLWATCH_ECL_WU_ACCESS_DENIED, "WsWorkunits::WUDeployWorkunit: Permission denied.");

        if (!isEmptyString(req.getCluster()))
            validateTargetName(req.getCluster());
        if (!type || !*type)
            throw MakeStringExceptionDirect(ECLWATCH_INVALID_INPUT, "WUDeployWorkunit unspecified object type.");
        if (strieq(type, "archive")|| strieq(type, "ecl_text"))
            deployEclOrArchive(context, req, resp);
        else if (strieq(type, "shared_object"))
            deploySharedObjectReq(context, req, resp, queryDirectory.str());
        else
            throw MakeStringException(ECLWATCH_INVALID_INPUT, "WUDeployWorkunit '%s' unknown object type.", type);
    }
    catch(IException* e)
    {
        FORWARDEXCEPTION(context, e,  ECLWATCH_INTERNAL_ERROR);
    }
    return true;
}

bool CWsWorkunitsEx::onWUCreateZAPInfo(IEspContext &context, IEspWUCreateZAPInfoRequest &req, IEspWUCreateZAPInfoResponse &resp)
{
    try
    {
        CWsWuZAPInfoReq zapInfoReq;
        zapInfoReq.wuid = req.getWuid();

        WsWuHelpers::checkAndTrimWorkunit("WUCreateZAPInfo", zapInfoReq.wuid);

        Owned<IWorkUnitFactory> factory = getWorkUnitFactory(context.querySecManager(), context.queryUser());
        Owned<IConstWorkUnit> cwu = factory->openWorkUnit(zapInfoReq.wuid.str());
        if(!cwu.get())
            throw MakeStringException(ECLWATCH_CANNOT_OPEN_WORKUNIT, "Cannot open workunit %s.", zapInfoReq.wuid.str());
        ensureWsWorkunitAccess(context, *cwu, SecAccess_Read);
        PROGLOG("WUCreateZAPInfo(): %s", zapInfoReq.wuid.str());

        zapInfoReq.espIP = req.getESPIPAddress();
        zapInfoReq.thorIP = req.getThorIPAddress();
        zapInfoReq.problemDesc = req.getProblemDescription();
        zapInfoReq.whatChanged = req.getWhatChanged();
        zapInfoReq.whereSlow = req.getWhereSlow();
        zapInfoReq.includeThorSlaveLog = req.getIncludeThorSlaveLog();
        zapInfoReq.zapFileName = req.getZAPFileName();
        zapInfoReq.password = req.getZAPPassword();
    
        StringBuffer zipFileName, zipFileNameWithPath;
        //CWsWuFileHelper may need ESP's <Directories> settings to locate log files. 
        CWsWuFileHelper helper(directories);
        helper.createWUZAPFile(context, cwu, zapInfoReq, zipFileName, zipFileNameWithPath, thorSlaveLogThreadPoolSize);

        //Download ZIP file to user
        Owned<IFile> f = createIFile(zipFileNameWithPath.str());
        Owned<IFileIO> io = f->open(IFOread);
        unsigned zapFileSize = (unsigned) io->size();
        if (zapFileSize > MAX_ZAP_BUFFER_SIZE)
            throw MakeStringException(ECLWATCH_INVALID_INPUT, "WUCreateZAPInfo: ZAP file size is too big (>10M) to be retrieved. Please call /WsWorkunits/WUCreateAndDownloadZAPInfo using HTTP GET.");

        MemoryBuffer mb;
        void * data = mb.reserve(zapFileSize);
        size32_t read = io->read(0, zapFileSize, data);
        mb.setLength(read);
        resp.setThefile(mb);
        resp.setThefile_mimetype(HTTP_TYPE_OCTET_STREAM);
        resp.setZAPFileName(zipFileName.str());
        StringBuffer headerStr("attachment;filename=");
        headerStr.append(zipFileName.str());
        context.addCustomerHeader("Content-disposition", headerStr.str());
        io->close();
        f->remove();
    }
    catch(IException* e)
    {
        FORWARDEXCEPTION(context, e,  ECLWATCH_INTERNAL_ERROR);
    }
    return true;
}

bool CWsWorkunitsEx::onWUGetZAPInfo(IEspContext &context, IEspWUGetZAPInfoRequest &req, IEspWUGetZAPInfoResponse &resp)
{
    try
    {
        StringBuffer wuid(req.getWUID());
        WsWuHelpers::checkAndTrimWorkunit("WUGetZAPInfo", wuid);

        Owned<IWorkUnitFactory> factory = getWorkUnitFactory(context.querySecManager(), context.queryUser());
        Owned<IConstWorkUnit> cw = factory->openWorkUnit(wuid);
        if(!cw)
            throw MakeStringException(ECLWATCH_CANNOT_OPEN_WORKUNIT,"Cannot open workunit %s.",wuid.str());
        ensureWsWorkunitAccess(context, *cw, SecAccess_Read);
        PROGLOG("WUGetZAPInfo: %s", wuid.str());

        StringBuffer EspIP, ThorIP;
        resp.setWUID(wuid.str());
        resp.setBuildVersion(getBuildVersion());
        IpAddress ipaddr = queryHostIP();
        ipaddr.getIpText(EspIP);
        resp.setESPIPAddress(EspIP.str());

        //Get Archive
        Owned<IConstWUQuery> query = cw->getQuery();
        if(query)
        {
            SCMStringBuffer queryText;
            query->getQueryText(queryText);
            if (queryText.length() && isArchiveQuery(queryText.str()))
                resp.setArchive(queryText.str());
        }

        //Get Thor IP
        BoolHash uniqueProcesses;
        Owned<IStringIterator> thorInstances = cw->getProcesses("Thor");
        ForEach (*thorInstances)
        {
            SCMStringBuffer processName;
            thorInstances->str(processName);
            if (processName.length() < 1)
                continue;
            bool* found = uniqueProcesses.getValue(processName.str());
            if (found && *found)
                continue;

            uniqueProcesses.setValue(processName.str(), true);
            Owned<IStringIterator> thorLogs = cw->getLogs("Thor", processName.str());
            ForEach (*thorLogs)
            {
                SCMStringBuffer logName;
                thorLogs->str(logName);
                if (!logName.length())
                    continue;

                const char* thorIPPtr = NULL;
                const char* ptr = logName.str();
                while (ptr)
                {
                    if (!thorIPPtr && (*ptr != '/'))
                        thorIPPtr = ptr;
                    else if (thorIPPtr && (*ptr == '/'))
                        break;
                    ptr++;
                }
                if (!thorIPPtr)
                    continue;

                //Found a thor IP
                if (ThorIP.length())
                    ThorIP.append(",");
                if (!*ptr)
                    ThorIP.append(thorIPPtr);
                else
                    ThorIP.append(ptr-thorIPPtr, thorIPPtr);
            }
        }
        if (ThorIP.length())
            resp.setThorIPAddress(ThorIP.str());
        double version = context.getClientVersion();
        if (version >= 1.73)
        {
            resp.setEmailTo(zapEmailTo.get());
            resp.setEmailFrom(zapEmailFrom.get());
        }
    }
    catch(IException* e)
    {
        FORWARDEXCEPTION(context, e,  ECLWATCH_INTERNAL_ERROR);
    }
    return true;
}

bool CWsWorkunitsEx::onWUCheckFeatures(IEspContext &context, IEspWUCheckFeaturesRequest &req, IEspWUCheckFeaturesResponse &resp)
{
    resp.setBuildVersionMajor(hpccBuildInfo.buildVersionMajor);
    resp.setBuildVersionMinor(hpccBuildInfo.buildVersionMinor);
    resp.setBuildVersionPoint(hpccBuildInfo.buildVersionPoint);
    resp.setMaxRequestEntityLength(maxRequestEntityLength);
    resp.updateDeployment().setUseCompression(true);
    return true;
}

static const char * checkGetStatsNullInput(const char * s)
{
    if (!s || !*s)
        return nullptr;
    return s;
}

static const char * checkGetStatsInput(const char * s)
{
    if (!s || !*s)
        return "*";
    return s;
}

bool CWsWorkunitsEx::onWUGetStats(IEspContext &context, IEspWUGetStatsRequest &req, IEspWUGetStatsResponse &resp)
{
    //This function is deprecated for 7.x and will be removed shortly afterwards.
    //Anything that cannot be implemented with the scope iterator is implemented as a post filter
    try
    {
        const char* creatorType = checkGetStatsNullInput(req.getCreatorType());
        const char* creator = checkGetStatsNullInput(req.getCreator());
        const char* scopeType = checkGetStatsNullInput(req.getScopeType());
        const char* scope = checkGetStatsNullInput(req.getScope());
        const char* kind = checkGetStatsNullInput(req.getKind());
        const char* measure = req.getMeasure();

        WuScopeFilter filter;
        StatisticsFilter statsFilter(creatorType, creator, "*", "*", "*", "*");
        filter.addOutputProperties(PTstatistics);
        if (scopeType)
            filter.addScopeType(scopeType);
        if (scope)
            filter.addScope(scope);
        if (kind)
            filter.addOutputStatistic(kind);
        if (measure)
            filter.setMeasure(measure);
        if (!req.getMinScopeDepth_isNull() && !req.getMaxScopeDepth_isNull())
            filter.setDepth(req.getMinScopeDepth(), req.getMaxScopeDepth());
        else if (!req.getMinScopeDepth_isNull())
            filter.setDepth(req.getMinScopeDepth(), req.getMinScopeDepth());

        if (!req.getMinValue_isNull() || !req.getMaxValue_isNull())
        {
            unsigned __int64 lowValue = 0;
            unsigned __int64 highValue = MaxStatisticValue;
            if (!req.getMinValue_isNull())
                lowValue = (unsigned __int64)req.getMinValue();
            if (!req.getMaxValue_isNull())
                highValue = (unsigned __int64)req.getMaxValue();
            statsFilter.setValueRange(lowValue, highValue);
        }

        const char * textFilter = req.getFilter();
        if (textFilter)
            statsFilter.setFilter(textFilter);

        filter.setIncludeNesting(0).finishedFilter();

        bool createDescriptions = false;
        if (!req.getCreateDescriptions_isNull())
            createDescriptions = req.getCreateDescriptions();

        StringBuffer wuid(req.getWUID());
        PROGLOG("WUGetStats: %s", wuid.str());

        IArrayOf<IEspWUStatisticItem> statistics;
        if (strchr(wuid, '*'))
        {
            WUSortField filters[2];
            MemoryBuffer filterbuf;
            filters[0] = WUSFwildwuid;
            filterbuf.append(wuid.str());
            filters[1] = WUSFterm;
            Owned<IWorkUnitFactory> factory = getWorkUnitFactory(context.querySecManager(), context.queryUser());
            Owned<IConstWorkUnitIterator> iter = factory->getWorkUnitsSorted((WUSortField) (WUSFwuid), filters, filterbuf.bufferBase(), 0, INT_MAX, NULL, NULL);
            ForEach(*iter)
            {
                Owned<IConstWorkUnit> workunit = factory->openWorkUnit(iter->query().queryWuid());
                if (workunit)
                {
                    //No need to check for access since the list is already filtered
                    WsWuInfo winfo(context, workunit->queryWuid());
                    winfo.getStats(filter, statsFilter, createDescriptions, statistics);
                }
            }
        }
        else
        {
            WsWuHelpers::checkAndTrimWorkunit("WUInfo", wuid);
            ensureWsWorkunitAccess(context, wuid, SecAccess_Read);

            WsWuInfo winfo(context, wuid);
            winfo.getStats(filter, statsFilter, createDescriptions, statistics);
        }
        resp.setStatistics(statistics);
        resp.setWUID(wuid.str());
    }
    catch(IException* e)
    {
        FORWARDEXCEPTION(context, e,  ECLWATCH_INTERNAL_ERROR);
    }
    return true;
}

IPropertyTree* CWsWorkunitsEx::getWorkunitArchive(IEspContext &context, WsWuInfo& winfo, const char* wuid, unsigned cacheMinutes)
{
    Owned<WUArchiveCacheElement> wuArchive = wuArchiveCache->lookup(context, wuid, cacheMinutes);
    if (wuArchive)
        return wuArchive->archive.getLink();

    Owned<IPropertyTree> archive = winfo.getWorkunitArchive();
    if (!archive)
        return NULL;

    wuArchiveCache->add(wuid, archive.getLink());
    return archive.getClear();
}

bool CWsWorkunitsEx::onWUListArchiveFiles(IEspContext &context, IEspWUListArchiveFilesRequest &req, IEspWUListArchiveFilesResponse &resp)
{
    try
    {
        const char* wuid = req.getWUID();
        if (isEmpty(wuid))
            throw MakeStringException(ECLWATCH_NO_WUID_SPECIFIED, "No workunit defined.");
        ensureWsWorkunitAccess(context, wuid, SecAccess_Read);
        PROGLOG("WUListArchiveFiles: %s", wuid);

        WsWuInfo winfo(context, wuid);
        Owned<IPropertyTree> archive = getWorkunitArchive(context, winfo, wuid, WUARCHIVE_CACHE_MINITES);
        if (!archive)
            throw MakeStringException(ECLWATCH_INVALID_INPUT,"No workunit archive found for %s.", wuid);

        IArrayOf<IEspWUArchiveModule> modules;
        IArrayOf<IEspWUArchiveFile> files;
        winfo.listArchiveFiles(archive, "", modules, files);
        if (modules.length())
            resp.setArchiveModules(modules);
        if (files.length())
            resp.setFiles(files);
        if (!modules.length() && !files.length())
            resp.setMessage("Files not found");
    }
    catch(IException* e)
    {
        FORWARDEXCEPTION(context, e,  ECLWATCH_INTERNAL_ERROR);
    }
    return true;
}

bool CWsWorkunitsEx::onWUGetArchiveFile(IEspContext &context, IEspWUGetArchiveFileRequest &req, IEspWUGetArchiveFileResponse &resp)
{
    try
    {
        const char* wuid = req.getWUID();
        const char* moduleName = req.getModuleName();
        const char* attrName = req.getFileName();
        if (isEmpty(wuid))
            throw MakeStringException(ECLWATCH_NO_WUID_SPECIFIED, "No workunit defined.");
        if (isEmpty(moduleName) && isEmpty(attrName))
            throw MakeStringException(ECLWATCH_INVALID_INPUT, "No file name defined.");
        ensureWsWorkunitAccess(context, wuid, SecAccess_Read);
        PROGLOG("WUGetArchiveFile: %s", wuid);

        WsWuInfo winfo(context, wuid);
        Owned<IPropertyTree> archive = getWorkunitArchive(context, winfo, wuid, WUARCHIVE_CACHE_MINITES);
        if (!archive)
            throw MakeStringException(ECLWATCH_INVALID_INPUT,"No workunit archive found for %s.", wuid);

        StringBuffer file;
        winfo.getArchiveFile(archive, moduleName, attrName, req.getPath(), file);
        if (file.length())
            resp.setFile(file.str());
        else
            resp.setMessage("File not found");
    }
    catch(IException* e)
    {
        FORWARDEXCEPTION(context, e,  ECLWATCH_INTERNAL_ERROR);
    }
    return true;
}

const char *CWsWorkunitsEx::gatherQueryFileCopyErrors(IArrayOf<IConstLogicalFileError> &errors, StringBuffer &errorMsg)
{
    if (!errors.ordinality())
        return errorMsg.str();

    errorMsg.append("Query File Copy Error(s):");
    ForEachItemIn(i, errors)
    {
        IConstLogicalFileError &error = errors.item(i);
        errorMsg.append(" ").append(error.getLogicalName()).append(": ");
        errorMsg.append(error.getError()).append(";");
    }
    return errorMsg.str();
}

const char *CWsWorkunitsEx::gatherExceptionMessage(const IMultiException &me, StringBuffer &exceptionMsg)
{
    exceptionMsg.append("Exception(s):");
    aindex_t count = me.ordinality();
    for (aindex_t i=0; i<count; i++)
    {
        IException& e = me.item(i);
        StringBuffer errMsg;
        exceptionMsg.append(" ").append(e.errorCode()).append(": ");
        exceptionMsg.append(e.errorMessage(errMsg).str()).append(";");
    }
    exceptionMsg.append("\n");
    return exceptionMsg.str();
}

const char *CWsWorkunitsEx::gatherWUException(IConstWUExceptionIterator &it, StringBuffer &exceptionMsg)
{
    unsigned numErr = 0, numWRN = 0, numInf = 0, numAlert = 0;
    ForEach(it)
    {
        IConstWUException & cur = it.query();
        SCMStringBuffer src, msg, file;
        exceptionMsg.append(" Exception: Code: ").append(cur.getExceptionCode());
        exceptionMsg.append(" Source: ").append(cur.getExceptionSource(src).str());
        exceptionMsg.append(" Message: ").append(cur.getExceptionMessage(msg).str());
        exceptionMsg.append(" FileName: ").append(cur.getExceptionFileName(file).str());
        exceptionMsg.append(" LineNo: ").append(cur.getExceptionLineNo());
        exceptionMsg.append(" Column: ").append(cur.getExceptionColumn());
        if (cur.getActivityId())
            exceptionMsg.append(" ActivityId: ").append(cur.getActivityId());
        if (cur.getPriority())
            exceptionMsg.append(" Priority: ").append(cur.getPriority());
        exceptionMsg.append(" Scope: ").append(cur.queryScope());

        const char * label = "";
        switch (cur.getSeverity())
        {
            default:
            case SeverityError: label = "Error"; numErr++; break;
            case SeverityWarning: label = "Warning"; numWRN++; break;
            case SeverityInformation: label = "Info"; numInf++; break;
            case SeverityAlert: label = "Alert"; numAlert++; break;
        }
        exceptionMsg.append(" Severity: ").append(label);
    }
    exceptionMsg.append(" Total error: ").append(numErr);
    exceptionMsg.append(" warning: ").append(numWRN);
    exceptionMsg.append(" info: ").append(numInf);
    exceptionMsg.append(" alert: ").append(numAlert);
    exceptionMsg.append("\n");
    return exceptionMsg.str();
}

const char *CWsWorkunitsEx::gatherECLException(IArrayOf<IConstECLException> &exceptions, StringBuffer &exceptionMsg)
{
    unsigned errorCount = 0, warningCount = 0;
    ForEachItemIn(i, exceptions)
    {
        IConstECLException &e = exceptions.item(i);
        if (strieq(e.getSeverity(), "warning"))
        {
            warningCount++;
            exceptionMsg.append(" Warning: ");
        }
        else if (strieq(e.getSeverity(), "error"))
        {
            errorCount++;
            exceptionMsg.append(" Error: ");
        }

        if (e.getSource())
            exceptionMsg.append(e.getSource()).append(": ");
        if (e.getFileName())
            exceptionMsg.append(e.getFileName());
        if (!e.getLineNo_isNull() && !e.getColumn_isNull())
            exceptionMsg.appendf("(%d,%d): ", e.getLineNo(), e.getColumn());

        exceptionMsg.appendf("%s C%d: %s;", e.getSeverity(), e.getCode(), e.getMessage());
    }
    exceptionMsg.append(" Total error: ").append(errorCount);
    exceptionMsg.append(" warning: ").append(warningCount);
    exceptionMsg.append("\n");
    return exceptionMsg.str();
}

bool CWsWorkunitsEx::readDeployWUResponse(CWUDeployWorkunitResponse* deployResponse, StringBuffer &wuid, StringBuffer &result)
{
    const IMultiException &me = deployResponse->getExceptions();
    if (me.ordinality())
        gatherExceptionMessage(me, result);

    const char *w = deployResponse->getWorkunit().getWuid();
    if (isEmptyString(w))
    {
        result.appendf("Error: no workunit ID!");
        return false;
    }

    wuid.set(w);
    const char *state = deployResponse->getWorkunit().getState();
    bool isCompiled = (strieq(state, "compiled") || strieq(state, "completed"));
    if (!isCompiled)
        result.appendf("state: %s;", state);

    gatherECLException(deployResponse->getWorkunit().getExceptions(), result);

    return isCompiled;
}

void CWsWorkunitsEx::addEclDefinitionActionResult(const char *eclDefinition, const char *result, const char *wuid,
    const char *queryID, const char* strAction, bool logResult, IArrayOf<IConstWUEclDefinitionActionResult> &results)
{
    Owned<IEspWUEclDefinitionActionResult> res = createWUEclDefinitionActionResult();
    if (!isEmptyString(eclDefinition))
        res->setEclDefinition(eclDefinition);
    res->setAction(strAction);
    res->setResult(result);
    if (!isEmptyString(wuid))
        res->setWUID(wuid);
    if (!isEmptyString(queryID))
        res->setQueryID(queryID);
    results.append(*res.getClear());
    if (logResult)
        PROGLOG("%s", result);
}

void CWsWorkunitsEx::checkEclDefinitionSyntax(IEspContext &context, const char *target, const char *eclDefinition,
    int msToWait, IArrayOf<IConstWUEclDefinitionActionResult> &results)
{
    Owned<IWorkUnitFactory> factory = getWorkUnitFactory(context.querySecManager(), context.queryUser());
    NewWsWorkunit wu(factory, context);
    wu->setAction(WUActionCheck);
    wu.setQueryMain(eclDefinition);

    StringAttr wuid(wu->queryWuid());  // NB queryWuid() not valid after workunit.clear()
    wu->commit();
    wu.clear();

    WsWuHelpers::submitWsWorkunit(context, wuid.str(), target, nullptr, 0, 0, true, false, false, nullptr, nullptr, nullptr, nullptr);
    waitForWorkUnitToComplete(wuid.str(), msToWait);

    Owned<IConstWorkUnit> cw(factory->openWorkUnit(wuid.str()));
    WUState st = cw->getState();
    bool wuTimeout = (st != WUStateAborted) && (st != WUStateCompleted) && (st != WUStateFailed);
    VStringBuffer result(" WUSyntaxCheckECL for %s:", eclDefinition);
    if (wuTimeout)
        result.append(" timed out.");

    gatherWUException(cw->getExceptions(), result);
    addEclDefinitionActionResult(eclDefinition, result.str(), wuid.str(), nullptr, "SyntaxCheck", true, results);
    cw.clear();

    if (wuTimeout)
        abortWorkUnit(wuid.str(), context.querySecManager(), context.queryUser());
    if (!factory->deleteWorkUnit(wuid.str()))
    {
        result.setf(" Workunit %s cannot be deleted now. You may delete it when its status changes.", wuid.str());
        addEclDefinitionActionResult(eclDefinition, result.str(), wuid.str(), nullptr, "SyntaxCheck", true, results);
    }
}

bool CWsWorkunitsEx::deployEclDefinition(IEspContext &context, const char *target, const char *eclDefinition,
    int msToWait, StringBuffer &wuid, StringBuffer &result)
{
    Owned<CWUDeployWorkunitRequest> deployReq = new CWUDeployWorkunitRequest("WsWorkunits");
    deployReq->setName(eclDefinition);
    deployReq->setQueryMainDefinition(eclDefinition);
    deployReq->setObjType("compressed_ecl_text");
    deployReq->setCluster(target);
    deployReq->setWait(msToWait);
    deployReq->setFileName("");

    Owned<CWUDeployWorkunitResponse> deployResponse = new CWUDeployWorkunitResponse("WsWorkunits");
    onWUDeployWorkunit(context, *deployReq, *deployResponse);
    return readDeployWUResponse(deployResponse, wuid, result);
}

void CWsWorkunitsEx::deployEclDefinition(IEspContext &context, const char *target,  const char *eclDefinition,
    int msToWait, IArrayOf<IConstWUEclDefinitionActionResult> &results)
{
    StringBuffer wuid, finalResult;
    deployEclDefinition(context, target, eclDefinition, msToWait, wuid, finalResult);
    addEclDefinitionActionResult(eclDefinition, finalResult.str(), wuid.str(), nullptr, "Deploy", true, results);
}

void CWsWorkunitsEx::publishEclDefinition(IEspContext &context, const char *target,  const char *eclDefinition,
    int msToWait, IEspWUEclDefinitionActionRequest &req, IArrayOf<IConstWUEclDefinitionActionResult> &results)
{
    StringBuffer priorityReq(req.getPriority());
    if (priorityReq.trim().length() && !isValidPriorityValue(priorityReq.str()))
    {
        VStringBuffer msg("Invalid Priority: %s", priorityReq.str());
        addEclDefinitionActionResult(eclDefinition, msg.str(), nullptr, nullptr, "Publish", true, results);
        return;
    }

    StringBuffer memoryLimitReq(req.getMemoryLimit());
    if (memoryLimitReq.trim().length() && !isValidMemoryValue(memoryLimitReq.str()))
    {
        VStringBuffer msg("Invalid MemoryLimit: %s", memoryLimitReq.str());
        addEclDefinitionActionResult(eclDefinition, msg.str(), nullptr, nullptr, "Publish", true, results);
        return;
    }

    time_t timenow;
    int startTime = time(&timenow);

    //Do deploy first
    StringBuffer wuid, finalResult;
    if (!deployEclDefinition(context, target, eclDefinition, msToWait, wuid, finalResult))
    {
        addEclDefinitionActionResult(eclDefinition, finalResult.str(), wuid.str(), nullptr, "Publish", true, results);
        return;
    }
    int timeLeft = msToWait - (time(&timenow) - startTime);
    if (timeLeft <= 0)
    {
        addEclDefinitionActionResult(eclDefinition, "Timed out after deployment", wuid.str(), nullptr, "Publish", true, results);
        return;
    }

    //Do publish now
    StringBuffer comment(req.getComment());
    StringBuffer remoteDali(req.getRemoteDali());
    StringBuffer sourceProcess(req.getSourceProcess());
    int timeLimit = req.getTimeLimit();
    int warnTimeLimit = req.getWarnTimeLimit();

    Owned<CWUPublishWorkunitRequest> publishReq = new CWUPublishWorkunitRequest("WsWorkunits");
    publishReq->setWuid(wuid.str());
    publishReq->setCluster(target);
    publishReq->setJobName(eclDefinition);

    if (!remoteDali.trim().isEmpty())
        publishReq->setRemoteDali(remoteDali.str());
    if (!sourceProcess.trim().isEmpty())
        publishReq->setSourceProcess(sourceProcess.str());
    if (!priorityReq.isEmpty())
        publishReq->setPriority(priorityReq.str());
    if (comment.str()) //allow empty
        publishReq->setComment(comment.str());

    if (req.getDeletePrevious())
        publishReq->setActivate(CWUQueryActivationMode_ActivateDeletePrevious);
    else if (req.getSuspendPrevious())
        publishReq->setActivate(CWUQueryActivationMode_ActivateSuspendPrevious);
    else
        publishReq->setActivate(req.getNoActivate() ? CWUQueryActivationMode_NoActivate : CWUQueryActivationMode_Activate);

    publishReq->setWait(timeLeft);
    publishReq->setNoReload(req.getNoReload());
    publishReq->setDontCopyFiles(req.getDontCopyFiles());
    publishReq->setAllowForeignFiles(req.getAllowForeign());
    publishReq->setUpdateDfs(req.getUpdateDfs());
    publishReq->setUpdateSuperFiles(req.getUpdateSuperfiles());
    publishReq->setUpdateCloneFrom(req.getUpdateCloneFrom());
    publishReq->setAppendCluster(!req.getDontAppendCluster());
    publishReq->setIncludeFileErrors(true);

    if (timeLimit != -1)
        publishReq->setTimeLimit(timeLimit);
    if (warnTimeLimit != (unsigned) -1)
        publishReq->setWarnTimeLimit(warnTimeLimit);
    if (!memoryLimitReq.isEmpty())
        publishReq->setMemoryLimit(memoryLimitReq.str());

    Owned<CWUPublishWorkunitResponse> publishResponse = new CWUPublishWorkunitResponse("WsWorkunits");
    onWUPublishWorkunit(context, *publishReq, *publishResponse);

    const char *id = publishResponse->getQueryId();
    if (!isEmptyString(id))
    {
        const char *qs = publishResponse->getQuerySet();
        finalResult.append("   ").append(qs ? qs : "").append('/').append(id).append(" published. ");
    }
    if (publishResponse->getReloadFailed())
        finalResult.append(" Added to target, but request to reload queries on cluster failed.");

    const IMultiException &me = publishResponse->getExceptions();
    if (me.ordinality())
        gatherExceptionMessage(me, finalResult);

    gatherQueryFileCopyErrors(publishResponse->getFileErrors(), finalResult);
    addEclDefinitionActionResult(eclDefinition, finalResult.str(), wuid.str(), id, "Publish", true, results);
}

bool CWsWorkunitsEx::onWUEclDefinitionAction(IEspContext &context, IEspWUEclDefinitionActionRequest &req, IEspWUEclDefinitionActionResponse &resp)
{
    try
    {
        CEclDefinitionActions action = req.getActionType();
        if (action == EclDefinitionActions_Undefined)
            throw MakeStringException(ECLWATCH_INVALID_INPUT,"Action not defined in onWUEclDefinitionAction.");

        ensureWsCreateWorkunitAccess(context);

        StringBuffer target(req.getTarget());
        if (target.trim().isEmpty())
            throw MakeStringException(ECLWATCH_INVALID_INPUT,"Target not defined in onWUEclDefinitionAction.");

        IArrayOf<IConstWUEclDefinitionActionResult> results;
        StringArray &eclDefinitions = req.getEclDefinitions();
        int msToWait = req.getMsToWait();
        for (aindex_t i = 0; i < eclDefinitions.length(); i++)
        {
            StringBuffer eclDefinitionName(eclDefinitions.item(i));
            if (eclDefinitionName.trim().isEmpty())
                UWARNLOG("Empty ECL Definition name in WUEclDefinitionAction request");
            else if (action == CEclDefinitionActions_SyntaxCheck)
                checkEclDefinitionSyntax(context, target.str(), eclDefinitionName.str(), msToWait, results);
            else if (action == CEclDefinitionActions_Deploy)
                deployEclDefinition(context, target.str(), eclDefinitionName.str(), msToWait, results);
            else
                publishEclDefinition(context, target.str(), eclDefinitionName.str(), msToWait, req, results);
        }

        resp.setActionResults(results);
    }
    catch(IException* e)
    {
        FORWARDEXCEPTION(context, e,  ECLWATCH_INTERNAL_ERROR);
    }
   return true;
}

static const char *eclccPluginPath = "ECLCC_PLUGIN_PATH=";
static unsigned eclccPluginPathLength = strlen(eclccPluginPath);

//Run 'eclcc -showpaths' command which returns something like:
//
//...
//ECLCC_PLUGIN_PATH=/opt/HPCCSystems/plugins:/opt/HPCCSystems/versioned/python2
//...
//
//Find out the file paths after the ECLCC_PLUGIN_PATH=
//In each file path, find out all of the .ecllib files and qualified .so files.
bool CWsWorkunitsEx::onWUGetPlugins(IEspContext &context, IEspWUGetPluginsRequest &req, IEspWUGetPluginsResponse &resp)
{
    try
    {
        StringBuffer eclccPaths, error;
        unsigned ret = runExternalCommand(eclccPaths, error, "eclcc -showpaths", nullptr);
        if (ret != 0)
           throw MakeStringException(ECLWATCH_INTERNAL_ERROR, "Failed to run 'eclcc -showpaths': %s", error.str());

        if (eclccPaths.isEmpty())
        {
            IWARNLOG("The 'eclcc -showpaths' returns empty response.");
            return true;
        }

        StringArray pluginFolders;
        readPluginFolders(eclccPaths, pluginFolders);

        IArrayOf<IConstWUEclPluginsInFolder> plugins;
        ForEachItemIn(i, pluginFolders)
        {
            const char *pluginFolder = pluginFolders.item(i);
            Owned<IEspWUEclPluginsInFolder> folder = createWUEclPluginsInFolder();
            folder->setPath(pluginFolder);
            findPlugins(pluginFolder, false, folder->getPlugins());
            findPlugins(pluginFolder, true, folder->getPlugins());
            plugins.append(*folder.getClear());
        }
        resp.setPlugins(plugins);
    }
    catch(IException *e)
    {
        FORWARDEXCEPTION(context, e,  ECLWATCH_INTERNAL_ERROR);
    }
   return true;
}

void CWsWorkunitsEx::readPluginFolders(StringBuffer &eclccPaths, StringArray &pluginFolders)
{
    int lineLength = 0;
    int curPos = 0;
    int eclccPathsLength = eclccPaths.length();
    const char *eclccPathsPtr = eclccPaths.str();
    while (true)
    {
        __int64 nextPos = Utils::getLine(eclccPathsLength, curPos, eclccPathsPtr, lineLength);
        if (strnicmp(eclccPathsPtr + curPos,  eclccPluginPath, eclccPluginPathLength) != 0)
        {
            curPos = nextPos;
            continue;
        }

        //ex: ECLCC_PLUGIN_PATH=/opt/HPCCSystems/plugins:/opt/HPCCSystems/versioned/python2
        if (lineLength > eclccPluginPathLength)
        {
            StringBuffer eclccPluginPathBuf;
            eclccPluginPathBuf.append(lineLength - eclccPluginPathLength, eclccPathsPtr + curPos + eclccPluginPathLength);
            pluginFolders.appendList(eclccPluginPathBuf, ":");
        }
        break;
    }
}

void CWsWorkunitsEx::findPlugins(const char *pluginFolder, bool dotSoFile, StringArray &plugins)
{
    Owned<IFile> pluginDir = createIFile(pluginFolder);
    Owned<IDirectoryIterator> pluginFiles = pluginDir->directoryFiles(dotSoFile ? "*.so" : "*.ecllib", false, false);
    ForEach(*pluginFiles)
    {
        const char *pluginFile = pluginFiles->query().queryFilename();
        StringBuffer fileName;
        splitFilename(pluginFile, nullptr, nullptr, &fileName, &fileName);
        //The ecllib files should be reported as plugins.
        //.so files are reported as plugins if getSharedProcedure("getECLPluginDefinition")->ECL is non null
        if (!dotSoFile || checkPluginECLAttr(pluginFile))
            plugins.append(fileName);
    }
}

bool CWsWorkunitsEx::checkPluginECLAttr(const char *fileNameWithPath)
{
    HINSTANCE h = LoadSharedObject(fileNameWithPath, true, false);
    if (!h)
        throw makeStringExceptionV(ECLWATCH_INTERNAL_ERROR, "can't load library %s", fileNameWithPath);

    EclPluginDefinition p = (EclPluginDefinition) GetSharedProcedure(h, "getECLPluginDefinition");
    if (p)
    {
        ECLPluginDefinitionBlock pb;
        pb.size = sizeof(pb);
        if (p(&pb) && pb.ECL)
            return true;
    }
    return false;
}<|MERGE_RESOLUTION|>--- conflicted
+++ resolved
@@ -112,7 +112,7 @@
 IPropertyTree *getArchivedWorkUnitProperties(const char *wuid, bool dfuWU)
 {
     SocketEndpoint ep;
-    getSashaNode(ep);
+    getSashaServiceEP(ep, "sasha-wu-archiver", true);
     Owned<INode> node = createINode(ep);
     if (!node)
         throw MakeStringException(ECLWATCH_INODE_NOT_FOUND, "INode not found.");
@@ -3165,43 +3165,6 @@
     return true;
 }
 
-<<<<<<< HEAD
-IPropertyTree *getArchivedWorkUnitProperties(const char *wuid, bool dfuWU)
-{
-    SocketEndpoint ep;
-    getSashaServiceEP(ep, "sasha-wu-archiver", true);
-    Owned<INode> node = createINode(ep);
-    if (!node)
-        throw MakeStringException(ECLWATCH_INODE_NOT_FOUND, "INode not found.");
-
-    StringBuffer tmp;
-    Owned<ISashaCommand> cmd = createSashaCommand();
-    cmd->addId(wuid);
-    cmd->setAction(SCA_GET);
-    cmd->setArchived(true);
-    if (dfuWU)
-        cmd->setDFU(true);
-    if (!cmd->send(node, 1*60*1000))
-        throw MakeStringException(ECLWATCH_CANNOT_CONNECT_ARCHIVE_SERVER,
-            "Sasha (%s) took too long to respond from: Get workUnit properties for %s.",
-            ep.getUrlStr(tmp).str(), wuid);
-
-    if ((cmd->numIds() < 1) || (cmd->numResults() < 1))
-        return nullptr;
-
-    cmd->getResult(0, tmp.clear());
-    if(tmp.length() < 1)
-        return nullptr;
-
-    Owned<IPropertyTree> wu = createPTreeFromXMLString(tmp.str());
-    if (!wu)
-        return nullptr;
-
-    return wu.getClear();
-}
-
-=======
->>>>>>> 3678fea2
 void getWorkunitCluster(IEspContext &context, const char *wuid, SCMStringBuffer &cluster, bool checkArchiveWUs)
 {
     if (isEmpty(wuid))

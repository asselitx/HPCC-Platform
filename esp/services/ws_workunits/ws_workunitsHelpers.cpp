/*##############################################################################

    HPCC SYSTEMS software Copyright (C) 2012 HPCC Systems.

    Licensed under the Apache License, Version 2.0 (the "License");
    you may not use this file except in compliance with the License.
    You may obtain a copy of the License at

       http://www.apache.org/licenses/LICENSE-2.0

    Unless required by applicable law or agreed to in writing, software
    distributed under the License is distributed on an "AS IS" BASIS,
    WITHOUT WARRANTIES OR CONDITIONS OF ANY KIND, either express or implied.
    See the License for the specific language governing permissions and
    limitations under the License.
############################################################################## */

#include "jlib.hpp"
#include "ws_workunitsHelpers.hpp"
#include "exception_util.hpp"

#include "daclient.hpp"
#include "dalienv.hpp"
#include "daaudit.hpp"
#include "portlist.h"
#include "dadfs.hpp"
#include "fileview.hpp"
#include "wuwebview.hpp"
#include "dllserver.hpp"
#include "wujobq.hpp"
#include "hqlexpr.hpp"

#ifdef _USE_ZLIB
#include "zcrypt.hpp"
#endif

namespace ws_workunits {

SecAccessFlags chooseWuAccessFlagsByOwnership(const char *user, const char *owner, SecAccessFlags accessOwn, SecAccessFlags accessOthers)
{
    return (isEmpty(owner) || (user && streq(user, owner))) ? accessOwn : accessOthers;
}

SecAccessFlags chooseWuAccessFlagsByOwnership(const char *user, IConstWorkUnit& cw, SecAccessFlags accessOwn, SecAccessFlags accessOthers)
{
    SCMStringBuffer owner;
    return chooseWuAccessFlagsByOwnership(user, cw.getUser(owner).str(), accessOwn, accessOthers);
}

const char *getWuAccessType(const char *owner, const char *user)
{
    return (isEmpty(owner) || (user && streq(user, owner))) ? OWN_WU_ACCESS : OTHERS_WU_ACCESS;
}

const char *getWuAccessType(IConstWorkUnit& cw, const char *user)
{
    SCMStringBuffer owner;
    return getWuAccessType(cw.getUser(owner).str(), user);
}

void getUserWuAccessFlags(IEspContext& context, SecAccessFlags& accessOwn, SecAccessFlags& accessOthers, bool except)
{
    if (!context.authorizeFeature(OWN_WU_ACCESS, accessOwn))
        accessOwn = SecAccess_None;

    if (!context.authorizeFeature(OTHERS_WU_ACCESS, accessOthers))
        accessOthers = SecAccess_None;

    if (except && (accessOwn == SecAccess_None) && (accessOthers == SecAccess_None))
    {
        AuditSystemAccess(context.queryUserId(), false, "Access Denied: User can't view any workunits");
        VStringBuffer msg("Access Denied: User %s does not have rights to access workunits.", context.queryUserId());
        throw MakeStringException(ECLWATCH_ECL_WU_ACCESS_DENIED, "%s", msg.str());
    }
}

SecAccessFlags getWsWorkunitAccess(IEspContext& cxt, IConstWorkUnit& cw)
{
    SecAccessFlags accessFlag = SecAccess_None;
    cxt.authorizeFeature(getWuAccessType(cw, cxt.queryUserId()), accessFlag);
    return accessFlag;
}

void ensureWsWorkunitAccessByOwnerId(IEspContext& cxt, const char* owner, SecAccessFlags minAccess)
{
    if (!cxt.validateFeatureAccess(getWuAccessType(owner, cxt.queryUserId()), minAccess, false))
        throw MakeStringException(ECLWATCH_ECL_WU_ACCESS_DENIED, "Failed to access workunit. Permission denied.");
}

void ensureWsWorkunitAccess(IEspContext& cxt, IConstWorkUnit& cw, SecAccessFlags minAccess)
{
    if (!cxt.validateFeatureAccess(getWuAccessType(cw, cxt.queryUserId()), minAccess, false))
        throw MakeStringException(ECLWATCH_ECL_WU_ACCESS_DENIED, "Failed to access workunit. Permission denied.");
}

void ensureWsWorkunitAccess(IEspContext& context, const char* wuid, SecAccessFlags minAccess)
{
    Owned<IWorkUnitFactory> wf = getWorkUnitFactory(context.querySecManager(), context.queryUser());
    Owned<IConstWorkUnit> cw = wf->openWorkUnit(wuid, false);
    if (!cw)
        throw MakeStringException(ECLWATCH_CANNOT_OPEN_WORKUNIT, "Failed to open workunit %s when ensuring workunit access", wuid);
    ensureWsWorkunitAccess(context, *cw, minAccess);
}

void ensureWsCreateWorkunitAccess(IEspContext& cxt)
{
    if (!cxt.validateFeatureAccess(OWN_WU_ACCESS, SecAccess_Write, false))
        throw MakeStringException(ECLWATCH_ECL_WU_ACCESS_DENIED, "Failed to create workunit. Permission denied.");
}

StringBuffer &getWuidFromLogicalFileName(IEspContext &context, const char *logicalName, StringBuffer &wuid)
{
    Owned<IUserDescriptor> userdesc = createUserDescriptor();
    userdesc->set(context.queryUserId(), context.queryPassword());
    Owned<IDistributedFile> df = queryDistributedFileDirectory().lookup(logicalName, userdesc);
    if (!df)
        throw MakeStringException(ECLWATCH_FILE_NOT_EXIST,"Cannot find file %s.",logicalName);
    return wuid.append(df->queryAttributes().queryProp("@workunit"));
}

void formatDuration(StringBuffer &s, unsigned ms)
{
    unsigned days = ms / (1000*60*60*24);
    ms %= (1000*60*60*24);
    unsigned hours = ms / (1000*60*60);
    ms %= (1000*60*60);
    unsigned mins = ms / (1000*60);
    ms %= (1000*60);
    unsigned secs = ms / 1000;
    ms %= 1000;
    if (days)
        s.appendf("%d days ", days);
    if (hours || s.length())
        s.appendf("%d:", hours);
    if (mins || s.length())
        s.appendf("%d:", mins);
    if (s.length())
        s.appendf("%02d.%03d", secs, ms);
    else
        s.appendf("%d.%03d", secs, ms);
}


WsWUExceptions::WsWUExceptions(IConstWorkUnit& wu): numerr(0), numwrn(0), numinf(0), numalert(0)
{
    Owned<IConstWUExceptionIterator> it = &wu.getExceptions();
    ForEach(*it)
    {

        SCMStringBuffer src, msg, file;
        Owned<IEspECLException> e= createECLException("","");
        e->setCode(it->query().getExceptionCode());
        e->setSource(it->query().getExceptionSource(src).str());
        e->setMessage(it->query().getExceptionMessage(msg).str());
        e->setFileName(it->query().getExceptionFileName(file).str());
        e->setLineNo(it->query().getExceptionLineNo());
        e->setColumn(it->query().getExceptionColumn());

        const char * label = "";
        switch (it->query().getSeverity())
        {
            default:
            case ExceptionSeverityError: label = "Error"; numerr++; break;
            case ExceptionSeverityWarning: label = "Warning"; numwrn++; break;
            case ExceptionSeverityInformation: label = "Info"; numinf++; break;
            case ExceptionSeverityAlert: label = "Alert"; numalert++; break;
        }

        e->setSeverity(label);
        errors.append(*e.getLink());
    }
}

#define SDS_LOCK_TIMEOUT 30000

void getSashaNode(SocketEndpoint &ep)
{
    Owned<IEnvironmentFactory> factory = getEnvironmentFactory();
    Owned<IConstEnvironment> env = factory->openEnvironment();
    if (!env)
        throw MakeStringException(ECLWATCH_CANNOT_GET_ENV_INFO,"Cannot get environment information.");
    Owned<IPropertyTree> root = &env->getPTree();
    IPropertyTree *pt = root->queryPropTree("Software/SashaServerProcess[1]/Instance[1]");
    if (!pt)
        throw MakeStringException(ECLWATCH_ARCHIVE_SERVER_NOT_FOUND, "Archive Server not found.");
    ep.set(pt->queryProp("@netAddress"), pt->getPropInt("@port",DEFAULT_SASHA_PORT));
}


void WsWuInfo::getSourceFiles(IEspECLWorkunit &info, unsigned flags)
{
    if (!(flags & WUINFO_IncludeSourceFiles))
        return;
    try
    {
        Owned<IUserDescriptor> userdesc;
        StringBuffer username;
        context.getUserID(username);
        const char* passwd = context.queryPassword();
        userdesc.setown(createUserDescriptor());
        userdesc->set(username.str(), passwd);

        IArrayOf<IEspECLSourceFile> files;
        if (version < 1.27)
        {
            Owned<IPropertyTreeIterator> f=&cw->getFilesReadIterator();
            ForEach(*f)
            {
                IPropertyTree &query = f->query();
                const char *clusterName = query.queryProp("@cluster");
                const char *fileName = query.queryProp("@name");
                int fileCount = query.getPropInt("@useCount");

                Owned<IEspECLSourceFile> file= createECLSourceFile("","");
                if(clusterName && *clusterName)
                {
                    file->setFileCluster(clusterName);
                }

                if (version > 1.11)
                {
                    Owned<IPropertyTreeIterator> filetrees= query.getElements("Subfile");
                    if (filetrees->first())
                        file->setIsSuperFile(true);
                }

                if (fileName && *fileName)
                {
                    file->setName(fileName);
                }

                file->setCount(fileCount);

                files.append(*file.getLink());
            }
        }
        else
        {
            StringArray fileNames;

            Owned<IPropertyTreeIterator> f=&cw->getFilesReadIterator();
            ForEach(*f)
            {
                IPropertyTree &query = f->query();
                const char *clusterName = query.queryProp("@cluster");
                const char *fileName = query.queryProp("@name");
                int fileCount = query.getPropInt("@useCount");

                bool bFound = false;
                if (fileName && *fileName && (fileNames.length() > 0))
                {
                    for (unsigned i = 0; i < fileNames.length(); i++ )
                    {
                        const char *fileName0 = fileNames.item(i);
                        if (!stricmp(fileName, fileName0))
                        {
                            bFound = true;
                            break;
                        }
                    }
                }

                if (bFound)
                    continue;

                Owned<IEspECLSourceFile> file= createECLSourceFile("","");
                if(clusterName && *clusterName)
                {
                    file->setFileCluster(clusterName);
                }

                if (fileName && *fileName)
                {
                    file->setName(fileName);
                }

                file->setCount(fileCount);

                Owned<IPropertyTreeIterator> filetrees= query.getElements("Subfile");
                if (filetrees->first())
                {
                    file->setIsSuperFile(true);
                    getSubFiles(filetrees, file,    fileNames);
                }

                files.append(*file.getLink());
            }
        }

        info.setSourceFiles(files);
    }
    catch(IException* e)
    {
        StringBuffer eMsg;
        ERRLOG("%s", e->errorMessage(eMsg).str());
        info.setSourceFilesDesc(eMsg.str());
        e->Release();
    }
}

void WsWuInfo::getExceptions(IEspECLWorkunit &info, unsigned flags)
{
    if ((flags & WUINFO_IncludeExceptions) || version > 1.16)
    {
        WsWUExceptions errors(*cw);
        if (version > 1.16)
        {
            info.setErrorCount(errors.ErrCount());
            info.setWarningCount(errors.WrnCount());
            info.setInfoCount(errors.InfCount());
            info.setAlertCount(errors.AlertCount());
        }
        if ((flags & WUINFO_IncludeExceptions))
            info.setExceptions(errors);
    }
}

void WsWuInfo::getVariables(IEspECLWorkunit &info, unsigned flags)
{
    if (!(flags & WUINFO_IncludeVariables))
        return;
    try
    {
        IArrayOf<IEspECLResult> results;
        Owned<IConstWUResultIterator> vars = &cw->getVariables();
        ForEach(*vars)
            getResult(vars->query(), results, flags);
        info.setVariables(results);
        results.kill();
    }
    catch(IException* e)
    {
        StringBuffer eMsg;
        ERRLOG("%s", e->errorMessage(eMsg).str());
        info.setVariablesDesc(eMsg.str());
        e->Release();
    }
}

void WsWuInfo::addTimerToList(SCMStringBuffer& name, const char * scope, IConstWUStatistic & stat, IArrayOf<IEspECLTimer>& timers)
{
    StringBuffer fd;
    formatStatistic(fd, stat.getValue(), stat.getMeasure());

    Owned<IEspECLTimer> t= createECLTimer("","");
    name.s.replace('_', ' '); // yuk!
    t->setName(name.str());
    t->setValue(fd.str());
    t->setCount(stat.getCount());

    if (version > 1.19)
    {
        StringAttr graphName;
        unsigned graphNum;
        unsigned subGraphNum = 0;
        unsigned subId = 0;

        if (parseGraphScope(scope, graphName, graphNum, subId) ||
            parseGraphTimerLabel(name.str(), graphName, graphNum, subGraphNum, subId))   // leacy
        {
            if (graphName.length() > 0)
                t->setGraphName(graphName);
            if (subId > 0)
                t->setSubGraphId((int)subId);
        }
    }

    timers.append(*t.getLink());
}

void WsWuInfo::getTimers(IEspECLWorkunit &info, unsigned flags)
{
    if (!(flags & WUINFO_IncludeTimers))
        return;
    try
    {
        unsigned __int64 totalThorTimeValue = 0;
        unsigned totalThorTimerCount = 0; //Do we need this?

        IArrayOf<IEspECLTimer> timers;
        StatisticsFilter filter;
        filter.setMergeSources(false);
        filter.setScopeDepth(1, 2);
        filter.setMeasure(SMeasureTimeNs);
        Owned<IConstWUStatisticIterator> it = &cw->getStatistics(&filter);
        if (it->first())
        {
            ForEach(*it)
            {
                IConstWUStatistic & cur = it->query();
                SCMStringBuffer name, scope;
                cur.getDescription(name, true);
                cur.getScope(scope);

                bool isThorTiming = false;//Should it be renamed as isClusterTiming?
                if ((cur.getCreatorType() == SCTsummary) && (cur.getKind() == StTimeElapsed) && streq(scope.str(), GLOBAL_SCOPE))
                {
                    SCMStringBuffer creator;
                    cur.getCreator(creator);
                    if (streq(creator.str(), "thor") || streq(creator.str(), "hthor") ||
                        streq(creator.str(), "roxie"))
                        isThorTiming = true;
                }
                else if (strieq(name.str(), TOTALTHORTIME)) // legacy
                    isThorTiming = true;

                if (isThorTiming)
                {
                    totalThorTimeValue += cur.getValue();
                    totalThorTimerCount += cur.getCount();
                }
                else
                    addTimerToList(name, scope.str(), cur, timers);
            }
        }

        if (totalThorTimeValue > 0)
        {
            StringBuffer totalThorTimeText;
            formatStatistic(totalThorTimeText, totalThorTimeValue, SMeasureTimeNs);

            Owned<IEspECLTimer> t= createECLTimer("","");
            if (version > 1.52)
                t->setName(TOTALCLUSTERTIME);
            else
                t->setName(TOTALTHORTIME);
            t->setValue(totalThorTimeText.str());
            t->setCount(totalThorTimerCount);
            timers.append(*t.getLink());
        }

        info.setTimers(timers);
    }
    catch(IException* e)
    {
        StringBuffer eMsg;
        ERRLOG("%s", e->errorMessage(eMsg).str());
        info.setTimersDesc(eMsg.str());
        e->Release();
    }
}

unsigned WsWuInfo::getTimerCount()
{
    unsigned numTimers = 0;
    try
    {
        //This filter must match the filter in the function above, otherwise it will be inconsistent
        StatisticsFilter filter;
        filter.setMergeSources(false);
        filter.setScopeDepth(1, 2);
        filter.setMeasure(SMeasureTimeNs);
        Owned<IConstWUStatisticIterator> it = &cw->getStatistics(&filter);
        ForEach(*it)
            numTimers++;
    }
    catch(IException* e)
    {
        StringBuffer eMsg;
        ERRLOG("%s", e->errorMessage(eMsg).str());
        e->Release();
    }
    return numTimers;
}

struct mapEnums { int val; const char *str; };

mapEnums queryFileTypes[] = {
   { FileTypeCpp, "cpp" },
   { FileTypeDll, "dll" },
   { FileTypeResText, "res" },
   { FileTypeHintXml, "hint" },
   { FileTypeXml, "xml" },
   { FileTypeSize,  NULL },
};

const char *getEnumText(int value, mapEnums *map)
{
    const char *defval = map->str;
    while (map->str)
    {
        if (value==map->val)
            return map->str;
        map++;
    }
    assertex(!"Unexpected value in setEnum");
    return defval;
}

void WsWuInfo::getHelpers(IEspECLWorkunit &info, unsigned flags)
{
    try
    {
        IArrayOf<IEspECLHelpFile> helpers;

        Owned <IConstWUQuery> query = cw->getQuery();
        if(!query)
        {
            ERRLOG("Cannot get Query for this workunit.");
            info.setHelpersDesc("Cannot get Query for this workunit.");
        }
        else
        {
            SCMStringBuffer qname;
            query->getQueryShortText(qname);
            if(qname.length())
            {
                if((flags & WUINFO_TruncateEclTo64k) && (qname.length() > 64000))
                    qname.setLen(qname.str(), 64000);

                IEspECLQuery* q=&info.updateQuery();
                q->setText(qname.str());
            }

            if (version > 1.34)
            {
                SCMStringBuffer mainDefinition;
                query->getQueryMainDefinition(mainDefinition);
                if(mainDefinition.length())
                {
                    IEspECLQuery* q=&info.updateQuery();
                    q->setQueryMainDefinition(mainDefinition.str());
                }
            }

            if (version > 1.30)
            {
                SCMStringBuffer qText;
                query->getQueryText(qText);
                if ((qText.length() > 0) && isArchiveQuery(qText.str()))
                    info.setHasArchiveQuery(true);
            }

            for (unsigned i = 0; i < FileTypeSize; i++)
                getHelpFiles(query, (WUFileType) i, helpers);
        }

        getWorkunitThorLogInfo(helpers, info);

        if (cw->getWuidVersion() > 0)
        {
            Owned<IPropertyTreeIterator> eclAgents = cw->getProcesses("EclAgent", NULL);
            ForEach (*eclAgents)
            {
                StringBuffer logName;
                IPropertyTree& eclAgent = eclAgents->query();
                eclAgent.getProp("@log",logName);
                if (!logName.length())
                    continue;

                Owned<IEspECLHelpFile> h= createECLHelpFile("","");
                h->setName(logName.str());
                h->setType(File_EclAgentLog);
                if (version >= 1.43)
                {
                    offset_t fileSize;
                    if (getFileSize(logName.str(), NULL, fileSize))
                        h->setFileSize(fileSize);
                    if (version >= 1.44)
                    {
                        if (eclAgent.hasProp("@pid"))
                            h->setPID(eclAgent.getPropInt("@pid"));
                        else
                            h->setPID(cw->getAgentPID());
                    }
                }
                helpers.append(*h.getLink());
            }
        }
        else // legacy wuid
        {
            Owned<IStringIterator> eclAgentLogs = cw->getLogs("EclAgent");
            ForEach (*eclAgentLogs)
            {
                SCMStringBuffer name;
                eclAgentLogs->str(name);
                if (name.length() < 1)
                    continue;

                Owned<IEspECLHelpFile> h= createECLHelpFile("","");
                h->setName(name.str());
                h->setType(File_EclAgentLog);
                if (version >= 1.43)
                {
                    offset_t fileSize;
                    if (getFileSize(name.str(), NULL, fileSize))
                        h->setFileSize(fileSize);
                }
                helpers.append(*h.getLink());
                break;
            }
        }

        info.setHelpers(helpers);
    }
    catch(IException* e)
    {
        StringBuffer eMsg;
        ERRLOG("%s", e->errorMessage(eMsg).str());
        info.setHelpersDesc(eMsg.str());
        e->Release();
    }
}

void WsWuInfo::getApplicationValues(IEspECLWorkunit &info, unsigned flags)
{
    if (!(flags & WUINFO_IncludeApplicationValues))
        return;
    try
    {
        IArrayOf<IEspApplicationValue> av;
        Owned<IConstWUAppValueIterator> app(&cw->getApplicationValues());
        ForEach(*app)
        {
            IConstWUAppValue& val=app->query();
            SCMStringBuffer buf;

            Owned<IEspApplicationValue> t= createApplicationValue("","");
            t->setApplication(val.getApplication(buf).str());
            t->setValue(val.getValue(buf).str());
            t->setName(val.getName(buf).str());
            t->setValue(val.getValue(buf).str());
            av.append(*t.getLink());

        }

        info.setApplicationValues(av);
    }
    catch(IException* e)
    {
        StringBuffer eMsg;
        ERRLOG("%s", e->errorMessage(eMsg).str());
        info.setApplicationValuesDesc(eMsg.str());
        e->Release();
    }
}

void WsWuInfo::getDebugValues(IEspECLWorkunit &info, unsigned flags)
{
    if (!(flags & WUINFO_IncludeDebugValues))
    {
        if (version >= 1.50)
        {
            unsigned debugValueCount = 0;
            Owned<IStringIterator> debugs(&cw->getDebugValues());
            ForEach(*debugs)
                debugValueCount++;
            info.setDebugValueCount(debugValueCount);
        }
        return;
    }
    try
    {
        IArrayOf<IEspDebugValue> dv;
        Owned<IStringIterator> debugs(&cw->getDebugValues());
        ForEach(*debugs)
        {
            SCMStringBuffer name, val;
            debugs->str(name);
            cw->getDebugValue(name.str(),val);

            Owned<IEspDebugValue> t= createDebugValue("","");
            t->setName(name.str());
            t->setValue(val.str());
            dv.append(*t.getLink());
        }
        if (version >= 1.50)
            info.setDebugValueCount(dv.length());
        info.setDebugValues(dv);
    }
    catch(IException* e)
    {
        StringBuffer eMsg;
        ERRLOG("%s", e->errorMessage(eMsg).str());
        info.setDebugValuesDesc(eMsg.str());
        e->Release();
    }
}

const char *getGraphNum(const char *s,unsigned &num)
{
    while (*s && !isdigit(*s))
        s++;
    num = 0;
    while (isdigit(*s))
    {
        num = num*10+*s-'0';
        s++;
    }
    return s;
}


bool WsWuInfo::hasSubGraphTimings()
{
    StatisticsFilter filter;
    filter.setScopeType(SSTsubgraph);
    filter.setKind(StTimeElapsed);
    Owned<IConstWUStatisticIterator> times = &cw->getStatistics(&filter);
    return times->first();
}

bool WsWuInfo::legacyHasSubGraphTimings()
{
    StatisticsFilter filter;
    filter.setScopeDepth(1); // only "global" timers.
    filter.setMeasure(SMeasureTimeNs);
    Owned<IConstWUStatisticIterator> times = &cw->getStatistics(&filter);
    ForEach(*times)
    {
        IConstWUStatistic & cur = times->query();
        SCMStringBuffer name;
        cur.getDescription(name, false);

        StringAttr graphName;
        unsigned graphNum;
        unsigned subGraphNum;
        unsigned subId;
        if (parseGraphTimerLabel(name.str(), graphName, graphNum, subGraphNum, subId))
            return true;
    }
    return false;
}

void WsWuInfo::getGraphInfo(IEspECLWorkunit &info, unsigned flags)
{
     if (version > 1.01)
     {
        info.setHaveSubGraphTimings(false);

        if (hasSubGraphTimings() || legacyHasSubGraphTimings())
            info.setHaveSubGraphTimings(true);
     }

    if (!(flags & WUINFO_IncludeGraphs))
        return;

    try
    {
        SCMStringBuffer runningGraph;
        WUGraphIDType id;

        WUState st = cw->getState();
        bool running = (!(st==WUStateFailed || st==WUStateAborted || st==WUStateCompleted) && cw->getRunningGraph(runningGraph,id));

        IArrayOf<IEspECLGraph> graphs;
        Owned<IConstWUGraphMetaIterator> it = &cw->getGraphsMeta(GraphTypeAny);
        ForEach(*it)
        {
            IConstWUGraphMeta &graph = it->query();

            SCMStringBuffer name, label, type;
            graph.getName(name);
            graph.getLabel(label);

            graph.getTypeName(type);
            WUGraphState graphState = graph.getState();

            Owned<IEspECLGraph> g= createECLGraph("","");
            g->setName(name.str());
            g->setLabel(label.str());
            g->setType(type.str());
            if (WUGraphComplete == graphState)
                g->setComplete(true);
            else if (running && (WUGraphRunning == graphState))
            {
                g->setRunning(true);
                g->setRunningId(id);
            }
<<<<<<< HEAD

            if (version >= 1.53)
            {
                SCMStringBuffer s;
                Owned<IConstWUStatistic> whenGraphStarted = cw->getStatistic(NULL, name.str(), StWhenGraphStarted);
                Owned<IConstWUStatistic> whenGraphFinished = cw->getStatistic(NULL, name.str(), StWhenGraphFinished);
                if (whenGraphStarted)
                    g->setWhenStarted(whenGraphStarted->getFormattedValue(s).str());
                if (whenGraphFinished)
                    g->setWhenFinished(whenGraphFinished->getFormattedValue(s).str());
            }

            Owned<IConstWUGraphProgress> progress = cw->getGraphProgress(name.str());
            if (progress)
            {
                WUGraphState graphstate= progress->queryGraphState();
                if (graphstate == WUGraphComplete)
                    g->setComplete(true);
                if (version > 1.13 && graphstate == WUGraphFailed)
                {
                    g->setFailed(true);
                }
            }
=======
            else if (version > 1.13 && (WUGraphFailed == graphState))
                g->setFailed(true);
>>>>>>> da11d946
            graphs.append(*g.getLink());
        }
        info.setGraphs(graphs);
    }
    catch(IException* e)
    {
        StringBuffer eMsg;
        ERRLOG("%s", e->errorMessage(eMsg).str());
        info.setGraphsDesc(eMsg.str());
        e->Release();
    }
}

void WsWuInfo::getGraphTimingData(IArrayOf<IConstECLTimingData> &timingData, unsigned flags)
{
    StatisticsFilter filter(SCTall, SSTsubgraph, SMeasureTimeNs, StTimeElapsed);
    Owned<IConstWUStatisticIterator> times = &cw->getStatistics(&filter);
    bool matched = false;
    ForEach(*times)
    {
        IConstWUStatistic & cur = times->query();
        SCMStringBuffer scope;
        cur.getScope(scope);

        StringAttr graphName;
        unsigned graphNum;
        unsigned subGraphId;
        if (parseGraphScope(scope.str(), graphName, graphNum, subGraphId))
        {
            unsigned time = nanoToMilli(cur.getValue());

            SCMStringBuffer name;
            cur.getDescription(name, true);

            Owned<IEspECLTimingData> g = createECLTimingData();
            g->setName(name.str());
            g->setGraphNum(graphNum);
            g->setSubGraphNum(subGraphId); // Use the Id - the number is not known
            g->setMS(time);
            g->setMin(time/60000);
            timingData.append(*g.getClear());
            matched = true;
        }
    }

    if (!matched)
        legacyGetGraphTimingData(timingData, flags);
}

void WsWuInfo::legacyGetGraphTimingData(IArrayOf<IConstECLTimingData> &timingData, unsigned flags)
{
    StatisticsFilter filter;
    filter.setScopeDepth(1);
    filter.setMeasure(SMeasureTimeNs);
    Owned<IConstWUStatisticIterator> times = &cw->getStatistics(&filter);
    ForEach(*times)
    {
        IConstWUStatistic & cur = times->query();
        SCMStringBuffer name;
        cur.getDescription(name, false); // was previously always filled in.

        StringAttr graphName;
        unsigned graphNum;
        unsigned subGraphNum;
        unsigned subId;

        if (parseGraphTimerLabel(name.str(), graphName, graphNum, subGraphNum, subId))
        {
            unsigned time = nanoToMilli(cur.getValue());

            Owned<IEspECLTimingData> g = createECLTimingData();
            g->setName(name.str());
            g->setGraphNum(graphNum);
            g->setSubGraphNum(subGraphNum);
            g->setGID(subId);
            g->setMS(time);
            g->setMin(time/60000);
            timingData.append(*g.getClear());
        }
    }
}



void WsWuInfo::getRoxieCluster(IEspECLWorkunit &info, unsigned flags)
{
    if (version > 1.06)
    {
        Owned<IConstWURoxieQueryInfo> roxieQueryInfo = cw->getRoxieQueryInfo();
        if (roxieQueryInfo)
        {
            SCMStringBuffer roxieClusterName;
            roxieQueryInfo->getRoxieClusterName(roxieClusterName);
            info.setRoxieCluster(roxieClusterName.str());
        }
    }
}

void WsWuInfo::getEventScheduleFlag(IEspECLWorkunit &info)
{
    info.setEventSchedule(0);
    if (info.getState() && !stricmp(info.getState(), "wait"))
    {
        info.setEventSchedule(2); //Can deschedule
    }
    else
    {
        Owned<IConstWorkflowItemIterator> it = cw->getWorkflowItems();
        if (it)
        {
            ForEach(*it)
            {
                IConstWorkflowItem *r = it->query();
                if (!r)
                    continue;

                Owned<IWorkflowEvent> wfevent = r->getScheduleEvent();
                if (!wfevent)
                    continue;

                if (!r->hasScheduleCount() || (r->queryScheduleCountRemaining() > 0))
                {
                    info.setEventSchedule(1); //Can reschedule
                    break;
                }
            }
        }
    }
}

unsigned WsWuInfo::getTotalThorTime()
{
    StatisticsFilter filter;
    filter.setCreatorType(SCTsummary);
    filter.setScope(GLOBAL_SCOPE);
    filter.setKind(StTimeElapsed);

    //Should only be a single value
    unsigned totalThorTimeMS = 0;
    Owned<IConstWUStatisticIterator> times = &cw->getStatistics(&filter);
    ForEach(*times)
    {
        totalThorTimeMS += nanoToMilli(times->query().getValue());
    }

    return totalThorTimeMS;
}

unsigned WsWuInfo::getLegacyTotalThorTime()
{
    //4.2.x backward compatibility - only scope depth and measure filters work
    StatisticsFilter filter;
    filter.setScopeDepth(1); // only global
    filter.setMeasure(SMeasureTimeNs);
    Owned<IConstWUStatisticIterator> times = &cw->getStatistics(&filter);
    SCMStringBuffer oldname;
    ForEach(*times)
    {
        times->query().getDescription(oldname, false);      // description will be set up
        if (streq(oldname.str(), TOTALTHORTIME))
            return nanoToMilli(times->query().getValue());
    }
    return 0;
}

void WsWuInfo::getCommon(IEspECLWorkunit &info, unsigned flags)
{
    SCMStringBuffer s;
    info.setWuid(cw->getWuid(s).str());
    info.setProtected(cw->isProtected() ? 1 : 0);
    info.setJobname(cw->getJobName(s).str());
    info.setOwner(cw->getUser(s).str());
    info.setCluster(cw->getClusterName(clusterName).str());
    info.setSnapshot(cw->getSnapshot(s).str());

    if ((cw->getState() == WUStateScheduled) && cw->aborting())
    {
        info.setStateID(WUStateAborting);
        info.setState("aborting");
    }
    else
    {
        info.setStateID(cw->getState());
        info.setState(cw->getStateDesc(s).str());
    }

    if (cw->isPausing())
        info.setIsPausing(true);

    getEventScheduleFlag(info);

    if (version > 1.27)
    {
        unsigned totalThorTimeMS = getTotalThorTime();
        if (totalThorTimeMS == 0)
            totalThorTimeMS = getLegacyTotalThorTime();

        if (totalThorTimeMS)
        {
            StringBuffer totalThorTimeStr;
            formatDuration(totalThorTimeStr, totalThorTimeMS);
            if (version > 1.52)
                info.setTotalClusterTime(totalThorTimeStr.str());
            else
                info.setTotalThorTime(totalThorTimeStr.str());
        }
    }

    WsWuDateTime dt;
    cw->getTimeScheduled(dt);
    if(dt.isValid())
        info.setDateTimeScheduled(dt.getString(s).str());

    getRoxieCluster(info, flags);
}

void WsWuInfo::getInfo(IEspECLWorkunit &info, unsigned flags)
{
    getCommon(info, flags);

    SecAccessFlags accessFlag = getWsWorkunitAccess(context, *cw);
    info.setAccessFlag(accessFlag);

    SCMStringBuffer s;
    info.setStateEx(cw->getStateEx(s).str());
    info.setPriorityClass(cw->getPriority());
    info.setPriorityLevel(cw->getPriorityLevel());
    info.setScope(cw->getWuScope(s).str());
    info.setActionEx(cw->getActionEx(s).str());
    info.setDescription(cw->getDebugValue("description", s).str());
    if (version > 1.21)
        info.setXmlParams(cw->getXmlParams(s).str());
    if (version >= 1.49)
    {
        SCMStringBuffer xml;
        exportWorkUnitToXML(cw, xml, true, false);
        info.setWUXMLSize(xml.length());
    }

    info.setResultLimit(cw->getResultLimit());
    info.setArchived(false);
    info.setGraphCount(cw->getGraphCount());
    info.setSourceFileCount(cw->getSourceFileCount());
    info.setVariableCount(cw->getVariableCount());
    info.setTimerCount(getTimerCount());
    info.setSourceFileCount(cw->getSourceFileCount());
    info.setApplicationValueCount(cw->getApplicationValueCount());
    info.setHasDebugValue(cw->hasDebugValue("__calculated__complexity__"));

    getClusterInfo(info, flags);
    getExceptions(info, flags);
    getHelpers(info, flags);
    getGraphInfo(info, flags);
    getSourceFiles(info, flags);
    getResults(info, flags);
    getVariables(info, flags);
    getTimers(info, flags);
    getDebugValues(info, flags);
    getApplicationValues(info, flags);
    getWorkflow(info, flags);
}

unsigned WsWuInfo::getWorkunitThorLogInfo(IArrayOf<IEspECLHelpFile>& helpers, IEspECLWorkunit &info)
{
    unsigned countThorLog = 0;

    IArrayOf<IConstThorLogInfo> thorLogList;
    if (cw->getWuidVersion() > 0)
    {
        SCMStringBuffer clusterName;
        cw->getClusterName(clusterName);
        if (!clusterName.length()) //Cluster name may not be set yet
            return countThorLog;

        Owned<IConstWUClusterInfo> clusterInfo = getTargetClusterInfo(clusterName.str());
        if (!clusterInfo)
        {
            SCMStringBuffer wuid;
            WARNLOG("Cannot find TargetClusterInfo for workunit %s", cw->getWuid(wuid).str());
            return countThorLog;
        }

        unsigned numberOfSlaves = clusterInfo->getSize();

        BoolHash uniqueProcesses;
        Owned<IStringIterator> thorInstances = cw->getProcesses("Thor");
        ForEach (*thorInstances)
        {
            SCMStringBuffer processName;
            thorInstances->str(processName);
            if (processName.length() < 1)
                continue;
            bool* found = uniqueProcesses.getValue(processName.str());
            if (found && *found)
                continue;

            uniqueProcesses.setValue(processName.str(), true);

            StringBuffer groupName;
            getClusterThorGroupName(groupName, processName.str());

            Owned<IStringIterator> thorLogs = cw->getLogs("Thor", processName.str());
            ForEach (*thorLogs)
            {
                SCMStringBuffer logName;
                thorLogs->str(logName);
                if (logName.length() < 1)
                    continue;

                countThorLog++;

                StringBuffer fileType;
                if (countThorLog < 2)
                    fileType.append(File_ThorLog);
                else
                    fileType.appendf("%s%d", File_ThorLog, countThorLog);

                Owned<IEspECLHelpFile> h= createECLHelpFile("","");
                h->setName(logName.str());
                h->setDescription(processName.str());
                h->setType(fileType.str());
                if (version >= 1.43)
                {
                    offset_t fileSize;
                    if (getFileSize(logName.str(), NULL, fileSize))
                        h->setFileSize(fileSize);
                }
                helpers.append(*h.getLink());

                if (version < 1.38)
                    continue;

                const char* pStr = logName.str();
                const char* ppStr = strstr(pStr, "/thormaster.");
                if (!ppStr)
                {
                    WARNLOG("Invalid thorlog entry in workunit xml: %s", logName.str());
                    continue;
                }

                ppStr += 12;
                StringBuffer logDate = ppStr;
                logDate.setLength(10);

                Owned<IEspThorLogInfo> thorLog = createThorLogInfo("","");
                thorLog->setProcessName(processName.str());
                thorLog->setClusterGroup(groupName.str());
                thorLog->setLogDate(logDate.str());
                thorLog->setNumberSlaves(numberOfSlaves);
                thorLogList.append(*thorLog.getLink());
            }
        }
    }
    else //legacy wuid
    {
        Owned<IStringIterator> thorLogs = cw->getLogs("Thor");
        ForEach (*thorLogs)
        {
            SCMStringBuffer name;
            thorLogs->str(name);
            if (name.length() < 1)
                continue;

            countThorLog++;

            StringBuffer fileType;
            if (countThorLog < 2)
                fileType.append(File_ThorLog);
            else
                fileType.appendf("%s%d", File_ThorLog, countThorLog);

            Owned<IEspECLHelpFile> h= createECLHelpFile("","");
            h->setName(name.str());
            h->setType(fileType.str());
            if (version >= 1.43)
            {
                offset_t fileSize;
                if (getFileSize(name.str(), NULL, fileSize))
                    h->setFileSize(fileSize);
            }
            helpers.append(*h.getLink());
        }

        StringBuffer logDir;
        Owned<IEnvironmentFactory> envFactory = getEnvironmentFactory();
        Owned<IConstEnvironment> constEnv = envFactory->openEnvironment();
        Owned<IPropertyTree> logTree = &constEnv->getPTree();
        if (logTree)
             logTree->getProp("EnvSettings/log", logDir);
        if (logDir.length() > 0)
        {
            Owned<IStringIterator> debugs = cw->getLogs("Thor");
            ForEach(*debugs)
            {
                SCMStringBuffer val;
                debugs->str(val);
                if (val.length() < 1)
                    continue;

                const char* pStr = val.str();
                const char* ppStr = strstr(pStr, logDir.str());
                if (!ppStr)
                {
                    WARNLOG("Invalid thorlog entry in workunit xml: %s", val.str());
                    continue;
                }

                const char* pProcessName = ppStr + logDir.length();
                char sep = pProcessName[0];
                StringBuffer processName = pProcessName + 1;
                ppStr = strchr(pProcessName + 1, sep);
                if (!ppStr)
                {
                    WARNLOG("Invalid thorlog entry in workunit xml: %s", val.str());
                    continue;
                }
                processName.setLength(ppStr - pProcessName - 1);

                StringBuffer groupName;
                getClusterThorGroupName(groupName, processName.str());

                StringBuffer logDate = ppStr + 12;
                logDate.setLength(10);

                Owned<IEspThorLogInfo> thorLog = createThorLogInfo("","");
                thorLog->setProcessName(processName.str());
                thorLog->setClusterGroup(groupName.str());
                thorLog->setLogDate(logDate.str());
                //for legacy wuid, the log name does not contain slaveNum. So, a user may not specify
                //a slaveNum and we only display the first slave log if > 1 per IP.
                thorLog->setNumberSlaves(0);
                thorLogList.append(*thorLog.getLink());
            }
        }
    }

    if (thorLogList.length() > 0)
        info.setThorLogList(thorLogList);
    thorLogList.kill();

    return countThorLog;
}

bool WsWuInfo::getClusterInfo(IEspECLWorkunit &info, unsigned flags)
{
    if (version > 1.04)
    {
        StringArray allowedClusters;
        SCMStringBuffer val;
        cw->getAllowedClusters(val);
        if (val.length() > 0)
        {
            const char* ptr = val.str();
            while(*ptr != '\0')
            {
                StringBuffer onesub;
                while(*ptr != '\0' && *ptr != ',')
                {
                    onesub.append((char)(*ptr));
                    ptr++;
                }
                if(onesub.length() > 0)
                    allowedClusters.append(onesub.str());
                if(*ptr != '\0')
                    ptr++;
            }
        }
        if (allowedClusters.length() > 0)
            info.setAllowedClusters(allowedClusters);
    }

    if (version > 1.23 && clusterName.length())
    {
        int clusterTypeFlag = 0;

        Owned<IEnvironmentFactory> envFactory = getEnvironmentFactory();
        Owned<IConstEnvironment> constEnv = envFactory->openEnvironment();
        Owned<IPropertyTree> root = &constEnv->getPTree();
        if (!root)
            throw MakeStringException(ECLWATCH_CANNOT_CONNECT_DALI,"Cannot connect to DALI server.");

        Owned<IConstWUClusterInfo> clusterInfo = getTargetClusterInfo(clusterName.str());
        if (clusterInfo.get())
        {//Set thor flag or roxie flag in order to display some options for thor or roxie
            ClusterType platform = clusterInfo->getPlatform();
            if (isThorCluster(platform))
            {
                clusterTypeFlag=1;
                if (version > 1.29)
                    info.setThorLCR(ThorLCRCluster == platform);
            }
            else if (RoxieCluster == platform)
                clusterTypeFlag=2;
        }
        info.setClusterFlag(clusterTypeFlag);
    }
    return true;
}

void WsWuInfo::getWorkflow(IEspECLWorkunit &info, unsigned flags)
{
    bool eventCountRemaining = false;
    bool eventCountUnlimited = false;
    try
    {
        info.setEventSchedule(0);
        unsigned workflowsCount = 0;
        IArrayOf<IConstECLWorkflow> workflows;
        Owned<IConstWorkflowItemIterator> it = cw->getWorkflowItems();
        if (it)
        {
            ForEach(*it)
            {
                IConstWorkflowItem *r = it->query();
                if (r)
                {
                    IWorkflowEvent *wfevent = r->getScheduleEvent();
                    if (wfevent)
                    {
                        Owned<IEspECLWorkflow> g;
                        if (flags & WUINFO_IncludeWorkflows)
                        {
                            StringBuffer id;
                            g.setown(createECLWorkflow("",""));
                            g->setWFID(id.appendf("%d", r->queryWfid()).str());
                            g->setEventName(wfevent->queryName());
                            g->setEventText(wfevent->queryText());
                        }
                        if (r->hasScheduleCount())
                        {
                            if (r->queryScheduleCountRemaining() > 0)
                                eventCountRemaining = true;
                            if (flags & WUINFO_IncludeWorkflows)
                            {
                                g->setCount(r->queryScheduleCount());
                                g->setCountRemaining(r->queryScheduleCountRemaining());
                            }
                        }
                        else
                        {
                            eventCountUnlimited = true;
                        }
                        workflowsCount++;
                        if (flags & WUINFO_IncludeWorkflows)
                            workflows.append(*g.getLink());
                    }
                }
            }
            if (workflows.length() > 0)
                info.setWorkflows(workflows);
            workflows.kill();
        }
        if (version >= 1.50)
            info.setWorkflowCount(workflowsCount);
    }
    catch(IException* e)
    {
        StringBuffer eMsg;
        ERRLOG("%s", e->errorMessage(eMsg).str());
        info.setWorkflowsDesc(eMsg.str());
        e->Release();
    }

    if (info.getState() && !stricmp(info.getState(), "wait"))
        info.setEventSchedule(2); //Can deschedule
    else if (eventCountUnlimited || eventCountRemaining)
        info.setEventSchedule(1); //Can reschedule
}

IDistributedFile* WsWuInfo::getLogicalFileData(IEspContext& context, const char* logicalName, bool& showFileContent)
{
    StringBuffer username;
    context.getUserID(username);
    Owned<IUserDescriptor> userdesc(createUserDescriptor());
    userdesc->set(username.str(), context.queryPassword());
    Owned<IDistributedFile> df = queryDistributedFileDirectory().lookup(logicalName, userdesc);
    if (!df)
        return NULL;

    bool blocked;
    if (df->isCompressed(&blocked) && !blocked)
        return df.getClear();

    IPropertyTree& properties = df->queryAttributes();
    const char * format = properties.queryProp("@format");
    if (format && (stricmp(format,"csv")==0 || memicmp(format, "utf", 3) == 0))
    {
        showFileContent = true;
        return df.getClear();
    }
    const char * recordEcl = properties.queryProp("ECL");
    if (!recordEcl)
        return df.getClear();

    MultiErrorReceiver errs;
    Owned<IHqlExpression> ret = ::parseQuery(recordEcl, &errs);
    showFileContent = errs.errCount() == 0;
    return df.getClear();
}

void WsWuInfo::getEclSchemaChildFields(IArrayOf<IEspECLSchemaItem>& schemas, IHqlExpression * expr, bool isConditional)
{
    if(!expr)
        return;

    ForEachChild(idx, expr)
        getEclSchemaFields(schemas, expr->queryChild(idx), isConditional);
}

void WsWuInfo::getEclSchemaFields(IArrayOf<IEspECLSchemaItem>& schemas, IHqlExpression * expr, bool isConditional)
{
    if(!expr)
        return;

    int ret = expr->getOperator();
    switch (ret)
    {
    case no_record:
        getEclSchemaChildFields(schemas, expr, isConditional);
        break;
    case no_ifblock:
        {
            getEclSchemaChildFields(schemas, expr->queryChild(1), true);
            break;
        }
    case no_field:
        {
            if (expr->hasAttribute(__ifblockAtom))
                break;
            ITypeInfo * type = expr->queryType();
            IAtom * name = expr->queryName();
            IHqlExpression * nameAttr = expr->queryAttribute(namedAtom);
            StringBuffer outname;
            if (nameAttr && nameAttr->queryChild(0) && nameAttr->queryChild(0)->queryValue())
                nameAttr->queryChild(0)->queryValue()->getStringValue(outname);
            else
                outname.append(name).toLowerCase();
            if(type)
            {
                type_t tc = type->getTypeCode();
                if (tc == type_row)
                {
                    getEclSchemaChildFields(schemas, expr->queryRecord(), isConditional);
                }
                else
                {
                    if (type->getTypeCode() == type_alien)
                    {
                        IHqlAlienTypeInfo * alien = queryAlienType(type);
                        type = alien->queryPhysicalType();
                    }
                    Owned<IEspECLSchemaItem> schema = createECLSchemaItem("","");

                    StringBuffer eclType;
                    type->getECLType(eclType);

                    schema->setColumnName(outname);
                    schema->setColumnType(eclType.str());
                    schema->setColumnTypeCode(tc);
                    schema->setIsConditional(isConditional);

                    schemas.append(*schema.getClear());
                }
            }
            break;
        }
    }
}

bool WsWuInfo::getResultEclSchemas(IConstWUResult &r, IArrayOf<IEspECLSchemaItem>& schemas)
{
    SCMStringBuffer schema;
    r.getResultEclSchema(schema);
    if (!schema.length())
        return false;

    MultiErrorReceiver errs;
    Owned<IHqlExpression> expr = ::parseQuery(schema.str(), &errs);

    if (errs.errCount() != 0)
        return false;

    getEclSchemaFields(schemas, expr, false);
    return true;
}

void WsWuInfo::getResult(IConstWUResult &r, IArrayOf<IEspECLResult>& results, unsigned flags)
{
    SCMStringBuffer name;
    r.getResultName(name);

    SCMStringBuffer filename;
    r.getResultLogicalName(filename);

    bool showFileContent = false;
    Owned<IDistributedFile> df = NULL;
    if (filename.length())
        df.setown(getLogicalFileData(context, filename.str(), showFileContent));

    StringBuffer value, link;
    if (r.getResultStatus() == ResultStatusUndefined)
        value.set("[undefined]");

    else if (r.isResultScalar())
    {
        try
        {
            SCMStringBuffer xml;
            r.getResultXml(xml);

            Owned<IPropertyTree> props = createPTreeFromXMLString(xml.str(), ipt_caseInsensitive);
            IPropertyTree *val = props->queryPropTree("Row/*");
            if(val)
                value.set(val->queryProp(NULL));
            else
            {
                Owned<IResultSetFactory> resultSetFactory = getSecResultSetFactory(context.querySecManager(), context.queryUser(), context.queryUserId(), context.queryPassword());
                Owned<INewResultSet> result;
                result.setown(resultSetFactory->createNewResultSet(&r, wuid.str()));
                Owned<IResultSetCursor> cursor(result->createCursor());
                cursor->first();

                if (cursor->getIsAll(0))
                {
                    value.set("<All/>");
                }
                else
                {
                    Owned<IResultSetCursor> childCursor = cursor->getChildren(0);
                    if (childCursor)
                    {
                        ForEach(*childCursor)
                        {
                            StringBuffer out;
                            StringBufferAdaptor adaptor(out);
                            childCursor->getDisplayText(adaptor, 0);
                            if (!value.length())
                                value.append('[');
                            else
                                value.append(", ");
                            value.append('\'').append(out.str()).append('\'');
                        }

                        if (value.length())
                            value.append(']');
                    }
                }
            }
        }
        catch(...)
        {
            value.append("[value not available]");
        }
    }
    else
    {
        value.append('[').append(r.getResultTotalRowCount()).append(" rows]");
        if((r.getResultSequence()>=0) && (!filename.length() || (df && df->queryAttributes().hasProp("ECL"))))
            link.append(r.getResultSequence());
    }

    Owned<IEspECLResult> result= createECLResult("","");
    if (flags & WUINFO_IncludeEclSchemas)
    {
        IArrayOf<IEspECLSchemaItem> schemas;
        if (getResultEclSchemas(r, schemas))
            result->setECLSchemas(schemas);
    }
    if (flags & WUINFO_IncludeXmlSchema)
    {
        Owned<IResultSetFactory> resultSetFactory = getSecResultSetFactory(context.querySecManager(), context.queryUser(), context.queryUserId(), context.queryPassword());
        Owned<INewResultSet> rs = resultSetFactory->createNewResultSet(&r, wuid.str());
        Owned<IResultSetCursor> cursor(rs->createCursor());

        SCMStringBuffer xsd;
        const IResultSetMetaData & meta = cursor->queryResultSet()->getMetaData();
        meta.getXmlXPathSchema(xsd, false);
        result->setXmlSchema(xsd.str());
    }

    if (filename.length())
        result->setShowFileContent(showFileContent);

    result->setName(name.str());
    result->setLink(link.str());
    result->setSequence(r.getResultSequence());
    result->setValue(value.str());
    result->setFileName(filename.str());
    result->setIsSupplied(r.getResultStatus() == ResultStatusSupplied);
    result->setTotal(r.getResultTotalRowCount());
    results.append(*result.getLink());
}


void WsWuInfo::getResults(IEspECLWorkunit &info, unsigned flags)
{
    try
    {
        unsigned count = 0;
        IArrayOf<IEspECLResult> results;
        Owned<IConstWUResultIterator> it = &(cw->getResults());
        ForEach(*it)
        {
            IConstWUResult &r = it->query();
            if(r.getResultSequence()>=0)
            {
                if (flags & WUINFO_IncludeResults)
                    getResult(r, results, flags);
                count++;
            }
        }

        if (version >= 1.17)
            info.setResultCount(count);

        if ((flags & WUINFO_IncludeResults) && results.length() > 0)
            info.setResults(results);

        results.kill();
    }
    catch(IException* e)
    {
        StringBuffer eMsg;
        ERRLOG("%s", e->errorMessage(eMsg).str());
        info.setResultsDesc(eMsg.str());
        e->Release();
    }
}

bool WsWuInfo::getFileSize(const char* fileName, const char* IPAddress, offset_t& fileSize)
{
    if (!fileName || !*fileName)
        return false;

    Owned<IFile> aFile;
    if (!IPAddress || !*IPAddress)
    {
        aFile.setown(createIFile(fileName));
    }
    else
    {
        RemoteFilename rfn;
        rfn.setRemotePath(fileName);
        SocketEndpoint ep(IPAddress);
        rfn.setIp(ep);
        aFile.setown(createIFile(rfn));
    }
    if (!aFile)
        return false;

    bool isDir;
    CDateTime modtime;
    if (!aFile->getInfo(isDir, fileSize, modtime) || isDir)
        return false;
    return true;
}

void WsWuInfo::getHelpFiles(IConstWUQuery* query, WUFileType type, IArrayOf<IEspECLHelpFile>& helpers)
{
    if (!query)
        return;

    Owned<IConstWUAssociatedFileIterator> iter = &query->getAssociatedFiles();
    ForEach(*iter)
    {
        SCMStringBuffer name, Ip, description;
        IConstWUAssociatedFile & cur = iter->query();
        if (cur.getType() != type)
            continue;

        cur.getName(name);
        Owned<IEspECLHelpFile> h= createECLHelpFile("","");
        h->setName(name.str());
        h->setType(getEnumText(type, queryFileTypes));

        if (version > 1.31)
        {
            cur.getIp(Ip);
            h->setIPAddress(Ip.str());

            cur.getDescription(description);
            if ((description.length() < 1) && (name.length() > 0))
            {
                const char* desc = pathTail(name.str());
                if (desc && *desc)
                    description.set(desc);
            }

            if (description.length() < 1)
                description.set("Help File");

            h->setDescription(description.str());
            if (version >= 1.43)
            {
                offset_t fileSize;
                if (getFileSize(name.str(), Ip.str(), fileSize))
                    h->setFileSize(fileSize);
            }
        }
        helpers.append(*h.getLink());
    }
}

void WsWuInfo::getSubFiles(IPropertyTreeIterator* f, IEspECLSourceFile* eclSuperFile, StringArray& fileNames)
{
    IArrayOf<IEspECLSourceFile> files;

    ForEach(*f)
    {
        IPropertyTree &query = f->query();

        const char *clusterName = query.queryProp("@cluster");
        const char *fileName = query.queryProp("@name");
        int fileCount = query.getPropInt("@useCount");

        bool bFound = false;
        if (fileName && *fileName && (fileNames.length() > 0))
        {
            for (unsigned i = 0; i < fileNames.length(); i++ )
            {
                const char *fileName0 = fileNames.item(i);
                if (!stricmp(fileName, fileName0))
                {
                    bFound = true;
                    break;
                }
            }
        }

        if (bFound)
            continue;

        Owned<IEspECLSourceFile> file= createECLSourceFile("","");
        if(clusterName && *clusterName)
        {
            file->setFileCluster(clusterName);
        }

        if (fileName && *fileName)
        {
            file->setName(fileName);
            fileNames.append(fileName);
        }

        file->setCount(fileCount);

        Owned<IPropertyTreeIterator> filetrees= query.getElements("Subfile");
        if (filetrees->first())
        {
            file->setIsSuperFile(true);
            getSubFiles(filetrees, file, fileNames);
        }

        files.append(*file.getLink());
    }

    eclSuperFile->setECLSourceFiles(files);

    return;
}

bool WsWuInfo::getResourceInfo(StringArray &viewnames, StringArray &urls, unsigned flags)
{
    if (!(flags & (WUINFO_IncludeResultsViewNames | WUINFO_IncludeResourceURLs)))
        return true;
    try
    {
        Owned<IWuWebView> wv = createWuWebView(*cw, NULL, NULL, NULL, false);
        if (wv)
        {
            if (flags & WUINFO_IncludeResultsViewNames)
                wv->getResultViewNames(viewnames);
            if (flags & WUINFO_IncludeResourceURLs)
                wv->getResourceURLs(urls, NULL);
        }
        return true;
    }
    catch(IException* e)
    {
        StringBuffer eMsg;
        ERRLOG("%s", e->errorMessage(eMsg).str());
        e->Release();
    }

    return false;
}

unsigned WsWuInfo::getResourceURLCount()
{
    try
    {
        Owned<IWuWebView> wv = createWuWebView(*cw, NULL, NULL, NULL, false);
        if (wv)
            return wv->getResourceURLCount();
    }
    catch(IException* e)
    {
        StringBuffer eMsg;
        ERRLOG("%s", e->errorMessage(eMsg).str());
        e->Release();
    }

    return 0;
}

void appendIOStreamContent(MemoryBuffer &mb, IFileIOStream *ios, bool forDownload)
{
    StringBuffer line;
    bool eof = false;
    while (!eof)
    {
        line.clear();
        loop
        {
            char c;
            size32_t numRead = ios->read(1, &c);
            if (!numRead)
            {
                eof = true;
                break;
            }
            line.append(c);
            if (c=='\n')
                break;
        }

        mb.append(line.length(), line.str());
        if (!forDownload && (mb.length() > 640000))
            break;
    }
}

void WsWuInfo::getWorkunitEclAgentLog(const char* fileName, const char* agentPid, MemoryBuffer& buf)
{
    if(!fileName || !*fileName)
        throw MakeStringException(ECLWATCH_ECLAGENT_LOG_NOT_FOUND,"Log file not specified");
    Owned<IFile> rFile = createIFile(fileName);
    if(!rFile)
        throw MakeStringException(ECLWATCH_CANNOT_OPEN_FILE, "Cannot open file %s.", fileName);
    OwnedIFileIO rIO = rFile->openShared(IFOread,IFSHfull);
    if(!rIO)
        throw MakeStringException(ECLWATCH_CANNOT_READ_FILE, "Cannot read file %s.", fileName);
    OwnedIFileIOStream ios = createBufferedIOStream(rIO);

    StringBuffer line;
    bool eof = false;
    bool wuidFound = false;

    StringBuffer pidstr;
    if (agentPid && *agentPid)
        pidstr.appendf(" %s ", agentPid);
    else
        pidstr.appendf(" %5d ", cw->getAgentPID());
    char const * pidchars = pidstr.str();
    while(!eof)
    {
        line.clear();
        loop
        {
            char c;
            size32_t numRead = ios->read(1, &c);
            if (!numRead)
            {
                eof = true;
                break;
            }
            line.append(c);
            if (c=='\n')
                break;
        }

        //Retain all rows that match a unique program instance - by retaining all rows that match a pid
        if(strstr(line.str(), pidchars))
        {
            //Check if this is a new instance using line sequence number
            if (strncmp(line.str(), "00000000", 8) == 0)
            {
                if (wuidFound) //If the correct instance has been found, return that instance before the next instance.
                    break;

                //The last instance is not a correct instance. Clean the buf in order to start a new instance.
                buf.clear();
            }

            //If we spot the workunit id anywhere in the tacing for this pid then assume it is the correct instance.
            if(!wuidFound && strstr(line.str(), wuid.str()))
                wuidFound = true;

            buf.append(line.length(), line.str());
        }
    }

    if (buf.length() < 1)
        buf.append(47, "(Not found a log line related to this workunit)");
}

void WsWuInfo::getWorkunitThorLog(const char* fileName, MemoryBuffer& buf)
{
    if(!fileName || !*fileName)
        throw MakeStringException(ECLWATCH_ECLAGENT_LOG_NOT_FOUND,"Log file not specified");
    Owned<IFile> rFile = createIFile(fileName);
    if (!rFile)
        throw MakeStringException(ECLWATCH_CANNOT_OPEN_FILE,"Cannot open file %s.",fileName);
    OwnedIFileIO rIO = rFile->openShared(IFOread,IFSHfull);
    if (!rIO)
        throw MakeStringException(ECLWATCH_CANNOT_READ_FILE,"Cannot read file %s.",fileName);
    OwnedIFileIOStream ios = createBufferedIOStream(rIO);

    StringBuffer line;
    bool eof = false;
    bool include = false;

    VStringBuffer startwuid("Started wuid=%s", wuid.str());
    VStringBuffer endwuid("Finished wuid=%s", wuid.str());

    const char *sw = startwuid.str();
    const char *ew = endwuid.str();

    while (!eof)
    {
        line.clear();
        loop
        {
            char c;
            size32_t numRead = ios->read(1, &c);
            if (!numRead)
            {
                eof = true;
                break;
            }
            line.append(c);
            if (c=='\n')
                break;
        }
        if (strstr(line.str(), sw))
            include = true;
        if (include)
            buf.append(line.length(), line.str());
        if (strstr(line.str(), ew))
            include = false;
    }
}

void WsWuInfo::getWorkunitThorSlaveLog(const char *groupName, const char *ipAddress, const char* logDate, const char* logDir, int slaveNum, MemoryBuffer& buf, bool forDownload)
{
    if (isEmpty(logDir))
      throw MakeStringException(ECLWATCH_INVALID_INPUT,"ThorSlave log path not specified.");
    if (isEmpty(logDate))
        throw MakeStringException(ECLWATCH_INVALID_INPUT,"ThorSlave log date not specified.");

    StringBuffer slaveIPAddress, logName;
    if (slaveNum > 0)
    {
        if (isEmpty(groupName))
          throw MakeStringException(ECLWATCH_INVALID_INPUT,"Thor group not specified.");

        Owned<IGroup> nodeGroup = queryNamedGroupStore().lookup(groupName);
        if (!nodeGroup || (nodeGroup->ordinality() == 0))
        {
            WARNLOG("Node group %s not found", groupName);
            return;
        }

        nodeGroup->queryNode(slaveNum-1).endpoint().getIpText(slaveIPAddress);
        if (slaveIPAddress.length() < 1)
            throw MakeStringException(ECLWATCH_INVALID_INPUT,"ThorSlave log network address not found.");

        logName.appendf("thorslave.%d.%s.log", slaveNum, logDate);
    }
    else
    {//legacy wuid: a user types in an IP address for a thor slave
        if (isEmpty(ipAddress))
            throw MakeStringException(ECLWATCH_INVALID_INPUT,"ThorSlave address not specified.");

        //thorslave.10.239.219.6_20100.2012_05_23.log
        logName.appendf("thorslave.%s*.%s.log", ipAddress, logDate);
        const char* portPtr = strchr(ipAddress, '_');
        if (!portPtr)
            slaveIPAddress.append(ipAddress);
        else
        {
            StringBuffer ipAddressStr = ipAddress;
            ipAddressStr.setLength(portPtr - ipAddress);
            slaveIPAddress.append(ipAddressStr.str());
        }
    }

    RemoteFilename rfn;
    rfn.setRemotePath(logDir);
    SocketEndpoint ep(slaveIPAddress.str());
    rfn.setIp(ep);

    Owned<IFile> dir = createIFile(rfn);
    Owned<IDirectoryIterator> diriter = dir->directoryFiles(logName.str());
    if (!diriter->first())
      throw MakeStringException(ECLWATCH_FILE_NOT_EXIST,"Cannot find Thor slave log file %s.", logName.str());

    Linked<IFile> logfile = &diriter->query();
    diriter.clear();
    dir.clear();
    // logfile is now the file to load

    OwnedIFileIO rIO = logfile->openShared(IFOread,IFSHfull);
    if (!rIO)
        throw MakeStringException(ECLWATCH_CANNOT_READ_FILE,"Cannot read file %s.",logName.str());

    OwnedIFileIOStream ios = createBufferedIOStream(rIO);
    if (slaveNum > 0)
    {
        StringBuffer line;
        bool eof = false;
        bool include = false;

        VStringBuffer startwuid("Started wuid=%s", wuid.str());
        VStringBuffer endwuid("Finished wuid=%s", wuid.str());

        const char *sw = startwuid.str();
        const char *ew = endwuid.str();

        while (!eof)
        {
            line.clear();
            loop
            {
                char c;
                size32_t numRead = ios->read(1, &c);
                if (!numRead)
                {
                    eof = true;
                    break;
                }
                line.append(c);
                if (c=='\n')
                    break;
            }
            if (strstr(line.str(), sw))
                include = true;
            if (include)
                buf.append(line.length(), line.str());
            if (strstr(line.str(), ew))
                include = false;
        }
    }
    else
    {//legacy wuid
        appendIOStreamContent(buf, ios.get(), forDownload);
    }
}

void WsWuInfo::getWorkunitResTxt(MemoryBuffer& buf)
{
    Owned<IConstWUQuery> query = cw->getQuery();
    if(!query)
        throw MakeStringException(ECLWATCH_QUERY_NOT_FOUND_FOR_WU,"No query for workunit %s.",wuid.str());

    SCMStringBuffer resname;
    queryDllServer().getDll(query->getQueryResTxtName(resname).str(), buf);
}

void WsWuInfo::getWorkunitArchiveQuery(MemoryBuffer& buf)
{
    Owned<IConstWUQuery> query = cw->getQuery();
    if(!query)
        throw MakeStringException(ECLWATCH_QUERY_NOT_FOUND_FOR_WU,"No query for workunit %s.",wuid.str());

    SCMStringBuffer queryText;
    query->getQueryText(queryText);
    if ((queryText.length() < 1) || !isArchiveQuery(queryText.str()))
        throw MakeStringException(ECLWATCH_CANNOT_GET_WORKUNIT, "Archive Query not found for workunit %s.", wuid.str());
    buf.append(queryText.length(), queryText.str());
}

void WsWuInfo::getWorkunitQueryShortText(MemoryBuffer& buf)
{
    Owned<IConstWUQuery> query = cw->getQuery();
    if(!query)
        throw MakeStringException(ECLWATCH_QUERY_NOT_FOUND_FOR_WU,"No query for workunit %s.",wuid.str());

    SCMStringBuffer queryText;
    query->getQueryShortText(queryText);
    if (queryText.length() < 1)
        throw MakeStringException(ECLWATCH_QUERY_NOT_FOUND_FOR_WU, "No query for workunit %s.",wuid.str());
    buf.append(queryText.length(), queryText.str());
}

void WsWuInfo::getWorkunitDll(StringBuffer &dllname, MemoryBuffer& buf)
{
    Owned<IConstWUQuery> query = cw->getQuery();
    if(!query)
        throw MakeStringException(ECLWATCH_QUERY_NOT_FOUND_FOR_WU,"No query for workunit %s.",wuid.str());

    StringBufferAdaptor isvName(dllname);
    query->getQueryDllName(isvName);
    queryDllServer().getDll(dllname.str(), buf);
}

void WsWuInfo::getWorkunitXml(const char* plainText, MemoryBuffer& buf)
{
    const char* header;
    if (plainText && (!stricmp(plainText, "yes")))
        header = "<?xml version=\"1.0\" encoding=\"UTF-8\"?>";
    else
        header = "<?xml version=\"1.0\" encoding=\"UTF-8\"?><?xml-stylesheet href=\"../esp/xslt/xmlformatter.xsl\" type=\"text/xsl\"?>";

    SCMStringBuffer xml;
    exportWorkUnitToXML(cw, xml, true, false);

    buf.append(strlen(header), header);
    buf.append(xml.length(), xml.str());
}

void WsWuInfo::getWorkunitCpp(const char *cppname, const char* description, const char* ipAddress, MemoryBuffer& buf, bool forDownload)
{
    if (isEmpty(description))
        throw MakeStringException(ECLWATCH_INVALID_INPUT, "File not specified.");
    if (isEmpty(ipAddress))
        throw MakeStringException(ECLWATCH_INVALID_INPUT, "File location not specified.");
    if (isEmpty(cppname))
        throw MakeStringException(ECLWATCH_INVALID_FILE_NAME, "File path not specified.");

    RemoteFilename rfn;
    rfn.setRemotePath(cppname);
    SocketEndpoint ep(ipAddress);
    rfn.setIp(ep);

    Owned<IFile> cppfile = createIFile(rfn);
    if (!cppfile)
        throw MakeStringException(ECLWATCH_CANNOT_OPEN_FILE, "Cannot open %s.", description);
    OwnedIFileIO rIO = cppfile->openShared(IFOread,IFSHfull);
    if (!rIO)
        throw MakeStringException(ECLWATCH_CANNOT_READ_FILE,"Cannot read %s.", description);
    OwnedIFileIOStream ios = createBufferedIOStream(rIO);
    if (!ios)
        throw MakeStringException(ECLWATCH_CANNOT_READ_FILE,"Cannot read %s.", description);
    appendIOStreamContent(buf, ios.get(), forDownload);
}

void WsWuInfo::getWorkunitAssociatedXml(const char* name, const char* ipAddress, const char* plainText,
                                        const char* description, bool forDownload, MemoryBuffer& buf)
{
    if (isEmpty(description)) //'File Name' as shown in WU Details page
        throw MakeStringException(ECLWATCH_INVALID_INPUT, "File not specified.");
    if (isEmpty(ipAddress))
        throw MakeStringException(ECLWATCH_INVALID_INPUT, "File location not specified.");
    if (isEmpty(name)) //file name with full path
        throw MakeStringException(ECLWATCH_INVALID_FILE_NAME, "File path not specified.");

    RemoteFilename rfn;
    rfn.setRemotePath(name);
    SocketEndpoint ep(ipAddress);
    rfn.setIp(ep);

    Owned<IFile> rFile = createIFile(rfn);
    if (!rFile)
        throw MakeStringException(ECLWATCH_CANNOT_OPEN_FILE, "Cannot open %s.", description);
    OwnedIFileIO rIO = rFile->openShared(IFOread,IFSHfull);
    if (!rIO)
        throw MakeStringException(ECLWATCH_CANNOT_READ_FILE,"Cannot read %s.", description);
    OwnedIFileIOStream ios = createBufferedIOStream(rIO);
    if (!ios)
        throw MakeStringException(ECLWATCH_CANNOT_READ_FILE,"Cannot read %s.", description);

    const char* header;
    if (plainText && (!stricmp(plainText, "yes")))
        header = "<?xml version=\"1.0\" encoding=\"UTF-8\"?>";
    else
        header = "<?xml version=\"1.0\" encoding=\"UTF-8\"?><?xml-stylesheet href=\"../esp/xslt/xmlformatter.xsl\" type=\"text/xsl\"?>";

    buf.append(strlen(header), header);
    appendIOStreamContent(buf, ios.get(), forDownload);
}




WsWuSearch::WsWuSearch(IEspContext& context,const char* owner,const char* state,const char* cluster,const char* startDate,const char* endDate,const char* ecl,const char* jobname,const char* appname,const char* appkey,const char* appvalue)
{
    SecAccessFlags accessOwn;
    SecAccessFlags accessOthers;
    getUserWuAccessFlags(context, accessOwn, accessOthers, true);

    Owned<IWorkUnitFactory> factory = getWorkUnitFactory(context.querySecManager(), context.queryUser());

    StringBuffer xpath("*");
    if(ecl && *ecl)
        xpath.append("[Query/Text=?~\"*").append(ecl).append("*\"]");
    if(state && *state)
        xpath.append("[@state=\"").append(state).append("\"]");
    if(cluster && *cluster)
        xpath.append("[@clusterName=\"").append(cluster).append("\"]");
    if(owner && *owner)
        xpath.append("[@submitID=?~\"").append(owner).append("\"]");
    if(jobname && *jobname)
        xpath.append("[@jobName=?~\"*").append(jobname).append("*\"]");
    if((appname && *appname) || (appkey && *appkey) || (appvalue && *appvalue))
    {
        xpath.append("[Application/").append(appname && *appname ? appname : "*");
        xpath.append("/").append(appkey && *appkey ? appkey : "*");
        if(appvalue && *appvalue)
            xpath.append("=?~\"").append(appvalue).append("\"");
        xpath.append("]");
    }

    Owned<IConstWorkUnitIterator> it(factory->getWorkUnitsByXPath(xpath.str()));

    StringBuffer wuFrom, wuTo;
    if(startDate && *startDate)
        createWuidFromDate(startDate, wuFrom);
    if(endDate && *endDate)
        createWuidFromDate(endDate, wuTo);

    ForEach(*it)
    {
        IConstWorkUnit &cw = it->query();
        if (chooseWuAccessFlagsByOwnership(context.queryUserId(), cw, accessOwn, accessOthers) < SecAccess_Read)
            continue;

        SCMStringBuffer wuid;
        cw.getWuid(wuid);
        if (wuFrom.length() && strcmp(wuid.str(),wuFrom.str())<0)
            continue;
        if (wuTo.length() && strcmp(wuid.str(),wuTo.str())>0)
            continue;

        if (state && *state)
        {
            SCMStringBuffer descr;
            if(!strieq(cw.getStateDesc(descr).str(),state))
                continue;
        }

        wuids.push_back(wuid.str());
    }
    std::sort(wuids.begin(),wuids.end(),std::greater<std::string>());
}

StringBuffer& WsWuSearch::createWuidFromDate(const char* timestamp,StringBuffer& s)
{
    CDateTime wuTime;
    wuTime.setString(timestamp,NULL,true);

    unsigned year, month, day, hour, minute, second, nano;
    wuTime.getDate(year, month, day, true);
    wuTime.getTime(hour, minute, second, nano, true);
    s.appendf("W%4d%02d%02d-%02d%02d%02d",year,month,day,hour,minute,second);
    return s;
}

struct CompareData
{
    CompareData(const char* _filter): filter(_filter) {}
    bool operator()(const Linked<DataCacheElement>& e) const
    {
        return stricmp(e->m_filter.c_str(),filter)==0;
    }
    const char* filter;
};


DataCacheElement* DataCache::lookup(IEspContext &context, const char* filter, unsigned timeOutMin)
{
    CriticalBlock block(crit);

    if (cache.size() < 1)
        return NULL;

    //erase data if it should be
    CDateTime timeNow;
    int timeout = timeOutMin;
    timeNow.setNow();
    timeNow.adjustTime(-timeout);
    while (true)
    {
        std::list<Linked<DataCacheElement> >::iterator list_iter = cache.begin();
        if (list_iter == cache.end())
            break;

        DataCacheElement* awu = list_iter->get();
        if (!awu || (awu->m_timeCached > timeNow))
            break;

        cache.pop_front();
    }

    if (cache.size() < 1)
        return NULL;

    //Check whether we have the data cache for this cluster. If yes, get the version
    std::list<Linked<DataCacheElement> >::iterator it = std::find_if(cache.begin(),cache.end(),CompareData(filter));
    if(it!=cache.end())
    {
        return it->getLink();
    }

    return NULL;
}

void DataCache::add(const char* filter, const char* data, const char* name, const char* localName, const char* wuid,
        const char* resultName, unsigned seq,   __int64 start, unsigned count, __int64 requested, __int64 total)
{
    CriticalBlock block(crit);

    //Save new data
    Owned<DataCacheElement> e=new DataCacheElement(filter, data, name, localName, wuid, resultName, seq, start, count, requested, total);
    if (cacheSize > 0)
    {
        if (cache.size() >= cacheSize)
            cache.pop_front();

        cache.push_back(e.get());
    }

    return;
}

struct CompareArchivedWUs
{
    CompareArchivedWUs(const char* _filter): filter(_filter) {}
    bool operator()(const Linked<ArchivedWuCacheElement>& e) const
    {
        return stricmp(e->m_filter.c_str(),filter)==0;
    }
    const char* filter;
};


ArchivedWuCacheElement* ArchivedWuCache::lookup(IEspContext &context, const char* filter, const char* sashaUpdatedWhen, unsigned timeOutMin)
{
    CriticalBlock block(crit);

    if (cache.size() < 1)
        return NULL;

    //erase data if it should be
    CDateTime timeNow;
    int timeout = timeOutMin;
    timeNow.setNow();
    timeNow.adjustTime(-timeout);
    while (true)
    {
        std::list<Linked<ArchivedWuCacheElement> >::iterator list_iter = cache.begin();
        if (list_iter == cache.end())
            break;

        ArchivedWuCacheElement* awu = list_iter->get();
        if (awu && !stricmp(sashaUpdatedWhen, awu->m_sashaUpdatedWhen.c_str()) && (awu->m_timeCached > timeNow))
            break;

        cache.pop_front();
    }

    if (cache.size() < 1)
        return NULL;

    //Check whether we have the data cache for this cluster. If yes, get the version
    std::list<Linked<ArchivedWuCacheElement> >::iterator it = std::find_if(cache.begin(),cache.end(),CompareArchivedWUs(filter));
    if(it!=cache.end())
        return it->getLink();

    return NULL;
}

void ArchivedWuCache::add(const char* filter, const char* sashaUpdatedWhen, bool hasNextPage, unsigned numWUsReturned, IArrayOf<IEspECLWorkunit>& wus)
{
    CriticalBlock block(crit);

    //Save new data
    Owned<ArchivedWuCacheElement> e=new ArchivedWuCacheElement(filter, sashaUpdatedWhen, hasNextPage, numWUsReturned, wus);
    if (cacheSize > 0)
    {
        if (cache.size() >= cacheSize)
            cache.pop_front();

        cache.push_back(e.get());
    }

    return;
}

WsWuJobQueueAuditInfo::WsWuJobQueueAuditInfo(IEspContext &context, const char *cluster, const char *from , const char *to, CHttpResponse* response, const char *xls)
{
    if(!response)
        return;

    unsigned maxDisplay = 125;
    IArrayOf<IEspThorQueue> items;

    CDateTime fromTime;
    CDateTime toTime;
    StringBuffer fromstr;
    StringBuffer tostr;

    if(from && *from)
    {
        fromTime.setString(from,NULL,false);
        fromTime.getString(fromstr, false);
    }

    if(to && *to)
    {
        toTime.setString(to,NULL,false);
        toTime.getString(tostr, false);
    }

    StringBuffer filter("ThorQueueMonitor");
    if(notEmpty(cluster))
        filter.appendf(",%s", cluster);

    StringAttrArray lines;
    queryAuditLogs(fromTime, toTime, filter.str(), lines);

    unsigned countLines = 0;
    unsigned maxConnected = 0;
    unsigned longestQueue = 0;
    ForEachItemIn(idx, lines)
    {
        const char* line = lines.item(idx).text;
        if(!line || !*line)
            continue;

        if (idx < (lines.length() - 1))
            getAuditLineInfo(line, longestQueue, maxConnected, maxDisplay, 1, items);
        else
            getAuditLineInfo(line, longestQueue, maxConnected, maxDisplay, 2, items);
        countLines++;
    }

    StringBuffer responsebuf;
    if (items.length() < 1)
    {
        responsebuf.append("<script language=\"javascript\">\r\nparent.displayQEnd(\'No data found\')</script>\r\n");
        response->sendChunk(responsebuf.str());
        return;
    }

    unsigned itemCount = items.length();
    if (itemCount > maxDisplay)
        itemCount = maxDisplay;

    responsebuf.append("<script language=\"javascript\">parent.displayQLegend()</script>\r\n");
    response->sendChunk(responsebuf.str());
    responsebuf.clear();
    responsebuf.append("<script language=\"javascript\">parent.displayQBegin(").append(longestQueue).append(",").append(maxConnected).append(",").append(itemCount).append(")</script>\r\n");
    response->sendChunk(responsebuf.str());
    responsebuf.clear();
    responsebuf.append("<script language=\"javascript\">\r\n");

    //bool displayDT = false;
    unsigned count = 0;
    unsigned jobpending=0;
    ForEachItemIn(i,items)
    {
        IEspThorQueue& tq = items.item(i);

        //displayDT = !displayDT;

        count++;
        if (count > maxDisplay)
            break;

        StringBuffer countStr, dtStr;
        countStr.appendulong(count);

        //if (displayDT)
            dtStr = tq.getDT();

        responsebuf.append("parent.displayQueue(\'").append(count).append("\',\'").append(dtStr.str()).append("\',\'").append(tq.getRunningWUs()).append("\',");
        responsebuf.append("\'").append(tq.getQueuedWUs()).append("\',\'").append(tq.getWaitingThors()).append("\',");
        responsebuf.append("\'").append(tq.getConnectedThors()).append("\',\'").append(tq.getIdledThors()).append("\',");
        responsebuf.append("\'").append(tq.getRunningWU1()).append("\',\'").append(tq.getRunningWU2()).append("\')\r\n");
        if(++jobpending>=50)
        {
            responsebuf.append("</script>\r\n");
            response->sendChunk(responsebuf.str());
            responsebuf.clear();
            responsebuf.append("<script language=\"javascript\">\r\n");
            jobpending=0;
        }
    }

    StringBuffer countStr;
    countStr.appendulong(count);

    StringBuffer msg("<table><tr><td>");
    msg.append("Total Records in the Time Period: ").append(items.length()).append(" (<a href=\"/WsWorkunits/WUClusterJobQueueLOG?").append(xls).append("\">txt</a>...<a href=\"/WsWorkunits/WUClusterJobQueueXLS?").append(xls).append("\">xls</a>).");
    msg.append("</td></tr><tr><td>");
    if (count > maxDisplay)
        msg.append("Displayed: First ").append(maxDisplay).append(". ");
    msg.append("Max. Queue Length: ").append(longestQueue).append(".");
    msg.append("</td></tr></table>");

    responsebuf.append("parent.displayQEnd(\'").append(msg).append("\')</script>\r\n");
    response->sendChunk(responsebuf.str());
}

void WsWuJobQueueAuditInfo::getAuditLineInfo(const char* line, unsigned& longestQueue, unsigned& maxConnected, unsigned maxDisplay, unsigned showAll, IArrayOf<IEspThorQueue>& items)
{
    //2009-08-12 02:44:12 ,ThorQueueMonitor,thor400_88_dev,0,0,1,1,114,---,---
    if(!line || !*line)
        return;

    Owned<IEspThorQueue> tq = createThorQueue();
    StringBuffer dt, runningWUs, queuedWUs, waitingThors, connectedThors, idledThors, runningWU1, runningWU2;

    // date/time
    const char* bptr = line;
    const char* eptr = strchr(bptr, ',');
    if(eptr)
        dt.append(eptr - bptr, bptr);
    else
        dt.append(bptr);

    tq->setDT(dt.str());
    if(!eptr)
    {
        if (checkNewThorQueueItem(tq, showAll, items))
            items.append(*tq.getClear());
        return;
    }

    //skip title
    bptr = eptr + 1;
    eptr = strchr(bptr, ',');
    if(!eptr)
    {
        if (checkNewThorQueueItem(tq, showAll, items))
            items.append(*tq.getClear());
        return;
    }

    //skip queue name
    bptr = eptr + 1;
    eptr = strchr(bptr, ',');
    if(!eptr)
    {
        if (checkNewThorQueueItem(tq, showAll, items))
            items.append(*tq.getClear());
        return;
    }

    //running
    bptr = eptr + 1;
    eptr = strchr(bptr, ',');
    if(eptr)
        runningWUs.append(eptr - bptr, bptr);
    else
        runningWUs.append(bptr);

    tq->setRunningWUs(runningWUs.str());
    if(!eptr)
    {
        if (checkNewThorQueueItem(tq, showAll, items))
            items.append(*tq.getClear());
        return;
    }

    //queued
    bptr = eptr + 1;
    eptr = strchr(bptr, ',');
    if(eptr)
        queuedWUs.append(eptr - bptr, bptr);
    else
        queuedWUs.append(bptr);

    if (maxDisplay > items.length())
    {
        unsigned queueLen = atoi(queuedWUs.str());
        if (queueLen > longestQueue)
            longestQueue = queueLen;
    }

    tq->setQueuedWUs(queuedWUs.str());
    if(!eptr)
    {
        if (checkNewThorQueueItem(tq, showAll, items))
            items.append(*tq.getClear());
        return;
    }

    //waiting
    bptr = eptr + 1;
    eptr = strchr(bptr, ',');
    if(eptr)
        waitingThors.append(eptr - bptr, bptr);
    else
        waitingThors.append(bptr);

    tq->setWaitingThors(waitingThors.str());
    if(!eptr)
    {
        if (checkNewThorQueueItem(tq, showAll, items))
            items.append(*tq.getClear());
        return;
    }

    //connected
    bptr = eptr + 1;
    eptr = strchr(bptr, ',');
    if(eptr)
        connectedThors.append(eptr - bptr, bptr);
    else
        connectedThors.append(bptr);

    if (maxDisplay > items.length())
    {
        unsigned connnectedLen = atoi(connectedThors.str());
        if (connnectedLen > maxConnected)
            maxConnected = connnectedLen;
    }

    tq->setConnectedThors(connectedThors.str());
    if(!eptr)
    {
        if (checkNewThorQueueItem(tq, showAll, items))
            items.append(*tq.getClear());
        return;
    }

    //idled
    bptr = eptr + 1;
    eptr = strchr(bptr, ',');
    if(eptr)
        idledThors.append(eptr - bptr, bptr);
    else
        idledThors.append(bptr);

    tq->setIdledThors(idledThors.str());
    if(!eptr)
    {
        items.append(*tq.getClear());
        return;
    }

    //runningWU1
    bptr = eptr + 1;
    eptr = strchr(bptr, ',');
    if(eptr)
        runningWU1.append(eptr - bptr, bptr);
    else
    {
        runningWU1.append(bptr);
    }

    if (!strcmp(runningWU1.str(), "---"))
        runningWU1.clear();

    if (runningWU1.length() > 0)
        tq->setRunningWU1(runningWU1.str());

    if(!eptr)
    {
        if (checkNewThorQueueItem(tq, showAll, items))
            items.append(*tq.getClear());
        return;
    }

    //runningWU2
    bptr = eptr + 1;
    eptr = strchr(bptr, ',');
    if(eptr)
        runningWU2.append(eptr - bptr, bptr);
    else
    {
        runningWU2.append(bptr);
    }

    if (!strcmp(runningWU2.str(), "---"))
        runningWU2.clear();

    if (runningWU2.length() > 0)
        tq->setRunningWU2(runningWU2.str());

    if (checkNewThorQueueItem(tq, showAll, items))
        items.append(*tq.getClear());
}

bool WsWuJobQueueAuditInfo::checkSameStrings(const char* s1, const char* s2)
{
    if (s1)
    {
        if (!s2)
            return false;
        if (strcmp(s1, s2))
            return false;
    }
    else if (s2)
    {
        if (!s1)
            return false;
    }

    return true;
}

bool WsWuJobQueueAuditInfo::checkNewThorQueueItem(IEspThorQueue* tq, unsigned showAll, IArrayOf<IEspThorQueue>& items)
{
    bool bAdd = false;
    if (showAll < 1) //show every lines
        bAdd = true;
    else if (items.length() < 1)
        bAdd = true;
    else if (showAll > 1) //last line now
    {
        IEspThorQueue& tq0 = items.item(items.length()-1);
        if (!checkSameStrings(tq->getDT(), tq0.getDT()))
            bAdd = true;
    }
    else
    {
        IEspThorQueue& tq0 = items.item(items.length()-1);
        if (!checkSameStrings(tq->getRunningWUs(), tq0.getRunningWUs()))
            bAdd = true;
        if (!checkSameStrings(tq->getQueuedWUs(), tq0.getQueuedWUs()))
            bAdd = true;
        if (!checkSameStrings(tq->getConnectedThors(), tq0.getConnectedThors()))
            bAdd = true;
        if (!checkSameStrings(tq->getConnectedThors(), tq0.getConnectedThors()))
            bAdd = true;
        if (!checkSameStrings(tq->getRunningWU1(), tq0.getRunningWU1()))
            bAdd = true;
        if (!checkSameStrings(tq->getRunningWU2(), tq0.getRunningWU2()))
            bAdd = true;
    }

    return bAdd;
}

void xsltTransform(const char* xml, const char* sheet, IProperties *params, StringBuffer& ret)
{
    StringBuffer xsl;
    if(!checkFileExists(sheet))
        throw MakeStringException(ECLWATCH_FILE_NOT_EXIST, "Could not find stylesheet %s.",sheet);
    Owned<IXslProcessor> proc = getXslProcessor();
    Owned<IXslTransform> trans = proc->createXslTransform();
    trans->setXmlSource(xml, strlen(xml));
    trans->loadXslFromFile(sheet);
    trans->copyParameters(params);
    trans->transform(ret);
}

bool addToQueryString(StringBuffer &queryString, const char *name, const char *value, const char delim)
{
    if (isEmpty(name) || isEmpty(value))
        return false;
    if (queryString.length() > 0)
        queryString.append(delim);
    queryString.append(name).append("=").append(value);
    return true;
}

int WUSchedule::run()
{
    try
    {
        while(!stopping)
        {
            Owned<IWorkUnitFactory> factory = getWorkUnitFactory();
            Owned<IConstWorkUnitIterator> itr = factory->getWorkUnitsByState(WUStateScheduled);
            if (itr)
            {
                ForEach(*itr)
                {
                    try
                    {
                        IConstWorkUnit & cw = itr->query();
                        if (cw.aborting())
                        {
                            WorkunitUpdate wu(&cw.lock());
                            wu->setState(WUStateAborted);
                            continue;
                        }

                        WsWuDateTime dt, now;
                        now.setNow();
                        cw.getTimeScheduled(dt);
                        if (now.compare(dt)>=0)
                        {
                            SCMStringBuffer wuid;
                            runWorkUnit(cw.getWuid(wuid).str());
                        }
                    }
                    catch(IException *e)
                    {
                        StringBuffer msg;
                        ERRLOG("Exception %d:%s in WsWorkunits Schedule::run", e->errorCode(), e->errorMessage(msg).str());
                        e->Release();
                    }
                }
            }
            semSchedule.wait(1000*60);
        }
    }
    catch(IException *e)
    {
        StringBuffer msg;
        ERRLOG("Exception %d:%s in WsWorkunits Schedule::run", e->errorCode(), e->errorMessage(msg).str());
        e->Release();
    }
    catch(...)
    {
        ERRLOG("Unknown exception in WsWorkunits Schedule::run");
    }

    if (m_container)
        m_container->exitESP();
    return 0;
}

void WsWuHelpers::setXmlParameters(IWorkUnit *wu, const char *xml, bool setJobname)
{
    if (!xml || !*xml)
        return;
    Owned<IPropertyTree> tree = createPTreeFromXMLString(xml, ipt_none, (PTreeReaderOptions)(ptr_ignoreWhiteSpace | ptr_ignoreNameSpaces));
    IPropertyTree *root = tree.get();
    if (strieq(root->queryName(), "Envelope"))
        root = root->queryPropTree("Body/*[1]");
    if (!root)
        return;
    if (setJobname)
    {
        SCMStringBuffer name;
        wu->getJobName(name);
        if (!name.length())
            wu->setJobName(root->queryName());
    }
    wu->setXmlParams(LINK(root));
}

void WsWuHelpers::setXmlParameters(IWorkUnit *wu, const char *xml, IArrayOf<IConstNamedValue> *variables, bool setJobname)
{
    StringBuffer extParamXml;
    if (variables && variables->length())
    {
        Owned<IPropertyTree> paramTree = (xml && *xml) ? createPTreeFromXMLString(xml) : createPTree("input");
        ForEachItemIn(i, *variables)
        {
            IConstNamedValue &item = variables->item(i);
            const char *name = item.getName();
            const char *value = item.getValue();
            if (!name || !*name)
                continue;
            if (!value)
            {
                size_t len = strlen(name);
                char last = name[len-1];
                if (last == '-' || last == '+')
                {
                    StringAttr s(name, len-1);
                    paramTree->setPropInt(s.get(), last == '+' ? 1 : 0);
                }
                else
                    paramTree->setPropInt(name, 1);
                continue;
            }
            paramTree->setProp(name, value);
        }
        toXML(paramTree, extParamXml);
        xml=extParamXml.str();
    }
    setXmlParameters(wu, xml, setJobname);
}

void WsWuHelpers::submitWsWorkunit(IEspContext& context, IConstWorkUnit* cw, const char* cluster, const char* snapshot, int maxruntime, bool compile, bool resetWorkflow, bool resetVariables,
    const char *paramXml, IArrayOf<IConstNamedValue> *variables, IArrayOf<IConstNamedValue> *debugs)
{
    ensureWsWorkunitAccess(context, *cw, SecAccess_Write);
    switch(cw->getState())
    {
        case WUStateRunning:
        case WUStateDebugPaused:
        case WUStateDebugRunning:
        case WUStateCompiling:
        case WUStateAborting:
        case WUStateBlocked:
        {
            SCMStringBuffer descr;
            throw MakeStringException(ECLWATCH_CANNOT_SUBMIT_WORKUNIT, "Cannot submit the workunit. Workunit state is '%s'.", cw->getStateDesc(descr).str());
        }
    }

    SCMStringBuffer wuid;
    cw->getWuid(wuid);

    WorkunitUpdate wu(&cw->lock());
    if(!wu.get())
        throw MakeStringException(ECLWATCH_CANNOT_UPDATE_WORKUNIT, "Cannot update workunit %s.", wuid.str());

    wu->clearExceptions();
    if(notEmpty(cluster))
        wu->setClusterName(cluster);
    if(notEmpty(snapshot))
        wu->setSnapshot(snapshot);
    wu->setState(WUStateSubmitted);
    if (maxruntime)
        wu->setDebugValueInt("maxRunTime",maxruntime,true);

    if (debugs && debugs->length())
    {
        ForEachItemIn(i, *debugs)
        {
            IConstNamedValue &item = debugs->item(i);
            const char *name = item.getName();
            const char *value = item.getValue();
            if (!name || !*name)
                continue;
            if (!value)
            {
                size_t len = strlen(name);
                char last = name[len-1];
                if (last == '-' || last == '+')
                {
                    StringAttr s(name, len-1);
                    wu->setDebugValueInt(s.get(), last == '+' ? 1 : 0, true);
                }
                else
                    wu->setDebugValueInt(name, 1, true);
                continue;
            }
            wu->setDebugValue(name, value, true);
        }
    }

    if (resetWorkflow)
        wu->resetWorkflow();
    if (!compile)
        wu->schedule();

    if (resetVariables)
    {
        SCMStringBuffer varname;
        Owned<IConstWUResultIterator> vars = &wu->getVariables();
        ForEach (*vars)
        {
            vars->query().getResultName(varname);
            Owned<IWUResult> v = wu->updateVariableByName(varname.str());
            if (v)
                v->setResultStatus(ResultStatusUndefined);
        }
    }

    setXmlParameters(wu, paramXml, variables, (wu->getAction()==WUActionExecuteExisting));

    wu->commit();
    wu.clear();

    if (!compile)
        runWorkUnit(wuid.str());
    else if (context.querySecManager())
        secSubmitWorkUnit(wuid.str(), *context.querySecManager(), *context.queryUser());
    else
        submitWorkUnit(wuid.str(), context.queryUserId(), context.queryPassword());

    AuditSystemAccess(context.queryUserId(), true, "Submitted %s", wuid.str());
}

void WsWuHelpers::submitWsWorkunit(IEspContext& context, const char *wuid, const char* cluster, const char* snapshot, int maxruntime, bool compile, bool resetWorkflow, bool resetVariables,
    const char *paramXml, IArrayOf<IConstNamedValue> *variables, IArrayOf<IConstNamedValue> *debugs)
{
    Owned<IWorkUnitFactory> factory = getWorkUnitFactory(context.querySecManager(), context.queryUser());
    Owned<IConstWorkUnit> cw = factory->openWorkUnit(wuid, false);
    if(!cw)
        throw MakeStringException(ECLWATCH_CANNOT_OPEN_WORKUNIT,"Cannot open workunit %s.",wuid);
    return submitWsWorkunit(context, cw, cluster, snapshot, maxruntime, compile, resetWorkflow, resetVariables, paramXml, variables, debugs);
}


void WsWuHelpers::copyWsWorkunit(IEspContext &context, IWorkUnit &wu, const char *srcWuid)
{
    Owned<IWorkUnitFactory> factory = getWorkUnitFactory(context.querySecManager(), context.queryUser());
    Owned<IConstWorkUnit> src(factory->openWorkUnit(srcWuid, false));

    SCMStringBuffer wuid;
    wu.getWuid(wuid);

    queryExtendedWU(&wu)->copyWorkUnit(src, false);

    SCMStringBuffer token;
    wu.setSecurityToken(createToken(wuid.str(), context.queryUserId(), context.queryPassword(), token).str());
    wu.commit();
}

void WsWuHelpers::runWsWorkunit(IEspContext &context, StringBuffer &wuid, const char *srcWuid, const char *cluster, const char *paramXml,
    IArrayOf<IConstNamedValue> *variables, IArrayOf<IConstNamedValue> *debugs)
{
    StringBufferAdaptor isvWuid(wuid);

    NewWsWorkunit wu(context);
    wu->getWuid(isvWuid);
    copyWsWorkunit(context, *wu, srcWuid);
    wu.clear();

    submitWsWorkunit(context, wuid.str(), cluster, NULL, 0, false, true, true, paramXml, variables, debugs);
}

void WsWuHelpers::runWsWorkunit(IEspContext &context, IConstWorkUnit *cw, const char *srcWuid, const char *cluster, const char *paramXml,
    IArrayOf<IConstNamedValue> *variables, IArrayOf<IConstNamedValue> *debugs)
{
    WorkunitUpdate wu(&cw->lock());
    copyWsWorkunit(context, *wu, srcWuid);
    wu.clear();

    submitWsWorkunit(context, cw, cluster, NULL, 0, false, true, true, paramXml, variables, debugs);
}

IException * WsWuHelpers::noteException(IWorkUnit *wu, IException *e, WUExceptionSeverity level)
{
    if (wu)
    {
        Owned<IWUException> we = wu->createException();
        StringBuffer s;
        we->setExceptionMessage(e->errorMessage(s).str());
        we->setExceptionSource("WsWorkunits");
        we->setSeverity(level);
        if (level==ExceptionSeverityError)
            wu->setState(WUStateFailed);
    }
    return e;
}

StringBuffer & WsWuHelpers::resolveQueryWuid(StringBuffer &wuid, const char *queryset, const char *query, bool notSuspended, IWorkUnit *wu)
{
    Owned<IPropertyTree> qs = getQueryRegistry(queryset, true);
    if (!qs)
        throw noteException(wu, MakeStringException(ECLWATCH_QUERYSET_NOT_FOUND, "QuerySet '%s' not found", queryset));
    Owned<IPropertyTree> q = resolveQueryAlias(qs, query);
    if (!q)
        throw noteException(wu, MakeStringException(ECLWATCH_QUERYID_NOT_FOUND, "Query '%s/%s' not found", queryset, query));
    if (notSuspended && q->getPropBool("@suspended"))
        throw noteException(wu, MakeStringException(ECLWATCH_QUERY_SUSPENDED, "Query '%s/%s' is suspended", queryset, query));
    return wuid.append(q->queryProp("@wuid"));
}

void WsWuHelpers::runWsWuQuery(IEspContext &context, IConstWorkUnit *cw, const char *queryset, const char *query, const char *cluster, const char *paramXml)
{
    StringBuffer srcWuid;

    WorkunitUpdate wu(&cw->lock());
    resolveQueryWuid(srcWuid, queryset, query, true, wu);
    copyWsWorkunit(context, *wu, srcWuid);
    wu.clear();

    submitWsWorkunit(context, cw, cluster, NULL, 0, false, true, true, paramXml);
}

void WsWuHelpers::runWsWuQuery(IEspContext &context, StringBuffer &wuid, const char *queryset, const char *query, const char *cluster, const char *paramXml)
{
    StringBuffer srcWuid;
    StringBufferAdaptor isvWuid(wuid);

    NewWsWorkunit wu(context);
    wu->getWuid(isvWuid);
    resolveQueryWuid(srcWuid, queryset, query, true, wu);
    copyWsWorkunit(context, *wu, srcWuid);
    wu.clear();

    submitWsWorkunit(context, wuid.str(), cluster, NULL, 0, false, true, true, paramXml);
}

void WsWuHelpers::checkAndTrimWorkunit(const char* methodName, StringBuffer& input)
{
    const char* trimmedInput = input.trim().str();
    if (isEmpty(trimmedInput))
        throw MakeStringException(ECLWATCH_INVALID_INPUT, "%s: Workunit ID not set", methodName);

    if (!looksLikeAWuid(trimmedInput))
        throw MakeStringException(ECLWATCH_INVALID_INPUT, "%s: Invalid Workunit ID: %s", methodName, trimmedInput);

    return;
}

}<|MERGE_RESOLUTION|>--- conflicted
+++ resolved
@@ -767,7 +767,8 @@
                 g->setRunning(true);
                 g->setRunningId(id);
             }
-<<<<<<< HEAD
+            else if (version > 1.13 && (WUGraphFailed == graphState))
+                g->setFailed(true);
 
             if (version >= 1.53)
             {
@@ -791,10 +792,6 @@
                     g->setFailed(true);
                 }
             }
-=======
-            else if (version > 1.13 && (WUGraphFailed == graphState))
-                g->setFailed(true);
->>>>>>> da11d946
             graphs.append(*g.getLink());
         }
         info.setGraphs(graphs);

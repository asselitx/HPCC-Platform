--- conflicted
+++ resolved
@@ -377,11 +377,8 @@
 
     bool usesESDLDefinition(const char * name, int version);
     bool usesESDLDefinition(const char * id);
-<<<<<<< HEAD
+    virtual bool isDynamicBinding() const override { return true; }
     virtual unsigned getCacheMethodCount(){return 0;}
-=======
-    virtual bool isDynamicBinding() const override { return true; }
->>>>>>> 677a1d99
 
 private:
     int onGetRoxieBuilder(CHttpRequest* request, CHttpResponse* response, const char *serv, const char *method);

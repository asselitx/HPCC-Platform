/*##############################################################################

    Copyright (C) 2011 HPCC Systems.

    All rights reserved. This program is free software: you can redistribute it and/or modify
    it under the terms of the GNU Affero General Public License as
    published by the Free Software Foundation, either version 3 of the
    License, or (at your option) any later version.

    This program is distributed in the hope that it will be useful,
    but WITHOUT ANY WARRANTY; without even the implied warranty of
    MERCHANTABILITY or FITNESS FOR A PARTICULAR PURPOSE.  See the
    GNU Affero General Public License for more details.

    You should have received a copy of the GNU Affero General Public License
    along with this program.  If not, see <http://www.gnu.org/licenses/>.
############################################################################## */

#ifndef _ESPWIZ_ws_access_HPP__
#define _ESPWIZ_ws_access_HPP__

#pragma warning( disable : 4786)
#include "ldapsecurity.ipp"

#include "ws_access.hpp"
#include "ws_access_esp.ipp"

class Cws_accessSoapBindingEx : public Cws_accessSoapBinding
{
    StringBuffer m_authType;
    Owned<IXslProcessor> xslp;

public:
    Cws_accessSoapBindingEx(IPropertyTree *cfg, const char *name, const char *process, http_soap_log_level llevel=hsl_none) : Cws_accessSoapBinding(cfg, name, process, llevel)
    {
        StringBuffer xpath;
        xpath.appendf("Software/EspProcess[@name='%s']/Authentication/@method", process);
        const char* method = cfg->queryProp(xpath);
        if (method && *method)
            m_authType.append(method);
    }

    virtual void getNavigationData(IEspContext &context, IPropertyTree & data)
    {
<<<<<<< HEAD
        StringBuffer path = "/WsSMC/NotInCommunityEdition?form_";
        if (m_portalURL.length() > 0)
            path.appendf("&EEPortal=%s", m_portalURL.str());

        IPropertyTree *folder = ensureNavFolder(data, "Users/Permissions", NULL);
        ensureNavLink(*folder, "Users", path.str(), "Manage Users and permissions");
        ensureNavLink(*folder, "Groups", path.str(), "Manage Groups and permissions");
        ensureNavLink(*folder, "Permissions", path.str(), "Manage Permissions");
=======
        IPropertyTree *folder = ensureNavFolder(data, "Users/Permissions", "Permissions");

        if (!stricmp(m_authType.str(), "none") || !stricmp(m_authType.str(), "local"))
        {
            ensureNavLink(*folder, "Users", "/ws_access/SecurityNotEnabled?form_", "Users");
            ensureNavLink(*folder, "Groups", "/ws_access/SecurityNotEnabled?form_", "Groups");
            ensureNavLink(*folder, "Permissions", "/ws_access/SecurityNotEnabled?form_", "Permissions");
        }
        else
        {
            ensureNavLink(*folder, "Users", "/ws_access/Users", "Users");
            ensureNavLink(*folder, "Groups", "/ws_access/Groups", "Groups");
            ensureNavLink(*folder, "Permissions", "/ws_access/Permissions", "Permissions");
        }
>>>>>>> b0e53743
    }

    virtual int onGetForm(IEspContext &context, CHttpRequest* request, CHttpResponse* response, const char *service, const char *method);

    int getQualifiedNames(IEspContext& ctx, MethodInfoArray & methods)
    {
        return methods.ordinality();
    }
    void setXslProcessor(IInterface *xslp_){xslp.set(dynamic_cast<IXslProcessor *>(xslp_));}
};

class Cws_accessEx : public Cws_access
{
    Owned<IPropertyTree> m_servicecfg;
    IArrayOf<IEspDnStruct> m_basedns;
    IArrayOf<IEspDnStruct> m_rawbasedns;
    SecResourceType str2type(const char* rtstr);

    void setBasedns(IEspContext &context);
    bool permissionAddInputOnResource(IEspContext &context, IEspPermissionAddRequest &req, IEspPermissionAddResponse &resp);
    bool permissionAddInputOnAccount(IEspContext &context, const char* accountName, IEspPermissionAddRequest &req, IEspPermissionAddResponse &resp);
    bool getNewFileScopePermissions(ISecManager* secmgr, IEspResourceAddRequest &req, StringBuffer& existingResource, StringArray& newResources);
    bool setNewFileScopePermissions(ISecManager* secmgr, IEspResourceAddRequest &req, StringBuffer& existingResource, StringArray& newResources);
    bool permissionsReset(CLdapSecManager* ldapsecmgr, const char* basedn, const char* rtype, const char* prefix,
        const char* resourceName, ACT_TYPE accountType, const char* accountName,
        bool allow_access, bool allow_read, bool allow_write, bool allow_full,
        bool deny_access, bool deny_read, bool deny_write, bool deny_full);

public:
    IMPLEMENT_IINTERFACE;

    virtual void init(IPropertyTree *cfg, const char *process, const char *service);

    virtual bool onUsers(IEspContext &context, IEspUserRequest &req, IEspUserResponse &resp);
    virtual bool onUserEdit(IEspContext &context, IEspUserEditRequest &req, IEspUserEditResponse &resp);
    virtual bool onGroups(IEspContext &context, IEspGroupRequest &req, IEspGroupResponse &resp);
    virtual bool onAddUser(IEspContext &context, IEspAddUserRequest &req, IEspAddUserResponse &resp);
    virtual bool onUserAction(IEspContext &context, IEspUserActionRequest &req, IEspUserActionResponse &resp);
    virtual bool onPermissions(IEspContext &context, IEspBasednsRequest &req, IEspBasednsResponse &resp);
    virtual bool onResources(IEspContext &context, IEspResourcesRequest &req, IEspResourcesResponse &resp);
    virtual bool onResourceAdd(IEspContext &context, IEspResourceAddRequest &req, IEspResourceAddResponse &resp);
    virtual bool onResourceAddInput(IEspContext &context, IEspResourceAddInputRequest &req, IEspResourceAddInputResponse &resp);
    virtual bool onResourcePermissions(IEspContext &context, IEspResourcePermissionsRequest &req, IEspResourcePermissionsResponse &resp);
    virtual bool onPermissionAddInput(IEspContext &context, IEspPermissionAddRequest &req, IEspPermissionAddResponse &resp);
    virtual bool onPermissionAction(IEspContext &context, IEspPermissionActionRequest &req, IEspPermissionActionResponse &resp);
    virtual bool onUserGroupEditInput(IEspContext &context, IEspUserGroupEditInputRequest &req, IEspUserGroupEditInputResponse &resp);
    virtual bool onUserGroupEdit(IEspContext &context, IEspUserGroupEditRequest &req, IEspUserGroupEditResponse &resp);
    virtual bool onGroupAdd(IEspContext &context, IEspGroupAddRequest &req, IEspGroupAddResponse &resp);
    virtual bool onGroupAction(IEspContext &context, IEspGroupActionRequest &req, IEspGroupActionResponse &resp);
    virtual bool onGroupEdit(IEspContext &context, IEspGroupEditRequest &req, IEspGroupEditResponse &resp);
    virtual bool onGroupMemberEditInput(IEspContext &context, IEspGroupMemberEditInputRequest &req, IEspGroupMemberEditInputResponse &resp);
    virtual bool onGroupMemberEdit(IEspContext &context, IEspGroupMemberEditRequest &req, IEspGroupMemberEditResponse &resp);
    virtual bool onResourceDelete(IEspContext &context, IEspResourceDeleteRequest &req, IEspResourceDeleteResponse &resp);
    virtual bool onUserResetPass(IEspContext &context, IEspUserResetPassRequest &req, IEspUserResetPassResponse &resp);
    virtual bool onUserResetPassInput(IEspContext &context, IEspUserResetPassInputRequest &req, IEspUserResetPassInputResponse &resp);
    virtual bool onUserPosix(IEspContext &context, IEspUserPosixRequest &req, IEspUserPosixResponse &resp);
    virtual bool onUserPosixInput(IEspContext &context, IEspUserPosixInputRequest &req, IEspUserPosixInputResponse &resp);
    virtual bool onUserInfoEdit(IEspContext &context, IEspUserInfoEditRequest &req, IEspUserInfoEditResponse &resp);
    virtual bool onUserInfoEditInput(IEspContext &context, IEspUserInfoEditInputRequest &req, IEspUserInfoEditInputResponse &resp);
    virtual bool onUserSudoersInput(IEspContext &context, IEspUserSudoersInputRequest &req, IEspUserSudoersInputResponse &resp);
    virtual bool onUserSudoers(IEspContext &context, IEspUserSudoersRequest &req, IEspUserSudoersResponse &resp);
    virtual bool onAccountPermissions(IEspContext &context, IEspAccountPermissionsRequest &req, IEspAccountPermissionsResponse &resp);
    virtual bool onFilePermission(IEspContext &context, IEspFilePermissionRequest &req, IEspFilePermissionResponse &resp);
    virtual bool onPermissionsResetInput(IEspContext &context, IEspPermissionsResetInputRequest &req, IEspPermissionsResetInputResponse &resp);
    virtual bool onPermissionsReset(IEspContext &context, IEspPermissionsResetRequest &req, IEspPermissionsResetResponse &resp);
    virtual bool onUserAccountExport(IEspContext &context, IEspUserAccountExportRequest &req, IEspUserAccountExportResponse &resp);
};

#endif //_ESPWIZ_ws_access_HPP__<|MERGE_RESOLUTION|>--- conflicted
+++ resolved
@@ -42,16 +42,6 @@
 
     virtual void getNavigationData(IEspContext &context, IPropertyTree & data)
     {
-<<<<<<< HEAD
-        StringBuffer path = "/WsSMC/NotInCommunityEdition?form_";
-        if (m_portalURL.length() > 0)
-            path.appendf("&EEPortal=%s", m_portalURL.str());
-
-        IPropertyTree *folder = ensureNavFolder(data, "Users/Permissions", NULL);
-        ensureNavLink(*folder, "Users", path.str(), "Manage Users and permissions");
-        ensureNavLink(*folder, "Groups", path.str(), "Manage Groups and permissions");
-        ensureNavLink(*folder, "Permissions", path.str(), "Manage Permissions");
-=======
         IPropertyTree *folder = ensureNavFolder(data, "Users/Permissions", "Permissions");
 
         if (!stricmp(m_authType.str(), "none") || !stricmp(m_authType.str(), "local"))
@@ -66,7 +56,6 @@
             ensureNavLink(*folder, "Groups", "/ws_access/Groups", "Groups");
             ensureNavLink(*folder, "Permissions", "/ws_access/Permissions", "Permissions");
         }
->>>>>>> b0e53743
     }
 
     virtual int onGetForm(IEspContext &context, CHttpRequest* request, CHttpResponse* response, const char *service, const char *method);

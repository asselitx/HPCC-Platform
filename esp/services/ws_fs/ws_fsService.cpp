/*##############################################################################

    HPCC SYSTEMS software Copyright (C) 2012 HPCC Systems.

    Licensed under the Apache License, Version 2.0 (the "License");
    you may not use this file except in compliance with the License.
    You may obtain a copy of the License at

       http://www.apache.org/licenses/LICENSE-2.0

    Unless required by applicable law or agreed to in writing, software
    distributed under the License is distributed on an "AS IS" BASIS,
    WITHOUT WARRANTIES OR CONDITIONS OF ANY KIND, either express or implied.
    See the License for the specific language governing permissions and
    limitations under the License.
############################################################################## */

#pragma warning (disable : 4786)
#pragma warning (disable : 4129)

#include <math.h>
#include "jsocket.hpp"
#include "dasds.hpp"
#include "dadfs.hpp"
#include "dautils.hpp"
#include "daclient.hpp"
#include "wshelpers.hpp"
#include "dfuwu.hpp"
#include "ws_fsService.hpp"
#ifdef _WIN32
#include "windows.h"
#endif
#include "TpWrapper.hpp"
#include "LogicFileWrapper.hpp"
#include "dfuutil.hpp"
#include "portlist.h"
#include "sacmd.hpp"
#include "exception_util.hpp"

#define DFU_WU_URL          "DfuWorkunitsAccess" 
#define DFU_EX_URL          "DfuExceptionsAccess"
#define FILE_SPRAY_URL      "FileSprayAccess"
#define FILE_DESPRAY_URL    "FileDesprayAccess"
#define WUDETAILS_REFRESH_MINS 1

void SetResp(StringBuffer &resp, IConstDFUWorkUnit * wu, bool array);
int Schedule::run()
{
    try
    {
        while(true)
        {
            {
                Owned<IDFUWorkUnitFactory> factory = getDFUWorkUnitFactory();
                Owned<IConstDFUWorkUnitIterator> itr = factory->getWorkUnitsByState(DFUstate_scheduled);
                itr->first();
                while(itr->isValid())
                {
                    Owned<IConstDFUWorkUnit> wu = itr->get();
                    CDateTime dt, now;
                    now.setNow();
                    try
                    {
                        wu->getTimeScheduled(dt);
                        if (now.compare(dt) > 0)
                        {
                            StringAttr wuid(wu->queryId());
                            wu.clear();
                            submitDFUWorkUnit(wuid.get());
                        }
                    }
                    catch(IException *e)
                    {
                        StringBuffer msg;
                        ERRLOG("Exception %d:%s in WsWorkunits Schedule::run", e->errorCode(), e->errorMessage(msg).str());
                        e->Release();
                    }
                    itr->next();
                }
            }
            sleep(60);
        }
    }
    catch(IException *e)
    {
        StringBuffer msg;
        ERRLOG("Exception %d:%s in WS_FS Schedule::run", e->errorCode(), e->errorMessage(msg).str());
        e->Release();
    }
    catch(...)
    {
        ERRLOG("Unknown exception in WS_FS Schedule::run");
    }

    return 0;
}

void CFileSprayEx::init(IPropertyTree *cfg, const char *process, const char *service)
{
    StringBuffer xpath;
    
    xpath.clear().appendf("Software/EspProcess[@name=\"%s\"]/EspService[@name=\"%s\"]/QueueLabel", process, service);
    cfg->getProp(xpath.str(), m_QueueLabel);

    xpath.clear().appendf("Software/EspProcess[@name=\"%s\"]/EspService[@name=\"%s\"]/MonitorQueueLabel", process, service);
    cfg->getProp(xpath.str(), m_MonitorQueueLabel);

    xpath.clear().appendf("Software/EspProcess[@name=\"%s\"]/EspService[@name=\"%s\"]/RootFolder", process, service);
    cfg->getProp(xpath.str(), m_RootFolder);

    directories.set(cfg->queryPropTree("Software/Directories"));

    StringBuffer prop;
    prop.appendf("queueLabel=%s", m_QueueLabel.str());
    PrintLog(prop.str());
    prop.clear();
    prop.appendf("monitorQueueLabel=%s", m_MonitorQueueLabel.str());
    PrintLog(prop.str());
    prop.clear();
    prop.appendf("rootFolder=%s", m_RootFolder.str());
    PrintLog(prop.str());

    if (!daliClientActive())
    {
        ERRLOG("No Dali Connection Active.");
        throw MakeStringException(-1, "No Dali Connection Active. Please Specify a Dali to connect to in you configuration file");
    }

    m_sched.start();

}

void ParsePath(const char * fullPath, StringBuffer &ip, StringBuffer &filePath, StringBuffer &title)
{
    ip.clear();
    filePath.clear();
    title.clear();

    if(fullPath == NULL || *fullPath == '\0')
        return;

    const char* ptr = fullPath;
    if(*ptr == '\\' && *(ptr+1) == '\\')
    {
        ptr += 2;
        while(*ptr != '\0' && *ptr != '\\')
            ptr++;
        ip.append(ptr - fullPath - 2, fullPath + 2);
    }

    filePath.append(ptr);

    ptr = fullPath + strlen(fullPath) - 1;
    while(ptr > fullPath && *ptr != '\\')
        ptr--;
    title.append(ptr + 1);  
}

const char * const NODATETIME="1970-01-01T00:00:00Z";

// Assign from a dfuwu workunit structure to an esp request workunit structure. 
static void DeepAssign(IEspContext &context, IConstDFUWorkUnit *src, IEspDFUWorkunit &dest)
{
    if(src == NULL)
        throw MakeStringException(ECLWATCH_MISSING_PARAMS, "'Source DFU workunit' doesn't exist.");
    if(&dest == NULL)
        throw MakeStringException(ECLWATCH_MISSING_PARAMS, "'Destination DFU workunit' not valid.");

    Owned<IEnvironmentFactory> envFactory = getEnvironmentFactory();
    Owned<IConstEnvironment> constEnv = envFactory->openEnvironmentByFile();
    Owned<IPropertyTree> root = &constEnv->getPTree();
    if (!root)
        throw MakeStringException(ECLWATCH_CANNOT_GET_ENV_INFO, "Failed to get environment information.");

    double version = context.getClientVersion();
    StringBuffer tmp, encoded;
    dest.setID(src->queryId());
    if (src->getClusterName(tmp.clear()).length()!=0)
    {
        char *clusterName = (char *)tmp.str();
        if (clusterName && *clusterName)
        {
            StringBuffer clusterNameForDisplay(clusterName);
            
            Owned<IPropertyTreeIterator> clusters= root->getElements("Software/Topology/Cluster");
            if (clusters->first())
            {
                do {
                    IPropertyTree &cluster = clusters->query(); 
                    const char* name = cluster.queryProp("@name");
                    if (!name || !*name)
                        continue;

                    Owned<IPropertyTreeIterator> thorClusters= cluster.getElements(eqThorCluster);
                    Owned<IPropertyTreeIterator> roxieClusters= cluster.getElements(eqRoxieCluster);
                    if (thorClusters->first() || roxieClusters->first())
                    {
                        if (thorClusters->first())
                        {
                            IPropertyTree &thorCluster = thorClusters->query();                 
                            const char* process = thorCluster.queryProp("@process");
                            if (process && *process)
                            {
                                if (clusterName && !stricmp(clusterName, process))
                                {
                                    clusterNameForDisplay.clear().append(name);
                                    break;
                                }
                            }
                        }

                        if (roxieClusters->first())
                        {
                            IPropertyTree &roxieCluster = roxieClusters->query();                   
                            const char* process = roxieCluster.queryProp("@process");
                            if (process && *process)
                            {
                                if (clusterName && !stricmp(clusterName, name))
                                {
                                    clusterNameForDisplay.clear().append(name);
                                    break;
                                }
                            }
                        }
                    }
                } while (clusters->next());
            }
            dest.setClusterName(clusterNameForDisplay.str());
        }
    }
    
    if ((version > 1.05) && src->getDFUServerName(tmp.clear()).length())
        dest.setDFUServerName(tmp.str());

    if (src->getJobName(tmp.clear()).length()!=0)
        dest.setJobName(tmp.str());
    else
        dest.setJobName("");

    if (src->getQueue(tmp.clear()).length()!=0)
        dest.setQueue(tmp.str());
    if (src->getUser(tmp.clear()).length()!=0)
        dest.setUser(tmp.str());

    dest.setIsProtected(src->isProtected());
    dest.setCommand(src->getCommand());

    IConstDFUprogress *prog = src->queryProgress();
    if (prog != NULL)
    {
        DFUstate state = prog->getState();
        dest.setState(state);
        StringBuffer statemsg;
        encodeDFUstate(state,statemsg);
        dest.setStateMessage(statemsg.str());

        CDateTime startAt;
        CDateTime stoppAt;
        prog->getTimeStarted(startAt);
        prog->getTimeStopped(stoppAt);
        StringBuffer tmpstr;
        startAt.getDateString(tmpstr);
        tmpstr.append(" ");
        startAt.getTimeString(tmpstr);
        dest.setTimeStarted(tmpstr.str());
        tmpstr.clear();
        stoppAt.getDateString(tmpstr);
        tmpstr.append(" ");
        stoppAt.getTimeString(tmpstr);
        dest.setTimeStopped(tmpstr.str());
        
        StringBuffer prgmsg;
        prog->formatProgressMessage(prgmsg);
        dest.setProgressMessage(prgmsg.str());
        prog->formatSummaryMessage(prgmsg.clear());
        dest.setSummaryMessage(prgmsg.str());
        unsigned secs = prog->getSecsLeft();
        if(secs > 0)
            dest.setSecsLeft(secs);
        dest.setPercentDone(prog->getPercentDone());
    }

    IConstDFUoptions *options = src->queryOptions();
    if(options)
    {
        dest.setReplicate(options->getReplicate());
        dest.setOverwrite(options->getOverwrite());
    }

    IConstDFUfileSpec * file = src->querySource();
    if (file != NULL)
    {
        //if (file->getTitle(tmp.clear()).length()!=0)
        //  dest.setSourceTitle(tmp.str());
        StringBuffer lfn;
        file->getLogicalName(lfn);
        if (lfn.length() != 0)
            dest.setSourceLogicalName(lfn.str());
        else
            dest.setSourceFormat(file->getFormat());

        if (file->getRawDirectory(tmp.clear()).length()!=0)
            dest.setSourceDirectory(tmp.str());
        SocketEndpoint srcdali;
        StringBuffer srcdaliip;
        file->getForeignDali(srcdali);
        srcdali.getIpText(srcdaliip);
        if(srcdaliip.length() > 0 && strcmp(srcdaliip.str(), "0.0.0.0") != 0)
            dest.setSourceDali(srcdaliip.str());
        StringBuffer diffkeyname;
        file->getDiffKey(diffkeyname);
        if(diffkeyname.length() > 0)
            dest.setSourceDiffKeyName(diffkeyname.str());

        StringBuffer socket, dir, title;
        unsigned np = file->getNumParts(0);                 // should handle multiple clusters?
        if (lfn.length() == 0) { // no logical name
            if (np == 1)
            {
                Owned<IFileDescriptor> info;
                try
                {
                    info.setown(file->getFileDescriptor());
                    if(info)
                    {
                        Owned<INode> node = info->getNode(0);
                        if (node)
                        {
                            node->endpoint().getIpText(socket);
                            dest.setSourceIP(socket.str());
                        }
                        const char *defaultdir = info->queryDefaultDir();
                        if (defaultdir&&*defaultdir) 
                            addPathSepChar(dir.append(defaultdir));
                        file->getRawFileMask(dir);
                        dest.setSourceFilePath(dir.str());
                    }
                }
                catch(IException *e)
                {
                    EXCLOG(e,"DeepAssign getFileDescriptor");
                    e->Release();
                }
            }
        }
        if (np)
            dest.setSourceNumParts(np);
        unsigned rs = file->getRecordSize();
        if (rs)
            dest.setSourceRecordSize(rs);
        StringBuffer rowtag;
        file->getRowTag(rowtag);
        if(rowtag.length() > 0)
            dest.setRowTag(rowtag.str());

        if (version > 1.03 && (file->getFormat() == DFUff_csv))
        {
            StringBuffer separate, terminate, quote, escape;
            file->getCsvOptions(separate,terminate,quote, escape);
            if(separate.length() > 0)
                dest.setSourceCsvSeparate(separate.str());
            if(terminate.length() > 0)
                dest.setSourceCsvTerminate(terminate.str());
            if(quote.length() > 0)
                dest.setSourceCsvQuote(quote.str());
            if((version > 1.04) && (escape.length() > 0))
                dest.setSourceCsvEscape(escape.str());
        }
    }

    file = src->queryDestination();
    if (file != NULL)
    {
        StringBuffer lfn;
        file->getLogicalName(lfn);
        if (lfn.length() != 0)
            dest.setDestLogicalName(lfn.str());
        else
            dest.setDestFormat(file->getFormat());

        if (file->getRawDirectory(tmp.clear()).length()!=0)
            dest.setDestDirectory(tmp.str());
        if (file->getGroupName(0,tmp.clear()).length()!=0)      // should handle multiple clusters?
        {
            char *clusterName = (char *)tmp.str();
            if (clusterName)
                dest.setDestGroupName(clusterName);
        }

        StringBuffer socket, dir, title;
        unsigned np = file->getNumParts(0);                 // should handle multiple clusters?
        if (lfn.length() == 0) { // no logical name
            if (np == 1)
            {
                Owned<IFileDescriptor> info;
                try
                {
                    info.setown(file->getFileDescriptor());
                    if(info)
                    {
                        Owned<INode> node = info->getNode(0);
                        if (node)
                        {
                            node->endpoint().getIpText(socket);
                            dest.setDestIP(socket.str());
                        }
                        const char *defaultdir = info->queryDefaultDir();
                        if (defaultdir&&*defaultdir) 
                            addPathSepChar(dir.append(defaultdir));
                        file->getRawFileMask(dir);
                        dest.setDestFilePath(dir.str());
                    }
                }
                catch(IException *e)
                {
                    EXCLOG(e,"DeepAssign getFileDescriptor dest");
                    e->Release();
                }
            }
        }
        if (np)
            dest.setDestNumParts(np);
        unsigned rs = file->getRecordSize();
        if (rs)
            dest.setDestRecordSize(rs);

        dest.setCompress(file->isCompressed());
    }
    // monitor stuff
    IConstDFUmonitor *monitor = src->queryMonitor();
    if (monitor) {
        monitor->getEventName(tmp.clear());
        if (tmp.length())
            dest.setMonitorEventName(tmp.str());
        bool sub = monitor->getSub();
        dest.setMonitorSub(sub);
        unsigned sl = monitor->getShotLimit();
        if (sl)
            dest.setMonitorShotLimit(sl);
    }
}

bool CFileSprayEx::ParseLogicalPath(const char * pLogicalPath, const char* cluster, StringBuffer &folder, StringBuffer &title, StringBuffer &defaultFolder, StringBuffer &defaultReplicateFolder)
{
    if(!pLogicalPath || !*pLogicalPath)
        return false;

    folder.clear();
    title.clear();

    defaultFolder.clear();
    defaultReplicateFolder.clear();
    DFD_OS os = DFD_OSdefault;

    if(cluster != NULL && *cluster != '\0')
    {
        Owned<IGroup> group = queryNamedGroupStore().lookup(cluster);
        if (group) {
            switch (queryOS(group->queryNode(0).endpoint())) {
            case MachineOsW2K:
                os = DFD_OSwindows; break;
            case MachineOsSolaris:
            case MachineOsLinux:
                os = DFD_OSunix; break;
            }
            if (directories.get()) {
                getConfigurationDirectory(directories, "data", "thor", cluster, defaultFolder);
                getConfigurationDirectory(directories, "mirror", "thor", cluster, defaultReplicateFolder);
            }
        }
        else 
        {
            // Error here?
        }
    }

    makePhysicalPartName(pLogicalPath,0,0,folder,false,os,defaultFolder.str());
    
    const char *n = pLogicalPath;
    const char* p;
    do {
        p = strstr(n,"::");
        if(p)
            n = p+2;
    } while(p);
    title.append(n);
    return true;
}

bool CFileSprayEx::ParseLogicalPath(const char * pLogicalPath, StringBuffer &title)
{
    if(!pLogicalPath || !*pLogicalPath)
        return false;

    title.clear();
    
    const char *n = pLogicalPath;
    const char* p;
    do {
        p = strstr(n,"::");
        if(p)
            n = p+2;
    } while(p);
    title.append(n);
    return true;
}

DFUclusterPartDiskMapping readClusterMappingSettings(const char *cluster, StringBuffer &dir, int& offset)
{
    DFUclusterPartDiskMapping mapping = DFUcpdm_c_only;
    Owned<IEnvironmentFactory> envFactory = getEnvironmentFactory();
   envFactory->validateCache();

    StringBuffer dirxpath;
    dirxpath.appendf("Software/RoxieCluster[@name=\"%s\"]",cluster);
    Owned<IConstEnvironment> constEnv = envFactory->openEnvironmentByFile();
    Owned<IPropertyTree> pEnvRoot = &constEnv->getPTree();
    Owned<IPropertyTreeIterator> processes = pEnvRoot->getElements(dirxpath);
    if (processes->first()) 
    {
        IPropertyTree &processe = processes->query();
        const char *slaveConfig = processe.queryProp("@slaveConfig");
        if (slaveConfig && *slaveConfig)
        {
            if (!stricmp(slaveConfig, "simple"))
            {
                mapping = DFUcpdm_c_only;
            }
            else if (!stricmp(slaveConfig, "overloaded"))
            {
                mapping = DFUcpdm_c_then_d;
            }
            else if (!stricmp(slaveConfig, "full_redundancy"))
            {
                ;
            }
            else //circular redundancy
            {
                mapping = DFUcpdm_c_replicated_by_d;
                offset = processe.getPropInt("@cyclicOffset");
            }
            dir = processe.queryProp("@slaveDataDir");
        }
        else
        {
            DBGLOG("Failed to get RoxieCluster settings");
            throw MakeStringException(ECLWATCH_INVALID_CLUSTER_INFO, "Failed to get RoxieCluster settings. The workunit will not be created.");
        }
    }
    else
    {
        DBGLOG("Failed to get RoxieCluster settings");
        throw MakeStringException(ECLWATCH_INVALID_CLUSTER_INFO, "Failed to get RoxieCluster settings. The workunit will not be created.");
    }

    return mapping;
}

void getClusterFromLFN(const char* lfn, StringBuffer& cluster, const char* username, const char* passwd)
{
    Owned<IUserDescriptor> udesc;
    if(username != NULL && *username != '\0')
    {
        udesc.setown(createUserDescriptor());
        udesc->set(username, passwd);
    }

    LogicFileWrapper lfw;
    lfw.FindClusterName(lfn, cluster, udesc);
}

StringBuffer& constructFileMask(const char* filename, StringBuffer& filemask)
{
    filemask.clear().append(filename).toLowerCase().append("._$P$_of_$N$");
    return filemask;
}

bool CFileSprayEx::onDFUWUSearch(IEspContext &context, IEspDFUWUSearchRequest & req, IEspDFUWUSearchResponse & resp)
{
    try
    {
        if (!context.validateFeatureAccess(DFU_WU_URL, SecAccess_Read, false))
            throw MakeStringException(ECLWATCH_DFU_WU_ACCESS_DENIED, "Access to DFU workunit is denied.");

        StringArray dfuclusters;
        Owned<IEnvironmentFactory> factory = getEnvironmentFactory();
        Owned<IConstEnvironment> environment = factory->openEnvironmentByFile();
        Owned<IPropertyTree> root = &environment->getPTree();
        if (!root)
            throw MakeStringException(ECLWATCH_CANNOT_GET_ENV_INFO, "Failed to get environment information.");

        Owned<IPropertyTreeIterator> clusterIterator = root->getElements("Software/Topology/Cluster");
        if (clusterIterator->first()) 
        {
            do {
                IPropertyTree &cluster = clusterIterator->query();
                const char *clusterName = cluster.queryProp("@name");
                if (!clusterName || !*clusterName)
                    continue;

                dfuclusters.append(clusterName);
            } while (clusterIterator->next());
        }

        resp.setClusterNames(dfuclusters);
    }
    catch(IException* e)
    {   
        FORWARDEXCEPTION(context, e,  ECLWATCH_INTERNAL_ERROR);
    }
    return true;
}

int readFromCommaSeparatedString(const char *commaSeparatedString, StringBuffer* output)
{
    int numOfItems = 0;
    if (commaSeparatedString && *commaSeparatedString)
    {
        char *pStr = (char *) commaSeparatedString;
        while (pStr)
        {
            char item[1024];
            bool bFoundComma = false;
            int len = strlen(pStr);
            for (int i = 0; i < len; i++)
            {
                char *pStr1 = pStr + i;
                if (pStr1[0] != ',')
                    continue;

                strncpy(item, pStr, pStr1 - pStr);
                item[pStr1 - pStr] = 0;

                bFoundComma = true;
                if (i < len - 1)
                    pStr = pStr1 + 1;
                else
                    pStr = NULL;

                break;
            }

            if (!bFoundComma && len > 0)
            {
                strcpy(item, pStr);
                pStr = NULL;
            }
             
            output[numOfItems] = item;
            numOfItems++;
        }
    }

    return numOfItems;
}

bool CFileSprayEx::GetArchivedDFUWorkunits(IEspContext &context, IEspGetDFUWorkunits &req, IEspGetDFUWorkunitsResponse &resp)
{
    StringBuffer user;
    context.getUserID(user);

    StringBuffer sashaAddress;
    IArrayOf<IConstTpSashaServer> sashaservers;
    CTpWrapper dummy;
    dummy.getTpSashaServers(sashaservers);  
    ForEachItemIn(i, sashaservers)
    {
        IConstTpSashaServer& sashaserver = sashaservers.item(i);
        IArrayOf<IConstTpMachine> &sashaservermachine = sashaserver.getTpMachines();
        sashaAddress.append(sashaservermachine.item(0).getNetaddress());
    }
        
    SocketEndpoint ep;
    ep.set(sashaAddress,DEFAULT_SASHA_PORT);
    Owned<INode> sashaserver = createINode(ep);

    __int64 count=req.getPageSize();
    if(count < 1)
        count=100;

    __int64 begin=req.getPageStartFrom();
    if (begin < 0)
        begin = 0;

    Owned<ISashaCommand> cmd = createSashaCommand();
    cmd->setAction(SCA_LIST);                           
    cmd->setOnline(false);                              
    cmd->setArchived(true);             
    cmd->setDFU(true);  
   cmd->setLimit((int) count+1);
   cmd->setStart((int)begin);
    if(req.getCluster() && *req.getCluster())
        cmd->setCluster(req.getCluster());
    if(req.getOwner() && *req.getOwner())
        cmd->setOwner(req.getOwner());          
    if(req.getJobname() && *req.getJobname())
        cmd->setJobName(req.getJobname());          
    if(req.getStateReq() && *req.getStateReq())
        cmd->setState(req.getStateReq());
    cmd->setOutputFormat("owner,jobname,cluster,state,command");//date range/owner/jobname/state*/

    if (!cmd->send(sashaserver)) 
    {
        StringBuffer msg;
        msg.appendf("Cannot connect to archive server at %s",sashaAddress.str());
        throw MakeStringException(ECLWATCH_CANNOT_CONNECT_ARCHIVE_SERVER, "%s", msg.str());
    }

    IArrayOf<IEspDFUWorkunit> results;
    __int64 actualCount = cmd->numIds();
    StringBuffer s;
    for (unsigned j=0;j<actualCount;j++) 
    {
        const char *wuidStr = cmd->queryId(j);
        if (!wuidStr)
            continue;

        StringBuffer strArray[6];
        readFromCommaSeparatedString(wuidStr, strArray);

        //skip any workunits without access
        Owned<IEspDFUWorkunit> resultWU = createDFUWorkunit("", "");
        resultWU->setArchived(true);
        if (strArray[0].length() > 0)
            resultWU->setID(strArray[0].str());
        if (strArray[1].length() > 0)
            resultWU->setUser(strArray[1].str());
        if (strArray[2].length() > 0)
            resultWU->setJobName(strArray[2].str());
        if (strArray[3].length() > 0)
            resultWU->setClusterName(strArray[3].str());   
        if (strArray[4].length() > 0)
            resultWU->setStateMessage(strArray[4].str());   
        if (strArray[5].length() > 0)
            resultWU->setCommand(atoi(strArray[5].str()));   

        results.append(*resultWU.getLink());
    }

    resp.setPageStartFrom(begin+1);
    resp.setNextPage(-1);
   if(count < actualCount)
   {
        if (results.length() > count)
        {
            results.pop();
        }
        resp.setNextPage(begin + count);
        resp.setPageEndAt(begin + count);
    }
    else
    {
        resp.setPageEndAt(begin + actualCount);
    }

    if(begin > 0)
    {
      resp.setFirst(false);
        if (begin - count > 0)
            resp.setPrevPage(begin - count);
        else
            resp.setPrevPage(0);
    }

   resp.setPageSize(count);
    resp.setResults(results);

    StringBuffer basicQuery;
    if (req.getStateReq() && *req.getStateReq())
    {
        resp.setStateReq(req.getStateReq());
        addToQueryString(basicQuery, "StateReq", req.getStateReq());
    }
    if (req.getCluster() && *req.getCluster())
    {
        resp.setCluster(req.getCluster());
        addToQueryString(basicQuery, "Cluster", req.getCluster());
    }
    if (req.getOwner() && *req.getOwner())
    {
        resp.setOwner(req.getOwner());
        addToQueryString(basicQuery, "Owner", req.getOwner());
    }
    if (req.getType() && *req.getType())
    {
        resp.setType(req.getType());
        addToQueryString(basicQuery, "Type", req.getType());
    }

    resp.setFilters(basicQuery.str());
    resp.setBasicQuery(basicQuery.str());

    return true;
}

bool CFileSprayEx::onGetDFUWorkunits(IEspContext &context, IEspGetDFUWorkunits &req, IEspGetDFUWorkunitsResponse &resp)
{
    try
    {
        if (!context.validateFeatureAccess(DFU_WU_URL, SecAccess_Read, false))
            throw MakeStringException(ECLWATCH_DFU_WU_ACCESS_DENIED, "Access to DFU workunit is denied.");

        double version = context.getClientVersion();
        if (version > 1.02)
        {
            const char *type = req.getType();
            if (type && *type && !stricmp(type, "archived workunits"))
            {
                return GetArchivedDFUWorkunits(context, req, resp);
            }
        }

        StringBuffer clusterReq;
        const char *clusterName = req.getCluster();
        if(clusterName && *clusterName)
        {
            clusterReq.append(clusterName);
        }

        Owned<IEnvironmentFactory> envFactory = getEnvironmentFactory();
        Owned<IConstEnvironment> constEnv = envFactory->openEnvironmentByFile();
        Owned<IPropertyTree> root = &constEnv->getPTree();
        if (!root)
            throw MakeStringException(ECLWATCH_CANNOT_GET_ENV_INFO, "Failed to get environment information.");

        StringArray targetClusters, clusterProcesses;
        Owned<IPropertyTreeIterator> clusters= root->getElements("Software/Topology/Cluster");
        if (clusters->first())
        {
            do {
                IPropertyTree &cluster = clusters->query(); 
                const char* name = cluster.queryProp("@name");
                if (!name || !*name)
                    continue;

                Owned<IPropertyTreeIterator> thorClusters= cluster.getElements(eqThorCluster);
                Owned<IPropertyTreeIterator> roxieClusters= cluster.getElements(eqRoxieCluster);
                if (thorClusters->first() || roxieClusters->first())
                {
                    bool bFound = false;
                    if (thorClusters->first())
                    {
                        IPropertyTree &thorCluster = thorClusters->query();                 
                        const char* process = thorCluster.queryProp("@process");
                        if (process && *process)
                        {
                            targetClusters.append(name);
                            clusterProcesses.append(process);
                            if (clusterName && !stricmp(clusterName, name))
                            {
                                clusterReq.clear().append(process);
                            }
                        }
                    }

                    if (!bFound && roxieClusters->first())
                    {
                        IPropertyTree &roxieCluster = roxieClusters->query();                   
                        const char* process = roxieCluster.queryProp("@process");
                        if (process && *process)
                        {
                            targetClusters.append(name);
                            clusterProcesses.append(process);
                            if (clusterName && !stricmp(clusterName, name))
                            {
                                clusterReq.clear().append(process);
                            }
                        }
                    }
                }
            } while (clusters->next());
        }

        __int64 pagesize = req.getPageSize();
        __int64 pagefrom = req.getPageStartFrom();
        __int64 displayFrom = 0;
        if (pagesize < 1)
        {
            pagesize = 100;
        }
        if (pagefrom > 0)
        {
            displayFrom = pagefrom;
        }

        DFUsortfield sortorder[2] = {DFUsf_wuid, DFUsf_term};
        sortorder[0] = (DFUsortfield) (DFUsf_wuid + DFUsf_reverse);

        if(req.getSortby() && *req.getSortby())
        {
            const char *sortby = req.getSortby();
            if (!stricmp(sortby, "Owner"))
                sortorder[0] = DFUsf_user;
            else if (!stricmp(sortby, "JobName"))
                sortorder[0] = DFUsf_job;
            else if (!stricmp(sortby, "Cluster"))
                sortorder[0] = DFUsf_cluster;
            else if (!stricmp(sortby, "State"))
                sortorder[0] = DFUsf_state;
            else if (!stricmp(sortby, "Type"))
                sortorder[0] = DFUsf_command;
            else if (!stricmp(sortby, "Protected"))
                sortorder[0] = DFUsf_protected;
            else if (!stricmp(sortby, "PCTDone"))
                sortorder[0] = (DFUsortfield) (DFUsf_pcdone | DFUsf_numeric);
            else
                sortorder[0] = DFUsf_wuid;

            bool descending = req.getDescending();
            if (descending)
                sortorder[0] = (DFUsortfield) (sortorder[0] | DFUsf_reverse);
        }

        DFUsortfield filters[10];
        unsigned short filterCount = 0;
        MemoryBuffer filterbuf;

        if(req.getStateReq() && *req.getStateReq())
        {
            filters[filterCount] = DFUsf_state;
            filterCount++;
            if (stricmp(req.getStateReq(), "unknown") != 0)
                filterbuf.append(req.getStateReq());
            else
                filterbuf.append("");
        }

        if(clusterName && *clusterName)
        {
            filters[filterCount] = DFUsf_cluster;
            filterCount++;
            filterbuf.append(clusterReq.str());
        }

        if(req.getOwner() && *req.getOwner())
        {
            filters[filterCount] = DFUsortfield (DFUsf_user | DFUsf_nocase);
            filterCount++;
            filterbuf.append(req.getOwner());
        }

        if(req.getJobname() && *req.getJobname())
        {
            filters[filterCount] = DFUsortfield (DFUsf_job | DFUsf_nocase);
            filterCount++;
            filterbuf.append(req.getJobname());
        }

        filters[filterCount] = DFUsf_term;

        __int64 cacheHint = req.getCacheHint();
        if (cacheHint < 0) //Not set yet
            cacheHint = 0;

        IArrayOf<IEspDFUWorkunit> result;
        Owned<IDFUWorkUnitFactory> factory = getDFUWorkUnitFactory();
<<<<<<< HEAD
        unsigned numWUs;
        Owned<IConstDFUWorkUnitIterator> itr = factory->getWorkUnitsSorted(sortorder, filters, filterbuf.bufferBase(), (int) displayFrom, (int) pagesize+1, req.getOwner(), &cachehint, &numWUs);
=======
        unsigned numWUs = factory->numWorkUnitsFiltered(filters, filterbuf.bufferBase());
        Owned<IConstDFUWorkUnitIterator> itr = factory->getWorkUnitsSorted(sortorder, filters, filterbuf.bufferBase(), (int) displayFrom, (int) pagesize+1, req.getOwner(), &cacheHint);
        if (version >= 1.07)
            resp.setCacheHint(cacheHint);
>>>>>>> e071bdcd

        //unsigned actualCount = 0;
        itr->first();
        while(itr->isValid())
        {
            Owned<IConstDFUWorkUnit> wu = itr->get();
            //actualCount++;

            Owned<IEspDFUWorkunit> resultWU = createDFUWorkunit("", "");
            resultWU->setID(wu->queryId());
            StringBuffer jobname, user, cluster;
            resultWU->setJobName(wu->getJobName(jobname).str());
            resultWU->setCommand(wu->getCommand());
            resultWU->setUser(wu->getUser(user).str());
            
            const char* clusterName = wu->getClusterName(cluster).str();
            if (clusterName)
            {
                StringBuffer clusterForDisplay(clusterName);

                if (clusterProcesses.ordinality())
                {
                    for (unsigned i = 0; i < clusterProcesses.length(); i++)
                    {
                        const char* clusterProcessName = clusterProcesses.item(i);
                        if (!stricmp(clusterProcessName, clusterName))
                        {
                            clusterForDisplay.clear().append(targetClusters.item(i));
                            break;
                        }
                    }
                }
                resultWU->setClusterName(clusterForDisplay.str());
            }

            resultWU->setIsProtected(wu->isProtected());
            IConstDFUprogress *prog = wu->queryProgress();
            if (prog != NULL)
            {
                DFUstate state = prog->getState();
                resultWU->setState(state);
                StringBuffer statemsg;
                encodeDFUstate(state,statemsg);
                resultWU->setStateMessage(statemsg.str());
                resultWU->setPercentDone(prog->getPercentDone());
            }
            result.append(*resultWU.getLink());
            itr->next();
        }

        if (result.length() > pagesize)
            result.pop();

        resp.setPageSize(pagesize);
        resp.setNumWUs(numWUs);
        resp.setPageStartFrom(displayFrom + 1);

        if(displayFrom + pagesize < numWUs)
        {
            resp.setNextPage(displayFrom + pagesize);
            resp.setPageEndAt(pagefrom + pagesize);
            __int64 last = displayFrom + pagesize;
            while (last + pagesize < numWUs)
            {
                last += pagesize;
            }
            resp.setLastPage(last);
        }
        else
        {
            resp.setNextPage(-1);
            resp.setPageEndAt(numWUs);
        }

        if(displayFrom > 0)
        {
            resp.setFirst(false);
            if (displayFrom - pagesize > 0)
                resp.setPrevPage(displayFrom - pagesize);
            else
                resp.setPrevPage(0);
        }

        StringBuffer basicQuery;
        if (req.getStateReq() && *req.getStateReq())
        {
            resp.setStateReq(req.getStateReq());
            addToQueryString(basicQuery, "StateReq", req.getStateReq());
        }
        if (req.getCluster() && *req.getCluster())
        {
            resp.setCluster(req.getCluster());
            addToQueryString(basicQuery, "Cluster", req.getCluster());
        }
        if (req.getOwner() && *req.getOwner())
        {
            resp.setOwner(req.getOwner());
            addToQueryString(basicQuery, "Owner", req.getOwner());
        }
        resp.setFilters(basicQuery.str());

        if (req.getSortby() && *req.getSortby())
        {
            resp.setSortby(req.getSortby());
            if (req.getDescending())
                resp.setDescending(req.getDescending());

            StringBuffer strbuf = req.getSortby();
            strbuf.append("=");
            String str1(strbuf.str());
            String str(basicQuery.str());
            if (str.indexOf(str1) < 0)
            {
                addToQueryString(basicQuery, "Sortby", req.getSortby());
                if (req.getDescending())
                    addToQueryString(basicQuery, "Descending", "1");
            }
        }

        resp.setBasicQuery(basicQuery.str());

        resp.setResults(result);
    }
    catch(IException* e)
    {   
        FORWARDEXCEPTION(context, e,  ECLWATCH_INTERNAL_ERROR);
    }

    return true;
}

void CFileSprayEx::addToQueryString(StringBuffer &queryString, const char *name, const char *value)
{
    if (queryString.length() > 0)
    {
        queryString.append("&amp;");
    }

    queryString.append(name);
    queryString.append("=");
    queryString.append(value);
}

void CFileSprayEx::getInfoFromSasha(IEspContext &context, const char *sashaServer, const char* wuid, IEspDFUWorkunit *info)
{
    Owned<ISashaCommand> cmd = createSashaCommand();
    cmd->addId(wuid);
    cmd->setAction(SCA_GET);
    cmd->setArchived(true);             
    cmd->setDFU(true);  
    SocketEndpoint ep(sashaServer, DEFAULT_SASHA_PORT);
    Owned<INode> node = createINode(ep);
    if (!cmd->send(node,1*60*1000)) 
    {
        DBGLOG("Cannot connect to Sasha server at %s",sashaServer);
        throw MakeStringException(ECLWATCH_CANNOT_CONNECT_ARCHIVE_SERVER,"Cannot connect to archive server at %s.",sashaServer);
    }
    if (cmd->numIds()==0) 
    {
        DBGLOG("Could not read archived %s",wuid);
        throw MakeStringException(ECLWATCH_CANNOT_GET_WORKUNIT,"Cannot read workunit %s.",wuid);
    }
    
    unsigned num = cmd->numResults();
    if (num < 1)
        return;

    StringBuffer res;
    cmd->getResult(0,res);
    if(res.length() < 1)
        return;
    
    Owned<IPropertyTree> wu = createPTreeFromXMLString(res.str());
    if (!wu)
        return;

    const char * command = wu->queryProp("@command");
    const char * submitID = wu->queryProp("@submitID");
    const char * cluster = wu->queryProp("@clusterName");
    const char * queue = wu->queryProp("@queue");
    const char * jobName = wu->queryProp("@jobName");
    const char * protectedWU = wu->queryProp("@protected");

    info->setID(wuid);
    info->setArchived(true);
    if (command && *command)
        info->setCommandMessage(command);
    if (cluster && *cluster)
        info->setClusterName(cluster);
    if (submitID && *submitID)
        info->setUser(submitID);
    if (queue && *queue)
        info->setQueue(queue);
    if (jobName && *jobName)
        info->setJobName(jobName);
    if (protectedWU && stricmp(protectedWU, "0"))
        info->setIsProtected(true);
    else
        info->setIsProtected(false);

    IPropertyTree *source = wu->queryPropTree("Source");
   if(source)
    {
        const char * directory = source->queryProp("@directory");
        const char * name = source->queryProp("@name");
        if (directory && *directory)
            info->setSourceDirectory(directory);
        if (name && *name)
            info->setSourceLogicalName(name);
    }

    IPropertyTree *dest = wu->queryPropTree("Destination");
   if(dest)
    {
        const char * directory = dest->queryProp("@directory");
        int numParts = dest->getPropInt("@numparts", -1);
        if (directory && *directory)
            info->setDestDirectory(directory);
        if (numParts > 0)
            info->setDestNumParts(numParts);
    }

    IPropertyTree *progress = wu->queryPropTree("Progress");
   if(progress)
    {
        const char * state = progress->queryProp("@state");
        const char * timeStarted = progress->queryProp("@timestarted");
        const char * timeStopped = progress->queryProp("@timestopped");
    
        if (state && *state)
            info->setStateMessage(state);
        if (timeStarted && *timeStarted)
        {
            StringBuffer startStr = timeStarted;
            startStr.replace('T', ' ');
            info->setTimeStarted(startStr.str());
        }
        if (timeStopped && *timeStopped)
        {
            StringBuffer stopStr = timeStopped;
            stopStr.replace('T', ' ');
            info->setTimeStopped(stopStr.str());
        }
    }
    return;
}


bool CFileSprayEx::getArchivedWUInfo(IEspContext &context, IEspGetDFUWorkunit &req, IEspGetDFUWorkunitResponse &resp)
{
    const char *wuid = req.getWuid();
    if (wuid && *wuid)
    {
        StringBuffer sashaAddress;
        IArrayOf<IConstTpSashaServer> sashaservers;
        CTpWrapper dummy;
        dummy.getTpSashaServers(sashaservers);  
        ForEachItemIn(i, sashaservers)
        {
            IConstTpSashaServer& sashaserver = sashaservers.item(i);
            IArrayOf<IConstTpMachine> &sashaservermachine = sashaserver.getTpMachines();
            sashaAddress.append(sashaservermachine.item(0).getNetaddress());
        }
        if (sashaAddress.length() < 1)
        {
            throw MakeStringException(ECLWATCH_ARCHIVE_SERVER_NOT_FOUND,"Archive server not found.");
        }

        getInfoFromSasha(context, sashaAddress.str(), wuid, &resp.updateResult());
        resp.setAutoRefresh(WUDETAILS_REFRESH_MINS);
        return true;
    }

    return false;
}

bool CFileSprayEx::onGetDFUWorkunit(IEspContext &context, IEspGetDFUWorkunit &req, IEspGetDFUWorkunitResponse &resp)
{
    try
    {
        if (!context.validateFeatureAccess(DFU_WU_URL, SecAccess_Read, false))
            throw MakeStringException(ECLWATCH_DFU_WU_ACCESS_DENIED, "Access to DFU workunit is denied.");

        const char* wuid = req.getWuid();
        if (!wuid || !*wuid)
            throw MakeStringException(ECLWATCH_INVALID_INPUT, "Dfu workunit ID not specified.");

        bool found = false;
        double version = context.getClientVersion();
        Owned<IDFUWorkUnitFactory> factory = getDFUWorkUnitFactory();
        Owned<IConstDFUWorkUnit> wu = factory->openWorkUnit(wuid, false);
        if(wu)
        {
            IEspDFUWorkunit &result = resp.updateResult();
            
            DeepAssign(context, wu, result);
            int n = resp.getResult().getState();
            if (n == DFUstate_scheduled || n == DFUstate_queued || n == DFUstate_started)
            {
                 resp.setAutoRefresh(WUDETAILS_REFRESH_MINS);
            }

            found = true;
        }
        else if ((version > 1.02) && getArchivedWUInfo(context, req, resp))
        {
            found = true;
        }

        if (!found)
            throw MakeStringException(ECLWATCH_CANNOT_GET_WORKUNIT, "Dfu workunit %s not found.", req.getWuid());
    }
    catch(IException* e)
    {   
        FORWARDEXCEPTION(context, e,  ECLWATCH_INTERNAL_ERROR);
    }

    return true;
}

bool CFileSprayEx::onGetDFUProgress(IEspContext &context, IEspProgressRequest &req, IEspProgressResponse &resp)
{
    try
    {
        if (!context.validateFeatureAccess(DFU_WU_URL, SecAccess_Read, false))
            throw MakeStringException(ECLWATCH_DFU_WU_ACCESS_DENIED, "Access to DFU workunit is denied.");

        const char* wuid = req.getWuid();
        if(!wuid || !*wuid)
            throw MakeStringException(ECLWATCH_INVALID_INPUT, "Workunit ID not specified.");

        Owned<IDFUWorkUnitFactory> factory = getDFUWorkUnitFactory();
        Owned<IConstDFUWorkUnit> wu = factory->openWorkUnit(req.getWuid(), false);
        if(!wu)
            throw MakeStringException(ECLWATCH_CANNOT_OPEN_WORKUNIT, "Dfu workunit %s not found.", req.getWuid());

        resp.setWuid(req.getWuid());

        IConstDFUprogress *prog = wu->queryProgress();
        if (prog)
        {
            resp.setPercentDone(prog->getPercentDone());
            resp.setKbPerSec(prog->getKbPerSec());
            resp.setKbPerSecAve(prog->getKbPerSecAve());
            resp.setSecsLeft(prog->getSecsLeft());

            StringBuffer statestr;
            encodeDFUstate(prog->getState(), statestr);
            resp.setState(statestr.str());
            
            resp.setSlavesDone(prog->getSlavesDone());

            StringBuffer msg;
            prog->formatProgressMessage(msg);
            resp.setProgressMessage(msg.str());
            prog->formatSummaryMessage(msg.clear());
            resp.setSummaryMessage(msg.str());
            prog->getTimeTaken(msg.clear());
            resp.setTimeTaken(msg.str());
        }
    }
    catch(IException* e)
    {   
        FORWARDEXCEPTION(context, e,  ECLWATCH_INTERNAL_ERROR);
    }

    return true;
}

bool CFileSprayEx::onCreateDFUWorkunit(IEspContext &context, IEspCreateDFUWorkunit &req, IEspCreateDFUWorkunitResponse &resp)
{
    try
    {
        if (!context.validateFeatureAccess(DFU_WU_URL, SecAccess_Write, false))
            throw MakeStringException(ECLWATCH_DFU_WU_ACCESS_DENIED, "Failed to create DFU workunit. Permission denied.");

        Owned<IDFUWorkUnitFactory> factory = getDFUWorkUnitFactory();
        Owned<IDFUWorkUnit> wu = factory->createWorkUnit();
        wu->setQueue(m_QueueLabel.str());
        StringBuffer user, passwd;
        wu->setUser(context.getUserID(user).str());
        wu->setPassword(context.getPassword(passwd).str());
        wu->commit();
        const char * d = wu->queryId();
        IEspDFUWorkunit &result = resp.updateResult();
        DeepAssign(context, wu, result);
        result.setOverwrite(false);
        result.setReplicate(true);
    }
    catch(IException* e)
    {   
        FORWARDEXCEPTION(context, e,  ECLWATCH_INTERNAL_ERROR);
    }

    return true;
}

bool CFileSprayEx::onUpdateDFUWorkunit(IEspContext &context, IEspUpdateDFUWorkunit &req, IEspUpdateDFUWorkunitResponse &resp)
{
    try
    {
        if (!context.validateFeatureAccess(DFU_WU_URL, SecAccess_Write, false))
            throw MakeStringException(ECLWATCH_DFU_WU_ACCESS_DENIED, "Failed to update DFU workunit. Permission denied.");

        IConstDFUWorkunit & reqWU = req.getWu();
        Owned<IDFUWorkUnitFactory> factory = getDFUWorkUnitFactory();
        Owned<IDFUWorkUnit> wu = factory->updateWorkUnit(reqWU.getID());
        if(!wu)
            throw MakeStringException(ECLWATCH_CANNOT_UPDATE_WORKUNIT, "Dfu workunit %s not found.", reqWU.getID());

        IDFUprogress *prog = wu->queryUpdateProgress();
        if (prog && req.getStateOrig() != reqWU.getState())
        {
            if (prog->getState() != req.getStateOrig())
                throw MakeStringException(ECLWATCH_CANNOT_UPDATE_WORKUNIT,"Cannot update DFU workunit %s because its state has been changed internally. Please refresh the page and try again.",reqWU.getID());

            prog->setState((enum DFUstate)reqWU.getState());
        }

        const char* clusterOrig = req.getClusterOrig();
        const char* cluster = reqWU.getClusterName();
        if(cluster && (!clusterOrig || stricmp(clusterOrig, cluster)))
        {
            wu->setClusterName(reqWU.getClusterName());
        }

        const char* jobNameOrig = req.getJobNameOrig();
        const char* jobName = reqWU.getJobName();
        if(jobName && (!jobNameOrig || stricmp(jobNameOrig, jobName)))
        {
            wu->setJobName(jobName);
        }

        if (reqWU.getIsProtected() != req.getIsProtectedOrig())
            wu->protect(reqWU.getIsProtected());

        wu->commit();

        resp.setRedirectUrl(StringBuffer("/FileSpray/GetDFUWorkunit?wuid=").append(reqWU.getID()).str());
    }
    catch(IException* e)
    {   
        FORWARDEXCEPTION(context, e,  ECLWATCH_INTERNAL_ERROR);
    }

    return true;
}

bool markWUFailed(IDFUWorkUnitFactory *f, const char *wuid)
{
    Owned<IDFUWorkUnit> wu = f->updateWorkUnit(wuid);
    if(!wu)
        throw MakeStringException(ECLWATCH_CANNOT_UPDATE_WORKUNIT, "Dfu workunit %s not found.", wuid);

    IDFUprogress *prog = wu->queryUpdateProgress();
    if(!prog)
        throw MakeStringException(ECLWATCH_PROGRESS_INFO_NOT_FOUND, "progress information not found for workunit %s.", wuid);
    else if(prog->getState() == DFUstate_started)
        throw MakeStringException(ECLWATCH_CANNOT_DELETE_WORKUNIT, "Cannot delete workunit %s because its state is Started.", wuid);
    else
    {
        prog->setState(DFUstate_failed);
        return true;
    }
    return false;
}

bool CFileSprayEx::onDFUWorkunitsAction(IEspContext &context, IEspDFUWorkunitsActionRequest &req, IEspDFUWorkunitsActionResponse &resp)
{
    try
    {
        if (!context.validateFeatureAccess(DFU_WU_URL, SecAccess_Write, false))
            throw MakeStringException(ECLWATCH_DFU_WU_ACCESS_DENIED, "Failed to update DFU workunit. Permission denied.");

        bool bAllSuccess = true;
        IArrayOf<IEspDFUActionResult> results;
        const char* action = req.getType();
        if(!action || !*action || !strcmp(action, "Delete"))
        {
            Owned<IDFUWorkUnitFactory> factory = getDFUWorkUnitFactory();
            StringArray & wuids = req.getWuids();
            for(unsigned i = 0; i < wuids.ordinality(); ++i)
            {
                Owned<IEspDFUActionResult> res = createDFUActionResult("", "");
                res->setID(wuids.item(i));
                res->setAction("Delete");
                res->setResult("Success");

                try
                {
                    if (markWUFailed(factory, wuids.item(i)))
                    {
                        if (!factory->deleteWorkUnit(wuids.item(i)))
                            throw MakeStringException(ECLWATCH_CANNOT_DELETE_WORKUNIT, "Failed in deleting workunit %s.", wuids.item(i));
                    }
                }
                catch (IException *e)
                {
                    bAllSuccess = false;
                    StringBuffer eMsg;
                    eMsg = e->errorMessage(eMsg);
                    e->Release();

                    StringBuffer failedMsg = "Failed: ";
                    failedMsg.append(eMsg);
                    res->setResult(failedMsg.str());
                }

                results.append(*res.getLink());
            }
        }
        else if (!strcmp(action, "Restore"))
        {
            StringBuffer sashaAddress;
            IArrayOf<IConstTpSashaServer> sashaservers;
            CTpWrapper dummy;
            dummy.getTpSashaServers(sashaservers);  
            ForEachItemIn(i, sashaservers)
            {
                IConstTpSashaServer& sashaserver = sashaservers.item(i);
                IArrayOf<IConstTpMachine> &sashaservermachine = sashaserver.getTpMachines();
                sashaAddress.append(sashaservermachine.item(0).getNetaddress());
            }
            if (sashaAddress.length() < 1)
            {
                throw MakeStringException(ECLWATCH_ARCHIVE_SERVER_NOT_FOUND,"Archive server not found.");
            }

            SocketEndpoint ep(sashaAddress.str(), DEFAULT_SASHA_PORT);
            Owned<INode> node = createINode(ep);
            Owned<ISashaCommand> cmd = createSashaCommand();
            cmd->setAction(SCA_RESTORE);
            cmd->setDFU(true);  

            StringArray & wuids = req.getWuids();
            for(unsigned ii = 0; ii < wuids.ordinality(); ++ii)
            {
                StringBuffer msg;
                const char *wuid = wuids.item(ii);
                cmd->addId(wuid);

                if (!cmd->send(node,1*60*1000)) 
                {
                    throw MakeStringException(ECLWATCH_CANNOT_CONNECT_ARCHIVE_SERVER,"Cannot connect to archive server at %s.",sashaAddress.str());
                }
                if (cmd->numIds()==0) 
                {
                    bAllSuccess = false;

                    msg.appendf("Restore failed for %s", wuid);
                }
                else
                {
                    StringBuffer reply;
                    cmd->getId(0,reply);
                    msg.appendf("Restore: %s, reply: %s", wuid, reply.str());
                }

                Owned<IEspDFUActionResult> res = createDFUActionResult("", "");
                res->setID(wuid);
                res->setAction("Restore");
                res->setResult(msg.str());

                results.append(*res.getLink());
            }
        }
        else if(!strcmp(action, "Protect"))
        {
            Owned<IDFUWorkUnitFactory> factory = getDFUWorkUnitFactory();
            StringArray & wuids = req.getWuids();
            for(unsigned i = 0; i < wuids.ordinality(); ++i)
            {
                Owned<IEspDFUActionResult> res = createDFUActionResult("", "");
                res->setID(wuids.item(i));
                res->setAction("Protect");
                res->setResult("Success");

                try
                {
                    Owned<IDFUWorkUnitFactory> factory = getDFUWorkUnitFactory();
                    Owned<IDFUWorkUnit> wu = factory->updateWorkUnit(wuids.item(i));
                    if(!wu.get())
                        continue;

                    wu->protect(true);
                    wu->commit();
                }
                catch (IException *e)
                {
                    bAllSuccess = false;
                    StringBuffer eMsg;
                    eMsg = e->errorMessage(eMsg);
                    e->Release();

                    StringBuffer failedMsg = "Failed: ";
                    failedMsg.append(eMsg);
                    res->setResult(failedMsg.str());
                }

                results.append(*res.getLink());
            }
        }
        else if(!strcmp(action, "Unprotect"))
        {
            Owned<IDFUWorkUnitFactory> factory = getDFUWorkUnitFactory();
            StringArray & wuids = req.getWuids();
            for(unsigned i = 0; i < wuids.ordinality(); ++i)
            {
                Owned<IEspDFUActionResult> res = createDFUActionResult("", "");
                res->setID(wuids.item(i));
                res->setAction("Unprotect");
                res->setResult("Success");

                try
                {
                    Owned<IDFUWorkUnitFactory> factory = getDFUWorkUnitFactory();
                    Owned<IDFUWorkUnit> wu = factory->updateWorkUnit(wuids.item(i));
                    if(!wu.get())
                        continue;

                    wu->protect(false);
                    wu->commit();
                }
                catch (IException *e)
                {
                    bAllSuccess = false;
                    StringBuffer eMsg;
                    eMsg = e->errorMessage(eMsg);
                    e->Release();

                    StringBuffer failedMsg = "Failed: ";
                    failedMsg.append(eMsg);
                    res->setResult(failedMsg.str());
                }

                results.append(*res.getLink());
            }
        }
        else if(!strcmp(action, "SetToFailed"))
        {
            Owned<IDFUWorkUnitFactory> factory = getDFUWorkUnitFactory();
            StringArray & wuids = req.getWuids();
            for(unsigned i = 0; i < wuids.ordinality(); ++i)
            {
                Owned<IEspDFUActionResult> res = createDFUActionResult("", "");
                res->setID(wuids.item(i));
                res->setAction("SetToFailed");
                res->setResult("Success");

                try
                {
                    Owned<IDFUWorkUnit> wu = factory->updateWorkUnit(wuids.item(i));
                    if(wu)
                    {
                        IDFUprogress *prog = wu->queryUpdateProgress();
                        if (prog)
                        {
                            prog->setState(DFUstate_failed);
                            wu->commit();
                        }
                    }
                }
                catch (IException *e)
                {
                    bAllSuccess = false;
                    StringBuffer eMsg;
                    eMsg = e->errorMessage(eMsg);
                    e->Release();

                    StringBuffer failedMsg = "Failed: ";
                    failedMsg.append(eMsg);
                    res->setResult(failedMsg.str());
                }
                results.append(*res.getLink());
            }
        }
        else
            throw MakeStringException(ECLWATCH_INVALID_ACTION, "Unknown action type %s", action);

        if (bAllSuccess && strcmp(action, "Delete"))
        {
            if (!strcmp(action, "Restore"))
                resp.setRedirectUrl("/FileSpray/GetDFUWorkunits?Type=archived workunits");
            else
                resp.setRedirectUrl("/FileSpray/GetDFUWorkunits");
        }
        else
        {
            resp.setDFUActionResults(results);
        }
    }
    catch(IException* e)
    {   
        FORWARDEXCEPTION(context, e,  ECLWATCH_INTERNAL_ERROR);
    }

    return true;
}

bool CFileSprayEx::onDeleteDFUWorkunits(IEspContext &context, IEspDeleteDFUWorkunits &req, IEspDeleteDFUWorkunitsResponse &resp)
{
    try
    {
        if (!context.validateFeatureAccess(DFU_WU_URL, SecAccess_Write, false))
            throw MakeStringException(ECLWATCH_DFU_WU_ACCESS_DENIED, "Failed to delete DFU workunit. Permission denied.");

        Owned<IDFUWorkUnitFactory> factory = getDFUWorkUnitFactory();
        StringArray & wuids = req.getWuids();
        for(unsigned i = 0; i < wuids.ordinality(); ++i)
        {
            if (markWUFailed(factory, wuids.item(i)))
                factory->deleteWorkUnit(wuids.item(i));
        }
        resp.setRedirectUrl("/FileSpray/GetDFUWorkunits");
    }
    catch(IException* e)
    {   
        FORWARDEXCEPTION(context, e,  ECLWATCH_INTERNAL_ERROR);
    }

    return true;
}

bool CFileSprayEx::onDeleteDFUWorkunit(IEspContext &context, IEspDeleteDFUWorkunit &req, IEspDeleteDFUWorkunitResponse &resp)
{
    try
    {
        if (!context.validateFeatureAccess(DFU_WU_URL, SecAccess_Write, false))
            throw MakeStringException(ECLWATCH_DFU_WU_ACCESS_DENIED, "Failed to delete DFU workunit. Permission denied.");

        Owned<IDFUWorkUnitFactory> factory = getDFUWorkUnitFactory();
        if (markWUFailed(factory, req.getWuid()))
            resp.setResult(factory->deleteWorkUnit(req.getWuid()));
        else
            resp.setResult(false);

        resp.setRedirectUrl("/FileSpray/GetDFUWorkunits");
    }
    catch(IException* e)
    {   
        FORWARDEXCEPTION(context, e,  ECLWATCH_INTERNAL_ERROR);
    }

    return true;
}

bool CFileSprayEx::onSubmitDFUWorkunit(IEspContext &context, IEspSubmitDFUWorkunit &req, IEspSubmitDFUWorkunitResponse &resp)
{
    try
    {
        if (!context.validateFeatureAccess(DFU_WU_URL, SecAccess_Write, false))
            throw MakeStringException(ECLWATCH_DFU_WU_ACCESS_DENIED, "Failed to submit DFU workunit. Permission denied.");

        submitDFUWorkUnit(req.getWuid());

        resp.setRedirectUrl(StringBuffer("/FileSpray/GetDFUWorkunit?wuid=").append(req.getWuid()).str());
    }
    catch(IException* e)
    {   
        FORWARDEXCEPTION(context, e,  ECLWATCH_INTERNAL_ERROR);
    }

    return true;
}

bool CFileSprayEx::onAbortDFUWorkunit(IEspContext &context, IEspAbortDFUWorkunit &req, IEspAbortDFUWorkunitResponse &resp)
{
    try
    {
        if (!context.validateFeatureAccess(DFU_WU_URL, SecAccess_Write, false))
            throw MakeStringException(ECLWATCH_DFU_WU_ACCESS_DENIED, "Failed to abort DFU workunit. Permission denied.");

        Owned<IDFUWorkUnitFactory> factory = getDFUWorkUnitFactory();
        Owned<IDFUWorkUnit> wu = factory->updateWorkUnit(req.getWuid());
        if(!wu)
            throw MakeStringException(ECLWATCH_CANNOT_GET_WORKUNIT, "Dfu workunit %s not found.", req.getWuid());

        wu->requestAbort();
        resp.setRedirectUrl(StringBuffer("/FileSpray/GetDFUWorkunit?wuid=").append(req.getWuid()).str());
    }
    catch(IException* e)
    {   
        FORWARDEXCEPTION(context, e,  ECLWATCH_INTERNAL_ERROR);
    }

    return true;
}

bool CFileSprayEx::onGetDFUExceptions(IEspContext &context, IEspGetDFUExceptions &req, IEspGetDFUExceptionsResponse &resp)
{
    try
    {
        if (!context.validateFeatureAccess(DFU_EX_URL, SecAccess_Read, false))
            throw MakeStringException(ECLWATCH_DFU_EX_ACCESS_DENIED, "Failed to get DFU Exceptions. Permission denied.");

        IArrayOf<IEspDFUException> result;
        Owned<IDFUWorkUnitFactory> factory = getDFUWorkUnitFactory();
        Owned<IDFUWorkUnit> wu = factory->updateWorkUnit(req.getWuid());
        if(!wu)
            throw MakeStringException(ECLWATCH_CANNOT_GET_WORKUNIT, "Dfu workunit %s not found.", req.getWuid());

        Owned<IExceptionIterator> itr = wu->getExceptionIterator();
        itr->first();
        while(itr->isValid())
        {
            Owned<IEspDFUException> resultE = createDFUException("", "");
            IException &e = itr->query();
            resultE->setCode(e.errorCode());
            StringBuffer msg;
            resultE->setMessage(e.errorMessage(msg).str());
            result.append(*resultE.getLink());
            itr->next();
        }

        resp.setResult(result);
    }
    catch(IException* e)
    {   
        FORWARDEXCEPTION(context, e,  ECLWATCH_INTERNAL_ERROR);
    }

    return true;
}

bool CFileSprayEx::onSprayFixed(IEspContext &context, IEspSprayFixed &req, IEspSprayFixedResponse &resp)
{
    try
    {
        if (!context.validateFeatureAccess(FILE_SPRAY_URL, SecAccess_Write, false))
            throw MakeStringException(ECLWATCH_FILE_SPRAY_ACCESS_DENIED, "Failed to do Spray. Permission denied.");

        StringBuffer destFolder, destTitle, defaultFolder, defaultReplicateFolder;

        const char* destCluster = req.getDestGroup();
        if(destCluster == NULL || *destCluster == '\0')
            throw MakeStringException(ECLWATCH_INVALID_INPUT, "Destination cluster/group not specified.");

        MemoryBuffer& srcxml = (MemoryBuffer&)req.getSrcxml();
        const char* srcip = req.getSourceIP();
        const char* srcfile = req.getSourcePath();
        if(srcxml.length() == 0)
        {
            if(!srcip || !*srcip)
                throw MakeStringException(ECLWATCH_INVALID_INPUT, "Source network IP not specified.");
            if(!srcfile || !*srcfile)
                throw MakeStringException(ECLWATCH_INVALID_INPUT, "Source file not specified.");
        }

        bool nosplit = req.getNosplit();
        int recordsize = req.getSourceRecordSize();
        if(recordsize == 0 && !nosplit)             // -ve record sizes for blocked
            throw MakeStringException(ECLWATCH_INVALID_INPUT, "Invalid record size"); 


        const char* destname = req.getDestLogicalName();
        if(!destname || !*destname)
            throw MakeStringException(ECLWATCH_INVALID_INPUT, "Destination file not specified.");
        CDfsLogicalFileName lfn;
        if (!lfn.setValidate(destname))
            throw MakeStringException(ECLWATCH_INVALID_INPUT, "Invalid destination filename");
        destname = lfn.get();

        StringBuffer gName, ipAddr;
        const char *pTr = strchr(destCluster, ' ');
        if (pTr)
        {
            gName.append(pTr - destCluster, destCluster);
            ipAddr.append(pTr+1);
        }
        else
            gName.append(destCluster);

        if (ipAddr.length() > 0)
            ParseLogicalPath(destname, ipAddr.str(), destFolder, destTitle, defaultFolder, defaultReplicateFolder);
        else
            ParseLogicalPath(destname, destCluster, destFolder, destTitle, defaultFolder, defaultReplicateFolder);

        Owned<IDFUWorkUnitFactory> factory = getDFUWorkUnitFactory();
        Owned<IDFUWorkUnit> wu = factory->createWorkUnit();

        wu->setClusterName(gName.str());

        wu->setJobName(destTitle.str());
        wu->setQueue(m_QueueLabel.str());
        StringBuffer user, passwd;
        wu->setUser(context.getUserID(user).str());
        wu->setPassword(context.getPassword(passwd).str());
        wu->setCommand(DFUcmd_import);

        IDFUfileSpec *source = wu->queryUpdateSource();
        if(srcxml.length() == 0)
        {
            RemoteMultiFilename rmfn;
            SocketEndpoint ep(srcip);
            rmfn.setEp(ep);
            StringBuffer fnamebuf(srcfile);
            fnamebuf.trim();
            rmfn.append(fnamebuf.str());    // handles comma separated files
            source->setMultiFilename(rmfn);
        }
        else
        {
            srcxml.append('\0');
            source->setFromXML((const char*)srcxml.toByteArray());
        }

        IDFUfileSpec *destination = wu->queryUpdateDestination();
        if(recordsize > 0)
            source->setRecordSize(recordsize);
        else if (recordsize == RECFMVB_RECSIZE_ESCAPE) {
            source->setFormat(DFUff_recfmvb);
            destination->setFormat(DFUff_variable);
        }
        else if (recordsize == RECFMV_RECSIZE_ESCAPE) {
            source->setFormat(DFUff_recfmv);
            destination->setFormat(DFUff_variable);
        }
        else if (recordsize == PREFIX_VARIABLE_RECSIZE_ESCAPE) {
            source->setFormat(DFUff_variable);
            destination->setFormat(DFUff_variable);
        }
        else if (recordsize == PREFIX_VARIABLE_BIGENDIAN_RECSIZE_ESCAPE) {
            source->setFormat(DFUff_variablebigendian);
            destination->setFormat(DFUff_variable);
        }
        destination->setLogicalName(destname);
        destination->setDirectory(destFolder.str());

        StringBuffer fileMask;
        constructFileMask(destTitle.str(), fileMask);
        destination->setFileMask(fileMask.str());
        destination->setGroupName(gName.str());
        const char * encryptkey = req.getEncrypt();
        if(req.getCompress()||(encryptkey&&*encryptkey))
            destination->setCompressed(true);

        ClusterPartDiskMapSpec mspec;
        destination->getClusterPartDiskMapSpec(gName.str(), mspec);
        mspec.setDefaultBaseDir(defaultFolder.str());
        mspec.setDefaultReplicateDir(defaultReplicateFolder.str());
        destination->setClusterPartDiskMapSpec(gName.str(), mspec);

        int repo = req.getReplicateOffset();
        bool isNull = req.getReplicateOffset_isNull();
        if (!isNull && (repo!=1))
            destination->setReplicateOffset(repo);
        if (req.getWrap())
            destination->setWrap(true);

        IDFUoptions *options = wu->queryUpdateOptions();
        const char * decryptkey = req.getDecrypt();
        if ((encryptkey&&*encryptkey)||(decryptkey&&*decryptkey))
            options->setEncDec(encryptkey,decryptkey);
        options->setReplicate(req.getReplicate());
        options->setOverwrite(req.getOverwrite());             // needed if target already exists
        const char* prefix = req.getPrefix();
        if(prefix && *prefix)
            options->setLengthPrefix(prefix);
        if(req.getNosplit())
            options->setNoSplit(true);
        if(req.getNorecover())
            options->setNoRecover(true);
        if(req.getMaxConnections() > 0)
            options->setmaxConnections(req.getMaxConnections());
        if(req.getThrottle() > 0)
            options->setThrottle(req.getThrottle());
        if(req.getTransferBufferSize() > 0)
            options->setTransferBufferSize(req.getTransferBufferSize());
        if (req.getPull())
            options->setPull(true);
        if (req.getPush())
            options->setPush(true);

        resp.setWuid(wu->queryId());
        resp.setRedirectUrl(StringBuffer("/FileSpray/GetDFUWorkunit?wuid=").append(wu->queryId()).str());
        submitDFUWorkUnit(wu.getClear());
    }
    catch(IException* e)
    {   
        FORWARDEXCEPTION(context, e,  ECLWATCH_INTERNAL_ERROR);
    }

    return true;
}

bool CFileSprayEx::onSprayVariable(IEspContext &context, IEspSprayVariable &req, IEspSprayResponse &resp)
{
    try
    {
        if (!context.validateFeatureAccess(FILE_SPRAY_URL, SecAccess_Write, false))
            throw MakeStringException(ECLWATCH_FILE_SPRAY_ACCESS_DENIED, "Failed to do Spray. Permission denied.");

        StringBuffer destFolder, destTitle, defaultFolder, defaultReplicateFolder;

        const char* destCluster = req.getDestGroup();
        if(destCluster == NULL || *destCluster == '\0')
            throw MakeStringException(ECLWATCH_INVALID_INPUT, "Destination cluster/group not specified.");

        StringBuffer gName, ipAddr;
        const char *pTr = strchr(destCluster, ' ');
        if (pTr)
        {
            gName.append(pTr - destCluster, destCluster);
            ipAddr.append(pTr+1);
        }
        else
            gName.append(destCluster);

        MemoryBuffer& srcxml = (MemoryBuffer&)req.getSrcxml();
        const char* srcip = req.getSourceIP();
        const char* srcfile = req.getSourcePath();
        if(srcxml.length() == 0)
        {
            if(!srcip || !*srcip)
                throw MakeStringException(ECLWATCH_INVALID_INPUT, "Source network IP not specified.");
            if(!srcfile || !*srcfile)
                throw MakeStringException(ECLWATCH_INVALID_INPUT, "Source file not specified.");
        }

        const char* destname = req.getDestLogicalName();
        if(!destname || !*destname)
            throw MakeStringException(ECLWATCH_INVALID_INPUT, "Destination file not specified.");
        CDfsLogicalFileName lfn;
        if (!lfn.setValidate(destname))
            throw MakeStringException(ECLWATCH_INVALID_INPUT, "invalid destination filename");
        destname = lfn.get();

        if (ipAddr.length() > 0)
            ParseLogicalPath(destname, ipAddr.str(), destFolder, destTitle, defaultFolder, defaultReplicateFolder);
        else
            ParseLogicalPath(destname, destCluster, destFolder, destTitle, defaultFolder, defaultReplicateFolder);

        Owned<IDFUWorkUnitFactory> factory = getDFUWorkUnitFactory();
        Owned<IDFUWorkUnit> wu = factory->createWorkUnit();

        wu->setClusterName(gName.str());
        wu->setJobName(destTitle.str());
        wu->setQueue(m_QueueLabel.str());
        StringBuffer user, passwd;
        wu->setUser(context.getUserID(user).str());
        wu->setPassword(context.getPassword(passwd).str());
        wu->setCommand(DFUcmd_import);

        IDFUfileSpec *source = wu->queryUpdateSource();
        IDFUfileSpec *destination = wu->queryUpdateDestination();
        IDFUoptions *options = wu->queryUpdateOptions();

        if(srcxml.length() == 0)
        {
            RemoteMultiFilename rmfn;
            SocketEndpoint ep(srcip);
            rmfn.setEp(ep);
            StringBuffer fnamebuf(srcfile);
            fnamebuf.trim();
            rmfn.append(fnamebuf.str());    // handles comma separated files
            source->setMultiFilename(rmfn);
        }
        else
        {
            srcxml.append('\0');
            source->setFromXML((const char*)srcxml.toByteArray());
        }
        source->setMaxRecordSize(req.getSourceMaxRecordSize());
        source->setFormat((DFUfileformat)req.getSourceFormat());

        // if rowTag specified, it means it's xml format, otherwise it's csv
        const char* rowtag = req.getSourceRowTag();
        if(rowtag != NULL && *rowtag != '\0')
        {
            source->setRowTag(rowtag);
            options->setKeepHeader(true);
        }
        else
        {
            const char* cs = req.getSourceCsvSeparate();
            if (req.getNoSourceCsvSeparator())
            {
                cs = "";
            }
            else if(cs == NULL || *cs == '\0')
                cs = "\\,";

            const char* ct = req.getSourceCsvTerminate();
            if(ct == NULL || *ct == '\0')
                ct = "\\n,\\r\\n";
            const char* cq = req.getSourceCsvQuote();
            if(cq== NULL)
                cq = "'";
            source->setCsvOptions(cs, ct, cq, req.getSourceCsvEscape());
        }

        destination->setLogicalName(destname);
        destination->setDirectory(destFolder.str());
        StringBuffer fileMask;
        constructFileMask(destTitle.str(), fileMask);
        destination->setFileMask(fileMask.str());
        destination->setGroupName(gName.str());
        ClusterPartDiskMapSpec mspec;
        destination->getClusterPartDiskMapSpec(gName.str(), mspec);
        mspec.setDefaultBaseDir(defaultFolder.str());
        mspec.setDefaultReplicateDir(defaultReplicateFolder.str());
        destination->setClusterPartDiskMapSpec(gName.str(), mspec);
        const char * encryptkey = req.getEncrypt();
        if(req.getCompress()||(encryptkey&&*encryptkey))
            destination->setCompressed(true);
        const char * decryptkey = req.getDecrypt();
        if ((encryptkey&&*encryptkey)||(decryptkey&&*decryptkey))
            options->setEncDec(encryptkey,decryptkey);
        int repo = req.getReplicateOffset();
        bool isNull = req.getReplicateOffset_isNull();
        if (!isNull && (repo!=1))
            destination->setReplicateOffset(repo);

        options->setReplicate(req.getReplicate());
        options->setOverwrite(req.getOverwrite());             // needed if target already exists
        const char* prefix = req.getPrefix();
        if(prefix && *prefix)
            options->setLengthPrefix(prefix);
        if(req.getNosplit())
            options->setNoSplit(true);
        if(req.getNorecover())
            options->setNoRecover(true);
        if(req.getMaxConnections() > 0)
            options->setmaxConnections(req.getMaxConnections());
        if(req.getThrottle() > 0)
            options->setThrottle(req.getThrottle());
        if(req.getTransferBufferSize() > 0)
            options->setTransferBufferSize(req.getTransferBufferSize());
        if (req.getPull())
            options->setPull(true);
        if (req.getPush())
            options->setPush(true);

        resp.setWuid(wu->queryId());
        resp.setRedirectUrl(StringBuffer("/FileSpray/GetDFUWorkunit?wuid=").append(wu->queryId()).str());
        submitDFUWorkUnit(wu.getClear());
    }
    catch(IException* e)
    {   
        FORWARDEXCEPTION(context, e,  ECLWATCH_INTERNAL_ERROR);
    }

    return true;
}

bool CFileSprayEx::onReplicate(IEspContext &context, IEspReplicate &req, IEspReplicateResponse &resp)
{
    try
    {
        if (!context.validateFeatureAccess(FILE_SPRAY_URL, SecAccess_Write, false))
            throw MakeStringException(ECLWATCH_FILE_SPRAY_ACCESS_DENIED, "Failed to do Replicate. Permission denied.");

        const char* srcname = req.getSourceLogicalName();
        if(!srcname || !*srcname)
            throw MakeStringException(ECLWATCH_INVALID_INPUT, "Source logical file not specified.");

        Owned<IDFUWorkUnitFactory> factory = getDFUWorkUnitFactory();
        Owned<IDFUWorkUnit> wu = factory->createWorkUnit();

        StringBuffer jobname = "Replicate: ";
        jobname.append(srcname);
        wu->setJobName(jobname.str());
        wu->setQueue(m_QueueLabel.str());
        StringBuffer user, passwd;
        wu->setUser(context.getUserID(user).str());
        wu->setPassword(context.getPassword(passwd).str());
        wu->setCommand(DFUcmd_replicate);

        IDFUfileSpec *source = wu->queryUpdateSource();
        if (source)
        {
            source->setLogicalName(srcname);
            int repo = req.getReplicateOffset();
            if (repo!=1)
                source->setReplicateOffset(repo);
        }
        const char* cluster = req.getCluster();
        if(cluster && *cluster)
        {
            IDFUoptions *opt = wu->queryUpdateOptions();
            opt->setReplicateMode(DFURMmissing,cluster,req.getRepeatLast(),req.getOnlyRepeated());
        }
        resp.setWuid(wu->queryId());
        resp.setRedirectUrl(StringBuffer("/FileSpray/GetDFUWorkunit?wuid=").append(wu->queryId()).str());
        submitDFUWorkUnit(wu.getClear());
    }
    catch(IException* e)
    {   
        FORWARDEXCEPTION(context, e,  ECLWATCH_INTERNAL_ERROR);
    }

    return true;
}

bool CFileSprayEx::onDespray(IEspContext &context, IEspDespray &req, IEspDesprayResponse &resp)
{
    try
    {
        if (!context.validateFeatureAccess(FILE_DESPRAY_URL, SecAccess_Write, false))
            throw MakeStringException(ECLWATCH_FILE_DESPRAY_ACCESS_DENIED, "Failed to do Despray. Permission denied.");

        const char* srcname = req.getSourceLogicalName();
        if(!srcname || !*srcname)
            throw MakeStringException(ECLWATCH_INVALID_INPUT, "Source logical file not specified.");

        const char* destip = req.getDestIP();
        StringBuffer fnamebuf(req.getDestPath());
        const char* destfile = fnamebuf.trim().str();

        MemoryBuffer& dstxml = (MemoryBuffer&)req.getDstxml();
        if(dstxml.length() == 0)
        {
            if(!destip || !*destip)
                throw MakeStringException(ECLWATCH_INVALID_INPUT, "Destination network IP not specified.");
            if(!destfile || !*destfile)
                throw MakeStringException(ECLWATCH_INVALID_INPUT, "Destination file not specified.");
        }

        StringBuffer srcTitle;
        ParseLogicalPath(srcname, srcTitle);

        Owned<IDFUWorkUnitFactory> factory = getDFUWorkUnitFactory();
        Owned<IDFUWorkUnit> wu = factory->createWorkUnit();

        wu->setJobName(srcTitle.str());
        wu->setQueue(m_QueueLabel.str());
        StringBuffer user, passwd;
        wu->setUser(context.getUserID(user).str());
        wu->setPassword(context.getPassword(passwd).str());
        wu->setCommand(DFUcmd_export);

        IDFUfileSpec *source = wu->queryUpdateSource();
        IDFUfileSpec *destination = wu->queryUpdateDestination();
        IDFUoptions *options = wu->queryUpdateOptions();

        source->setLogicalName(srcname);

        if(dstxml.length() == 0)
        {
            RemoteFilename rfn;
            SocketEndpoint ep(destip);
            rfn.setPath(ep, destfile);
            destination->setSingleFilename(rfn);
        }
        else
        {
            dstxml.append('\0');
            destination->setFromXML((const char*)dstxml.toByteArray());
        }
        destination->setTitle(srcTitle.str());

        options->setKeepHeader(true);
        options->setOverwrite(req.getOverwrite());             // needed if target already exists

        const char* splitprefix = req.getSplitprefix();
        if(splitprefix && *splitprefix)
            options->setSplitPrefix(splitprefix);

        double version = context.getClientVersion();
        if (version > 1.01)
        {
            if(req.getMaxConnections() > 0)
                options->setmaxConnections(req.getMaxConnections());
            else if(req.getSingleConnection())
                options->setmaxConnections(1);
        }
        else
        {
            if(req.getMaxConnections() > 0)
                options->setmaxConnections(req.getMaxConnections());
        }

        if(req.getThrottle() > 0)
            options->setThrottle(req.getThrottle());
        if(req.getTransferBufferSize() > 0)
            options->setTransferBufferSize(req.getTransferBufferSize());

        if(req.getNorecover())
            options->setNoRecover(true);

        if (req.getWrap()) {
            options->setPush();             // I think needed for a despray
            destination->setWrap(true);
        }
        if (req.getMultiCopy())
            destination->setMultiCopy(true);

        const char * encryptkey = req.getEncrypt();
        if(req.getCompress()||(encryptkey&&*encryptkey))
            destination->setCompressed(true);

        const char * decryptkey = req.getDecrypt();
        if ((encryptkey&&*encryptkey)||(decryptkey&&*decryptkey))
            options->setEncDec(encryptkey,decryptkey);

        resp.setWuid(wu->queryId());
        resp.setRedirectUrl(StringBuffer("/FileSpray/GetDFUWorkunit?wuid=").append(wu->queryId()).str());
        submitDFUWorkUnit(wu.getClear());
    }
    catch(IException* e)
    {   
        FORWARDEXCEPTION(context, e,  ECLWATCH_INTERNAL_ERROR);
    }

    return true;
}

bool CFileSprayEx::doCopyForRoxie(IEspContext &context,     const char * srcName, const char * srcDali, const char * srcUser, const char * srcPassword,
                                  const char * dstName, const char * destCluster, bool compressed, bool overwrite, bool supercopy,
                                  DFUclusterPartDiskMapping val, StringBuffer baseDir, StringBuffer fileMask, IEspCopyResponse &resp)
{
    StringBuffer user, passwd;
    Owned<IDFUWorkUnitFactory> factory = getDFUWorkUnitFactory();
    Owned<IDFUWorkUnit> wu = factory->createWorkUnit();
    if (supercopy)
    {
        wu->setJobName(dstName);
        wu->setQueue(m_QueueLabel.str());
        wu->setUser(context.getUserID(user).str());
        wu->setPassword(context.getPassword(passwd).str());
        wu->setClusterName(destCluster);

        IDFUfileSpec *source = wu->queryUpdateSource();
        wu->setCommand(DFUcmd_supercopy);                                   // **** super copy
        source->setLogicalName(srcName);
        if (srcDali)                                    // remote copy
        {
            SocketEndpoint ep(srcDali);
            source->setForeignDali(ep);
            source->setForeignUser(srcUser, srcPassword);
        }

        IDFUfileSpec *destination = wu->queryUpdateDestination();
        destination->setLogicalName(dstName);
        destination->setFileMask(fileMask);

        destination->setClusterPartDiskMapping(val, baseDir, destCluster);  // roxie

        if(compressed)
            destination->setCompressed(true);

        destination->setWrap(true);                                         // roxie always wraps

        IDFUoptions *options = wu->queryUpdateOptions();
        options->setOverwrite(overwrite);
        options->setReplicate(val==DFUcpdm_c_replicated_by_d);              // roxie

    }
    else
    {
        wu->setJobName(dstName);
        wu->setQueue(m_QueueLabel.str());
        wu->setUser(context.getUserID(user).str());
        wu->setPassword(context.getPassword(passwd).str());
        wu->setClusterName(destCluster);
        wu->setCommand(DFUcmd_copy);

        IDFUfileSpec *source = wu->queryUpdateSource();
        source->setLogicalName(srcName);
        if (srcDali)                                    // remote copy
        {
            SocketEndpoint ep(srcDali);
            source->setForeignDali(ep);
            source->setForeignUser(srcUser, srcPassword);
        }

        IDFUfileSpec *destination = wu->queryUpdateDestination();
        destination->setLogicalName(dstName);
        destination->setFileMask(fileMask);

        destination->setClusterPartDiskMapping(val, baseDir, destCluster, true);  // **** repeat last part

        if(compressed)
            destination->setCompressed(true);

        destination->setWrap(true);                                         // roxie always wraps

        IDFUoptions *options = wu->queryUpdateOptions();
        options->setOverwrite(overwrite);
        options->setReplicate(val==DFUcpdm_c_replicated_by_d);              // roxie

        options->setSuppressNonKeyRepeats(true);                            // **** only repeat last part when src kind = key
    }

    resp.setResult(wu->queryId());
    resp.setRedirectUrl(StringBuffer("/FileSpray/GetDFUWorkunit?wuid=").append(wu->queryId()).str());
    submitDFUWorkUnit(wu.getClear());
    return true;
}

bool CFileSprayEx::onCopy(IEspContext &context, IEspCopy &req, IEspCopyResponse &resp)
{
    try
    {
        if (!context.validateFeatureAccess(FILE_SPRAY_URL, SecAccess_Write, false))
            throw MakeStringException(ECLWATCH_FILE_SPRAY_ACCESS_DENIED, "Failed to do Copy. Permission denied.");

        const char* srcname = req.getSourceLogicalName();
        const char* dstname = req.getDestLogicalName();
        if(!srcname || !*srcname)
            throw MakeStringException(ECLWATCH_INVALID_INPUT, "Source logical file not specified.");
        if(!dstname || !*dstname)
            throw MakeStringException(ECLWATCH_INVALID_INPUT, "Destination logical file not specified.");

        StringBuffer destFolder, destTitle, defaultFolder, defaultReplicateFolder;
        StringBuffer srcCluster, destCluster, destClusterName;
        bool bRoxie = false;
        const char* destCluster0 = req.getDestGroup();
        if(destCluster0 == NULL || *destCluster0 == '\0')
        {
            getClusterFromLFN(srcname, srcCluster, context.queryUserId(), context.queryPassword());
            DBGLOG("Destination cluster/group not specified, using source cluster %s", srcCluster.str());
            destCluster = srcCluster.str();
            destClusterName = srcCluster.str();
        }
        else
        {
            destCluster = destCluster0;
            destClusterName = destCluster0;
            const char* destClusterRoxie = req.getDestGroupRoxie();
            if (destClusterRoxie && !stricmp(destClusterRoxie, "Yes"))
            {
                bRoxie = true;
            }
        }

        int offset;
        StringBuffer sbf, baseDir;
        DFUclusterPartDiskMapping val;
        CDfsLogicalFileName lfn;
        if (!bRoxie)
        {
            if (!lfn.setValidate(dstname))
                throw MakeStringException(ECLWATCH_INVALID_INPUT, "invalid destination filename");
            dstname = lfn.get();
        }
        else
        {
            val = readClusterMappingSettings(destCluster.str(), baseDir, offset);
        }

        ParseLogicalPath(dstname, destCluster.str(), destFolder, destTitle, defaultFolder, defaultReplicateFolder);

        StringBuffer fileMask; 
        constructFileMask(destTitle.str(), fileMask);

        const char* srcDali = req.getSourceDali();
        bool supercopy = req.getSuperCopy();
        if (supercopy) 
        {
            StringBuffer user, passwd;
            context.getUserID(user);
            context.getPassword(passwd);
            StringBuffer u(user);
            StringBuffer p(passwd);
            Owned<INode> foreigndali;
            if (srcDali) 
            {
                SocketEndpoint ep(srcDali);
                foreigndali.setown(createINode(ep));
                const char* srcu = req.getSrcusername();
                if(srcu && *srcu)
                {
                    u.clear().append(srcu);
                    p.clear().append(req.getSrcpassword());
                }
            }
            Owned<IUserDescriptor> udesc=createUserDescriptor();
            udesc->set(u.str(),p.str());
            if (!queryDistributedFileDirectory().isSuperFile(srcname,udesc,foreigndali))
                supercopy = false;
        }

        if (bRoxie)
        {
            bool compressRoxieCopy = false;
            bool overwriteRoxieCopy = false;
            if(req.getCompress())
                compressRoxieCopy = true;
            if(req.getOverwrite())
                overwriteRoxieCopy = true;

            return doCopyForRoxie(context, srcname, req.getSourceDali(), req.getSrcusername(), req.getSrcpassword(), 
                dstname, destCluster, req.getCompress(), req.getOverwrite(), supercopy, val, baseDir, fileMask, resp);
        }

        Owned<IDFUWorkUnitFactory> factory = getDFUWorkUnitFactory();
        Owned<IDFUWorkUnit> wu = factory->createWorkUnit();
        wu->setJobName(dstname);
        wu->setQueue(m_QueueLabel.str());
        StringBuffer user, passwd;
        wu->setUser(context.getUserID(user).str());
        wu->setPassword(context.getPassword(passwd).str());
        if(destCluster.length() > 0)
        {
            wu->setClusterName(destCluster.str());
        }
        const char* srcDiffKeyName = req.getSourceDiffKeyName();
        const char* destDiffKeyName = req.getDestDiffKeyName();
        IDFUfileSpec *source = wu->queryUpdateSource();
        IDFUfileSpec *destination = wu->queryUpdateDestination();
        IDFUoptions *options = wu->queryUpdateOptions();

        if (supercopy)
            wu->setCommand(DFUcmd_supercopy);
        else
            wu->setCommand(DFUcmd_copy);

        source->setLogicalName(srcname);
        if(srcDali && *srcDali)
        {
            SocketEndpoint ep(srcDali);
            source->setForeignDali(ep);

            const char* srcusername = req.getSrcusername();
            if(srcusername && *srcusername)
            {
                const char* srcpasswd = req.getSrcpassword();
                source->setForeignUser(srcusername, srcpasswd);
            }
        }

        if (bRoxie)
        {
            destination->setClusterPartDiskMapping(val, baseDir.str(), destCluster.str());
            if (val != DFUcpdm_c_replicated_by_d)
            {
                options->setReplicate(false);
            }
            else
            {
                options->setReplicate(true);
                destination->setReplicateOffset(offset);
            }
        }

        if (srcDiffKeyName&&*srcDiffKeyName)
            source->setDiffKey(srcDiffKeyName);
        if (destDiffKeyName&&*destDiffKeyName)
            destination->setDiffKey(destDiffKeyName);

        if (!bRoxie)
        {
            destination->setDirectory(destFolder.str());
            ClusterPartDiskMapSpec mspec;
            destination->getClusterPartDiskMapSpec(destCluster.str(), mspec);
            mspec.setDefaultBaseDir(defaultFolder.str());
            mspec.setDefaultReplicateDir(defaultReplicateFolder.str());
            destination->setClusterPartDiskMapSpec(destCluster.str(), mspec);
        }

        destination->setFileMask(fileMask.str());
        destination->setGroupName(destCluster.str());
        destination->setLogicalName(dstname);
        const char * encryptkey = req.getEncrypt();
        if(req.getCompress()||(encryptkey&&*encryptkey))
            destination->setCompressed(true);

        if (!bRoxie)
        {
            options->setReplicate(req.getReplicate());
            destination->setWrap(req.getWrap());
        }
        else
        {
            destination->setWrap(true);
        }

        const char * decryptkey = req.getDecrypt();
        if ((encryptkey&&*encryptkey)||(decryptkey&&*decryptkey))
            options->setEncDec(encryptkey,decryptkey);

        options->setOverwrite(req.getOverwrite());
        if(req.getNorecover())
            options->setNoRecover(true);
        if(!req.getNosplit_isNull())
            options->setNoSplit(req.getNosplit());
        if(req.getMaxConnections() > 0)
            options->setmaxConnections(req.getMaxConnections());
        if(req.getThrottle() > 0)
            options->setThrottle(req.getThrottle());
        if(req.getTransferBufferSize() > 0)
            options->setTransferBufferSize(req.getTransferBufferSize());
        if (req.getPull())
            options->setPull(true);
        if (req.getPush())
            options->setPush(true);
        if (req.getIfnewer())
            options->setIfNewer(true);

        resp.setResult(wu->queryId());
        resp.setRedirectUrl(StringBuffer("/FileSpray/GetDFUWorkunit?wuid=").append(wu->queryId()).str());
        submitDFUWorkUnit(wu.getClear());
    }
    catch(IException* e)
    {
        FORWARDEXCEPTION(context, e,  ECLWATCH_INTERNAL_ERROR);
    }
    return true;
}

bool CFileSprayEx::onRename(IEspContext &context, IEspRename &req, IEspRenameResponse &resp)
{
    try
    {
        if (!context.validateFeatureAccess(FILE_SPRAY_URL, SecAccess_Write, false))
            throw MakeStringException(ECLWATCH_FILE_SPRAY_ACCESS_DENIED, "Failed to do Rename. Permission denied.");

        const char* srcname = req.getSrcname();
        const char* dstname = req.getDstname();
        if(!srcname || !*srcname)
            throw MakeStringException(ECLWATCH_INVALID_INPUT, "Source logical file not specified.");
        if(!dstname || !*dstname)
            throw MakeStringException(ECLWATCH_INVALID_INPUT, "Destination logical file not specified.");

        Owned<IDFUWorkUnitFactory> factory = getDFUWorkUnitFactory();
        Owned<IDFUWorkUnit> wu = factory->createWorkUnit();

        StringBuffer destTitle;
        ParseLogicalPath(req.getDstname(), destTitle);

        wu->setJobName(destTitle.str());
        wu->setQueue(m_QueueLabel.str());
        StringBuffer user, passwd;
        wu->setUser(context.getUserID(user).str());
        wu->setPassword(context.getPassword(passwd).str());
        wu->setCommand(DFUcmd_rename);

#if 0 // TBD - Handling for multiple clusters? the cluster should be specified by user if needed
        Owned<IUserDescriptor> udesc;
        if(user.length() > 0)
        {
            const char* passwd = context.queryPassword();
            udesc.setown(createUserDescriptor());
            udesc->set(user.str(), passwd);
            Owned<IDistributedFile> df = queryDistributedFileDirectory().lookup(srcname, udesc);
            if(df)
            {
                StringBuffer cluster0;
                df->getClusterName(0,cluster0);                     // TBD - Handling for multiple clusters?
                if (cluster0.length()!=0)
                {
                    wu->setClusterName(cluster0.str());
                }
                else
                {
                    const char *cluster = df->queryAttributes().queryProp("@group");
                    if (cluster && *cluster)
                    {
                        wu->setClusterName(cluster);
                    }
                }
            }
        }
#endif

        IDFUfileSpec *source = wu->queryUpdateSource();
        source->setLogicalName(srcname);

        IDFUfileSpec *destination = wu->queryUpdateDestination();
        destination->setLogicalName(dstname);

        IDFUoptions *options = wu->queryUpdateOptions();
        options->setOverwrite(req.getOverwrite());

        resp.setWuid(wu->queryId());
        resp.setRedirectUrl(StringBuffer("/FileSpray/GetDFUWorkunit?wuid=").append(wu->queryId()).str());
        submitDFUWorkUnit(wu.getClear());
    }
    catch(IException* e)
    {
        FORWARDEXCEPTION(context, e,  ECLWATCH_INTERNAL_ERROR);
    }
    return true;
}

bool CFileSprayEx::onDFUWUFile(IEspContext &context, IEspDFUWUFileRequest &req, IEspDFUWUFileResponse &resp)
{
    try
    {
        if (!context.validateFeatureAccess(DFU_WU_URL, SecAccess_Read, false))
            throw MakeStringException(ECLWATCH_DFU_WU_ACCESS_DENIED, "Access to DFU workunit is denied.");

        if (*req.getWuid())
        {
            Owned<IDFUWorkUnitFactory> factory = getDFUWorkUnitFactory();
            Owned<IConstDFUWorkUnit> wu = factory->openWorkUnit(req.getWuid(), false);
            if(!wu)
                throw MakeStringException(ECLWATCH_CANNOT_OPEN_WORKUNIT, "Dfu workunit %s not found.", req.getWuid());

            StringBuffer xmlbuf;
            xmlbuf.append("<?xml version=\"1.0\" encoding=\"UTF-8\"?>");

            const char* plainText = req.getPlainText();
            if (plainText && (!stricmp(plainText, "yes")))
            {
                wu->toXML(xmlbuf);
                resp.setFile(xmlbuf.str());
                resp.setFile_mimetype(HTTP_TYPE_TEXT_PLAIN);
            }
            else
            {
                xmlbuf.append("<?xml-stylesheet href=\"../esp/xslt/xmlformatter.xsl\" type=\"text/xsl\"?>");
                wu->toXML(xmlbuf);
                resp.setFile(xmlbuf.str());
                resp.setFile_mimetype(HTTP_TYPE_APPLICATION_XML);
            }
        }
    }
    catch(IException* e)
    {
        FORWARDEXCEPTION(context, e,  ECLWATCH_INTERNAL_ERROR);
    }

    return true;
}

int CFileSprayEx::doFileCheck(const char* mask, const char* netaddr, const char* osStr, const char* path)
{
    int iRet = 1;
    if (mask && *mask)
    {
        char *str = (char *) mask + strlen(mask) - 4;
        if (!stricmp(str, ".cfg") || !stricmp(str, ".log"))
            iRet = 0;
    }
    else    if (netaddr && *netaddr && path && *path)
    {
        iRet = 2;

        Owned<IEnvironmentFactory> factory = getEnvironmentFactory();
        factory->validateCache();
        Owned<IConstEnvironment> env = factory->openEnvironmentByFile();
        Owned<IPropertyTree> pEnvRoot = &env->getPTree();
        IPropertyTree* pEnvSoftware = pEnvRoot->queryPropTree("Software");
        Owned<IPropertyTree> pRoot = createPTreeFromXMLString("<Environment/>");
        IPropertyTree* pSoftware = pRoot->addPropTree("Software", createPTree("Software"));
        if (pEnvSoftware && pSoftware)
        {
            Owned<IPropertyTreeIterator> it = pEnvSoftware->getElements("DropZone");
            ForEach(*it)
            {
                const char* pszComputer = it->query().queryProp("@computer");
                if (!strcmp(pszComputer, "."))
                    pszComputer = "localhost";

                StringBuffer xpath, sNetAddr;
                xpath.appendf("Hardware/Computer[@name='%s']/@netAddress", pszComputer);
                const char* pszNetAddr = pEnvRoot->queryProp(xpath.str());
                if (strcmp(pszNetAddr, "."))
                {
                    sNetAddr.append(pszNetAddr);
                }
                else
                {
                    StringBuffer ipStr;
                    IpAddress ipaddr = queryHostIP();
                    ipaddr.getIpText(ipStr);
                    if (ipStr.length() > 0)
                    {
#ifdef MACHINE_IP
                        sNetAddr.append(MACHINE_IP);
#else
                        sNetAddr.append(ipStr.str());
#endif
                    }
                }
#ifdef MACHINE_IP
                if ((sNetAddr.length() > 0) && !stricmp(sNetAddr.str(), MACHINE_IP))
#else
                if ((sNetAddr.length() > 0) && !stricmp(sNetAddr.str(), netaddr))
#endif
                {
                    StringBuffer dir;
                    IPropertyTree* pDropZone = pSoftware->addPropTree("DropZone", &it->get());
                    pDropZone->getProp("@directory", dir);

                    if (osStr && *osStr)
                    {
                        int os = atoi(osStr);
                        const char pathSep = (os == OS_WINDOWS) ? '\\' : '/';
                        dir.replace(pathSep=='\\'?'/':'\\', pathSep);
                    }

                    if ((dir.length() > 0) && !strnicmp(path, dir.str(), dir.length()))
                    {
                        iRet = 0;
                        break;
                    }
                }
            }
        }
    }

    return iRet;
}

bool CFileSprayEx::onFileList(IEspContext &context, IEspFileListRequest &req, IEspFileListResponse &resp)
{
    try
    {
        if (!context.validateFeatureAccess(FILE_SPRAY_URL, SecAccess_Read, false))
            throw MakeStringException(ECLWATCH_FILE_SPRAY_ACCESS_DENIED, "Failed to do FileList. Permission denied.");

        const char* path = req.getPath();
        if (!path || !*path)
            throw MakeStringException(ECLWATCH_INVALID_INPUT, "Path not specified.");

        const char* netaddr = req.getNetaddr();
        const char* mask = req.getMask();
        bool directoryOnly = req.getDirectoryOnly();

        StringBuffer sPath(path);
        const char* osStr = req.getOS();
        if (osStr && *osStr)
        {
            int os = atoi(osStr);
            const char pathSep = (os == OS_WINDOWS) ? '\\' : '/';
            sPath.replace(pathSep=='\\'?'/':'\\', pathSep);
            if (*(sPath.str() + sPath.length() -1) != pathSep)
                sPath.append( pathSep );
        }

        int checkReturn = doFileCheck(mask, netaddr, osStr, sPath.str());
        if (checkReturn > 1)
            throw MakeStringException(ECLWATCH_DROP_ZONE_NOT_FOUND, "Dropzone is not found in the environment settings.");
        else if (checkReturn > 0)
            throw MakeStringException(ECLWATCH_ACCESS_TO_FILE_DENIED, "Access to the file path denied.");

        RemoteFilename rfn;
        SocketEndpoint ep;
#ifdef MACHINE_IP
        ep.set(MACHINE_IP);
#else
        ep.set(netaddr);
#endif
        rfn.setPath(ep, sPath.str());
        Owned<IFile> f = createIFile(rfn);
        if(!f->isDirectory())
            throw MakeStringException(ECLWATCH_INVALID_DIRECTORY, "%s is not a directory.", path);

        IArrayOf<IEspPhysicalFileStruct> files;
        if (mask && !*mask)
            mask = NULL;

        Owned<IDirectoryIterator> di = f->directoryFiles(NULL, false, true);
        if(di.get() != NULL)
        {
            ForEach(*di)
            {
                StringBuffer fname;
                di->getName(fname);

                if (fname.length() == 0 || (directoryOnly && !di->isDir()) || (!di->isDir() && mask && !WildMatch(fname.str(), mask, true)))
                    continue;

                Owned<IEspPhysicalFileStruct> onefile = createPhysicalFileStruct();

                onefile->setName(fname.str());
                onefile->setIsDir(di->isDir());
                onefile->setFilesize(di->getFileSize());
                CDateTime modtime;
                StringBuffer timestr;
                di->getModifiedTime(modtime);
                unsigned y,m,d,h,min,sec,nsec;
                modtime.getDate(y,m,d,true);
                modtime.getTime(h,min,sec,nsec,true);
                timestr.appendf("%04d-%02d-%02d %02d:%02d:%02d", y,m,d,h,min,sec);
                onefile->setModifiedtime(timestr.str());
                files.append(*onefile.getLink());
            }
        }

        sPath.replace('\\', '/');//XSLT cannot handle backslashes
        resp.setPath(sPath);
        resp.setFiles(files);
        resp.setNetaddr(netaddr);
        if (osStr && *osStr)
        {
            int os = atoi(osStr);
            resp.setOS(os);
        }

        if (mask && *mask)
            resp.setMask(mask);

        resp.setDirectoryOnly(directoryOnly);
    }
    catch(IException* e)
    {
        FORWARDEXCEPTION(context, e,  ECLWATCH_INTERNAL_ERROR);
    }

    return true;
}

bool CFileSprayEx::onDfuMonitor(IEspContext &context, IEspDfuMonitorRequest &req, IEspDfuMonitorResponse &resp)
{
    try
    {
        if (!context.validateFeatureAccess(FILE_SPRAY_URL, SecAccess_Read, false))
            throw MakeStringException(ECLWATCH_FILE_SPRAY_ACCESS_DENIED, "Failed to do DfuMonitor. Permission denied.");

        Owned<IDFUWorkUnitFactory> factory = getDFUWorkUnitFactory();
        Owned<IDFUWorkUnit> wu = factory->createWorkUnit();

        wu->setQueue(m_MonitorQueueLabel.str());
        StringBuffer user, passwd;
        wu->setUser(context.getUserID(user).str());
        wu->setPassword(context.getPassword(passwd).str());
        wu->setCommand(DFUcmd_monitor);

        IDFUmonitor *monitor = wu->queryUpdateMonitor();
        IDFUfileSpec *source = wu->queryUpdateSource();
        const char *eventname  = req.getEventName();
        const char *lname = req.getLogicalName();
        if (lname&&*lname)
            source->setLogicalName(lname);
        else {
            const char *ip = req.getIp();
            const char *filename = req.getFilename();
            if (filename&&*filename) {
                RemoteFilename rfn;
                if (ip&&*ip) {
                    SocketEndpoint ep;
                    ep.set(ip);
                    rfn.setPath(ep,filename);
                }
                else
                    rfn.setRemotePath(filename);
                source->setSingleFilename(rfn);
            }
            else
                throw MakeStringException(ECLWATCH_INVALID_INPUT, "Neither logical name nor network ip/file specified for monitor.");
        }
        if (eventname)
            monitor->setEventName(eventname);
        monitor->setShotLimit(req.getShotLimit());
        monitor->setSub(req.getSub());

        resp.setWuid(wu->queryId());
        resp.setRedirectUrl(StringBuffer("/FileSpray/GetDFUWorkunit?wuid=").append(wu->queryId()).str());
        submitDFUWorkUnit(wu.getClear());
    }
    catch(IException* e)
    {
        FORWARDEXCEPTION(context, e,  ECLWATCH_INTERNAL_ERROR);
    }

    return true;
}

bool CFileSprayEx::onOpenSave(IEspContext &context, IEspOpenSaveRequest &req, IEspOpenSaveResponse &resp)
{
    try
    {
        if (!context.validateFeatureAccess(FILE_SPRAY_URL, SecAccess_Read, false))
            throw MakeStringException(ECLWATCH_FILE_SPRAY_ACCESS_DENIED, "Permission denied.");

        const char* location = req.getLocation();
        const char* path = req.getPath();
        const char* name = req.getName();
        const char* type = req.getType();
        const char* dateTime = req.getDateTime();

        if (location && *location)
            resp.setLocation(location);
        if (path && *path)
            resp.setPath(path);
        if (name && *name)
            resp.setName(name);
        if (type && *type)
            resp.setType(type);
        if (dateTime && *dateTime)
            resp.setDateTime(dateTime);

        if (req.getBinaryFile())
            resp.setViewable(false);
    }
    catch(IException* e)
    {
        FORWARDEXCEPTION(context, e,  ECLWATCH_INTERNAL_ERROR);
    }

    return true;
}

bool CFileSprayEx::getDropZoneFiles(IEspContext &context, const char* netaddr, const char* osStr, const char* path,
                                    IEspDropZoneFilesRequest &req, IEspDropZoneFilesResponse &resp)
{
    bool directoryOnly = req.getDirectoryOnly();

    int checkReturn = doFileCheck(NULL, netaddr, osStr, path);
    if (checkReturn > 1)
        throw MakeStringException(ECLWATCH_DROP_ZONE_NOT_FOUND, "Dropzone is not found in the environment settings.");
    else if (checkReturn > 0)
        throw MakeStringException(ECLWATCH_ACCESS_TO_FILE_DENIED, "Access to the file path denied.");

    RemoteFilename rfn;
    SocketEndpoint ep;
#ifdef MACHINE_IP
    ep.set(MACHINE_IP);
#else
    ep.set(netaddr);
#endif

    rfn.setPath(ep, path);
    Owned<IFile> f = createIFile(rfn);
    if(!f->isDirectory())
        throw MakeStringException(ECLWATCH_INVALID_DIRECTORY, "%s is not a directory.", path);

    IArrayOf<IEspPhysicalFileStruct> files;
    Owned<IDirectoryIterator> di = f->directoryFiles(NULL, false, true);
    if(di.get() != NULL)
    {
        ForEach(*di)
        {
            StringBuffer fname;
            di->getName(fname);

            if (fname.length() == 0 || (directoryOnly && !di->isDir()))
                continue;

            Owned<IEspPhysicalFileStruct> onefile = createPhysicalFileStruct();

            onefile->setName(fname.str());
            onefile->setIsDir(di->isDir());
            onefile->setFilesize(di->getFileSize());
            CDateTime modtime;
            StringBuffer timestr;
            di->getModifiedTime(modtime);
            unsigned y,m,d,h,min,sec,nsec;
            modtime.getDate(y,m,d,true);
            modtime.getTime(h,min,sec,nsec,true);
            timestr.appendf("%04d-%02d-%02d %02d:%02d:%02d", y,m,d,h,min,sec);
            onefile->setModifiedtime(timestr.str());
            files.append(*onefile.getLink());
        }
    }

    resp.setFiles(files);

    return true;
}

bool CFileSprayEx::onDropZoneFiles(IEspContext &context, IEspDropZoneFilesRequest &req, IEspDropZoneFilesResponse &resp)
{
    try
    {
        if (!context.validateFeatureAccess(FILE_SPRAY_URL, SecAccess_Read, false))
            throw MakeStringException(ECLWATCH_FILE_SPRAY_ACCESS_DENIED, "Permission denied.");

        const char* netAddress = req.getNetAddress();
        const char* directory = req.getPath();
        const char* subfolder = req.getSubfolder();

        StringBuffer netAddressStr, directoryStr, osStr;
        if (netAddress && *netAddress && directory && *directory)
        {
            netAddressStr.append(netAddress);
            directoryStr.append(directory);
        }

        IArrayOf<IEspDropZone> dropZoneList;

        Owned<IEnvironmentFactory> factory = getEnvironmentFactory();
        Owned<IConstEnvironment> m_constEnv = factory->openEnvironmentByFile();
        Owned<IPropertyTree> pEnvRoot = &m_constEnv->getPTree();
        IPropertyTree* pEnvSoftware = pEnvRoot->queryPropTree("Software");
        if (pEnvSoftware)
        {
            Owned<IPropertyTreeIterator> it = pEnvSoftware->getElements("DropZone");
            ForEach(*it)
            {
                IPropertyTree& pDropZone = it->query();

                //get IP Address of the computer associated with this drop zone
                const char* pszName = pDropZone.queryProp("@name");
                const char* pszComputer = pDropZone.queryProp("@computer");
                if (!strcmp(pszComputer, "."))
                    pszComputer = "localhost";

                StringBuffer xpath;
                xpath.appendf("Hardware/Computer[@name='%s']/@netAddress", pszComputer);

                StringBuffer sNetAddr;
                const char* pszNetAddr = pEnvRoot->queryProp(xpath.str());
                if (strcmp(pszNetAddr, "."))
                {
                    sNetAddr.append(pszNetAddr);
                }
                else
                {
                    StringBuffer ipStr;
                    IpAddress ipaddr = queryHostIP();
                    ipaddr.getIpText(ipStr);
                    if (ipStr.length() > 0)
                    {
#ifdef MACHINE_IP
                        sNetAddr.append(MACHINE_IP);
#else
                        sNetAddr.append(ipStr.str());
#endif
                    }
                }

                Owned<IConstMachineInfo> machine;
                if (strcmp(pszNetAddr, "."))
                    machine.setown(m_constEnv->getMachineByAddress(sNetAddr.str()));
                else
                {
                    machine.setown(m_constEnv->getMachineByAddress(pszNetAddr));
                    if (!machine)
                        machine.setown(m_constEnv->getMachineByAddress(sNetAddr.str()));
                }

                StringBuffer dir;
                pDropZone.getProp("@directory", dir);

                Owned<IEspDropZone> aDropZone= createDropZone("","");

                if (machine)
                {
                    if (machine->getOS() == MachineOsLinux || machine->getOS() == MachineOsSolaris)
                    {
                        dir.replace('\\', '/');//replace all '\\' by '/'
                        aDropZone->setLinux("true");
                        osStr = "1";
                    }
                    else
                    {
                        dir.replace('/', '\\');
                        dir.replace('$', ':');
                        osStr = "0";
                    }
                }

                aDropZone->setComputer(pszComputer);
                aDropZone->setPath(dir.str());
                aDropZone->setName(pszName);
                aDropZone->setNetAddress(sNetAddr.str());
                if (netAddressStr.length() < 1)
                {
                    netAddressStr = sNetAddr;
                    directoryStr = dir;
                }

                dropZoneList.append(*aDropZone.getClear());
            }
        }

        if (dropZoneList.ordinality())
            resp.setDropZones(dropZoneList);

        char pathSep = '/';
        if (osStr && *osStr)
        {
            int os = atoi(osStr);
            if (os == OS_WINDOWS)
                pathSep = '\\';
        }

        directoryStr.replace(pathSep=='\\'?'/':'\\', pathSep);

        if (subfolder && *subfolder)
        {
            if (*(directoryStr.str() + directoryStr.length() -1) != pathSep)
                directoryStr.append( pathSep );

            directoryStr.append(subfolder);
        }

        if (*(directoryStr.str() + directoryStr.length() -1) != pathSep)
            directoryStr.append( pathSep );

        getDropZoneFiles(context, netAddressStr.str(), osStr.str(), directoryStr.str(), req, resp);

        if (pathSep=='\\')
            directoryStr.replaceString("\\", "\\\\");

        resp.setNetAddress(netAddressStr.str());
        resp.setPath(directoryStr.str());
        resp.setOS(atoi(osStr.str()));
    }
    catch(IException* e)
    {
        FORWARDEXCEPTION(context, e,  ECLWATCH_INTERNAL_ERROR);
    }

    return true;
}

bool CFileSprayEx::onDeleteDropZoneFiles(IEspContext &context, IEspDeleteDropZoneFilesRequest &req, IEspDFUWorkunitsActionResponse &resp)
{
    try
    {
        if (!context.validateFeatureAccess(FILE_SPRAY_URL, SecAccess_Full, false))
            throw MakeStringException(ECLWATCH_FILE_SPRAY_ACCESS_DENIED, "Permission denied.");

        const char* netAddress = req.getNetAddress();
        const char* directory = req.getPath();
        const char* osStr = req.getOS();
        StringArray & files = req.getNames();

        if (!netAddress || !*netAddress || !directory || !*directory)
            throw MakeStringException(ECLWATCH_DROP_ZONE_NOT_FOUND, "Dropzone not specified.");

        if (!files.ordinality())
            throw MakeStringException(ECLWATCH_INVALID_INPUT, "File not specified.");

        char pathSep = '/';
        StringBuffer sPath(directory);
        if (osStr && *osStr)
        {
            int os = atoi(osStr);
            pathSep = (os == OS_WINDOWS) ? '\\' : '/';
            sPath.replace(pathSep=='\\'?'/':'\\', pathSep);
            if (*(sPath.str() + sPath.length() -1) != pathSep)
                sPath.append( pathSep );
        }

        int checkReturn = doFileCheck(NULL, netAddress, osStr, sPath.str());
        if (checkReturn > 1)
            throw MakeStringException(ECLWATCH_DROP_ZONE_NOT_FOUND, "Dropzone is not found in the environment settings.");
        else if (checkReturn > 0)
            throw MakeStringException(ECLWATCH_ACCESS_TO_FILE_DENIED, "Access to the file path denied.");

        RemoteFilename rfn;
        SocketEndpoint ep;
#ifdef MACHINE_IP
        ep.set(MACHINE_IP);
#else
        ep.set(netAddress);
#endif

        rfn.setPath(ep, sPath.str());
        Owned<IFile> f = createIFile(rfn);
        if(!f->isDirectory())
            throw MakeStringException(ECLWATCH_INVALID_DIRECTORY, "%s is not a directory.", directory);

        bool bAllSuccess = true;
        IArrayOf<IEspDFUActionResult> results;

        for(unsigned i = 0; i < files.ordinality(); ++i)
        {
            const char* file = files.item(i);
            if (!file || !*file)
                continue;

            Owned<IEspDFUActionResult> res = createDFUActionResult("", "");
            res->setID(files.item(i));
            res->setAction("Delete");
            res->setResult("Success");

            try
            {
                StringBuffer fileToDelete = sPath;
                if (*(fileToDelete.str() + fileToDelete.length() -1) != pathSep)
                    fileToDelete.append( pathSep );
                fileToDelete.append(file);

                rfn.setPath(ep, fileToDelete.str());
                Owned<IFile> rFile = createIFile(rfn);
                if (!rFile->exists())
                    res->setResult("Warning: this file does not exist.");
                else
                    rFile->remove();
            }
            catch (IException *e)
            {
                bAllSuccess = false;
                StringBuffer eMsg;
                eMsg = e->errorMessage(eMsg);
                e->Release();

                StringBuffer failedMsg = "Failed: ";
                failedMsg.append(eMsg);
                res->setResult(failedMsg.str());
            }

            results.append(*res.getLink());
        }

        resp.setFirstColumn("File");
        resp.setDFUActionResults(results);
    }
    catch(IException* e)
    {   
        FORWARDEXCEPTION(context, e,  ECLWATCH_INTERNAL_ERROR);
    }

    return true;
}<|MERGE_RESOLUTION|>--- conflicted
+++ resolved
@@ -954,15 +954,10 @@
 
         IArrayOf<IEspDFUWorkunit> result;
         Owned<IDFUWorkUnitFactory> factory = getDFUWorkUnitFactory();
-<<<<<<< HEAD
         unsigned numWUs;
-        Owned<IConstDFUWorkUnitIterator> itr = factory->getWorkUnitsSorted(sortorder, filters, filterbuf.bufferBase(), (int) displayFrom, (int) pagesize+1, req.getOwner(), &cachehint, &numWUs);
-=======
-        unsigned numWUs = factory->numWorkUnitsFiltered(filters, filterbuf.bufferBase());
-        Owned<IConstDFUWorkUnitIterator> itr = factory->getWorkUnitsSorted(sortorder, filters, filterbuf.bufferBase(), (int) displayFrom, (int) pagesize+1, req.getOwner(), &cacheHint);
+        Owned<IConstDFUWorkUnitIterator> itr = factory->getWorkUnitsSorted(sortorder, filters, filterbuf.bufferBase(), (int) displayFrom, (int) pagesize+1, req.getOwner(), &cacheHint, &numWUs);
         if (version >= 1.07)
             resp.setCacheHint(cacheHint);
->>>>>>> e071bdcd
 
         //unsigned actualCount = 0;
         itr->first();

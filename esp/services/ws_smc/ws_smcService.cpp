/*##############################################################################

    HPCC SYSTEMS software Copyright (C) 2012 HPCC Systems.

    Licensed under the Apache License, Version 2.0 (the "License");
    you may not use this file except in compliance with the License.
    You may obtain a copy of the License at

       http://www.apache.org/licenses/LICENSE-2.0

    Unless required by applicable law or agreed to in writing, software
    distributed under the License is distributed on an "AS IS" BASIS,
    WITHOUT WARRANTIES OR CONDITIONS OF ANY KIND, either express or implied.
    See the License for the specific language governing permissions and
    limitations under the License.
############################################################################## */

#pragma warning (disable : 4786)

#include "build-config.h"

#ifdef _USE_OPENLDAP
#include "ldapsecurity.ipp"
#endif
#include "ws_smcService.hpp"
#include "wshelpers.hpp"

#include "dalienv.hpp"
#include "WUWrapper.hpp"
#include "wujobq.hpp"
#include "dfuwu.hpp"
#include "exception_util.hpp"

#include "roxiecontrol.hpp"
#include "workunit.hpp"

#define STATUS_SERVER_THOR "ThorMaster"
#define STATUS_SERVER_HTHOR "HThorServer"
#define STATUS_SERVER_ROXIE "RoxieServer"
#define STATUS_SERVER_DFUSERVER "DFUserver"
#define STATUS_SERVER_ECLSERVER "ECLserver"
#define STATUS_SERVER_ECLCCSERVER "ECLCCserver"
#define STATUS_SERVER_ECLAGENT "ECLagent"

#define CLUSTER_TYPE_THOR "Thor"
#define CLUSTER_TYPE_HTHOR "HThor"
#define CLUSTER_TYPE_ROXIE "Roxie"

static const char* FEATURE_URL = "SmcAccess";
const char* THORQUEUE_FEATURE = "ThorQueueAccess";
static const char* ROXIE_CONTROL_URL = "RoxieControlAccess";
static const char* OWN_WU_ACCESS = "OwnWorkunitsAccess";
static const char* OTHERS_WU_ACCESS = "OthersWorkunitsAccess";

const char* PERMISSIONS_FILENAME = "espsmc_permissions.xml";
const unsigned DEFAULTACTIVITYINFOCACHETIMEOUTSECOND = 10;

void AccessSuccess(IEspContext& context, char const * msg,...) __attribute__((format(printf, 2, 3)));
void AccessSuccess(IEspContext& context, char const * msg,...)
{
    StringBuffer buf;
    buf.appendf("User %s: ",context.queryUserId());
    va_list args;
    va_start(args, msg);
    buf.valist_appendf(msg, args);
    va_end(args);
    AUDIT(AUDIT_TYPE_ACCESS_SUCCESS,buf.str());
}

void AccessFailure(IEspContext& context, char const * msg,...) __attribute__((format(printf, 2, 3)));
void AccessFailure(IEspContext& context, char const * msg,...)
{
    StringBuffer buf;
    buf.appendf("User %s: ",context.queryUserId());
    va_list args;
    va_start(args, msg);
    buf.valist_appendf(msg, args);
    va_end(args);

    AUDIT(AUDIT_TYPE_ACCESS_FAILURE,buf.str());
}

struct QueueWrapper
{
    QueueWrapper(const char* targetName, const char* queueExt)
    {
        StringBuffer name;
        name.append(targetName).append('.').append(queueExt);
        queue.setown(createJobQueue(name.str()));
    }

    QueueWrapper(const char* queueName)
    {
        queue.setown(createJobQueue(queueName));
    }

    operator IJobQueue*() { return queue.get(); }
    IJobQueue* operator->() { return queue.get(); }

    Owned<IJobQueue> queue;
};

struct QueueLock
{
    QueueLock(IJobQueue* q): queue(q) { queue->lock(); }
    ~QueueLock() 
    { 
        queue->unlock(); 
    }

    Linked<IJobQueue> queue;
};

static int sortTargetClustersByNameDescending(IInterface **L, IInterface **R)
{
    IEspTargetCluster *left = (IEspTargetCluster *) *L;
    IEspTargetCluster *right = (IEspTargetCluster *) *R;
    return strcmp(right->getClusterName(), left->getClusterName());
}

static int sortTargetClustersByNameAscending(IInterface **L, IInterface **R)
{
    IEspTargetCluster *left = (IEspTargetCluster *) *L;
    IEspTargetCluster *right = (IEspTargetCluster *) *R;
    return strcmp(left->getClusterName(), right->getClusterName());
}

static int sortTargetClustersBySizeDescending(IInterface **L, IInterface **R)
{
    IEspTargetCluster *left = (IEspTargetCluster *) *L;
    IEspTargetCluster *right = (IEspTargetCluster *) *R;
    return right->getClusterSize() - left->getClusterSize();
}

static int sortTargetClustersBySizeAscending(IInterface **L, IInterface **R)
{
    IEspTargetCluster *left = (IEspTargetCluster *) *L;
    IEspTargetCluster *right = (IEspTargetCluster *) *R;
    return left->getClusterSize() - right->getClusterSize();
}

void CWsSMCEx::init(IPropertyTree *cfg, const char *process, const char *service)
{
    if (!daliClientActive())
    {
        ERRLOG("No Dali Connection Active.");
        throw MakeStringException(-1, "No Dali Connection Active. Please Specify a Dali to connect to in you configuration file");
    }

    m_BannerAction = 0;
    m_EnableChatURL = false;
    m_BannerSize = "4";
    m_BannerColor = "red";
    m_BannerScroll = "2";

    StringBuffer xpath;
    xpath.appendf("Software/EspProcess[@name='%s']/@portalurl", process);
    const char* portalURL = cfg->queryProp(xpath.str());
    if (portalURL && *portalURL)
        m_PortalURL.append(portalURL);

    xpath.setf("Software/EspProcess[@name=\"%s\"]/EspService[@name=\"%s\"]/ActivityInfoCacheSeconds", process, service);
    activityInfoCacheSeconds = cfg->getPropInt(xpath.str(), DEFAULTACTIVITYINFOCACHETIMEOUTSECOND);
}

static void countProgress(IPropertyTree *t,unsigned &done,unsigned &total)
{
    total = 0;
    done = 0;
    Owned<IPropertyTreeIterator> it = t->getElements("DFT/progress");
    ForEach(*it) {
        IPropertyTree &e=it->query();
        if (e.getPropInt("@done",0))
            done++;
        total++;
    }
}

struct CActiveWorkunitWrapper: public CActiveWorkunit
{
    CActiveWorkunitWrapper(IEspContext &context, const char* wuid,const char* location = NULL,unsigned index=0): CActiveWorkunit("","")
    {
        CWUWrapper wu(wuid, context);
        setActiveWorkunit(wu, wuid, location, index, context.getClientVersion(), false);
    }

    CActiveWorkunitWrapper(const char* wuid, const char* location = NULL, unsigned index=0): CActiveWorkunit("","")
    {
        CWUWrapper wu(wuid);
        setActiveWorkunit(wu, wuid, location, index, 0.0, true);
    }

    CActiveWorkunitWrapper(const char* wuid,const char* owner, const char* jobname, const char* state, const char* priority): CActiveWorkunit("","")
    {
        setWuid(wuid);
        setState(state);
        setOwner(owner);
        setJobname(jobname);
        setPriority(priority);
    }

    void setActiveWorkunit(CWUWrapper& wu, const char* wuid, const char* location, unsigned index, double version, bool notCheckVersion)
    {
        StringBuffer stateStr;
        SCMStringBuffer state, stateEx, owner, jobname;
        setWuid(wuid);
        wu->getStateDesc(state);
        setStateID(wu->getState());
        if (wu->getState() == WUStateBlocked)
        {
        	wu->getStateEx(stateEx);
            if (notCheckVersion || (version > 1.00))
                setExtra(stateEx.str());
        }
        buildAndSetState(state.str(), stateEx.str(), location, index);
        if ((notCheckVersion || (version > 1.09)) && (wu->getState() == WUStateFailed))
            setWarning("The job will ultimately not complete. Please check ECLAgent.");

        setOwner(wu->getUser(owner).str());
        setJobname(wu->getJobName(jobname).str());
        setPriorityStr(wu->getPriority());

        if ((notCheckVersion || (version > 1.08)) && wu->isPausing())
        {
            setIsPausing(true);
        }
        if (notCheckVersion || (version > 1.14))
        {
            SCMStringBuffer clusterName;
            setClusterName(wu->getClusterName(clusterName).str());
        }
    }

    void buildAndSetState(const char* state, const char* stateEx, const char* location, unsigned index)
    {
        if (!state || !*state)
            return;
        StringBuffer stateStr;
        if(index && location && *location)
            stateStr.setf("queued(%d) [%s on %s]", index, state, location);
        else if(index)
            stateStr.setf("queued(%d) [%s]", index, state);
        else if(location && *location)
            stateStr.setf("%s [%s]", state, location);
        else
            stateStr.set(state);
        if (stateEx && *stateEx)
            stateStr.appendf(" %s", stateEx);
        setState(stateStr.str());
    }

    void setPriorityStr(unsigned priorityType)
    {
        switch(priorityType)
        {
            case PriorityClassHigh: setPriority("high"); break;
            default:
            case PriorityClassNormal: setPriority("normal"); break;
            case PriorityClassLow: setPriority("low"); break;
        }
        return;
    }
};

bool CWsSMCEx::onIndex(IEspContext &context, IEspSMCIndexRequest &req, IEspSMCIndexResponse &resp)
{
    resp.setRedirectUrl("/");
    return true;
}

static int stringcmp(const char **a, const char **b)
{
    return strcmp(*a, *b);
}

bool isInWuList(IArrayOf<IEspActiveWorkunit>& aws, const char* wuid)
{
    bool bFound = false;
    if (wuid && *wuid && (aws.length() > 0))
    {
        ForEachItemIn(k, aws)
        {
            IEspActiveWorkunit& wu = aws.item(k);
            const char* wuid0 = wu.getWuid();
            const char* server0 = wu.getServer();
            if (wuid0 && !strcmp(wuid0, wuid) && (!server0 || strcmp(server0, "ECLagent")))
            {
                bFound = true;
                break;
            }
        }
    }

    return bFound;
}

void CWsSMCEx::readBannerAndChatRequest(IEspContext& context, IEspActivityRequest &req, IEspActivityResponse& resp)
{
    StringBuffer chatURLStr, bannerStr;
    const char* chatURL = req.getChatURL();
    const char* banner = req.getBannerContent();
    //Filter out invalid chars
    if (chatURL && *chatURL)
    {
        const char* pStr = chatURL;
        unsigned len = strlen(chatURL);
        for (unsigned i = 0; i < len; i++)
        {
            if (isprint(*pStr))
                chatURLStr.append(*pStr);
            pStr++;
        }
    }
    if (banner && *banner)
    {
        const char* pStr = banner;
        unsigned len = strlen(banner);
        for (unsigned i = 0; i < len; i++)
        {
            bannerStr.append(isprint(*pStr) ? *pStr : '.');
            pStr++;
        }
    }
    chatURLStr.trim();
    bannerStr.trim();

    if (!req.getBannerAction_isNull() && req.getBannerAction() && (bannerStr.length() < 1))
        throw MakeStringException(ECLWATCH_MISSING_BANNER_CONTENT, "If a Banner is enabled, the Banner content must be specified.");

    if (!req.getEnableChatURL_isNull() && req.getEnableChatURL() && (chatURLStr.length() < 1))
        throw MakeStringException(ECLWATCH_MISSING_CHAT_URL, "If a Chat is enabled, the Chat URL must be specified.");

    //Now, store the strings since they are valid.
    m_ChatURL = chatURLStr;
    m_Banner = bannerStr;

    const char* bannerSize = req.getBannerSize();
    if (bannerSize && *bannerSize)
        m_BannerSize.set(bannerSize);

    const char* bannerColor = req.getBannerColor();
    if (bannerColor && *bannerColor)
        m_BannerColor.set(bannerColor);

    const char* bannerScroll = req.getBannerScroll();
    if (bannerScroll && *bannerScroll)
        m_BannerScroll.set(bannerScroll);

    m_BannerAction = req.getBannerAction();
    if(!req.getEnableChatURL_isNull())
        m_EnableChatURL = req.getEnableChatURL();
}

void CWsSMCEx::setBannerAndChatData(double version, IEspActivityResponse& resp)
{
    resp.setShowBanner(m_BannerAction);
    resp.setShowChatURL(m_EnableChatURL);
    resp.setBannerContent(m_Banner.str());
    resp.setBannerSize(m_BannerSize.str());
    resp.setBannerColor(m_BannerColor.str());
    resp.setChatURL(m_ChatURL.str());
    if (version >= 1.08)
        resp.setBannerScroll(m_BannerScroll.str());
}

void CWsSMCEx::createActiveWorkUnit(Owned<IEspActiveWorkunit>& ownedWU, IEspContext &context, const char* wuid, const char* location,
    unsigned index, const char* serverName, const char* queueName, const char* instanceName, const char* targetClusterName, bool useContext)
{
    try
    {
        if (useContext)
            ownedWU.setown(new CActiveWorkunitWrapper(context, wuid, location, index));
        else
            ownedWU.setown(new CActiveWorkunitWrapper(wuid, location, index));
    }
    catch (IException *e)
    {   //if the wu cannot be opened for some reason, the openWorkUnit() inside the CActiveWorkunitWrapper() may throw an exception.
        //We do not want the exception stops this process of retrieving/showing all active WUs. And that WU should still be displayed
        //with the exception.
        StringBuffer msg;
        ownedWU.setown(new CActiveWorkunitWrapper(wuid, "", "", e->errorMessage(msg).str(), "normal"));
        ownedWU->setStateID(WUStateUnknown);
        e->Release();
    }

    ownedWU->setServer(serverName);
    ownedWU->setQueueName(queueName);
    if (instanceName && *instanceName)
        ownedWU->setInstance(instanceName); // JCSMORE In thor case at least, if queued it is unknown which instance it will run on..
    if (targetClusterName && *targetClusterName)
        ownedWU->setTargetClusterName(targetClusterName);
}

void CWsSMCEx::readWUsAndStateFromJobQueue(IEspContext& context, CWsSMCTargetCluster& targetCluster,
     CWsSMCQueue& jobQueue, const char* queueName, BoolHash& uniqueWUIDs, IArrayOf<IEspActiveWorkunit>& aws)
{
    CJobQueueContents contents;
    Owned<IJobQueue> queue = createJobQueue(jobQueue.queueName.str());
    queue->copyItemsAndState(contents, jobQueue.queueState, jobQueue.queueStateDetails);
    Owned<IJobQueueIterator> iter = contents.getIterator();
    jobQueue.countQueuedJobs=0;
    ForEach(*iter)
    {
        const char* wuid = iter->query().queryWUID();
        if (!wuid || !*wuid || uniqueWUIDs.getValue(wuid))
            continue;

        uniqueWUIDs.setValue(wuid, true);

        const char* queue = NULL;
        if (queueName && *queueName)
            queue = queueName;
        else
            queue = targetCluster.clusterName.get();

        Owned<IEspActiveWorkunit> wu;
        createActiveWorkUnit(wu, context, wuid, jobQueue.queueName.str(), ++jobQueue.countQueuedJobs, targetCluster.statusServerName.str(),
            queue, NULL, targetCluster.clusterName.get(), false);
        aws.append(*wu.getLink());
    }
}

bool CWsSMCEx::findQueueInStatusServer(IEspContext& context, IPropertyTree* serverStatusRoot, const char* serverName, const char* queueName)
{
    bool foundServer = false;
    VStringBuffer path("Server[@name=\"%s\"]", serverName);
    Owned<IPropertyTreeIterator> it(serverStatusRoot->getElements(path.str()));
    ForEach(*it)
    {
        IPropertyTree& serverStatusNode = it->query();
        const char* queue = serverStatusNode.queryProp("@queue");
        if (!queue || !*queue)
            continue;

        StringArray qlist;
        qlist.appendListUniq(queue, ",");
        ForEachItemIn(q, qlist)
        {
            if (strieq(qlist.item(q), queueName))
            {
                foundServer = true;
                break;
            }
        }
        if (foundServer)
            break;
    }
    return foundServer;
}

void CWsSMCEx::sortTargetClusters(IArrayOf<IEspTargetCluster>& clusters, const char* sortBy, bool descending)
{
    if (!sortBy || !*sortBy || strieq(sortBy, "name"))
        clusters.sort(descending ? sortTargetClustersByNameDescending : sortTargetClustersByNameAscending);
    else
        clusters.sort(descending ? sortTargetClustersBySizeDescending : sortTargetClustersBySizeAscending);
}

void CWsSMCEx::getClusterQueueStatus(const CWsSMCTargetCluster& targetCluster, ClusterStatusType& queueStatusType, StringBuffer& queueStatusDetails)
{
    const CWsSMCQueue* jobQueue = &targetCluster.clusterQueue;
    if (targetCluster.clusterType != ThorLCRCluster)
        jobQueue = &targetCluster.agentQueue;
    if (!jobQueue->queueName.length())
        return;

    bool queuePausedOrStopped = false;
    //get queueStatusDetails
    if (targetCluster.clusterStatusDetails.length())
        queueStatusDetails.set(targetCluster.clusterStatusDetails.str());
    if (jobQueue->queueState.length())
    {
        const char* queueState = jobQueue->queueState.str();
        queueStatusDetails.appendf("%s: queue %s; ", jobQueue->queueName.str(), queueState);
        if (jobQueue->queueStateDetails.length())
            queueStatusDetails.appendf(" %s;", jobQueue->queueStateDetails.str());

        if (strieq(queueState,"stopped") || strieq(queueState,"paused"))
            queuePausedOrStopped = true;
    }

    //get queueStatusType
    if (!jobQueue->foundQueueInStatusServer)
    {
        if (queuePausedOrStopped)
            queueStatusType = QueuePausedOrStoppedNotFound;
        else
            queueStatusType = QueueRunningNotFound;
    }
    else if (!queuePausedOrStopped)
        queueStatusType = RunningNormal;
    else if (jobQueue->countRunningJobs > 0)
        queueStatusType = QueuePausedOrStoppedWithJobs;
    else
        queueStatusType = QueuePausedOrStoppedWithNoJob;

    return;
}

void CWsSMCEx::setClusterStatus(IEspContext& context, const CWsSMCTargetCluster& targetCluster, IEspTargetCluster* returnCluster)
{
    ClusterStatusType queueStatusType = RunningNormal;
    StringBuffer queueStatusDetails;
    getClusterQueueStatus(targetCluster, queueStatusType, queueStatusDetails);

    returnCluster->setClusterStatus(queueStatusType);
    //Set 'Warning' which may be displayed beside cluster name
    if (queueStatusType == QueueRunningNotFound)
        returnCluster->setWarning("Cluster not attached");
    else if (queueStatusType == QueuePausedOrStoppedNotFound)
        returnCluster->setWarning("Queue paused or stopped - Cluster not attached");
    else if (queueStatusType != RunningNormal)
        returnCluster->setWarning("Queue paused or stopped");
    //Set 'StatusDetails' which may be displayed when a mouse is moved over cluster icon
    if (queueStatusDetails.length())
        returnCluster->setStatusDetails(queueStatusDetails.str());
}

void CWsSMCEx::getWUsNotOnTargetCluster(IEspContext &context, IPropertyTree* serverStatusRoot, IArrayOf<IEspServerJobQueue>& serverJobQueues,
     IArrayOf<IEspActiveWorkunit>& aws)
{
    BoolHash uniqueServers;
    Owned<IPropertyTreeIterator> it(serverStatusRoot->getElements("Server"));
    ForEach(*it)
    {
        IPropertyTree& serverNode = it->query();
        const char* serverName = serverNode.queryProp("@name");
        const char* instance = serverNode.queryProp("@node");
        const char* queueName = serverNode.queryProp("@queue");
        unsigned port = serverNode.getPropInt("@mpport", 0);
        if (!serverName || !*serverName || !instance || !*instance || strieq(serverName, STATUS_SERVER_DFUSERVER) ||//DFUServer already handled separately
            strieq(serverName, "ThorMaster") || strieq(serverName, "RoxieServer") || strieq(serverName, "HThorServer"))//target clusters already handled separately
            continue;

        VStringBuffer instanceName("%s_on_%s:%d", serverName, instance, port);
        Owned<IPropertyTreeIterator> wuids(serverNode.getElements("WorkUnit"));
        ForEach(*wuids)
        {
            const char* wuid=wuids->query().queryProp(NULL);
            if (!wuid || !*wuid)
                continue;

            if (isInWuList(aws, wuid))
                continue;

            Owned<IEspActiveWorkunit> wu;
            createActiveWorkUnit(wu, context, wuid, NULL, 0, serverName, queueName, instanceName.str(), NULL, false);
            aws.append(*wu.getLink());
        }
        if (!uniqueServers.getValue(instanceName))
        {
            uniqueServers.setValue(instanceName, true);
            addServerJobQueue(serverJobQueues, queueName, instanceName, serverName, instance, port);
        }
    }

    return;
}

void CWsSMCEx::readDFUWUs(IEspContext &context, const char* queueName, const char* serverName, IArrayOf<IEspActiveWorkunit>& aws)
{
    StringAttrArray wulist;
    unsigned running = queuedJobs(queueName, wulist);
    ForEachItemIn(i, wulist)
    {
        StringBuffer jname, uname, state, error;
        const char *wuid = wulist.item(i).text.get();
        if (i<running)
            state.set("running");
        else
            state.set("queued");

        try
        {
            Owned<IConstDFUWorkUnit> dfuwu = getDFUWorkUnitFactory()->openWorkUnit(wuid, false);
            dfuwu->getUser(uname);
            dfuwu->getJobName(jname);
        }
        catch (IException *e)
        {
            e->errorMessage(error);
            state.appendf(" (%s)", error.str());
            e->Release();
        }

        Owned<IEspActiveWorkunit> wu(new CActiveWorkunitWrapper(wuid, uname.str(), jname.str(), state.str(), "normal"));
        wu->setServer(STATUS_SERVER_DFUSERVER);
        wu->setInstance(serverName);
        wu->setQueueName(queueName);
        aws.append(*wu.getLink());
    }
}

void CWsSMCEx::getDFUServersAndWUs(IEspContext &context, IPropertyTree* envRoot, IArrayOf<IEspServerJobQueue>& serverJobQueues, IArrayOf<IEspActiveWorkunit>& aws)
{
    if (!envRoot)
        return;

    VStringBuffer path("Software/%s", eqDfu);
    Owned<IPropertyTreeIterator> services = envRoot->getElements(path);
    ForEach(*services)
    {
        IPropertyTree &serviceTree = services->query();
        const char *qname = serviceTree.queryProp("@queue");
        const char *serverName = serviceTree.queryProp("@name");
        if (!qname || !*qname)
            continue;

        StringArray queues;
        queues.appendListUniq(qname, ",");
        ForEachItemIn(q, queues)
        {
            const char *queueName = queues.item(q);
            readDFUWUs(context, queueName, serverName, aws);
            addServerJobQueue(serverJobQueues, queueName, serverName, STATUS_SERVER_DFUSERVER, NULL, 0);
        }
    }
}

void CWsSMCEx::getDFURecoveryJobs(IEspContext &context, const IPropertyTree* dfuRecoveryRoot, IArrayOf<IEspDFUJob>& jobs)
{
    if (!dfuRecoveryRoot)
        return;

    Owned<IPropertyTreeIterator> it(dfuRecoveryRoot->getElements("job"));
    ForEach(*it)
    {
        IPropertyTree &e=it->query();
        if (!e.getPropBool("Running",false))
            continue;

        StringBuffer cmd;
        unsigned done, total;
        countProgress(&e,done,total);
        cmd.append(e.queryProp("@command")).append(" ").append(e.queryProp("@command_parameters"));

        Owned<IEspDFUJob> job = new CDFUJob("","");
        job->setTimeStarted(e.queryProp("@time_started"));
        job->setDone(done);
        job->setTotal(total);
        job->setCommand(cmd.str());
        jobs.append(*job.getLink());
    }
}

bool ActivityInfo::isCachedActivityInfoValid(unsigned timeOutSeconds)
{
    CDateTime timeNow;
    timeNow.setNow();
    return timeNow.getSimple() <= timeCached.getSimple() + timeOutSeconds;;
}

void CWsSMCEx::clearActivityInfoCache()
{
    CriticalBlock b(getActivityCrit);
    activityInfoCache.clear();
}

ActivityInfo* CWsSMCEx::getActivityInfo(IEspContext &context)
{
    CriticalBlock b(getActivityCrit);

    if (activityInfoCache && activityInfoCache->isCachedActivityInfoValid(activityInfoCacheSeconds))
        return activityInfoCache.getLink();

    DBGLOG("CWsSMCEx::getActivityInfo - rebuild cached information");
    {
        EspTimeSection timer("createActivityInfo");
        activityInfoCache.setown(createActivityInfo(context));
    }

<<<<<<< HEAD
    activityInfoCache.setown(createActivityInfo(context));
=======
>>>>>>> 5ca607dd
    return activityInfoCache.getLink();
}

ActivityInfo* CWsSMCEx::createActivityInfo(IEspContext &context)
{
    Owned<IEnvironmentFactory> factory = getEnvironmentFactory();
    Owned<IConstEnvironment> env = factory->openEnvironment();
    if (!env)
        throw MakeStringException(ECLWATCH_CANNOT_GET_ENV_INFO,"Failed to get environment information.");

    CConstWUClusterInfoArray clusters;
    Owned<IPropertyTree> envRoot= &env->getPTree();
    getEnvironmentClusterInfo(envRoot, clusters);

    Owned<IRemoteConnection> connStatusServers = querySDS().connect("/Status/Servers",myProcessSession(),RTM_LOCK_READ,30000);
    IPropertyTree* serverStatusRoot = connStatusServers->queryRoot();
    if (!serverStatusRoot)
        throw MakeStringException(ECLWATCH_CANNOT_GET_STATUS_INFO, "Failed to get status server information.");

    IPropertyTree* dfuRecoveryRoot = NULL;
    Owned<IRemoteConnection> connDFURecovery = querySDS().connect("DFU/RECOVERY",myProcessSession(), RTM_LOCK_READ, 30000);
    if (connDFURecovery)
    	dfuRecoveryRoot = connDFURecovery->queryRoot();

    Owned<ActivityInfo> activityInfo = new ActivityInfo();
    readTargetClusterInfo(context, clusters, serverStatusRoot, activityInfo);
    readRunningWUsAndQueuedWUs(context, envRoot, serverStatusRoot, dfuRecoveryRoot, activityInfo);
    return activityInfo.getClear();
}

// This method reads job information from both /Status/Servers and IJobQueue.
//
// Each server component (a thor cluster, a dfuserver, or an eclagent) is one 'Server' branch under
// /Status/Servers. A 'Server' branch has a @queue which indicates the queue name of the server.
// A 'Server' branch also contains the information about running WUs on that 'Server'. This
// method reads the information. Those WUs are displays under that server (identified by its queue name)
// on Activity page.
//
// For the WUs list inside /Status/Servers/Server[@name=ECLagent] but not list under other 'Server', the
// existing code has to find out WUID and @clusterName of the WU. Then, uses @clusterName to find out the
// queue name in IConstWUClusterInfo. Those WUs list under that server (identified by its queue name) with
// a note 'on ECLagent'. TBD: the logic here will be simpler if the /Status/Servers/Server is named the
// instance and/or cluster.
//
// In order to get information about queued WUs, this method gets queue names from both IConstWUClusterInfo
// and other environment functions. Each of those queue names is linked to one IJobQueues. From the
// IJobQueues, this method reads queued jobs for each server component and list them under the server
// component (identified by its queue name).

bool CWsSMCEx::onActivity(IEspContext &context, IEspActivityRequest &req, IEspActivityResponse& resp)
{
    context.validateFeatureAccess(FEATURE_URL, SecAccess_Read, true);

    try
    {
        const char* build_ver = getBuildVersion();
        resp.setBuild(build_ver);

        double version = context.getClientVersion();

        bool isSuperUser = true;
#ifdef _USE_OPENLDAP
        CLdapSecManager* secmgr = dynamic_cast<CLdapSecManager*>(context.querySecManager());
        if(secmgr && !secmgr->isSuperUser(context.queryUser()))
            isSuperUser =  false;
#endif
        if(isSuperUser && req.getFromSubmitBtn())
            readBannerAndChatRequest(context, req, resp);

        if (version >= 1.12)
            resp.setSuperUser(isSuperUser);
        if (version >= 1.06)
            setBannerAndChatData(version, resp);

        Owned<ActivityInfo> activityInfo = getActivityInfo(context);
        setActivityResponse(context, activityInfo, req, resp);
    }
    catch(IException* e)
    {
        FORWARDEXCEPTION(context, e,  ECLWATCH_INTERNAL_ERROR);
    }

    return true;
}

const char *CWsSMCEx::getStatusServerTypeName(WsSMCStatusServerType type)
{
    return (type < WsSMCSSTterm) ? WsSMCStatusServerTypeNames[type] : NULL;
}

void CWsSMCEx::readTargetClusterInfo(IEspContext &context, CConstWUClusterInfoArray& clusters, IPropertyTree* serverStatusRoot,
    ActivityInfo* activityInfo)
{
    ForEachItemIn(c, clusters)
    {
        IConstWUClusterInfo &cluster = clusters.item(c);
        Owned<CWsSMCTargetCluster> targetCluster = new CWsSMCTargetCluster();
        readTargetClusterInfo(context, cluster, serverStatusRoot, targetCluster);
        if (cluster.getPlatform() == ThorLCRCluster)
            activityInfo->thorTargetClusters.append(*targetCluster.getClear());
        else if (cluster.getPlatform() == RoxieCluster)
            activityInfo->roxieTargetClusters.append(*targetCluster.getClear());
        else
            activityInfo->hthorTargetClusters.append(*targetCluster.getClear());
    }
}

void CWsSMCEx::readTargetClusterInfo(IEspContext& context, IConstWUClusterInfo& cluster, IPropertyTree* serverStatusRoot, CWsSMCTargetCluster* targetCluster)
{
    SCMStringBuffer clusterName;
    cluster.getName(clusterName);
    targetCluster->clusterName.set(clusterName.str());
    targetCluster->clusterType = cluster.getPlatform();
    targetCluster->clusterSize = cluster.getSize();
    cluster.getServerQueue(targetCluster->serverQueue.queueName);
    cluster.getAgentQueue(targetCluster->agentQueue.queueName);

    StringBuffer statusServerName;
    CWsSMCQueue* jobQueue = NULL;
    if (targetCluster->clusterType == ThorLCRCluster)
    {
        statusServerName.set(getStatusServerTypeName(WsSMCSSTThorLCRCluster));
        jobQueue = &targetCluster->clusterQueue;
        cluster.getThorQueue(jobQueue->queueName);
    }
    else if (targetCluster->clusterType == RoxieCluster)
    {
        statusServerName.set(getStatusServerTypeName(WsSMCSSTRoxieCluster));
        jobQueue = &targetCluster->agentQueue;
    }
    else
    {
        statusServerName.set(getStatusServerTypeName(WsSMCSSTHThorCluster));
        jobQueue = &targetCluster->agentQueue;
    }

    targetCluster->statusServerName.set(statusServerName.str());
    targetCluster->queueName.set(jobQueue->queueName.str());

    if (serverStatusRoot)
    {
        jobQueue->foundQueueInStatusServer = findQueueInStatusServer(context, serverStatusRoot, statusServerName.str(), targetCluster->queueName.get());
        if (!jobQueue->foundQueueInStatusServer)
            targetCluster->clusterStatusDetails.appendf("Cluster %s not attached; ", clusterName.str());
    }

    return;
}

void CWsSMCEx::readRunningWUsAndQueuedWUs(IEspContext &context, IPropertyTree* envRoot, IPropertyTree* serverStatusRoot,
    IPropertyTree* dfuRecoveryRoot, ActivityInfo* activityInfo)
{
    BoolHash uniqueWUIDs;
    readRunningWUsOnStatusServer(context, serverStatusRoot, WsSMCSSTThorLCRCluster, activityInfo->thorTargetClusters, activityInfo->roxieTargetClusters, activityInfo->hthorTargetClusters, uniqueWUIDs, activityInfo->aws);
    readWUsAndStateFromJobQueue(context, activityInfo->thorTargetClusters, uniqueWUIDs, activityInfo->aws);
    readRunningWUsOnStatusServer(context, serverStatusRoot, WsSMCSSTRoxieCluster, activityInfo->roxieTargetClusters, activityInfo->thorTargetClusters, activityInfo->hthorTargetClusters, uniqueWUIDs, activityInfo->aws);
    readWUsAndStateFromJobQueue(context, activityInfo->roxieTargetClusters, uniqueWUIDs, activityInfo->aws);
    readRunningWUsOnStatusServer(context, serverStatusRoot, WsSMCSSTHThorCluster, activityInfo->hthorTargetClusters, activityInfo->thorTargetClusters, activityInfo->roxieTargetClusters, uniqueWUIDs, activityInfo->aws);
    readWUsAndStateFromJobQueue(context, activityInfo->hthorTargetClusters, uniqueWUIDs, activityInfo->aws);

    readRunningWUsOnStatusServer(context, serverStatusRoot, WsSMCSSTECLagent, activityInfo->thorTargetClusters, activityInfo->roxieTargetClusters, activityInfo->hthorTargetClusters, uniqueWUIDs, activityInfo->aws);

    getWUsNotOnTargetCluster(context, serverStatusRoot, activityInfo->serverJobQueues, activityInfo->aws);
    getDFUServersAndWUs(context, envRoot, activityInfo->serverJobQueues, activityInfo->aws);
    getDFURecoveryJobs(context, dfuRecoveryRoot, activityInfo->DFURecoveryJobs);
}

void CWsSMCEx::readRunningWUsOnStatusServer(IEspContext& context, IPropertyTree* serverStatusRoot, WsSMCStatusServerType statusServerType,
        CIArrayOf<CWsSMCTargetCluster>& targetClusters, CIArrayOf<CWsSMCTargetCluster>& targetClusters1, CIArrayOf<CWsSMCTargetCluster>& targetClusters2,
        BoolHash& uniqueWUIDs, IArrayOf<IEspActiveWorkunit>& aws)
{
    const char* serverName = getStatusServerTypeName(statusServerType);
    if (!serverName || !*serverName)
        return;
    bool isECLAgent = (statusServerType == WsSMCSSTECLagent);
    VStringBuffer path("Server[@name=\"%s\"]", serverName);
    Owned<IPropertyTreeIterator> itrStatusServer(serverStatusRoot->getElements(path.str()));
    ForEach(*itrStatusServer)
    {
        IPropertyTree& serverStatusNode = itrStatusServer->query();

        StringBuffer instance;
        if ((statusServerType == WsSMCSSTThorLCRCluster) || (statusServerType == WsSMCSSTRoxieCluster))
            serverStatusNode.getProp("@cluster", instance);
        else
            instance.appendf("%s on %s", serverName, serverStatusNode.queryProp("@node"));

        const char* graph = NULL;
        int sgDuration = -1;
        int subgraph = -1;
        StringBuffer durationStr, subgraphStr;
        if (!isECLAgent)
        {
            sgDuration = serverStatusNode.getPropInt("@sg_duration", -1);
            subgraph = serverStatusNode.getPropInt("@subgraph", -1);
            graph = serverStatusNode.queryProp("@graph");
            durationStr.appendf("%d min", sgDuration);
            subgraphStr.appendf("%d", subgraph);
        }

        Owned<IPropertyTreeIterator> wuids(serverStatusNode.getElements("WorkUnit"));
        ForEach(*wuids)
        {
            const char* wuid=wuids->query().queryProp(NULL);
            if (!wuid || !*wuid || (isECLAgent && uniqueWUIDs.getValue(wuid)))
                continue;

            CWsSMCTargetCluster* targetCluster = findWUClusterInfo(context, wuid, isECLAgent, targetClusters, targetClusters1, targetClusters2);
            if (!targetCluster)
                continue;

            const char* targetClusterName = targetCluster->clusterName.get();
            CWsSMCQueue* jobQueue;
            if (statusServerType == WsSMCSSTThorLCRCluster)
                jobQueue = &targetCluster->clusterQueue;
            else
                jobQueue = &targetCluster->agentQueue;

            Owned<IEspActiveWorkunit> wu;
            if (!isECLAgent)
            {
                uniqueWUIDs.setValue(wuid, true);

                const char *cluster = serverStatusNode.queryProp("Cluster");
                StringBuffer queueName;
                if (cluster) // backward compat check.
                    getClusterThorQueueName(queueName, cluster);
                else
                    queueName.append(targetCluster->queueName.get());

                createActiveWorkUnit(wu, context, wuid, !strieq(targetClusterName, instance.str()) ? instance.str() : NULL, 0, serverName,
                    queueName, instance.str(), targetClusterName, false);

                if (wu->getStateID() == WUStateRunning) //'aborting' may be another possible status
                {
                    if (subgraph > -1 && sgDuration > -1)
                    {
                        wu->setGraphName(graph);
                        wu->setDuration(durationStr.str());
                        wu->setGID(subgraphStr.str());
                    }

                    if (serverStatusNode.getPropInt("@memoryBlocked ", 0) != 0)
                        wu->setMemoryBlocked(1);
                }
            }
            else
            {
                createActiveWorkUnit(wu, context, wuid, instance.str(), 0, serverName, serverName, instance.str(), targetClusterName, false);

                if (targetCluster->clusterType == ThorLCRCluster)
                    wu->setClusterType(CLUSTER_TYPE_THOR);
                else if (targetCluster->clusterType == RoxieCluster)
                    wu->setClusterType(CLUSTER_TYPE_ROXIE);
                else
                    wu->setClusterType(CLUSTER_TYPE_HTHOR);
                wu->setClusterQueueName(targetCluster->queueName.get());

                if (wu->getStateID() != WUStateRunning)
                {
                    const char *extra = wu->getExtra();
                    if (wu->getStateID() != WUStateBlocked || !extra || !*extra)  // Blocked on persist treated as running here
                    {
                        aws.append(*wu.getLink());
                        jobQueue->countQueuedJobs++;
                        continue;
                    }
                }

                if (serverStatusNode.getPropInt("@memoryBlocked ", 0) != 0)
                    wu->setMemoryBlocked(1);
            }

            aws.append(*wu.getLink());
            jobQueue->countRunningJobs++;
        }
    }
}

void CWsSMCEx::readWUsAndStateFromJobQueue(IEspContext& context, CIArrayOf<CWsSMCTargetCluster>& targetClusters, BoolHash& uniqueWUIDs, IArrayOf<IEspActiveWorkunit>& aws)
{
    ForEachItemIn(i, targetClusters)
        readWUsAndStateFromJobQueue(context, targetClusters.item(i), uniqueWUIDs, aws);
}

void CWsSMCEx::readWUsAndStateFromJobQueue(IEspContext& context, CWsSMCTargetCluster& targetCluster, BoolHash& uniqueWUIDs, IArrayOf<IEspActiveWorkunit>& aws)
{
    if (targetCluster.clusterType == ThorLCRCluster)
    {
        readWUsAndStateFromJobQueue(context, targetCluster, targetCluster.clusterQueue, NULL, uniqueWUIDs, aws);
        targetCluster.queueStatus.set(targetCluster.clusterQueue.queueState);
    }
    if (targetCluster.agentQueue.queueName.length())
    {
        readWUsAndStateFromJobQueue(context, targetCluster, targetCluster.agentQueue, targetCluster.agentQueue.queueName.str(), uniqueWUIDs, aws);
        if (targetCluster.clusterType != ThorLCRCluster)
            targetCluster.queueStatus.set(targetCluster.agentQueue.queueState);
    }
    if (targetCluster.serverQueue.queueName.length())
        readWUsAndStateFromJobQueue(context, targetCluster, targetCluster.serverQueue, targetCluster.serverQueue.queueName.str(), uniqueWUIDs, aws);
}

CWsSMCTargetCluster* CWsSMCEx::findTargetCluster(const char* clusterName, CIArrayOf<CWsSMCTargetCluster>& targetClusters)
{
    ForEachItemIn(i, targetClusters)
    {
        CWsSMCTargetCluster& targetCluster = targetClusters.item(i);
        if (strieq(targetCluster.clusterName.get(), clusterName))
            return &targetCluster;
    }
    return NULL;
}

CWsSMCTargetCluster* CWsSMCEx::findWUClusterInfo(IEspContext& context, const char* wuid, bool isOnECLAgent, CIArrayOf<CWsSMCTargetCluster>& targetClusters,
    CIArrayOf<CWsSMCTargetCluster>& targetClusters1, CIArrayOf<CWsSMCTargetCluster>& targetClusters2)
{
    SCMStringBuffer clusterName;
    try
    {
        Owned<IWorkUnitFactory> factory = getWorkUnitFactory();
        Owned<IConstWorkUnit> cw = factory->openWorkUnit(wuid, false);
        if (!cw)
            return NULL;
        cw->getClusterName(clusterName);
        if (!clusterName.length())
            return NULL;
    }
    catch (IException *e)
    {//Exception may be thrown when the openWorkUnit() is called inside the CWUWrapper
        StringBuffer msg;
        WARNLOG("Failed to open workunit %s: %s", wuid, e->errorMessage(msg).str());
        e->Release();
        return NULL;
    }

    const char* cluster = clusterName.str();
    CWsSMCTargetCluster* targetCluster = findTargetCluster(cluster, targetClusters);
    if (targetCluster || !isOnECLAgent)
        return targetCluster;

    targetCluster = findTargetCluster(cluster, targetClusters1);
    if (targetCluster)
        return targetCluster;

    return findTargetCluster(cluster, targetClusters2);
}

void CWsSMCEx::addWUsToResponse(IEspContext &context, const IArrayOf<IEspActiveWorkunit>& aws, IEspActivityResponse& resp)
{
    const char* user = context.queryUserId();
    IArrayOf<IEspActiveWorkunit> awsReturned;
    ForEachItemIn(i, aws)
    {
        IEspActiveWorkunit& wu = aws.item(i);
        const char* wuid = wu.getWuid();
        if (wuid[0] == 'D')//DFU WU
        {
            awsReturned.append(*LINK(&wu));
            continue;
        }
        try
        {
            //if no access, throw an exception and go to the 'catch' section.
            const char* owner = wu.getOwner();
            context.validateFeatureAccess((!owner || !*owner || (user && streq(user, owner))) ? OWN_WU_ACCESS : OTHERS_WU_ACCESS, SecAccess_Read, true);

            awsReturned.append(*LINK(&wu));
            continue;
        }
        catch (IException *e)
        {   //if the wu cannot be opened for some reason, the openWorkUnit() inside the CActiveWorkunitWrapper() may throw an exception.
            //We do not want the exception stops this process of retrieving/showing all active WUs. And that WU should still be displayed
            //with the exception.
            StringBuffer msg;
            Owned<IEspActiveWorkunit> cw = new CActiveWorkunitWrapper(wuid, "", "", e->errorMessage(msg).str(), "normal");
            cw->setStateID(WUStateUnknown);
            cw->setServer(wu.getServer());
            cw->setQueueName(wu.getQueueName());
            const char* instanceName = wu.getInstance();
            const char* targetClusterName = wu.getTargetClusterName();
            if (instanceName && *instanceName)
                cw->setInstance(instanceName); // JCSMORE In thor case at least, if queued it is unknown which instance it will run on..
            if (targetClusterName && *targetClusterName)
                cw->setTargetClusterName(targetClusterName);
            awsReturned.append(*cw.getLink());

            e->Release();
        }
    }
    resp.setRunning(awsReturned);
    return;
}

void CWsSMCEx::setActivityResponse(IEspContext &context, ActivityInfo* activityInfo, IEspActivityRequest &req, IEspActivityResponse& resp)
{
    double version = context.getClientVersion();
    const char* sortBy = req.getSortBy();
    bool descending = req.getDescending();
    if (version >= 1.16)
    {
        IArrayOf<IEspTargetCluster> thorClusters;
        IArrayOf<IEspTargetCluster> hthorClusters;
        IArrayOf<IEspTargetCluster> roxieClusters;

        setESPTargetClusters(context, activityInfo->thorTargetClusters, thorClusters);
        setESPTargetClusters(context, activityInfo->roxieTargetClusters, roxieClusters);
        setESPTargetClusters(context, activityInfo->hthorTargetClusters, hthorClusters);

        sortTargetClusters(thorClusters, sortBy, descending);
        sortTargetClusters(roxieClusters, sortBy, descending);

        SecAccessFlags access;
        if (context.authorizeFeature(THORQUEUE_FEATURE, access) && access>=SecAccess_Full)
            resp.setAccessRight("Access_Full");

        resp.setSortBy(sortBy);
        resp.setDescending(descending);
        resp.setThorClusterList(thorClusters);
        resp.setRoxieClusterList(roxieClusters);
        resp.setHThorClusterList(hthorClusters);
        resp.setServerJobQueues(activityInfo->serverJobQueues);
    }
    else
    {//for backward compatible
        IArrayOf<IEspThorCluster> thorClusters;
        ForEachItemIn(i, activityInfo->thorTargetClusters)
        {
            CWsSMCTargetCluster& targetCluster = activityInfo->thorTargetClusters.item(i);
            Owned<IEspThorCluster> respThorCluster = new CThorCluster("", "");
            respThorCluster->setClusterName(targetCluster.clusterName.get());
            respThorCluster->setQueueStatus(targetCluster.queueStatus.get());
            if (version >= 1.03)
                respThorCluster->setQueueName(targetCluster.queueName.get());
            if (version >= 1.11)
                respThorCluster->setClusterSize(targetCluster.clusterSize);
            thorClusters.append(*respThorCluster.getClear());
        }
        resp.setThorClusters(thorClusters);

        if (version > 1.06)
        {
            IArrayOf<IEspRoxieCluster> roxieClusters;
            ForEachItemIn(i, activityInfo->roxieTargetClusters)
            {
                CWsSMCTargetCluster& targetCluster = activityInfo->roxieTargetClusters.item(i);
                Owned<IEspRoxieCluster> respRoxieCluster = new CRoxieCluster("", "");
                respRoxieCluster->setClusterName(targetCluster.clusterName.get());
                respRoxieCluster->setQueueStatus(targetCluster.queueStatus.get());
                respRoxieCluster->setQueueName(targetCluster.queueName.get());
                if (version >= 1.11)
                    respRoxieCluster->setClusterSize(targetCluster.clusterSize);
                roxieClusters.append(*respRoxieCluster.getClear());
            }
            resp.setRoxieClusters(roxieClusters);
        }
        if (version > 1.10)
        {
            resp.setSortBy(sortBy);
            resp.setDescending(req.getDescending());
        }
        if (version > 1.11)
        {
            IArrayOf<IEspHThorCluster> hThorClusters;
            ForEachItemIn(i, activityInfo->hthorTargetClusters)
            {
                CWsSMCTargetCluster& targetCluster = activityInfo->hthorTargetClusters.item(i);
                Owned<IEspHThorCluster> respHThorCluster = new CHThorCluster("", "");
                respHThorCluster->setClusterName(targetCluster.clusterName.get());
                respHThorCluster->setQueueStatus(targetCluster.queueStatus.get());
                respHThorCluster->setQueueName(targetCluster.queueName.get());
                respHThorCluster->setClusterSize(targetCluster.clusterSize);
                hThorClusters.append(*respHThorCluster.getClear());
            }
            resp.setHThorClusters(hThorClusters);

            SecAccessFlags access;
            if (context.authorizeFeature(THORQUEUE_FEATURE, access) && access>=SecAccess_Full)
                resp.setAccessRight("Access_Full");
        }
        if (version > 1.03)
            resp.setServerJobQueues(activityInfo->serverJobQueues);
    }
    resp.setDFUJobs(activityInfo->DFURecoveryJobs);
    addWUsToResponse(context, activityInfo->aws, resp);
    return;
}

void CWsSMCEx::setESPTargetClusters(IEspContext& context, const CIArrayOf<CWsSMCTargetCluster>& targetClusters, IArrayOf<IEspTargetCluster>& respTargetClusters)
{
    ForEachItemIn(i, targetClusters)
    {
        Owned<IEspTargetCluster> respTargetCluster = new CTargetCluster("", "");
        setESPTargetCluster(context, targetClusters.item(i), respTargetCluster);
        respTargetClusters.append(*respTargetCluster.getClear());
    }
}

void CWsSMCEx::addServerJobQueue(IArrayOf<IEspServerJobQueue>& jobQueues, const char* queueName, const char* serverName,
    const char* serverType, const char* networkAddress, unsigned port)
{
    if (!queueName || !*queueName || !serverName || !*serverName || !serverType || !*serverType)
        return;

    StringBuffer queueState;
    StringBuffer queueStateDetails;
    Owned<IJobQueue> queue = createJobQueue(queueName);
    if (queue->stopped(queueStateDetails))
        queueState.set("stopped");
    else if (queue->paused(queueStateDetails))
        queueState.set("paused");
    else
        queueState.set("running");
    addServerJobQueue(jobQueues, queueName, serverName, serverType, networkAddress, port, queueState.str(), queueStateDetails.str());
}

void CWsSMCEx::addServerJobQueue(IArrayOf<IEspServerJobQueue>& jobQueues, const char* queueName, const char* serverName,
    const char* serverType, const char* networkAddress, unsigned port, const char* queueState, const char* queueStateDetails)
{
    if (!queueName || !*queueName || !serverName || !*serverName || !serverType || !*serverType)
        return;

    if (!queueState || !*queueState)
        queueState = "running";

    Owned<IEspServerJobQueue> jobQueue = createServerJobQueue("", "");
    jobQueue->setQueueName(queueName);
    jobQueue->setServerName(serverName);
    jobQueue->setServerType(serverType);
    if (networkAddress && *networkAddress)
    {
        jobQueue->setNetworkAddress(networkAddress);
        jobQueue->setPort(port);
    }
    setServerJobQueueStatus(jobQueue, queueState, queueStateDetails);

    jobQueues.append(*jobQueue.getClear());
}

void CWsSMCEx::setServerJobQueueStatus(double version, IEspServerJobQueue* jobQueue, const char* status, const char* details)
{
    if (!status || !*status)
        return;

    jobQueue->setQueueStatus(status);
    if (version >= 1.17)
    	setServerJobQueueStatusDetails(jobQueue, status, details);
}

void CWsSMCEx::setServerJobQueueStatus(IEspServerJobQueue* jobQueue, const char* status, const char* details)
{
    if (!status || !*status)
        return;
    jobQueue->setQueueStatus(status);
    setServerJobQueueStatusDetails(jobQueue, status, details);
}

void CWsSMCEx::setServerJobQueueStatusDetails(IEspServerJobQueue* jobQueue, const char* status, const char* details)
{
    StringBuffer queueState;
    if (details && *details)
        queueState.appendf("queue %s; %s;", status, details);
    else
        queueState.appendf("queue %s;", status);
    jobQueue->setStatusDetails(queueState.str());
}

void CWsSMCEx::addCapabilities(IPropertyTree* pFeatureNode, const char* access, 
                                         IArrayOf<IEspCapability>& capabilities)
{
    StringBuffer xpath(access);
    xpath.append("/Capability");

    Owned<IPropertyTreeIterator> it = pFeatureNode->getElements(xpath.str());
    ForEach(*it)
    {
        IPropertyTree* pCapabilityNode = &it->query();

        IEspCapability* pCapability = new CCapability("ws_smc");
        pCapability->setName( pCapabilityNode->queryProp("@name") );
        pCapability->setDescription( pCapabilityNode->queryProp("@description") );

        capabilities.append(*pCapability);
    }
}

static void checkAccess(IEspContext &context, const char* feature,int level)
{
    if (!context.validateFeatureAccess(feature, level, false))
        throw MakeStringException(ECLWATCH_THOR_QUEUE_ACCESS_DENIED, "Failed to access the queue functions. Permission denied.");
}


bool CWsSMCEx::onMoveJobDown(IEspContext &context, IEspSMCJobRequest &req, IEspSMCJobResponse &resp)
{
    try
    {
        checkAccess(context,THORQUEUE_FEATURE,SecAccess_Full);

        Owned<IJobQueue> queue = createJobQueue(req.getQueueName());
        QueueLock lock(queue);
        unsigned index=queue->findRank(req.getWuid());
        if(index<queue->ordinality())
        {
            IJobQueueItem * item0 = queue->getItem(index);
            IJobQueueItem * item = queue->getItem(index+1);
            if(item && item0 && (item0->getPriority() == item->getPriority()))
                queue->moveAfter(req.getWuid(),item->queryWUID());
        }

        AccessSuccess(context, "Changed job priority %s",req.getWuid());
        clearActivityInfoCache();
        resp.setRedirectUrl("/WsSMC/");
    }
    catch(IException* e)
    {   
        FORWARDEXCEPTION(context, e,  ECLWATCH_INTERNAL_ERROR);
    }
    return true;
}

bool CWsSMCEx::onMoveJobUp(IEspContext &context, IEspSMCJobRequest &req, IEspSMCJobResponse &resp)
{
    try
    {
        checkAccess(context,THORQUEUE_FEATURE,SecAccess_Full);

        Owned<IJobQueue> queue = createJobQueue(req.getQueueName());
        QueueLock lock(queue);
        unsigned index=queue->findRank(req.getWuid());
        if(index>0 && index<queue->ordinality())
        {
            IJobQueueItem * item0 = queue->getItem(index);
            IJobQueueItem * item = queue->getItem(index-1);
            if(item && item0 && (item0->getPriority() == item->getPriority()))
                queue->moveBefore(req.getWuid(),item->queryWUID());
        }

        AccessSuccess(context, "Changed job priority %s",req.getWuid());
        clearActivityInfoCache();
        resp.setRedirectUrl("/WsSMC/");
    }
    catch(IException* e)
    {   
        FORWARDEXCEPTION(context, e,  ECLWATCH_INTERNAL_ERROR);
    }
    return true;
}

bool CWsSMCEx::onMoveJobBack(IEspContext &context, IEspSMCJobRequest &req, IEspSMCJobResponse &resp)
{
    try
    {
        checkAccess(context,THORQUEUE_FEATURE,SecAccess_Full);

        Owned<IJobQueue> queue = createJobQueue(req.getQueueName());
        QueueLock lock(queue);
        
        unsigned index=queue->findRank(req.getWuid());
        if(index<queue->ordinality())
        {
            int priority0 = queue->getItem(index)->getPriority();
            unsigned biggestIndoxInSamePriority = index;
            unsigned nextIndex = biggestIndoxInSamePriority + 1;
            while (nextIndex<queue->ordinality())
            {
                IJobQueueItem * item = queue->getItem(nextIndex);
                if (priority0 != item->getPriority())
                {
                    break;
                }
                biggestIndoxInSamePriority = nextIndex;
                nextIndex++;
            }

            if (biggestIndoxInSamePriority != index)
            {
                IJobQueueItem * item = queue->getItem(biggestIndoxInSamePriority);
                queue->moveAfter(req.getWuid(),item->queryWUID());
            }
        }

        AccessSuccess(context, "Changed job priority %s",req.getWuid());
        clearActivityInfoCache();
        resp.setRedirectUrl("/WsSMC/");
    }
    catch(IException* e)
    {   
        FORWARDEXCEPTION(context, e,  ECLWATCH_INTERNAL_ERROR);
    }
    return true;
}

bool CWsSMCEx::onMoveJobFront(IEspContext &context, IEspSMCJobRequest &req, IEspSMCJobResponse &resp)
{
    try
    {
        checkAccess(context,THORQUEUE_FEATURE,SecAccess_Full);

        Owned<IJobQueue> queue = createJobQueue(req.getQueueName());
        QueueLock lock(queue);
        
        unsigned index=queue->findRank(req.getWuid());
        if(index>0 && index<queue->ordinality())
        {
            int priority0 = queue->getItem(index)->getPriority();
            unsigned smallestIndoxInSamePriority = index;
            int nextIndex = smallestIndoxInSamePriority - 1;
            while (nextIndex >= 0)
            {
                IJobQueueItem * item = queue->getItem(nextIndex);
                if (priority0 != item->getPriority())
                {
                    break;
                }
                smallestIndoxInSamePriority = nextIndex;
                nextIndex--;
            }

            if (smallestIndoxInSamePriority != index)
            {
                IJobQueueItem * item = queue->getItem(smallestIndoxInSamePriority);
                queue->moveBefore(req.getWuid(),item->queryWUID());
            }
        }

        AccessSuccess(context, "Changed job priority %s",req.getWuid());
        clearActivityInfoCache();
        resp.setRedirectUrl("/WsSMC/");
    }
    catch(IException* e)
    {   
        FORWARDEXCEPTION(context, e,  ECLWATCH_INTERNAL_ERROR);
    }
    return true;
}

bool CWsSMCEx::onRemoveJob(IEspContext &context, IEspSMCJobRequest &req, IEspSMCJobResponse &resp)
{
    try
    {
        checkAccess(context,THORQUEUE_FEATURE,SecAccess_Full);

        secAbortWorkUnit(req.getWuid(), *context.querySecManager(), *context.queryUser());

        Owned<IJobQueue> queue = createJobQueue(req.getQueueName());
        QueueLock lock(queue);
        
        unsigned index=queue->findRank(req.getWuid());
        if(index<queue->ordinality())
        {
            if(!queue->cancelInitiateConversation(req.getWuid()))
                throw MakeStringException(ECLWATCH_CANNOT_DELETE_WORKUNIT,"Failed to remove the workunit %s",req.getWuid());
        }

        AccessSuccess(context, "Removed job %s",req.getWuid());
        clearActivityInfoCache();
        resp.setRedirectUrl("/WsSMC/");
    }
    catch(IException* e)
    {   
        FORWARDEXCEPTION(context, e,  ECLWATCH_INTERNAL_ERROR);
    }
    return true;
}

bool CWsSMCEx::onStopQueue(IEspContext &context, IEspSMCQueueRequest &req, IEspSMCQueueResponse &resp)
{
    try
    {
        checkAccess(context,THORQUEUE_FEATURE,SecAccess_Full);

        StringBuffer info;
        Owned<IJobQueue> queue = createJobQueue(req.getQueueName());
        queue->stop(createQueueActionInfo(context, "stopped", req, info));
        AccessSuccess(context, "Stopped queue %s",req.getCluster());
        clearActivityInfoCache();
        double version = context.getClientVersion();
        if (version >= 1.19)
            getStatusServerInfo(context, req.getServerType(), req.getCluster(), req.getNetworkAddress(), req.getPort(), resp.updateStatusServerInfo());

        resp.setRedirectUrl("/WsSMC/");
    }
    catch(IException* e)
    {   
        FORWARDEXCEPTION(context, e,  ECLWATCH_INTERNAL_ERROR);
    }
    return true;
}

bool CWsSMCEx::onResumeQueue(IEspContext &context, IEspSMCQueueRequest &req, IEspSMCQueueResponse &resp)
{
    try
    {
        checkAccess(context,THORQUEUE_FEATURE,SecAccess_Full);

        StringBuffer info;
        Owned<IJobQueue> queue = createJobQueue(req.getQueueName());
        queue->resume(createQueueActionInfo(context, "resumed", req, info));
        AccessSuccess(context, "Resumed queue %s",req.getCluster());
        clearActivityInfoCache();
        double version = context.getClientVersion();
        if (version >= 1.19)
            getStatusServerInfo(context, req.getServerType(), req.getCluster(), req.getNetworkAddress(), req.getPort(), resp.updateStatusServerInfo());

        resp.setRedirectUrl("/WsSMC/");
    }
    catch(IException* e)
    {   
        FORWARDEXCEPTION(context, e,  ECLWATCH_INTERNAL_ERROR);
    }
    return true;
}

const char* CWsSMCEx::createQueueActionInfo(IEspContext &context, const char* state, IEspSMCQueueRequest &req, StringBuffer& info)
{
    StringBuffer peer, currentTime;
    context.getPeer(peer);
    const char* userId = context.queryUserId();
    if (!userId || !*userId)
        userId = "Unknown user";
    CDateTime now;
    now.setNow();
    now.getString(currentTime);
    info.appendf("%s by <%s> at <%s> from <%s>", state, userId, currentTime.str(), peer.str());
    const char* comment = req.getComment();
    if (comment && *comment)
        info.append(": ' ").append(comment).append("'");
    return info.str();
}

bool CWsSMCEx::onPauseQueue(IEspContext &context, IEspSMCQueueRequest &req, IEspSMCQueueResponse &resp)
{
    try
    {
        checkAccess(context,THORQUEUE_FEATURE,SecAccess_Full);

        StringBuffer info;
        Owned<IJobQueue> queue = createJobQueue(req.getQueueName());
        queue->pause(createQueueActionInfo(context, "paused", req, info));
        AccessSuccess(context, "Paused queue %s",req.getCluster());
        clearActivityInfoCache();
        double version = context.getClientVersion();
        if (version >= 1.19)
            getStatusServerInfo(context, req.getServerType(), req.getCluster(), req.getNetworkAddress(), req.getPort(), resp.updateStatusServerInfo());

        resp.setRedirectUrl("/WsSMC/");
    }
    catch(IException* e)
    {   
        FORWARDEXCEPTION(context, e,  ECLWATCH_INTERNAL_ERROR);
    }
    return true;
}

bool CWsSMCEx::onClearQueue(IEspContext &context, IEspSMCQueueRequest &req, IEspSMCQueueResponse &resp)
{
    try
    {
        checkAccess(context,THORQUEUE_FEATURE,SecAccess_Full);
        Owned<IJobQueue> queue = createJobQueue(req.getQueueName());
        {
            QueueLock lock(queue);
            for(unsigned i=0;i<queue->ordinality();i++)
                secAbortWorkUnit(queue->getItem(i)->queryWUID(), *context.querySecManager(), *context.queryUser());
            queue->clear();
        }
        AccessSuccess(context, "Cleared queue %s",req.getCluster());
        clearActivityInfoCache();
        double version = context.getClientVersion();
        if (version >= 1.19)
            getStatusServerInfo(context, req.getServerType(), req.getCluster(), req.getNetworkAddress(), req.getPort(), resp.updateStatusServerInfo());

        resp.setRedirectUrl("/WsSMC/");
    }
    catch(IException* e)
    {   
        FORWARDEXCEPTION(context, e,  ECLWATCH_INTERNAL_ERROR);
    }
    return true;
}

void CWsSMCEx::setJobPriority(IWorkUnitFactory* factory, const char* wuid, const char* queueName, WUPriorityClass& priority)
{
    if (!wuid || !*wuid)
        throw MakeStringException(ECLWATCH_INVALID_INPUT, "Workunit ID not specified.");
    if (!queueName || !*queueName)
        throw MakeStringException(ECLWATCH_INVALID_INPUT, "queue not specified.");

    Owned<IWorkUnit> lw = factory->updateWorkUnit(wuid);
    if (!lw)
        throw MakeStringException(ECLWATCH_CANNOT_UPDATE_WORKUNIT, "Cannot update Workunit %s", wuid);

    lw->setPriority(priority);

    // set job priority to queue
    int priorityValue = lw->getPriorityValue();
    {
        CriticalBlock b(crit);
        Owned<IJobQueue> queue = createJobQueue(queueName);
        QueueLock lock(queue);
        queue->changePriority(wuid,priorityValue);
    }

    return;
}

bool CWsSMCEx::onSetJobPriority(IEspContext &context, IEspSMCPriorityRequest &req, IEspSMCPriorityResponse &resp)
{
    try
    {
        WUPriorityClass priority = PriorityClassNormal;
        if(strieq(req.getPriority(),"high"))
            priority = PriorityClassHigh;
        else if(strieq(req.getPriority(),"low"))
            priority = PriorityClassLow;

        Owned<IWorkUnitFactory> factory = getSecWorkUnitFactory(*context.querySecManager(), *context.queryUser());

        IArrayOf<IConstSMCJob>& jobs = req.getSMCJobs();
        if (!jobs.length())
            setJobPriority(factory, req.getWuid(), req.getQueueName(), priority);
        else
        {
            ForEachItemIn(i, jobs)
            {
                IConstSMCJob &item = jobs.item(i);
                const char *wuid = item.getWuid();
                const char *queueName = item.getQueueName();
                if (wuid && *wuid && queueName && *queueName)
                    setJobPriority(factory, wuid, queueName, priority);
            }
        }

        clearActivityInfoCache();
        resp.setRedirectUrl("/WsSMC/");
    }
    catch(IException* e)
    {   
        FORWARDEXCEPTION(context, e,  ECLWATCH_INTERNAL_ERROR);
    }
    return true;
}

bool CWsSMCEx::onGetThorQueueAvailability(IEspContext &context, IEspGetThorQueueAvailabilityRequest &req, IEspGetThorQueueAvailabilityResponse& resp)
{
    try
    {
        if (!context.validateFeatureAccess(FEATURE_URL, SecAccess_Read, false))
            throw MakeStringException(ECLWATCH_SMC_ACCESS_DENIED, "Failed to get Thor Queue availability. Permission denied.");

        StringArray thorNames, groupNames, targetNames, queueNames;
        getEnvironmentThorClusterNames(thorNames, groupNames, targetNames, queueNames);

        IArrayOf<IEspThorCluster> ThorClusters;
        ForEachItemIn(x, thorNames)
        {
            const char* targetName = targetNames.item(x);
            const char* queueName = queueNames.item(x);
            IEspThorCluster* returnCluster = new CThorCluster("","");
                
            returnCluster->setClusterName(targetName);
            returnCluster->setQueueName(queueName);

            StringBuffer info;
            Owned<IJobQueue> queue = createJobQueue(queueName);
            if(queue->stopped(info))
                returnCluster->setQueueStatus("stopped");
            else if (queue->paused(info))
                returnCluster->setQueueStatus("paused");
            else
                returnCluster->setQueueStatus("running");

            unsigned enqueued=0;
            unsigned connected=0;
            unsigned waiting=0;
            queue->getStats(connected,waiting,enqueued);
            returnCluster->setQueueAvailable(waiting);
            returnCluster->setJobsRunning(connected - waiting);
            returnCluster->setJobsInQueue(enqueued);

            ThorClusters.append(*returnCluster);
        }

        resp.setThorClusters(ThorClusters);
    }
    catch(IException* e)
    {   
        FORWARDEXCEPTION(context, e,  ECLWATCH_INTERNAL_ERROR);
    }
    return true;
}

bool CWsSMCEx::onSetBanner(IEspContext &context, IEspSetBannerRequest &req, IEspSetBannerResponse& resp)
{
    try
    {
#ifdef _USE_OPENLDAP
        CLdapSecManager* secmgr = dynamic_cast<CLdapSecManager*>(context.querySecManager());
        if(!secmgr || !secmgr->isSuperUser(context.queryUser()))
            throw MakeStringException(ECLWATCH_SUPER_USER_ACCESS_DENIED, "access denied, administrators only.");
#endif
        StringBuffer chatURLStr, bannerStr;
        const char* chatURL = req.getChatURL();
        const char* banner = req.getBannerContent();
        //Only display valid strings
        if (chatURL)
        {
            const char* pStr = chatURL;
            for (unsigned i = 0; i < strlen(chatURL); i++)
            {
                if ((pStr[0] > 31) && (pStr[0] < 127))
                    chatURLStr.append(pStr[0]);
                pStr++;
            }
        }
        if (banner)
        {
            const char* pStr = banner;
            for (unsigned i = 0; i < strlen(banner); i++)
            {
                if ((pStr[0] > 31) && (pStr[0] < 127))
                    bannerStr.append(pStr[0]);
                pStr++;
            }
        }
        chatURLStr.trim();
        bannerStr.trim();

        if (!req.getBannerAction_isNull() && req.getBannerAction() && (bannerStr.length() < 1))
        {
            throw MakeStringException(ECLWATCH_MISSING_BANNER_CONTENT, "If a Banner is enabled, the Banner content must be specified.");
        }

        if (!req.getEnableChatURL_isNull() && req.getEnableChatURL() && (!req.getChatURL() || !*req.getChatURL()))
        {
            throw MakeStringException(ECLWATCH_MISSING_CHAT_URL, "If a Chat is enabled, the Chat URL must be specified.");
        }

        m_ChatURL = chatURLStr;
        m_Banner = bannerStr;

        const char* bannerSize = req.getBannerSize();
        if (bannerSize && *bannerSize)
            m_BannerSize.clear().append(bannerSize);

        const char* bannerColor = req.getBannerColor();
        if (bannerColor && *bannerColor)
            m_BannerColor.clear().append(bannerColor);

        const char* bannerScroll = req.getBannerScroll();
        if (bannerScroll && *bannerScroll)
            m_BannerScroll.clear().append(bannerScroll);

        m_BannerAction = 0;
        if(!req.getBannerAction_isNull())
            m_BannerAction = req.getBannerAction();

        m_EnableChatURL = 0;
        if(!req.getEnableChatURL_isNull())
            m_EnableChatURL = req.getEnableChatURL();

        resp.setRedirectUrl("/WsSMC/Activity");
    }
    catch(IException* e)
    {   
        FORWARDEXCEPTION(context, e,  ECLWATCH_INTERNAL_ERROR);
    }
    return true;
}

bool CWsSMCEx::onNotInCommunityEdition(IEspContext &context, IEspNotInCommunityEditionRequest &req, IEspNotInCommunityEditionResponse &resp)
{
   return true;
}

bool CWsSMCEx::onBrowseResources(IEspContext &context, IEspBrowseResourcesRequest & req, IEspBrowseResourcesResponse & resp)
{
    try
    {
        if (!context.validateFeatureAccess(FEATURE_URL, SecAccess_Read, false))
            throw MakeStringException(ECLWATCH_SMC_ACCESS_DENIED, "Failed to Browse Resources. Permission denied.");

        double version = context.getClientVersion();

        Owned<IEnvironmentFactory> factory = getEnvironmentFactory();
        Owned<IConstEnvironment> constEnv = factory->openEnvironment();

        //The resource files will be downloaded from the same box of ESP (not dali)
        StringBuffer ipStr;
        IpAddress ipaddr = queryHostIP();
        ipaddr.getIpText(ipStr);
        if (ipStr.length() > 0)
        {
            resp.setNetAddress(ipStr.str());
            Owned<IConstMachineInfo> machine = constEnv->getMachineByAddress(ipStr.str());
            if (machine)
            {
                int os = machine->getOS();
                resp.setOS(os);
            }
        }

        if (m_PortalURL.length() > 0)
            resp.setPortalURL(m_PortalURL.str());

#ifndef USE_RESOURCE
        if (version > 1.12)
            resp.setUseResource(false);
#else
        if (version > 1.12)
            resp.setUseResource(true);

        //Now, get a list of resources stored inside the ESP box
        IArrayOf<IEspHPCCResourceRepository> resourceRepositories;

        Owned<IPropertyTree> pEnvRoot = &constEnv->getPTree();
        const char* ossInstall = pEnvRoot->queryProp("EnvSettings/path");
        if (!ossInstall || !*ossInstall)
        {
            WARNLOG("Failed to get EnvSettings/Path in environment settings.");
            return true;
        }

        StringBuffer path;
        path.appendf("%s/componentfiles/files/downloads", ossInstall);
        Owned<IFile> f = createIFile(path.str());
        if(!f->exists() || !f->isDirectory())
        {
            WARNLOG("Invalid resource folder");
            return true;
        }

        Owned<IDirectoryIterator> di = f->directoryFiles(NULL, false, true);
        if(di.get() == NULL)
        {
            WARNLOG("Resource folder is empty.");
            return true;
        }

        ForEach(*di)
        {
            if (!di->isDir())
                continue;

            StringBuffer folder, path0, tmpBuf;
            di->getName(folder);
            if (folder.length() == 0)
                continue;

            path0.appendf("%s/%s/description.xml", path.str(), folder.str());
            Owned<IFile> f0 = createIFile(path0.str());
            if(!f0->exists())
            {
                WARNLOG("Description file not found for %s", folder.str());
                continue;
            }

            OwnedIFileIO rIO = f0->openShared(IFOread,IFSHfull);
            if(!rIO)
            {
                WARNLOG("Failed to open the description file for %s", folder.str());
                continue;
            }

            offset_t fileSize = f0->size();
            tmpBuf.ensureCapacity((unsigned)fileSize);
            tmpBuf.setLength((unsigned)fileSize);

            size32_t nRead = rIO->read(0, (size32_t) fileSize, (char*)tmpBuf.str());
            if (nRead != fileSize)
            {
                WARNLOG("Failed to read the description file for %s", folder.str());
                continue;
            }

            Owned<IPropertyTree> desc = createPTreeFromXMLString(tmpBuf.str());
            if (!desc)
            {
                WARNLOG("Invalid description file for %s", folder.str());
                continue;
            }

            Owned<IPropertyTreeIterator> fileIterator = desc->getElements("file");
            if (!fileIterator->first())
            {
                WARNLOG("Invalid description file for %s", folder.str());
                continue;
            }

            IArrayOf<IEspHPCCResource> resourcs;

            do {
                IPropertyTree &fileItem = fileIterator->query();
                const char* filename = fileItem.queryProp("filename");
                if (!filename || !*filename)
                    continue;

                const char* name0 = fileItem.queryProp("name");
                const char* description0 = fileItem.queryProp("description");
                const char* version0 = fileItem.queryProp("version");

                Owned<IEspHPCCResource> onefile = createHPCCResource();
                onefile->setFileName(filename);
                if (name0 && *name0)
                    onefile->setName(name0);
                if (description0 && *description0)
                    onefile->setDescription(description0);
                if (version0 && *version0)
                    onefile->setVersion(version0);

                resourcs.append(*onefile.getLink());
            } while (fileIterator->next());

            if (resourcs.ordinality())
            {
                StringBuffer path1;
                path1.appendf("%s/%s", path.str(), folder.str());

                Owned<IEspHPCCResourceRepository> oneRepository = createHPCCResourceRepository();
                oneRepository->setName(folder.str());
                oneRepository->setPath(path1.str());
                oneRepository->setHPCCResources(resourcs);

                resourceRepositories.append(*oneRepository.getLink());
            }
        }

        if (resourceRepositories.ordinality())
            resp.setHPCCResourceRepositories(resourceRepositories);
#endif
    }
    catch(IException* e)
    {
        FORWARDEXCEPTION(context, e,  ECLWATCH_INTERNAL_ERROR);
    }

    return true;
}

int CWsSMCSoapBindingEx::onGetForm(IEspContext &context, CHttpRequest* request, CHttpResponse* response, const char *service, const char *method)
{
    try
    {
        if(stricmp(method,"NotInCommunityEdition")==0)
        {
            StringBuffer page, url, link;
            request->getParameter("EEPortal", url);
            if (url.length() > 0)
                link.appendf("Further information can be found at <a href=\"%s\" target=\"_blank\">%s</a>.", url.str(), url.str());

            page.append(
                "<html>"
                    "<head>"
                        "<meta http-equiv=\"Content-Type\" content=\"text/html; charset=utf-8\" />"
                        "<link rel=\"stylesheet\" type=\"text/css\" href=\"/esp/files/default.css\"/>"
                        "<link rel=\"stylesheet\" type=\"text/css\" href=\"/esp/files/yui/build/fonts/fonts-min.css\" />"
                        "<title>Advanced feature in Enterprise Edition</title>"
                    "</head>"
                    "<body>"
                        "<h3 style=\"text-align:centre;\">Advanced feature in the Enterprise Edition</h4>"
                        "<p style=\"text-align:centre;\">Support for this feature is coming soon. ");
            if (link.length() > 0)
                page.append(link.str());
            page.append("</p></body>"
                "</html>");

            response->setContent(page.str());
            response->setContentType("text/html");
            response->send();
            return 0;
        }
        else if(stricmp(method,"DisabledInThisVersion")==0)
        {
            StringBuffer page;
            page.append(
                "<html>"
                    "<head>"
                        "<meta http-equiv=\"Content-Type\" content=\"text/html; charset=utf-8\" />"
                        "<link rel=\"stylesheet\" type=\"text/css\" href=\"/esp/files/default.css\"/>"
                        "<link rel=\"stylesheet\" type=\"text/css\" href=\"/esp/files/yui/build/fonts/fonts-min.css\" />"
                        "<title>Disabled Feature in This Version</title>"
                    "</head>"
                    "<body>"
                        "<h3 style=\"text-align:centre;\">Disabled Feature in This Version</h4>"
                        "<p style=\"text-align:centre;\">This feature is disabled in this version. ");
            page.append("</p></body>"
                "</html>");

            response->setContent(page.str());
            response->setContentType("text/html");
            response->send();
            return 0;
        }
    }
    catch(IException* e)
    {   
        FORWARDEXCEPTION(context, e,  ECLWATCH_INTERNAL_ERROR);
    }
    return onGetForm(context, request, response, service, method);
}

inline const char *controlCmdMessage(int cmd)
{
    switch (cmd)
    {
    case CRoxieControlCmd_ATTACH:
        return "<control:unlockDali/>";
    case CRoxieControlCmd_DETACH:
        return "<control:lockDali/>";
    case CRoxieControlCmd_RELOAD:
        return "<control:reload/>";
    case CRoxieControlCmd_STATE:
        return "<control:state/>";
    default:
        throw MakeStringException(ECLWATCH_MISSING_PARAMS, "Unknown Roxie Control Command.");
    }
    return NULL;
}

bool CWsSMCEx::onRoxieControlCmd(IEspContext &context, IEspRoxieControlCmdRequest &req, IEspRoxieControlCmdResponse &resp)
{
    if (!context.validateFeatureAccess(ROXIE_CONTROL_URL, SecAccess_Full, false))
       throw MakeStringException(ECLWATCH_SMC_ACCESS_DENIED, "Cannot Access Roxie Control. Permission denied.");

    const char *process = req.getProcessCluster();
    if (!process || !*process)
        throw MakeStringException(ECLWATCH_MISSING_PARAMS, "Process cluster not specified.");
    const char *controlReq = controlCmdMessage(req.getCommand());

    SocketEndpointArray addrs;
    getRoxieProcessServers(process, addrs);
    if (!addrs.length())
        throw MakeStringException(ECLWATCH_CANNOT_GET_ENV_INFO, "Process cluster not found.");
    Owned<IPropertyTree> controlResp = sendRoxieControlAllNodes(addrs.item(0), controlReq, true, req.getWait());
    if (!controlResp)
        throw MakeStringException(ECLWATCH_INTERNAL_ERROR, "Failed to get control response from roxie.");

    IArrayOf<IEspRoxieControlEndpointInfo> respEndpoints;
    Owned<IPropertyTreeIterator> roxieEndpoints = controlResp->getElements("Endpoint");
    ForEach(*roxieEndpoints)
    {
        IPropertyTree &roxieEndpoint = roxieEndpoints->query();
        Owned<IEspRoxieControlEndpointInfo> respEndpoint = createRoxieControlEndpointInfo();
        respEndpoint->setAddress(roxieEndpoint.queryProp("@ep"));
        respEndpoint->setStatus(roxieEndpoint.queryProp("Status"));
        if (roxieEndpoint.hasProp("Dali/@connected"))
            respEndpoint->setAttached(roxieEndpoint.getPropBool("Dali/@connected"));
        if (roxieEndpoint.hasProp("State/@hash"))
            respEndpoint->setStateHash(roxieEndpoint.queryProp("State/@hash"));
        respEndpoints.append(*respEndpoint.getClear());
    }
    resp.setEndpoints(respEndpoints);
    return true;
}

bool CWsSMCEx::onGetStatusServerInfo(IEspContext &context, IEspGetStatusServerInfoRequest &req, IEspGetStatusServerInfoResponse &resp)
{
    getStatusServerInfo(context, req.getServerType(), req.getServerName(), req.getNetworkAddress(), req.getPort(), resp.updateStatusServerInfo());
    return true;
}

void CWsSMCEx::getStatusServerInfo(IEspContext &context, const char *serverType, const char *server, const char *networkAddress, unsigned port,
    IEspStatusServerInfo& statusServerInfo)
{
    if (!serverType || !*serverType)
        throw MakeStringException(ECLWATCH_MISSING_PARAMS, "Server type not specified.");

    Owned<ActivityInfo> activityInfo = getActivityInfo(context);
    if (!activityInfo)
        throw MakeStringException(ECLWATCH_INTERNAL_ERROR, "Failed to get Activity Info cache.");

    if (strieq(serverType,STATUS_SERVER_THOR))
    {
        setTargetClusterInfo(context, serverType, server, activityInfo->thorTargetClusters, activityInfo->aws, statusServerInfo);
    }
    else if (strieq(serverType,STATUS_SERVER_ROXIE))
    {
        setTargetClusterInfo(context, serverType, server, activityInfo->roxieTargetClusters, activityInfo->aws, statusServerInfo);
    }
    else if (strieq(serverType,STATUS_SERVER_HTHOR))
    {
        setTargetClusterInfo(context, serverType, server, activityInfo->hthorTargetClusters, activityInfo->aws, statusServerInfo);
    }
    else if (strieq(serverType,STATUS_SERVER_DFUSERVER))
    {
        setServerQueueInfo(context, serverType, server, activityInfo->serverJobQueues, activityInfo->aws, statusServerInfo);
    }
    else
    {
        setServerQueueInfo(context, serverType, networkAddress, port, activityInfo->serverJobQueues, activityInfo->aws, statusServerInfo);
    }
}

void CWsSMCEx::setTargetClusterInfo(IEspContext &context, const char *serverType, const char *clusterName, const CIArrayOf<CWsSMCTargetCluster>& targetClusters,
    const IArrayOf<IEspActiveWorkunit>& aws, IEspStatusServerInfo& statusServerInfo)
{
    if (!clusterName || !*clusterName)
        throw MakeStringException(ECLWATCH_MISSING_PARAMS, "Cluster name not specified.");

    IEspTargetCluster& clusterInfo = statusServerInfo.updateTargetClusterInfo();
    ForEachItemIn(i, targetClusters)
    {
        CWsSMCTargetCluster& targetCluster = targetClusters.item(i);
        const char* name = targetCluster.clusterName.get();
        if (name && strieq(name, clusterName))
        {
            setESPTargetCluster(context, targetCluster, &clusterInfo);
            break;
        }
    }

    setActiveWUs(context, serverType, clusterName, clusterInfo.getQueueName(), aws, statusServerInfo);
}

void CWsSMCEx::setServerQueueInfo(IEspContext &context, const char *serverType, const char *serverName, const IArrayOf<IEspServerJobQueue>& serverJobQueues,
    const IArrayOf<IEspActiveWorkunit>& aws, IEspStatusServerInfo& statusServerInfo)
{
    if (!serverName || !*serverName)
        throw MakeStringException(ECLWATCH_MISSING_PARAMS, "Server name not specified.");

    ForEachItemIn(i, serverJobQueues)
    {
        IEspServerJobQueue& serverJobQueue = serverJobQueues.item(i);
        const char* name = serverJobQueue.getServerName();
        if (name && strieq(name, serverName))
        {
            IEspServerJobQueue& serverQueue = statusServerInfo.updateServerInfo();
            serverQueue.copy(serverJobQueue);
            break;
        }
    }

    setActiveWUs(context, serverType, serverName, aws, statusServerInfo);
}

void CWsSMCEx::setServerQueueInfo(IEspContext &context, const char *serverType, const char *networkAddress, unsigned port, const IArrayOf<IEspServerJobQueue>& serverJobQueues,
    const IArrayOf<IEspActiveWorkunit>& aws, IEspStatusServerInfo& statusServerInfo)
{
    if (!networkAddress || !*networkAddress)
        throw MakeStringException(ECLWATCH_MISSING_PARAMS, "Network address not specified.");

    ForEachItemIn(i, serverJobQueues)
    {
        IEspServerJobQueue& serverJobQueue = serverJobQueues.item(i);
        const char* ipAddress = serverJobQueue.getNetworkAddress();
        unsigned thePort = serverJobQueue.getPort();
        if (ipAddress && strieq(ipAddress, networkAddress) && (thePort == port))
        {
            IEspServerJobQueue& serverQueue = statusServerInfo.updateServerInfo();
            serverQueue.copy(serverJobQueue);
            break;
        }
    }

    VStringBuffer instance("%s_on_%s:%d", serverType, networkAddress, port);
    setActiveWUs(context, serverType, instance.str(), aws, statusServerInfo);
}

void CWsSMCEx::setESPTargetCluster(IEspContext &context, const CWsSMCTargetCluster& targetCluster, IEspTargetCluster* espTargetCluster)
{
    espTargetCluster->setClusterName(targetCluster.clusterName.get());
    espTargetCluster->setClusterSize(targetCluster.clusterSize);
    espTargetCluster->setClusterType(targetCluster.clusterType);
    espTargetCluster->setQueueName(targetCluster.queueName.get());
    espTargetCluster->setQueueStatus(targetCluster.queueStatus.get());
    setClusterStatus(context, targetCluster, espTargetCluster);
}

void CWsSMCEx::setActiveWUs(IEspContext &context, const char *serverType, const char *clusterName, const char *queueName, const IArrayOf<IEspActiveWorkunit>& aws, IEspStatusServerInfo& statusServerInfo)
{
    const char* clusterType = CLUSTER_TYPE_THOR;
    if (strieq(serverType,STATUS_SERVER_ROXIE))
        clusterType = CLUSTER_TYPE_ROXIE;
    else if (strieq(serverType,STATUS_SERVER_HTHOR))
        clusterType = CLUSTER_TYPE_HTHOR;

    IArrayOf<IEspActiveWorkunit> awsOnThisQueue;
    ForEachItemIn(i, aws)
    {
        IEspActiveWorkunit& wu = aws.item(i);
        const char* wuid = wu.getWuid();
        if (!wuid || !*wuid)
            continue;

        const char* wuServerType = wu.getServer();
        const char* wuClusterName = wu.getTargetClusterName();
        if (!wuServerType || !wuClusterName || !strieq(serverType, wuServerType) || !strieq(clusterName, wuClusterName))
        {
            const char* wuClusterType = wu.getClusterType();
            const char* wuClusterQueueName = wu.getClusterQueueName();
            if (!wuClusterType || !wuClusterQueueName || !strieq(clusterType, wuClusterType) || !strieq(queueName, wuClusterQueueName))
                continue;
        }

        Owned<IEspActiveWorkunit> wuOnThisQueue = new CActiveWorkunitWrapper(wuid, "", "", "", "");
        setActiveWUs(context, wu, wuOnThisQueue);
        awsOnThisQueue.append(*wuOnThisQueue.getLink());
    }
    statusServerInfo.setWorkunits(awsOnThisQueue);
}

void CWsSMCEx::setActiveWUs(IEspContext &context, const char *serverType, const char *instance, const IArrayOf<IEspActiveWorkunit>& aws, IEspStatusServerInfo& statusServerInfo)
{
    IArrayOf<IEspActiveWorkunit> awsOnThisQueue;
    ForEachItemIn(i, aws)
    {
        IEspActiveWorkunit& wu = aws.item(i);
        const char* wuid = wu.getWuid();
        if (!wuid || !*wuid)
            continue;

        const char* wuInstance = wu.getInstance();
        if (!wuInstance || !strieq(wuInstance, instance))
            continue;

        Owned<IEspActiveWorkunit> wuOnThisQueue = new CActiveWorkunitWrapper(wuid, "", "", "", "");
        setActiveWUs(context, wu, wuOnThisQueue);
        awsOnThisQueue.append(*wuOnThisQueue.getLink());
    }
    statusServerInfo.setWorkunits(awsOnThisQueue);
}

void CWsSMCEx::setActiveWUs(IEspContext &context, IEspActiveWorkunit& wu, IEspActiveWorkunit* wuToSet)
{
    try
    {
        const char* user = context.queryUserId();
        const char* owner = wu.getOwner();

        //if no access, throw an exception and go to the 'catch' section.
        context.validateFeatureAccess((!owner || !*owner || (user && streq(user, owner))) ? OWN_WU_ACCESS : OTHERS_WU_ACCESS, SecAccess_Read, true);
        wuToSet->copy(wu);
    }
    catch (IException *e)
    {   //if the wu cannot be opened for some reason, the openWorkUnit() inside the CActiveWorkunitWrapper() may throw an exception.
        //We do not want the exception stops this process of retrieving/showing all active WUs. And that WU should still be displayed
        //with the exception.
        wuToSet->setStateID(WUStateUnknown);
        wuToSet->setServer(wu.getServer());
        wuToSet->setQueueName(wu.getQueueName());
        const char* instanceName = wu.getInstance();
        const char* targetClusterName = wu.getTargetClusterName();
        if (instanceName && *instanceName)
            wuToSet->setInstance(instanceName); // JCSMORE In thor case at least, if queued it is unknown which instance it will run on..
        if (targetClusterName && *targetClusterName)
            wuToSet->setTargetClusterName(targetClusterName);

        e->Release();
    }
}<|MERGE_RESOLUTION|>--- conflicted
+++ resolved
@@ -669,10 +669,6 @@
         activityInfoCache.setown(createActivityInfo(context));
     }
 
-<<<<<<< HEAD
-    activityInfoCache.setown(createActivityInfo(context));
-=======
->>>>>>> 5ca607dd
     return activityInfoCache.getLink();
 }
 

/*##############################################################################

    HPCC SYSTEMS software Copyright (C) 2012 HPCC Systems®.

    Licensed under the Apache License, Version 2.0 (the "License");
    you may not use this file except in compliance with the License.
    You may obtain a copy of the License at

       http://www.apache.org/licenses/LICENSE-2.0

    Unless required by applicable law or agreed to in writing, software
    distributed under the License is distributed on an "AS IS" BASIS,
    WITHOUT WARRANTIES OR CONDITIONS OF ANY KIND, either express or implied.
    See the License for the specific language governing permissions and
    limitations under the License.
############################################################################## */

#include "thdemonserver.hpp"

#include "jmutex.hpp"
#include "jmisc.hpp"
#include "daaudit.hpp"
#include "daclient.hpp"

#include "thormisc.hpp"
#include "thorport.hpp"
#include "thcompressutil.hpp"
#include "thgraphmaster.ipp"
#include "thgraphmanager.hpp"
#include "thwatchdog.hpp"


class DeMonServer : public CSimpleInterface, implements IDeMonServer
{
private:
    Mutex mutex;
    unsigned lastReport;
    unsigned reportRate;
    CIArrayOf<CGraphBase> activeGraphs;
    UnsignedArray graphStarts;
    double thorManagerRate = 0;
    double thorWorkerRate = 0;
    cost_type costLimit = 0;
    cost_type workunitCost = 0;
    StatisticsAggregator statsAggregator;

    void doReportGraph(IStatisticGatherer & stats, CGraphBase *graph)
    {
        ((CMasterGraph *)graph)->getStats(stats);
    }
    void reportGraphContents(IStatisticGatherer & stats, CGraphBase *graph)
    {
        if (graph->hasProgress()) // if there have ever been any progress, ensure they are republished
            doReportGraph(stats, graph);
        Owned<IThorGraphIterator> graphIter = graph->getChildGraphIterator();
        ForEach (*graphIter)
            reportGraph(stats, &graphIter->query());
    }
    void reportGraph(IStatisticGatherer & stats, CGraphBase *graph)
    {
        try
        {
            if (graph->queryParentActivityId() && !graph->containsActivities())
            {
                StatsActivityScope activity(stats, graph->queryParentActivityId());
                StatsChildGraphScope subgraph(stats, graph->queryGraphId());
                reportGraphContents(stats, graph);
            }
            else
            {
                StatsSubgraphScope subgraph(stats, graph->queryGraphId());
                reportGraphContents(stats, graph);
            }
        }
        catch (IException *e)
        {
            StringBuffer s;
            LOG(MCwarning, "Failed to update progress information: %s", e->errorMessage(s).str());
            e->Release();
        }
    }
    void reportStatus(IWorkUnit *wu, CGraphBase &graph, unsigned startTime, bool finished, bool success=true)
    {
        const char *graphname = graph.queryJob().queryGraphName();
        unsigned wfid = graph.queryJob().getWfid();
        StringBuffer timer, graphScope;
        formatGraphTimerLabel(timer, graphname, 0, graph.queryGraphId());
        formatGraphTimerScope(graphScope, wfid, graphname, 0, graph.queryGraphId());
        unsigned duration = msTick()-startTime;
        updateWorkunitStat(wu, SSTsubgraph, graphScope, StTimeElapsed, timer, milliToNano(duration));
        if (costLimit || finished)
        {
<<<<<<< HEAD
            const cost_type sgCost = money2cost_type(calcCost(thorManagerRate, duration) + calcCost(thorWorkerRate, duration) * numberOfMachines);
=======
            const cost_type sgCost = money2cost_type(calcCost(thorManagerRate, duration) + calcCost(thorWorkerRate, duration) * queryNodeClusterWidth());
            cost_type costDiskAccess = graph.getDiskAccessCost();
>>>>>>> d6afe299
            if (finished)
            {
                if (sgCost)
                    wu->setStatistic(queryStatisticsComponentType(), queryStatisticsComponentName(), SSTsubgraph, graphScope, StCostExecute, NULL, sgCost, 1, 0, StatsMergeReplace);
            }

            const cost_type totalCost = workunitCost + sgCost + graph.getDiskAccessCost();
            if (costLimit>0 && totalCost > costLimit)
            {
                LOG(MCwarning, "ABORT job cost exceeds limit");
                graph.fireException(MakeThorException(TE_CostExceeded, "Job cost exceeds limit"));
            }
        }
        if (finished)
        {
            if (memcmp(graphname,"graph",5)==0)
                graphname+=5;
            LOG(MCauditInfo,",Timing,ThorGraph,%s,%s,%s,%u,1,%d,%s,%s,%s",
                queryServerStatus().queryProperties()->queryProp("@thorname"),
                wu->queryWuid(),
                graphname,
                (unsigned)graph.queryGraphId(),
                duration,
                success?"SUCCESS":"FAILED",
                queryServerStatus().queryProperties()->queryProp("@nodeGroup"),
                queryServerStatus().queryProperties()->queryProp("@queue"));
            queryServerStatus().queryProperties()->removeProp("@graph");
            queryServerStatus().queryProperties()->removeProp("@subgraph");
            queryServerStatus().queryProperties()->removeProp("@sg_duration");
        }
        else
        {
            queryServerStatus().queryProperties()->setProp("@graph", graph.queryJob().queryGraphName());
            queryServerStatus().queryProperties()->setPropInt("@subgraph", (int)graph.queryGraphId());
            queryServerStatus().queryProperties()->setPropInt("@sg_duration", (duration+59999)/60000); // round it up
        }
    }
    void updateGraphStats(IConstWorkUnit &currentWU, const char *graphName, unsigned wfid, CGraphBase & graph)
    {
        Owned<IWUGraphStats> stats = currentWU.updateStats(graphName, SCTthor, queryStatisticsComponentName(), wfid, graph.queryGraphId(), false);
        IStatisticGatherer & statsBuilder = stats->queryStatsBuilder();
        reportGraph(statsBuilder, &graph);
        // Merge only the stats at the specified scope level
        Owned<IStatisticCollection> statsCollection = statsBuilder.getResult();
        statsAggregator.recordStats(statsCollection, wfid, graphName, graph.queryGraphId());
    }
    void reportActiveGraphs(bool finished, bool success=true)
    {
        if (activeGraphs.ordinality())
        {
            try
            {
                CJobBase & activeJob = activeGraphs.item(0).queryJob();
                IConstWorkUnit &currentWU = activeJob.queryWorkUnit();
                const char *graphName = ((CJobMaster &)activeJob).queryGraphName();
                unsigned wfid = activeJob.getWfid();
                ForEachItemIn (g, activeGraphs)
                {
                    CGraphBase &graph = activeGraphs.item(g);
                    updateGraphStats(currentWU, graphName, wfid, graph);
                }
                Owned<IWorkUnit> wu = &currentWU.lock();
                ForEachItemIn (g2, activeGraphs)
                {
                    CGraphBase &graph = activeGraphs.item(g2);
                    unsigned startTime = graphStarts.item(g2);
                    reportStatus(wu, graph, startTime, finished, success);
                }
                updateAggregates(wu);
                queryServerStatus().commitProperties();
            }
            catch (IException *E)
            {
                StringBuffer s;
                LOG(MCwarning, "Failed to update progress information: %s", E->errorMessage(s).str());
                E->Release();
            }
        }
    }
    void reportGraph(CGraphBase *graph, bool finished, bool success, unsigned startTime, unsigned __int64 startTimeStamp)
    {
        try
        {
            IConstWorkUnit &currentWU = graph->queryJob().queryWorkUnit();
            const char *graphName = ((CJobMaster &)activeGraphs.item(0).queryJob()).queryGraphName();
            unsigned wfid = graph->queryJob().getWfid();
            updateGraphStats(currentWU, graphName, wfid, *graph);

            Owned<IWorkUnit> wu = &currentWU.lock();
            if (startTimeStamp)
            {
                StringBuffer graphScope;
                const char *graphname = graph->queryJob().queryGraphName();
                formatGraphTimerScope(graphScope, wfid, graphname, 0, graph->queryGraphId());
                wu->setStatistic(queryStatisticsComponentType(), queryStatisticsComponentName(), SSTsubgraph, graphScope, StWhenStarted, NULL, getTimeStampNowValue(), 1, 0, StatsMergeAppend);
            }
            reportStatus(wu, *graph, startTime, finished, success);
            queryServerStatus().commitProperties();
        }
        catch (IException *e)
        {
            StringBuffer s;
            LOG(MCwarning, "Failed to update progress information: %s", e->errorMessage(s).str());
            e->Release();
        }
    }
public:
    IMPLEMENT_IINTERFACE_USING(CSimpleInterface);

    DeMonServer() : statsAggregator(stdAggregateKindStatistics)
    {
        lastReport = msTick();
        reportRate = globals->getPropInt("@watchdogProgressInterval", 30);
        thorManagerRate = getThorManagerRate();
        thorWorkerRate = getThorWorkerRate();
    }

    virtual void takeHeartBeat(MemoryBuffer &progressMb)
    {
        synchronized block(mutex);
        if (0 == activeGraphs.ordinality())
        {
            StringBuffer urlStr;
            LOG(MCdebugProgress, "heartbeat packet received with no active graphs");
            return;
        }
        size32_t compressedProgressSz = progressMb.remaining();
        if (compressedProgressSz)
        {
            MemoryBuffer uncompressedMb;
            ThorExpand(progressMb.readDirect(compressedProgressSz), compressedProgressSz, uncompressedMb);
            do
            {
                graph_id graphId;
                unsigned slave;
                uncompressedMb.read(slave);
                uncompressedMb.read(graphId);
                CMasterGraph *graph = NULL;
                ForEachItemIn(g, activeGraphs) if (activeGraphs.item(g).queryGraphId() == graphId) graph = (CMasterGraph *)&activeGraphs.item(g);
                if (!graph)
                {
                    LOG(MCdebugProgress, "heartbeat received from unknown graph %" GIDPF "d", graphId);
                    break;
                }
                if (!graph->deserializeStats(slave, uncompressedMb))
                {
                    LOG(MCdebugProgress, "heartbeat error in graph %" GIDPF "d", graphId);
                    break;
                }
            }
            while (uncompressedMb.remaining());
        }
        unsigned now=msTick();
        if (now-lastReport > 1000*reportRate)
        {
            reportActiveGraphs(false);
            lastReport = msTick();
        }
    }
    void startGraph(CGraphBase *graph)
    {
        synchronized block(mutex);

        IConstWorkUnit & wu =  graph->queryJob().queryWorkUnit();
        workunitCost = aggregateCost(&wu);

        Owned<const IPropertyTree> costs = getCostsConfiguration();
        double softLimit = 0.0, hardLimit = 0.0;
        if (costs)
        {
            softLimit = costs->getPropReal("@limit");
            hardLimit = costs->getPropReal("@hardlimit");
        }
        double tmpcostLimit = wu.getDebugValueReal("maxCost", softLimit);
        if (hardLimit && ((tmpcostLimit == 0) || (tmpcostLimit > hardLimit)))
            costLimit = money2cost_type(hardLimit);
        else
            costLimit = money2cost_type(tmpcostLimit);
        activeGraphs.append(*LINK(graph));
        unsigned startTime = msTick();
        graphStarts.append(startTime);
        reportGraph(graph, false, true, startTime, getTimeStampNowValue());
        const char *graphname = graph->queryJob().queryGraphName();
        if (memcmp(graphname,"graph",5)==0)
            graphname+=5;
        LOG(MCauditInfo,",Progress,Thor,StartSubgraph,%s,%s,%s,%u,%s,%s",
                queryServerStatus().queryProperties()->queryProp("@thorname"),
                graph->queryJob().queryWuid(),
                graphname,
                (unsigned)graph->queryGraphId(), queryServerStatus().queryProperties()->queryProp("@nodeGroup"), queryServerStatus().queryProperties()->queryProp("@queue"));
    }
    void endGraph(CGraphBase *graph, bool success)
    {
        synchronized block(mutex);
        unsigned g = activeGraphs.find(*graph);
        if (NotFound != g)
        {
            unsigned startTime = graphStarts.item(g);
            reportGraph(graph, true, success, startTime, 0);
            activeGraphs.remove(g);
            graphStarts.remove(g);
        }
    }
    void endGraphs()
    {
        synchronized block(mutex);
        reportActiveGraphs(true, false);
        activeGraphs.kill();
    }
    virtual void updateAggregates(IWorkUnit * lockedWu) override
    {
        statsAggregator.updateAggregates(lockedWu);
    }
    virtual void loadExistingAggregates(IConstWorkUnit &workunit) override
    {
        statsAggregator.loadExistingAggregates(workunit);
    }
};


IDeMonServer *createDeMonServer()
{
    return new DeMonServer();
}<|MERGE_RESOLUTION|>--- conflicted
+++ resolved
@@ -90,12 +90,7 @@
         updateWorkunitStat(wu, SSTsubgraph, graphScope, StTimeElapsed, timer, milliToNano(duration));
         if (costLimit || finished)
         {
-<<<<<<< HEAD
-            const cost_type sgCost = money2cost_type(calcCost(thorManagerRate, duration) + calcCost(thorWorkerRate, duration) * numberOfMachines);
-=======
             const cost_type sgCost = money2cost_type(calcCost(thorManagerRate, duration) + calcCost(thorWorkerRate, duration) * queryNodeClusterWidth());
-            cost_type costDiskAccess = graph.getDiskAccessCost();
->>>>>>> d6afe299
             if (finished)
             {
                 if (sgCost)

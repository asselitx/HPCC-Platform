/*##############################################################################

    HPCC SYSTEMS software Copyright (C) 2012 HPCC Systems®.

    Licensed under the Apache License, Version 2.0 (the "License");
    you may not use this file except in compliance with the License.
    You may obtain a copy of the License at

       http://www.apache.org/licenses/LICENSE-2.0

    Unless required by applicable law or agreed to in writing, software
    distributed under the License is distributed on an "AS IS" BASIS,
    WITHOUT WARRANTIES OR CONDITIONS OF ANY KIND, either express or implied.
    See the License for the specific language governing permissions and
    limitations under the License.
############################################################################## */

#include <chrono>
#include <future>
#include <string>
#include <unordered_set>

#include "platform.h"
#include <math.h>
#include "jarray.hpp"
#include "jcontainerized.hpp"
#include "jfile.hpp"
#include "jmutex.hpp"
#include "jlog.hpp"
#include "jsecrets.hpp"
#include "rmtfile.hpp"

#include "portlist.h"
#include "wujobq.hpp"
#include "daclient.hpp"
#include "daqueue.hpp"

#include "thgraphmaster.ipp"
#include "thorport.hpp"

#include "thmem.hpp"
#include "thmastermain.hpp"
#include "thexception.hpp"
#include "thcodectx.hpp"

#include "daaudit.hpp"
#include "dadfs.hpp"
#include "dafdesc.hpp"
#include "dautils.hpp"
#include "dllserver.hpp"
#include "eclhelper.hpp"
#include "swapnodelib.hpp"
#include "thactivitymaster.ipp"
#include "thdemonserver.hpp"
#include "thgraphmanager.hpp"
#include "roxiehelper.hpp"
#include "securesocket.hpp"
#include "environment.hpp"

static const StatisticsMapping podStatistics({StNumPods});


void relayWuidException(IConstWorkUnit *workunit, const IException *exception)
{
    switch (workunit->getState())
    {
        case WUStateWait: // if already in wait state, then an exception has already been relayed
        case WUStateAborting:
        case WUStateAborted:
        case WUStateFailed:
            break;
        default:
        {
            Owned<IWorkUnit> wu = &workunit->lock();
            WUState state = wu->getState();
            switch (state)
            {
                case WUStateWait:
                case WUStateAborting:
                case WUStateAborted:
                case WUStateFailed:
                    break;
                default:
                {
                    Owned<IWUException> we = wu->createException();
                    we->setSeverity(SeverityError);
                    StringBuffer errStr;
                    exception->errorMessage(errStr);
                    we->setExceptionMessage(errStr);
                    we->setExceptionSource("thormasterexception");
                    we->setExceptionCode(exception->errorCode());
                    WUState newState = (WUStateRunning == state) ? WUStateWait : WUStateFailed;
                    wu->setState(newState);
                    break;
                }
            }
        }
    }
}

class CJobManager : public CSimpleInterface, implements IJobManager, implements IExceptionHandler
{
    bool stopped, handlingConversation;
    Owned<IConversation> conversation;
    StringAttr queueName;
    CriticalSection replyCrit, jobCrit;
    CFifoFileCache querySoCache;
    Owned<IJobQueue> jobq;
    ICopyArrayOf<CJobMaster> jobs;
    Owned<IException> exitException;
    class CPodInfo
    {
        unsigned wfid = 0;
        StringAttr wuid, graphName;

        unsigned __int64 min = 0;
        unsigned __int64 max = 0;
        unsigned minNode = 0;
        unsigned maxNode = 0;
        double stdDev = 0;
        CRuntimeSummaryStatisticCollection podStats;
        std::vector<std::string> nodeNames; // ordered list of the unique node names
        bool collectAttempted = false;
        
    public:
        CPodInfo() : podStats(podStatistics)
        {
        }
        void setContext(unsigned _wfid, const char *_wuid, const char *_graphName)
        {
            wfid = _wfid;
            wuid.set(_wuid);
            graphName.set(_graphName);
        }
        bool hasStdDev() const
        {
            return 0 != stdDev;
        }
        void ensureCollected()
        {
            // collate pod distribution
            if (collectAttempted)
                return;
            collectAttempted = true;
            try
            {
                VStringBuffer selector("thorworker-job-%s-%s", wuid.get(), graphName.get());
                std::vector<std::vector<std::string>> pods = k8s::getPodNodes(selector.toLowerCase());
                std::unordered_map<std::string, unsigned> podPerNodeCounts;
                for (const auto &podNode: pods)
                {
                    const std::string &node = podNode[1]; // pod is 1st item, node is 2nd
                    podPerNodeCounts[node]++; // NB: if doesn't exist is created with default value of 0 1st
                }
                for (const auto &node: podPerNodeCounts)
                {
                    podStats.mergeStatistic(StNumPods, node.second, nodeNames.size());
                    nodeNames.push_back(node.first);
                }
                stdDev = podStats.queryStdDevInfo(StNumPods, min, max, minNode, maxNode);
            }
            catch (IException *e)
            {
                IERRLOG(e);
                e->Release();
            }
        }
        void report(IWorkUnit *wu)
        {
            // issue warning and publish pod distribution stats
            Owned<IStatisticGatherer> collector = createGlobalStatisticGatherer(wu);
            StatsScopeId wfidScopeId(SSTworkflow, wfid);
            StatsScopeId graphScopeId(graphName);
            collector->beginScope(wfidScopeId);
            collector->beginScope(graphScopeId);
            podStats.recordStatistics(*collector, false);

            StringBuffer scopeStr;
            wfidScopeId.getScopeText(scopeStr).append(':');
            graphScopeId.getScopeText(scopeStr);
            Owned<IException> e = makeStringExceptionV(-1, "%s: Degraded performance. Worker pods are unevenly distributed over nodes. StdDev=%.2f. min node(%s) has %" I64F "u pods, max node(%s) has %" I64F "u pods", scopeStr.str(), stdDev, nodeNames[minNode].c_str(), min, nodeNames[maxNode].c_str(), max);
            reportExceptionToWorkunit(*wu, e);
        }
    } podInfo;
    
    Owned<IDeMonServer> demonServer;
    std::atomic<unsigned> activeTasks;
    StringAttr          currentWuid;
    ILogMsgHandler *logHandler;

    CJobMaster *getCurrentJob() { CriticalBlock b(jobCrit); return jobs.ordinality() ? &OLINK(jobs.item(0)) : NULL; }
    bool executeGraph(IConstWorkUnit &workunit, const char *graphName, const SocketEndpoint &agentEp);
    void addJob(CJobMaster &job) { CriticalBlock b(jobCrit); jobs.append(job); }
    void removeJob(CJobMaster &job) { CriticalBlock b(jobCrit); jobs.zap(job); }

    class CThorDebugListener : public CSimpleInterfaceOf<IInterface>, implements IThreaded
    {
    protected:
        CThreaded threaded;
        unsigned port;
        Owned<ISocket> sock;
        CJobManager &mgr;
    private:
        std::atomic<bool> running;
    public:
        CThorDebugListener(CJobManager &_mgr) : threaded("CThorDebugListener", this), mgr(_mgr)
        {
            unsigned defaultThorDebugPort = getFixedPort(getMasterPortBase(), TPORT_debug);
            port = globals->getPropInt("DebugPort", defaultThorDebugPort);
            running = true;
            threaded.start(false);
        }
        ~CThorDebugListener()
        {
            running = false;
            if (sock)
                sock->cancel_accept();
            threaded.join();
        }
        virtual unsigned getPort() const { return port; }

        virtual void processDebugCommand(CSafeSocket &ssock, StringBuffer &rawText)
        {
            Owned<IPropertyTree> queryXml;
            try
            {
                queryXml.setown(createPTreeFromXMLString(rawText.str(), ipt_caseInsensitive, (PTreeReaderOptions)(ptr_ignoreWhiteSpace|ptr_ignoreNameSpaces)));
            }
            catch (IException *E)
            {
                StringBuffer s;
                IWARNLOG("processDebugCommand: Invalid XML received from %s:%s", E->errorMessage(s).str(), rawText.str());
                throw;
            }

            Linked<CJobMaster> job = mgr.getCurrentJob();
            if (!job)
                throw MakeStringException(5300, "Command not available when no job active");
            const char *graphId = job->queryGraphName();
            if (!graphId)
                throw MakeStringException(5300, "Command not available when no graph active");

            const char *command = queryXml->queryName();
            if (!command) throw MakeStringException(5300, "Invalid debug command");

            FlushingStringBuffer response(&ssock, false, MarkupFmt_XML, false, false, queryDummyContextLogger());
            response.startDataset("Debug", NULL, (unsigned) -1);

            if (strieq(command, "print"))
            {
                const char *edgeId = queryXml->queryProp("@edgeId");
                if (!edgeId) throw MakeStringException(5300, "Debug command requires edgeId");
                response.appendf("<print graphId='%s' edgeId='%s'>", graphId, edgeId);
                auto responseFunc = [&response](unsigned worker, MemoryBuffer &mb)
                {
                    StringAttr row;
                    mb.read(row);
                    response.append(row);
                };
                job->issueWorkerDebugCmd(rawText.str(), 0, responseFunc);
                response.append("</print>");
            }
            else if (strieq(command, "quit"))
            {
                DBGLOG("ABORT detected from user during debug session");
                Owned<IException> e = MakeThorException(TE_WorkUnitAborting, "User signalled abort during debug session");
                job->fireException(e);
                response.appendf("<quit state='quit'/>");
            }
            else
                throw makeStringExceptionV(5300, "Command '%s' not supported by Thor", command);

            response.flush(true);
        }
        virtual void threadmain() override
        {
            sock.setown(ISocket::create(port));
            while (running)
            {
                try
                {
                    Owned<ISocket> client = sock->accept(true);
                    // TLS TODO: secure_accept() on Thor debug socket if globally configured for mtls ...
                    if (client)
                    {
                        client->set_linger(-1);
                        CSafeSocket ssock(client.getClear());
                        StringBuffer rawText;
                        IpAddress peer;
                        bool continuationNeeded;
                        bool isStatus;

                        ssock.querySocket()->getPeerAddress(peer);
                        DBGLOG("Reading debug command from socket...");
                        if (!ssock.readBlocktms(rawText, WAIT_FOREVER, NULL, continuationNeeded, isStatus, 1024*1024))
                        {
                            DBGLOG("No data reading query from socket");
                            continue;
                        }
                        assertex(!continuationNeeded);
                        assertex(!isStatus);

                        try
                        {
                            processDebugCommand(ssock,rawText);
                        }
                        catch (IException *E)
                        {
                            StringBuffer s;
                            ssock.sendException("Thor", E->errorCode(), E->errorMessage(s), false, queryDummyContextLogger());
                            E->Release();
                        }
                        // Write terminator
                        unsigned replyLen = 0;
                        ssock.write(&replyLen, sizeof(replyLen));
                    }
                }
                catch (IException *E)
                {
                    IERRLOG(E);
                    E->Release();
                }
                catch (...)
                {
                    DBGLOG("Unexpected exception in CThorDebugListener");
                }
            }
        }
    };
    Owned<CThorDebugListener> debugListener;

public:
    IMPLEMENT_IINTERFACE_USING(CSimpleInterface);

    CJobManager(ILogMsgHandler *logHandler);
    ~CJobManager();

    bool doit(IConstWorkUnit *workunit, const char *graphName, const SocketEndpoint &agentep);
    void reply(IConstWorkUnit *workunit, const char *wuid, IException *e, const SocketEndpoint &agentep, bool allDone);

    void run();
    bool execute(IConstWorkUnit *workunit, const char *wuid, const char *graphName, const SocketEndpoint &agentep);
    IException *queryExitException() { return exitException; }
    void clearExitException() { exitException.clear(); }

// IExceptionHandler
    bool fireException(IException *e);

// IJobManager
    virtual void stop();
    virtual void replyException(CJobMaster &job, IException *e);
    virtual void setWuid(const char *wuid, const char *cluster=NULL);
    virtual IDeMonServer *queryDeMonServer() { return demonServer; }
    virtual void fatal(IException *e);
    virtual void addCachedSo(const char *name);
    virtual void updateWorkUnitLog(IWorkUnit &workunit);
};


// CJobManager impl.

CJobManager::CJobManager(ILogMsgHandler *_logHandler) : logHandler(_logHandler)
{
    stopped = handlingConversation = false;
    addThreadExceptionHandler(this);
    if (globals->getPropBool("@watchdogEnabled"))
        demonServer.setown(createDeMonServer());
    else
        globals->setPropBool("@watchdogProgressEnabled", false);
    activeTasks = 0;
    setJobManager(this);
    debugListener.setown(new CThorDebugListener(*this));

    StringBuffer soPath;
    globals->getProp("@query_so_dir", soPath);
    StringBuffer soPattern("*.");
#ifdef _WIN32
    soPattern.append("dll");
#else
    soPattern.append("so");
#endif
    querySoCache.init(soPath.str(), DEFAULT_QUERYSO_LIMIT, soPattern);
}

CJobManager::~CJobManager()
{
    setJobManager(NULL);
    removeThreadExceptionHandler(this);
}

void CJobManager::stop()
{
    if (!stopped)
    {
        DBGLOG("Stopping jobManager");
        stopped = true;
        if (jobq)
        {
            jobq->cancelWaitStatsChange();
            jobq->cancelAcceptConversation();
        }
        if (conversation && !handlingConversation)
            conversation->cancel();
    }
}

void CJobManager::fatal(IException *e)
{
    try
    {
        IArrayOf<CJobMaster> jobList;
        {
            CriticalBlock b(jobCrit);
            ForEachItemIn(j, jobs)
                jobList.append(*LINK(&jobs.item(j)));
        }
        ForEachItemIn(j, jobList)
            replyException(jobList.item(j), e);
        jobList.kill();

        if (globals->getPropBool("@watchdogProgressEnabled"))
            queryDeMonServer()->endGraphs();
        setWuid(NULL); // deactivate workunit status (Shouldn't this logic belong outside of thor?)
    }
    catch (IException *e)
    {
        IERRLOG(e);
        e->Release();
    }
    catch (...)
    {
        IERRLOG("Unknown exception in CJobManager::fatal");
    }
    auditThorSystemEvent("Terminate", {"exception"});

    queryLogMsgManager()->flushQueue(10*1000);

    // exit code -1 in bare-metal to recycle
    // exit code 0 to prevent unwanted pod Error status
    _exit(isContainerized() ? 0 : -1);
}

void CJobManager::updateWorkUnitLog(IWorkUnit &workunit)
{
#ifndef _CONTAINERIZED
    StringBuffer log, logUrl, slaveLogPattern;
    logHandler->getLogName(log);
    createUNCFilename(log, logUrl, false);
    slaveLogPattern.set(THORSLAVELOGSEARCHSTR).append(SLAVEIDSTR);
    const char *ptr = strstr(log, THORMASTERLOGSEARCHSTR);
    dbgassertex(ptr);
    slaveLogPattern.append(ptr + strlen(THORMASTERLOGSEARCHSTR) - 1); //Keep the '.' at the end of the THORMASTERLOGSEARCHSTR.
    Owned<IConstWUClusterInfo> clusterInfo = getTargetClusterInfo(workunit.queryClusterName());
    unsigned numberOfSlaves = clusterInfo->getNumberOfSlaveLogs();
    workunit.addProcess("Thor", globals->queryProp("@name"), 0, numberOfSlaves, slaveLogPattern, false, logUrl.str());
#endif
}



#define IDLE_RESTART_PERIOD (8*60) // 8 hours
class CIdleShutdown : public CSimpleInterface, implements IThreaded
{
    unsigned timeout;
    Semaphore sem;
    CThreaded threaded;
public:
    CIdleShutdown(unsigned _timeout) : timeout(_timeout*60000), threaded("CIdleShutdown") { threaded.init(this, false); }
    ~CIdleShutdown() { stop(); threaded.join(); }
    virtual void threadmain() override
    {
        if (!sem.wait(timeout)) // feeling neglected, restarting..
            abortThor(MakeThorException(TE_IdleRestart, "Thor has been idle for %d minutes, restarting", timeout/60000), TEC_Idle, false);
    }
    void stop() { sem.signal(); }
};

bool CJobManager::fireException(IException *e)
{
    IArrayOf<CJobMaster> jobList;
    {
        CriticalBlock b(jobCrit);
        ForEachItemIn(j, jobs)
            jobList.append(*LINK(&jobs.item(j)));
    }
    ForEachItemIn(j, jobList)
        jobList.item(j).fireException(e);
    jobList.kill();
    return true;
}

bool CJobManager::execute(IConstWorkUnit *workunit, const char *wuid, const char *graphName, const SocketEndpoint &agentep)
{
    Owned<IException> exception;
    try
    {
        if (!workunit) // check workunit is available and ready to run.
            throw MakeStringException(0, "Could not locate workunit %s", wuid);
        if (workunit->getCodeVersion() == 0)
            throw makeStringException(0, "Attempting to execute a workunit that hasn't been compiled");
        if ((workunit->getCodeVersion() > ACTIVITY_INTERFACE_VERSION) || (workunit->getCodeVersion() < MIN_ACTIVITY_INTERFACE_VERSION))
            throw MakeStringException(0, "Workunit was compiled for eclagent interface version %d, this thor (%s) requires version %d..%d", workunit->getCodeVersion(), globals->queryProp("@name"), MIN_ACTIVITY_INTERFACE_VERSION, ACTIVITY_INTERFACE_VERSION);
        if (workunit->getCodeVersion() == 652)
        {
            // Any workunit compiled using eclcc 7.12.0-7.12.18 is not compatible
            StringBuffer buildVersion, eclVersion;
            workunit->getBuildVersion(StringBufferAdaptor(buildVersion), StringBufferAdaptor(eclVersion));
            const char *version = strstr(buildVersion, "7.12.");
            if (version)
            {
                const char *point = version + strlen("7.12.");
                unsigned pointVer = atoi(point);
                if (pointVer <= 18)
                    throw MakeStringException(0, "Workunit was compiled by eclcc version %s which is not compatible with this thor (%s)", buildVersion.str(), globals->queryProp("@name"));
            }
        }

        if (debugListener)
        {
            WorkunitUpdate wu(&workunit->lock());
            StringBuffer sb;
            queryHostIP().getHostText(sb);
            wu->setDebugAgentListenerIP(sb); //tells debugger what IP to write commands to
            wu->setDebugAgentListenerPort(debugListener->getPort());
        }
        workunitGraphCacheEnabled = getExpertOptBool("workunitGraphCacheEnabled", workunitGraphCacheEnabled);
        return doit(workunit, graphName, agentep);
    }
    catch (IException *e)
    {
        IThorException *te = QUERYINTERFACE(e, IThorException);
        if (te && tea_shutdown==te->queryAction())
            stopped = true;
        exception.setown(e);
    }
    catch (CATCHALL)
    {
        exception.setown(makeStringException(0, "Unknown exception"));
    }
    reply(workunit, wuid, exception, agentep, false);
    return false;
}

void CJobManager::run()
{
    DBGLOG("Listening for graph");

    setWuid(NULL);
#ifndef _CONTAINERIZED
    SCMStringBuffer _queueNames;
    const char *thorName = globals->queryProp("@name");
    if (!thorName) thorName = "thor";
    getThorQueueNames(_queueNames, thorName);
    queueName.set(_queueNames.str());
#endif

    jobq.setown(createJobQueue(queueName.get()));

    PROGLOG("verifying mp connection to all slaves");
    Owned<IMPServer> mpServer = getMPServer();
    Owned<ICommunicator> comm = mpServer->createCommunicator(&queryClusterGroup());
    if (!comm->verifyAll(false, 1000*60*30, 1000*60))
        throwStringExceptionV(0, "Failed to connect to all slaves");
    else
        PROGLOG("verified mp connection to all slaves");

    class CThorListener : public CSimpleInterface, implements IThreaded
    {
        CThreaded threaded;
        mptag_t mptag;
        bool stopped = false;
    public:
        CThorListener(mptag_t _mptag) : threaded("CDaliConnectionValidator"), mptag(_mptag)
        {
            threaded.init(this, false);
        }
        ~CThorListener() { stop(); threaded.join(); }
        void stop()
        {
            stopped = true;
            queryWorldCommunicator().cancel(NULL, mptag);
        }
        virtual void threadmain() override
        {
            for (;;)
            {
                CMessageBuffer msg;
                if (!queryWorldCommunicator().recv(msg, NULL, mptag))
                    break;

                StringAttr cmd;
                msg.read(cmd);
                if (0 == stricmp("stop", cmd))
                {
                    bool stopCurrentJob;
                    msg.read(stopCurrentJob);
                    abortThor(NULL, TEC_Clean, stopCurrentJob);
                    break;
                }
                else
                    IWARNLOG("Unknown cmd = %s", cmd.get());
            }
        }
    } stopThorListener(MPTAG_THOR);
    StringBuffer exclusiveLockName;
    Owned<IDaliMutex> exclLockDaliMutex;
    if (globals->getProp("@multiThorExclusionLockName",exclusiveLockName))
    {
        if (exclusiveLockName.length())
        {
            PROGLOG("Multi-Thor exclusive lock defined: %s", exclusiveLockName.str());
            exclLockDaliMutex.setown(createDaliMutex(exclusiveLockName.str()));
        }
    }
    bool jobQConnected = false;
    while (!stopped)
    {
        handlingConversation = false;
        conversation.clear();
        SocketEndpoint masterEp(getMasterPortBase());
        StringBuffer url;
        PROGLOG("ThorLCR(%s) available, waiting on queue %s",masterEp.getEndpointHostText(url).str(),queueName.get());

        struct CLock
        {
            IDaliMutex *lock;
            StringAttr name;
            CLock() : lock(NULL) { }
            ~CLock()
            {
                clear();
            }
            void set(IDaliMutex *_lock, const char *_name)
            {
                lock = _lock;
                name.set(_name);
                PROGLOG("Took exclusive lock %s", name.get());
            }
            void clear()
            {
                if (lock)
                {
                    IDaliMutex *_lock = lock;
                    lock = NULL;
                    _lock->leave();
                    PROGLOG("Cleared exclusive lock: %s", name.get());
                }
            }
        } daliLock;
        Owned<IJobQueueItem> item;
        {
            CIdleShutdown idleshutdown(globals->getPropInt("@idleRestartPeriod", IDLE_RESTART_PERIOD));
            if (exclLockDaliMutex.get())
            {
                for (;;)
                {
                    while (!stopped && !jobq->ordinality()) // this is avoid tight loop when nothing on q.
                    {
                        if (jobQConnected)
                        {
                            jobq->disconnect();
                            jobQConnected = false;
                        }
                        jobq->waitStatsChange(1000);
                    }
                    if (stopped)
                        break;
                    unsigned connected, waiting, enqueued;
                    if (exclLockDaliMutex->enter(5000))
                    {
                        daliLock.set(exclLockDaliMutex, exclusiveLockName);
                        if (jobq->ordinality())
                        {
                            if (!jobQConnected)
                            {
                                jobq->connect(true);
                                jobQConnected = true;
                            }
                            // NB: this is expecting to get an item without delay, timeout JIC.
                            unsigned t = msTick();
                            Owned<IJobQueueItem> _item = jobq->dequeue(30*1000);
                            unsigned e = msTick() - t;
                            StringBuffer msg;
                            if (_item.get())
                                msg.append("Jobqueue item retrieved");
                            else
                                msg.append("Nothing found on jobq::dequeue");
                            if (e>=5000)
                                msg.append(" - acceptConversation took ").append(e/1000).append(" secs");
                            PROGLOG("%s", msg.str());
                            if (_item.get())
                            {
                                if (_item->isValidSession())
                                {
                                    SocketEndpoint ep = _item->queryEndpoint();
                                    ep.port = _item->getPort();
                                    Owned<IConversation> acceptconv;
#if defined(_USE_OPENSSL)
                                    if (queryMtls())
                                        acceptconv.setown(createSingletonSecureSocketConnection(ep.port,&ep));
                                    else
#endif
                                        acceptconv.setown(createSingletonSocketConnection(ep.port,&ep));
                                    if (acceptconv->connect(60*1000)) // shouldn't need that long
                                    {
                                        acceptconv->set_keep_alive(true);
                                        item.setown(_item.getClear());
                                        conversation.setown(acceptconv.getClear());
                                    }
                                    break;
                                }
                            }
                        }
                        daliLock.clear();
                    }
                    else
                    {
                        jobq->getStats(connected, waiting, enqueued);
                        if (enqueued)
                            PROGLOG("Exclusive lock %s in use. Queue state (connected=%d, waiting=%d, enqueued=%d)", exclusiveLockName.str(), connected ,waiting, enqueued);
                    }
                }
            }
            else
            {
                if (!jobQConnected)
                {
                    jobq->connect(true);
                    jobQConnected = true;
                }
                IJobQueueItem *_item;
                conversation.setown(jobq->acceptConversation(_item,30*1000));    // 30s priority transition delay
                item.setown(_item);
            }
        }
        if (!conversation.get()||!item.get())
        {
            if (!stopped)
                setExitCode(0);
            DBGLOG("acceptConversation aborted - terminating");
            break;
        }
        StringAttr graphName, wuid;
        const char *wuidGraph = item->queryWUID(); // actually <wfid>/<wuid>/<graphName>
        StringArray sArray;
        sArray.appendList(wuidGraph, "/");
        assertex(3 == sArray.ordinality());
        unsigned wfid = atoi(sArray.item(0));
        wuid.set(sArray.item(1));
        graphName.set(sArray.item(2));

        handlingConversation = true;
        SocketEndpoint agentep;
        try
        {
            MemoryBuffer msg;
            masterEp.serialize(msg);  // only used for tracing
            if (!conversation->send(msg))
            {
                IWARNLOG("send conversation failed");
                continue;
            }
            if (!conversation->recv(msg.clear(),60*1000))
            {
                IWARNLOG("recv conversation failed");
                continue;
            }
            agentep.deserialize(msg);
        }
        catch (IException *e)
        {
            FLLOG(MCoperatorWarning, e, "CJobManager::run");
            continue;
        }
        Owned<IWorkUnitFactory> factory;
        Owned<IConstWorkUnit> workunit;
        Owned<IException> exception;
        bool allDone = false;
        try
        {
            factory.setown(getWorkUnitFactory());
            workunit.setown(factory->openWorkUnit(wuid));

            {
                Owned<IWorkUnit> w = &workunit->lock();
                addTimeStamp(w, wfid, graphName, StWhenDequeued);
            }

            unsigned defaultConfigLogLevel = getComponentConfigSP()->getPropInt("logging/@detail", DefaultDetail);
            unsigned maxLogDetail = workunit->getDebugValueInt("maxlogdetail", defaultConfigLogLevel);
            ILogMsgFilter *existingLogHandler = queryLogMsgManager()->queryMonitorFilter(logHandler);
            dbgassertex(existingLogHandler);
            verifyex(queryLogMsgManager()->changeMonitorFilterOwn(logHandler, getCategoryLogMsgFilter(existingLogHandler->queryAudienceMask(), existingLogHandler->queryClassMask(), maxLogDetail)));

            allDone = execute(workunit, wuid, graphName, agentep);
            daliLock.clear();
            reply(workunit, wuid, NULL, agentep, allDone);
        }
        catch (IException *e)
        {
            IThorException *te = QUERYINTERFACE(e, IThorException);
            if (te && tea_shutdown==te->queryAction())
                stopped = true;
            exception.setown(e);
        }
        catch (CATCHALL)
        {
            exception.setown(makeStringException(0, "Unknown exception"));
        }
        reply(workunit, wuid, exception, agentep, false);

        // reset for next job
        setProcessAborted(false);
    }
    jobq.clear();
}

bool CJobManager::doit(IConstWorkUnit *workunit, const char *graphName, const SocketEndpoint &agentep)
{
    StringBuffer s;
    StringAttr wuid(workunit->queryWuid());
    StringAttr user(workunit->queryUser());

    JobNameScope activeJobName(wuid);

    DBGLOG("Processing wuid=%s, graph=%s from agent: %s", wuid.str(), graphName, agentep.getEndpointHostText(s).str());
    auditThorJobEvent("Start", wuid, graphName, user);

    Owned<IException> e;
    bool allDone = false;
    try
    {
        allDone = executeGraph(*workunit, graphName, agentep);
    }
    catch (IException *_e) { e.setown(_e); }
    auditThorJobEvent("Stop", wuid, graphName, user);

    if (e.get()) throw e.getClear();
    return allDone;
}


void CJobManager::setWuid(const char *wuid, const char *cluster)
{
    currentWuid.set(wuid);
    try
    {
        if (wuid && *wuid)
        {
            queryServerStatus().queryProperties()->setProp("WorkUnit", wuid);
            queryServerStatus().queryProperties()->setProp("Cluster", cluster);
        }
        else
        {
            queryServerStatus().queryProperties()->removeProp("WorkUnit");
            queryServerStatus().queryProperties()->removeProp("Cluster");
        }
        queryServerStatus().commitProperties();
    }
    catch (IException *e)
    {
        FLLOG(MCexception(e), e, "WARNING: Failed to set wuid in SDS:");
        e->Release();
    }
    catch (CATCHALL)
    {
        FLLOG(MCerror, "WARNING: Failed to set wuid in SDS: Unknown error");
    }
}

void CJobManager::replyException(CJobMaster &job, IException *e)
{
    reply(&job.queryWorkUnit(), job.queryWorkUnit().queryWuid(), e, job.queryAgentEp(), false);
}

void CJobManager::reply(IConstWorkUnit *workunit, const char *wuid, IException *e, const SocketEndpoint &agentep, bool allDone)
{
    CriticalBlock b(replyCrit);
#ifdef _CONTAINERIZED
    // JCSMORE ignore pause/resume cases for now.
    if (e)
    {
        if (!exitException)
        {
            exitException.set(e);
            relayWuidException(workunit, e);
        }
        return;
    }
#else
    workunit->forceReload();
    if (!conversation)
        return;
    StringBuffer s;
    if (e) {
        s.append("Posting exception: ");
        e->errorMessage(s);
    }
    else
        s.append("Posting OK");
    s.append(" to agent ");
    agentep.getEndpointHostText(s);
    s.append(" for workunit(").append(wuid).append(")");
    PROGLOG("%s", s.str());
    MemoryBuffer replyMb;
    workunit->forceReload();
    if (!allDone && (WUActionPause == workunit->getAction() || WUActionPauseNow == workunit->getAction()))
    {
        replyMb.append((unsigned)DAMP_THOR_REPLY_PAUSED);
        if (e)
        {
            // likely if WUActionPauseNow, shouldn't happen if WUActionPause
            IERRLOG(e, "Exception at time of pause");
            replyMb.append(true);
            serializeException(e, replyMb);
        }
        else
            replyMb.append(false);
    }
    else if (e)
    {
        IThorException *te = QUERYINTERFACE(e, IThorException);
        if (te)
        {
            switch (te->errorCode())
            {
            case TE_CostExceeded:
            case TE_WorkUnitAborting:
                replyMb.append((unsigned)DAMP_THOR_REPLY_ABORT);
                break;
            default:
                replyMb.append((unsigned)DAMP_THOR_REPLY_ERROR);
                break;
            }
        }
        else
            replyMb.append((unsigned)DAMP_THOR_REPLY_ERROR);
        serializeException(e, replyMb);
    }
    else
        replyMb.append((unsigned)DAMP_THOR_REPLY_GOOD);
    if (!conversation->send(replyMb)) {
        s.clear();
        IERRLOG("Failed to reply to agent %s",agentep.getEndpointHostText(s).str());
    }
    conversation.clear();
    handlingConversation = false;

    //GH->JCS Should this be using getEnvironmentFactory()->openEnvironment()?
    Owned<IRemoteConnection> conn = querySDS().connect("/Environment", myProcessSession(), RTM_LOCK_READ, MEDIUMTIMEOUT);
    if (checkThorNodeSwap(globals->queryProp("@name"),e?wuid:NULL,(unsigned)-1))
        abortThor(e, TEC_Swap, false);
#endif
}

bool CJobManager::executeGraph(IConstWorkUnit &workunit, const char *graphName, const SocketEndpoint &agentEp)
{
    timestamp_type startTs = getTimeStampNowValue();
    {
        Owned<IWorkUnit> wu = &workunit.lock();
        wu->setTracingValue("ThorBuild", hpccBuildInfo.buildTag);
#ifndef _CONTAINERIZED
        updateWorkUnitLog(*wu);
#endif
    }
    workunit.forceReload();
    StringAttr wuid(workunit.queryWuid());
    cycle_t startCycles = get_cycles_now();

    Owned<IConstWUQuery> query = workunit.getQuery();
    SCMStringBuffer soName;
    query->getQueryDllName(soName);
    unsigned version = query->getQueryDllCrc();
    query.clear();

    bool sendSo = false;
    Owned<ILoadedDllEntry> querySo;
    StringBuffer soPath;
    if (!getExpertOptBool("saveQueryDlls"))
    {
        DBGLOG("Loading query name: %s", soName.str());
        querySo.setown(queryDllServer().loadDll(soName.str(), DllLocationLocal));
        soPath.append(querySo->queryName());
    }
    else
    {
        globals->getProp("@query_so_dir", soPath);
        StringBuffer compoundPath;
        compoundPath.append(soPath.str());
        soPath.append(soName.str());
        getCompoundQueryName(compoundPath, soName.str(), version);
        if (querySoCache.isAvailable(compoundPath.str()))
            DBGLOG("Using existing local dll: %s", compoundPath.str()); // It is assumed if present here then _still_ present on slaves from previous send.
        else
        {
            MemoryBuffer file;
            queryDllServer().getDll(soName.str(), file);
            DBGLOG("Saving dll: %s", compoundPath.str());
            OwnedIFile out = createIFile(compoundPath.str());
            try
            {
                out->setCreateFlags(S_IRWXU);
                OwnedIFileIO io = out->open(IFOcreate);
                io->write(0, file.length(), file.toByteArray());
                io->close();
                io.clear();
            }
            catch (IException *e)
            {
                FLLOG(MCexception(e), e, "Failed to write query dll - ignoring!");
                e->Release();
            }
            sendSo = getExpertOptBool("dllsToSlaves", true);
        }
        querySo.setown(createDllEntry(compoundPath.str(), false, NULL, false));
        soPath.swapWith(compoundPath);
    }

    SCMStringBuffer eclstr;
    StringAttr user(workunit.queryUser());

    PROGLOG("Started wuid=%s, user=%s, graph=%s, query=%s", wuid.str(), user.str(), graphName, soPath.str());

    Owned<CJobMaster> job = createThorGraph(graphName, workunit, querySo, sendSo, agentEp);
    unsigned wfid = job->getWfid();
    StringBuffer graphScope;
    graphScope.append(WorkflowScopePrefix).append(wfid).append(":").append(graphName);
    DBGLOG("Graph %s created", graphName);
    DBGLOG("Running graph=%s", job->queryGraphName());
    addJob(*job);
    bool allDone = false;
    Owned<IException> exception;
    Owned<IFatalHandler> fatalHdlr;
    try
    {
        struct CounterBlock
        {
            std::atomic<unsigned> &counter;
            CounterBlock(std::atomic<unsigned> &_counter) : counter(_counter) { ++counter; }
            ~CounterBlock() { --counter; }
        } cBlock(activeTasks);

        if (isContainerized())
        {
            podInfo.setContext(wfid, wuid, graphName);
            podInfo.ensureCollected(); // will collect pod info the 1st run only, since they remain the same for subsequent jobs this Thor runs
        }

        {
            Owned<IWorkUnit> wu = &workunit.lock();
            wu->setStatistic(queryStatisticsComponentType(), queryStatisticsComponentName(), SSTgraph, graphScope, StWhenStarted, NULL, startTs, 1, 0, StatsMergeAppend);
            //Could use addTimeStamp(wu, SSTgraph, graphName, StWhenStarted, wfid) if start time could be this point
            wu->setState(WUStateRunning);
            wu->setEngineSession(myProcessSession());
            VStringBuffer version("%d.%d", THOR_VERSION_MAJOR, THOR_VERSION_MINOR);
            wu->setDebugValue("ThorVersion", version.str(), true);

            if (isContainerized() && podInfo.hasStdDev())
                podInfo.report(wu);
        }
        if (globals->getPropBool("@watchdogProgressEnabled"))
            queryDeMonServer()->loadExistingAggregates(workunit);

        setWuid(workunit.queryWuid(), workunit.queryClusterName());

        allDone = job->go();

        Owned<IWorkUnit> wu = &workunit.lock();
        unsigned __int64 graphTimeNs = cycle_to_nanosec(get_cycles_now()-startCycles);
        StringBuffer graphTimeStr;
        formatGraphTimerLabel(graphTimeStr, graphName);

        updateWorkunitStat(wu, SSTgraph, graphName, StTimeElapsed, graphTimeStr, graphTimeNs, wfid);

        addTimeStamp(wu, SSTgraph, graphName, StWhenFinished, wfid);
        cost_type cost = money2cost_type(calculateThorCost(nanoToMilli(graphTimeNs), queryNodeClusterWidth()));
        if (cost)
            wu->setStatistic(queryStatisticsComponentType(), queryStatisticsComponentName(), SSTgraph, graphScope, StCostExecute, NULL, cost, 1, 0, StatsMergeReplace);
        if (globals->getPropBool("@watchdogProgressEnabled"))
            queryDeMonServer()->updateAggregates(wu);
        // clear engine session, otherwise agent may consider a failure beyond this point for an unrelated job caused by this instance
        wu->setEngineSession(-1);

        removeJob(*job);
    }
    catch (IException *e)
    {
        exception.setown(ThorWrapException(e, "CJobManager::executeGraph"));
        e->Release();
    }
    job->endJob();
    removeJob(*job);
    if (exception)
    {
        setWuid(nullptr);
        throw exception.getClear();
    }
    fatalHdlr.setown(job->clearFatalHandler());
    job.clear();
    PROGLOG("Finished wuid=%s, graph=%s", wuid.str(), graphName);

    fatalHdlr->clear();

    setWuid(NULL);
    return allDone;
}

void CJobManager::addCachedSo(const char *name)
{
    querySoCache.add(name);
}

static int exitCode = -1;
void setExitCode(int code) { exitCode = code; }
int queryExitCode() { return exitCode; }

static Owned<IJobQueue> thorQueue; // used if multiJobLinger is in use, and here so abortThor can cancel
static unsigned aborting = 99;
void abortThor(IException *e, unsigned errCode, bool abortCurrentJob)
{
    if (-1 == queryExitCode()) setExitCode(errCode);
    Owned<CJobManager> jM = ((CJobManager *)getJobManager());
    Owned<IException> _e;
    if (0 == aborting)
    {
        aborting = 1;
        if (errCode != TEC_Clean)
        {
            if (!e)
            {
                _e.setown(MakeThorException(TE_AbortException, "THOR ABORT"));
                e = _e;
            }
            DBGLOG(e, "abortThor");
        }
        DBGLOG("abortThor called");
        if (jM)
            jM->stop();
        if (thorQueue)
        {
            Owned<IJobQueue> queue = thorQueue.getLink();
            queue->cancelAcceptConversation();
        }
    }
    if (2 > aborting && abortCurrentJob)
    {
        aborting = 2;
        DBGLOG("aborting any current active job");
        if (jM)
        {
            if (!e)
            {
                _e.setown(MakeThorException(TE_AbortException, "THOR ABORT"));
                e = _e;
            }
            jM->fireException(e);
        }
        if (errCode == TEC_Clean)
        {
            DBGLOG("Removing sentinel upon normal shutdown");
            Owned<IFile> sentinelFile = createSentinelTarget();
            removeSentinelFile(sentinelFile);
        }
    }
}

#define DEFAULT_VERIFYDALI_POLL 5*60 // secs
class CDaliConnectionValidator : public CSimpleInterface, implements IThreaded
{
    bool stopped;
    unsigned pollDelay;
    Semaphore poll;
    CThreaded threaded;
public:
    CDaliConnectionValidator(unsigned _pollDelay) : threaded("CDaliConnectionValidator") { pollDelay = _pollDelay*1000; stopped = false; threaded.init(this, false); }
    ~CDaliConnectionValidator() { stop(); threaded.join(); }
    virtual void threadmain() override
    {
        for (;;)
        {
            poll.wait(pollDelay);
            if (stopped) break;
            if (!verifyCovenConnection(pollDelay)) // use poll delay time for verify connection timeout
            {
                abortThor(MakeThorOperatorException(TE_AbortException, "Detected lost connectivity with dali server, aborting thor"), TEC_DaliDown);
                break;
            }
        }
    }
    void stop()
    {
        stopped = true;
        poll.signal();
    }
};

static CSDSServerStatus *serverStatus = NULL;
CSDSServerStatus &queryServerStatus() { return *serverStatus; }

CSDSServerStatus &openThorServerStatus()
{
    assertex(!serverStatus);
    serverStatus = new CSDSServerStatus("ThorMaster");
    return *serverStatus;
}
void closeThorServerStatus()
{
    if (serverStatus)
    {
        delete serverStatus;
        serverStatus = NULL;
    }
}

/*
 * Waits on recv for another wuid/graph to run.
 * Return values:
 * -2 = reply to client failed
 * -1 = recv failed/timedout
 *  0 = unrecognised format, or wuid mismatch
 *  1 = success. new graph/wuid received.
 */
static int recvNextGraph(unsigned timeoutMs, const char *wuid, StringBuffer &retWfid, StringBuffer &retWuid, StringBuffer &retGraphName)
{
    StringBuffer next;
    CMessageBuffer msg;
    if (thorQueue)
    {
        Owned<IJobQueueItem> item = thorQueue->dequeue(timeoutMs);
        if (!item)
            return -1;
        next.set(item->queryWUID());
    }
    else
    {
        if (!queryWorldCommunicator().recv(msg, NULL, MPTAG_THOR, nullptr, timeoutMs))
            return -1;
        msg.read(next);
    }

    // validate
    StringArray sArray;
    sArray.appendList(next, "/");
    if (3 == sArray.ordinality())
    {
        if (!thorQueue)
        {
            if (wuid && !streq(sArray.item(1), wuid))
                return 0; // mismatch/ignore
            msg.clear().append(true);
            if (!queryWorldCommunicator().reply(msg, 60*1000)) // should be quick!
                return -2; // failed to reply to client
        }
    }
    else
    {
        IWARNLOG("Unrecognised job format received: %s", next.str());
        return 0; // unrecognised format, ignore
    }
    retWfid.set(sArray.item(0));
    retWuid.set(sArray.item(1));
    retGraphName.set(sArray.item(2));
    return 1; // success
}


static std::vector<CConnectedWorkerDetail> connectedWorkers;
void publishPodNames(IWorkUnit *workunit, const char *graphName, const std::vector<CConnectedWorkerDetail> *_connectedWorkers)
{
    // skip if Thor manager already published (implying worker pods already published too)
    // NB: this will always associate the new 'graphName' with the manager pod meta info.
    if (workunit->setContainerizedProcessInfo("Thor", globals->queryProp("@name"), k8s::queryMyPodName(), k8s::queryMyContainerName(), graphName, nullptr))
    {
        if (_connectedWorkers)
        {
            assertex(connectedWorkers.empty());
            connectedWorkers = *_connectedWorkers;
        }
        else
        {
            assertex(!connectedWorkers.empty());
        }
        for (unsigned workerNum=0; workerNum<connectedWorkers.size(); workerNum++)
        {
            const CConnectedWorkerDetail &worker = connectedWorkers[workerNum];
            workunit->setContainerizedProcessInfo("ThorWorker", globals->queryProp("@name"), worker.podName.c_str(), worker.containerName.c_str(), nullptr, std::to_string(workerNum+1).c_str());
        }
    }
}

static void auditThorSystemEventBuilder(std::string &msg, const char *eventName, std::initializer_list<const char*> args)
{
    msg += std::string(",Progress,Thor,") + eventName + "," + getComponentConfigSP()->queryProp("@name");
    for (auto arg : args)
        msg += "," + std::string(arg);
    if (isContainerized())
        msg += std::string(",") + k8s::queryMyPodName() + "," + k8s::queryMyContainerName();
    else
    {
        const char *nodeGroup = queryServerStatus().queryProperties()->queryProp("@nodeGroup");
        const char *queueName = queryServerStatus().queryProperties()->queryProp("@queue");
        msg += std::string(",") + nodeGroup + "," + queueName;
    }
}

void auditThorSystemEvent(const char *eventName)
{
    std::string msg;
    auditThorSystemEventBuilder(msg, eventName, {});
    LOG(MCauditInfo, "%s", msg.c_str());
}

void auditThorSystemEvent(const char *eventName, std::initializer_list<const char*> args)
{
    std::string msg;
    auditThorSystemEventBuilder(msg, eventName, args);
    LOG(MCauditInfo, "%s", msg.c_str());
}

void auditThorJobEvent(const char *eventName, const char *wuid, const char *graphName, const char *user)
{
    std::string msg;
    auditThorSystemEventBuilder(msg, eventName, { wuid, graphName, nullText(user) });
    LOG(MCauditInfo, "%s", msg.c_str());
}

void thorMain(ILogMsgHandler *logHandler, const char *wuid, const char *graphName)
{
    aborting = 0;
    unsigned multiThorMemoryThreshold = globals->getPropInt("@multiThorMemoryThreshold")*0x100000;
    try
    {
        Owned<CDaliConnectionValidator> daliConnectValidator = new CDaliConnectionValidator(globals->getPropInt("@verifyDaliConnectionInterval", DEFAULT_VERIFYDALI_POLL));
        Owned<ILargeMemLimitNotify> notify;
        if (multiThorMemoryThreshold)
        {
            StringBuffer ngname;
            if (!globals->getProp("@multiThorResourceGroup",ngname))
                globals->getProp("@nodeGroup",ngname);
            if (ngname.length())
            {
                notify.setown(createMultiThorResourceMutex(ngname.str(),serverStatus));
                setMultiThorMemoryNotify(multiThorMemoryThreshold,notify);
                PROGLOG("Multi-Thor resource limit for %s set to %" I64F "d",ngname.str(),(__int64)multiThorMemoryThreshold);
            }
            else
                multiThorMemoryThreshold = 0;
        }
        initFileManager();
        CThorResourceMaster masterResource;
        setIThorResource(masterResource);

        enableForceRemoteReads(); // forces file reads to be remote reads if they match environment setting 'forceRemotePattern' pattern.

        Owned<CJobManager> jobManager = new CJobManager(logHandler);
        try
        {
            if (!isContainerized())
                jobManager->run();
            else
            {
                unsigned lingerPeriod = globals->getPropInt("@lingerPeriod", defaultThorLingerPeriod)*1000;
                dbgassertex(lingerPeriod>=1000); // NB: the schema or the default ensure the linger period is non-zero
                bool multiJobLinger = globals->getPropBool("@multiJobLinger", defaultThorMultiJobLinger);
                VStringBuffer multiJobLingerQueueName("%s_lingerqueue", globals->queryProp("@name"));
                StringBuffer instance("thorinstance_"); // only used when multiJobLinger = false

                // NB: in k8s a Thor instance is explicitly started to run a specific wuid/graph
                // it will not listen/receive another job/graph until the 1st explicit request the job
                // started to is complete.

                if (multiJobLinger)
                {
                    StringBuffer thorQueueName;
                    getClusterThorQueueName(thorQueueName, globals->queryProp("@name"));
                    StringBuffer queueNames(thorQueueName);
                    queueNames.append(",");
                    getClusterLingerThorQueueName(queueNames, globals->queryProp("@name"));

                    PROGLOG("multiJobLinger: on. Queue names: %s", queueNames.str());
                    thorQueue.setown(createJobQueue(queueNames));
                    thorQueue->connect(false);
                }

<<<<<<< HEAD
                StringBuffer currentWfId; // not filled/not used until recvNextGraph() is called.
                if (!multiJobLinger && lingerPeriod)
=======
                if (!multiJobLinger)
>>>>>>> a29e778d
                {
                    // We avoid using getEndpointHostText here and get an IP instead, because the client pod communicating directly with this Thor manager,
                    // will not have the ability to resolve this pods hostname.
                    queryMyNode()->endpoint().getEndpointIpText(instance);
                }
                StringBuffer currentGraphName(graphName);
                StringBuffer currentWuid(wuid);

                CTimeMon lingerTimer(lingerPeriod); // NB: reset after it actually runs a job

                // baseImageVersion corresponds to the helm chart image version
                const char *baseImageVersion = getenv("baseImageVersion");
                // runtimeImageVersion will either match baseImageVersion, or have been set in the yaml to the runtime "platformVersion"
                const char *runtimeImageVersion = getenv("runtimeImageVersion");
                bool platformVersioningAvailable = true;
                if (isEmptyString(baseImageVersion) || isEmptyString(runtimeImageVersion))
                {
                    IWARNLOG("baseImageVersion or runtimeImageVersion missing from environment");
                    platformVersioningAvailable = false;
                }
                while (true)
                {
                    {
                        Owned<IWorkUnitFactory> factory;
                        Owned<IConstWorkUnit> workunit;
                        factory.setown(getWorkUnitFactory());
                        workunit.setown(factory->openWorkUnit(currentWuid));
                        if (!workunit)
                        {
                            IWARNLOG("Discarding unknown wuid: wuid=%s, graph=%s", currentWuid.str(), currentGraphName.str());
                            currentWuid.clear();
                        }
                        else
                        {
                            SessionId agentSessionID = workunit->getAgentSession();
                            if (agentSessionID <= 0)
                            {
                                IWARNLOG("Discarding job with invalid sessionID: wuid=%s, graph=%s (sessionID=%" I64F "d)", currentWuid.str(), currentGraphName.str(), agentSessionID);
                                currentWuid.clear();
                            }
<<<<<<< HEAD
                            else if (querySessionManager().sessionStopped(agentSessionID, 0))
=======
                            SocketEndpoint dummyAgentEp;
                            jobManager->execute(workunit, currentWuid, currentGraphName, dummyAgentEp);

                            Owned<IWorkUnit> w = &workunit->lock();
                            if (!multiJobLinger)
                                w->setDebugValue(instance, "1", true);

                            if (jobManager->queryExitException())
>>>>>>> a29e778d
                            {
                                IWARNLOG("Discarding agentless job: wuid=%s, graph=%s", currentWuid.str(), currentGraphName.str());
                                currentWuid.clear();
                            }
                            else
                            {
                                bool runJob = true;
                                if (platformVersioningAvailable)
                                {
                                    SCMStringBuffer jobVersion;
                                    workunit->getDebugValue("platformVersion", jobVersion);
                                    if (jobVersion.length())
                                    {
                                        if (!streq(jobVersion.str(), runtimeImageVersion))
                                            runJob = false;
                                    }
                                    else if (!streq(baseImageVersion, runtimeImageVersion))
                                    {
                                        // This is a custom runtime version, which did not specify a jobVersion,
                                        // meaning it intended to use the regular baseImageVersion.
                                        // Therefore we mismatch
                                        runJob = false;
                                    }
                                    if (!runJob) // version mismatch, delay and queue for other instance to take
                                    {
                                        assertex(thorQueue); // it should never be possible for a non-lingering Thor to have a mismatch

                                        // This Thor has picked up a job that has submitted with a different #option platformVersion.
                                        // requeue it, and wait a bit, so that it can either be picked up by an existing compatible Thor, or
                                        // an agent

                                        VStringBuffer job("%s/%s/%s", currentWfId.str(), currentWuid.str(), currentGraphName.str());
                                        Owned<IJobQueueItem> item = createJobQueueItem(job);
                                        item->setOwner(workunit->queryUser());
                                        item->setPriority(workunit->getPriorityValue());
                                        thorQueue->enqueue(item.getClear());
                                        currentWuid.clear();
                                        constexpr unsigned pauseSecs = 10;
                                        if (jobVersion.length())
                                            WARNLOG("Job=%s requeued due to version mismatch (this Thor version=%s, Job version=%s). Pausing for %u seconds", job.str(), runtimeImageVersion, jobVersion.str(), pauseSecs);
                                        else
                                            WARNLOG("Job=%s requeued due to version mismatch (this Thor version=%s, Job version not specified, uses original helm image version=%s). Pausing for %u seconds", job.str(), runtimeImageVersion, baseImageVersion, pauseSecs);
                                        MilliSleep(pauseSecs*1000);
                                    }
                                }
                                if (runJob)
                                {
                                    JobNameScope activeJobName(currentWuid.str());
                                    saveWuidToFile(currentWuid);
                                    VStringBuffer msg("Executing: wuid=%s, graph=%s", currentWuid.str(), currentGraphName.str());
                                    if (platformVersioningAvailable && !streq(baseImageVersion, runtimeImageVersion))
                                        msg.appendf(" (custom runtime version=%s)", runtimeImageVersion);
                                    PROGLOG("%s", msg.str());

                                    {
                                        Owned<IWorkUnit> wu = &workunit->lock();
                                        publishPodNames(wu, currentGraphName, nullptr);
                                    }
                                    SocketEndpoint dummyAgentEp;
                                    jobManager->execute(workunit, currentWuid, currentGraphName, dummyAgentEp);

                                    Owned<IWorkUnit> w = &workunit->lock();
                                    if (!multiJobLinger && lingerPeriod)
                                        w->setDebugValue(instance, "1", true);

                                    if (jobManager->queryExitException())
                                    {
                                        // NB: exitException has already been relayed.
                                        jobManager->clearExitException();
                                    }
                                    else
                                    {
                                        switch (w->getState())
                                        {
                                            case WUStateRunning:
                                                w->setState(WUStateWait);
                                                break;
                                            case WUStateAborting:
                                            case WUStateAborted:
                                            case WUStateFailed:
                                                break;
                                            default:
                                                w->setState(WUStateFailed);
                                                break;
                                        }
                                    }
                                    lingerTimer.reset(lingerPeriod);
                                }
                            }
                        }
                    }

                    currentGraphName.clear();

                    PROGLOG("Lingering time left: %.2f", ((float)lingerPeriod)/1000);
                    StringBuffer nextJob;
                    CTimeMon timer(lingerPeriod);
                    unsigned remaining;
                    while (!timer.timedout(&remaining))
                    {
<<<<<<< HEAD
                        unsigned lingerRemaining;
                        if (lingerTimer.timedout(&lingerRemaining))
                            break;
                        PROGLOG("Lingering time left: %.2f", ((float)lingerRemaining)/1000);
                        StringBuffer nextJob;
                        do
                        {
                            StringBuffer wuid;
                            int ret = recvNextGraph(lingerRemaining, currentWuid.str(), currentWfId, wuid, currentGraphName);
                            if (ret > 0)
                            {
                                currentWuid.set(wuid); // NB: will always be same if !multiJobLinger
                                break; // success
                            }
                            else if (ret < 0)
                                break; // timeout/abort
                            // else - reject/ignore duff message.
                        } while (!lingerTimer.timedout(&lingerRemaining));
=======
                        StringBuffer wuid;
                        int ret = recvNextGraph(remaining, currentWuid.str(), wuid, currentGraphName);
                        if (ret > 0)
                        {
                            currentWuid.set(wuid); // NB: will always be same if !multiJobLinger
                            break; // success
                        }
                        else if (ret < 0)
                            break; // timeout/abort
                        // else - reject/ignore duff message.
                    }
>>>>>>> a29e778d

                    if (0 == currentGraphName.length())
                    {
                        if (!multiJobLinger)
                        {
                            // De-register the idle lingering entry.
                            Owned<IWorkUnitFactory> factory;
                            Owned<IConstWorkUnit> workunit;
                            factory.setown(getWorkUnitFactory());
                            workunit.setown(factory->openWorkUnit(currentWuid));
                            //Unlikely, but the workunit could have been deleted while we were lingering
                            //currentWuid can also be blank if the workunit this started for died before thor started
                            //processing the graph.  This test covers both (unlikely) situations.
                            if (workunit)
                            {
                                Owned<IWorkUnit> w = &workunit->lock();
                                w->setDebugValue(instance, "0", true);
                            }
                        }
                        break;
                    }
                }
                thorQueue.clear();
            }
        }
        catch (IException *e)
        {
            IERRLOG(e);
            throw;
        }
    }
    catch (IException *e)
    {
        FLLOG(MCexception(e), e,"ThorMaster");
        e->Release();
    }
    if (multiThorMemoryThreshold)
        setMultiThorMemoryNotify(0,NULL);
}<|MERGE_RESOLUTION|>--- conflicted
+++ resolved
@@ -1382,12 +1382,8 @@
                     thorQueue->connect(false);
                 }
 
-<<<<<<< HEAD
                 StringBuffer currentWfId; // not filled/not used until recvNextGraph() is called.
-                if (!multiJobLinger && lingerPeriod)
-=======
                 if (!multiJobLinger)
->>>>>>> a29e778d
                 {
                     // We avoid using getEndpointHostText here and get an IP instead, because the client pod communicating directly with this Thor manager,
                     // will not have the ability to resolve this pods hostname.
@@ -1428,18 +1424,7 @@
                                 IWARNLOG("Discarding job with invalid sessionID: wuid=%s, graph=%s (sessionID=%" I64F "d)", currentWuid.str(), currentGraphName.str(), agentSessionID);
                                 currentWuid.clear();
                             }
-<<<<<<< HEAD
                             else if (querySessionManager().sessionStopped(agentSessionID, 0))
-=======
-                            SocketEndpoint dummyAgentEp;
-                            jobManager->execute(workunit, currentWuid, currentGraphName, dummyAgentEp);
-
-                            Owned<IWorkUnit> w = &workunit->lock();
-                            if (!multiJobLinger)
-                                w->setDebugValue(instance, "1", true);
-
-                            if (jobManager->queryExitException())
->>>>>>> a29e778d
                             {
                                 IWARNLOG("Discarding agentless job: wuid=%s, graph=%s", currentWuid.str(), currentGraphName.str());
                                 currentWuid.clear();
@@ -1502,7 +1487,7 @@
                                     jobManager->execute(workunit, currentWuid, currentGraphName, dummyAgentEp);
 
                                     Owned<IWorkUnit> w = &workunit->lock();
-                                    if (!multiJobLinger && lingerPeriod)
+                                    if (!multiJobLinger)
                                         w->setDebugValue(instance, "1", true);
 
                                     if (jobManager->queryExitException())
@@ -1533,35 +1518,15 @@
                     }
 
                     currentGraphName.clear();
-
-                    PROGLOG("Lingering time left: %.2f", ((float)lingerPeriod)/1000);
+                    unsigned lingerRemaining;
+                    if (lingerTimer.timedout(&lingerRemaining))
+                        break;
+                    PROGLOG("Lingering time left: %.2f", ((float)lingerRemaining)/1000);
                     StringBuffer nextJob;
-                    CTimeMon timer(lingerPeriod);
-                    unsigned remaining;
-                    while (!timer.timedout(&remaining))
+                    do
                     {
-<<<<<<< HEAD
-                        unsigned lingerRemaining;
-                        if (lingerTimer.timedout(&lingerRemaining))
-                            break;
-                        PROGLOG("Lingering time left: %.2f", ((float)lingerRemaining)/1000);
-                        StringBuffer nextJob;
-                        do
-                        {
-                            StringBuffer wuid;
-                            int ret = recvNextGraph(lingerRemaining, currentWuid.str(), currentWfId, wuid, currentGraphName);
-                            if (ret > 0)
-                            {
-                                currentWuid.set(wuid); // NB: will always be same if !multiJobLinger
-                                break; // success
-                            }
-                            else if (ret < 0)
-                                break; // timeout/abort
-                            // else - reject/ignore duff message.
-                        } while (!lingerTimer.timedout(&lingerRemaining));
-=======
                         StringBuffer wuid;
-                        int ret = recvNextGraph(remaining, currentWuid.str(), wuid, currentGraphName);
+                        int ret = recvNextGraph(lingerRemaining, currentWuid.str(), currentWfId, wuid, currentGraphName);
                         if (ret > 0)
                         {
                             currentWuid.set(wuid); // NB: will always be same if !multiJobLinger
@@ -1570,8 +1535,8 @@
                         else if (ret < 0)
                             break; // timeout/abort
                         // else - reject/ignore duff message.
-                    }
->>>>>>> a29e778d
+                    } while (!lingerTimer.timedout(&lingerRemaining));
+
 
                     if (0 == currentGraphName.length())
                     {

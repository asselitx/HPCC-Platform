--- conflicted
+++ resolved
@@ -793,15 +793,6 @@
                 addTimeStamp(w, wfid, graphName, StWhenDequeued);
             }
 
-<<<<<<< HEAD
-            unsigned defaultConfigLogLevel = getComponentConfigSP()->getPropInt("logging/@detail", DefaultDetail);
-            unsigned maxLogDetail = workunit->getDebugValueInt("maxlogdetail", defaultConfigLogLevel);
-            ILogMsgFilter *existingLogFilter = queryLogMsgManager()->queryMonitorFilter(logHandler);
-            dbgassertex(existingLogFilter);
-            verifyex(queryLogMsgManager()->changeMonitorFilterOwn(logHandler, getCategoryLogMsgFilter(existingLogFilter->queryAudienceMask(), existingLogFilter->queryClassMask(), maxLogDetail)));
-
-=======
->>>>>>> 7e5810dd
             allDone = execute(workunit, wuid, graphName, agentep);
             daliLock.clear();
             reply(workunit, wuid, NULL, agentep, allDone);

/*##############################################################################

    HPCC SYSTEMS software Copyright (C) 2012 HPCC Systems®.

    Licensed under the Apache License, Version 2.0 (the "License");
    you may not use this file except in compliance with the License.
    You may obtain a copy of the License at

       http://www.apache.org/licenses/LICENSE-2.0

    Unless required by applicable law or agreed to in writing, software
    distributed under the License is distributed on an "AS IS" BASIS,
    WITHOUT WARRANTIES OR CONDITIONS OF ANY KIND, either express or implied.
    See the License for the specific language governing permissions and
    limitations under the License.
############################################################################## */

// Entrypoint for ThorMaster.EXE

#include "platform.h"

#include <algorithm>
#include <string>
#include <vector>

#include <stddef.h>
#include <stdlib.h>
#include <assert.h>
#include <stdio.h> 
#include <stdlib.h> 

#ifdef _WIN32
#include <direct.h> 
#endif

#include "jlib.hpp"
#include "jcontainerized.hpp"
#include "jdebug.hpp"
#include "jfile.hpp"
#include "jmisc.hpp"
#include "jmutex.hpp"
#include "jprop.hpp"
#include "jset.hpp"
#include "jsocket.hpp"
#include "jthread.hpp"
#include "jexcept.hpp"

#include "mpbase.hpp"
#include "mplog.hpp"

#include "daaudit.hpp"
#include "daclient.hpp"
#include "dadfs.hpp"
#include "dalienv.hpp"
#include "daqueue.hpp"
#include "dasds.hpp"
#include "dllserver.hpp"
#include "workunit.hpp"
#include "rmtfile.hpp"

#include "portlist.h"

#include "thor.hpp"
#include "thorport.hpp"
#include "thormisc.hpp"

#include "thgraph.hpp"
#include "thgraphmaster.hpp"
#include "thgraphmanager.hpp"
#include "thmastermain.hpp"
#include "mawatchdog.hpp"
#include "thexception.hpp"
#include "thmem.hpp"

#define DEFAULT_QUERY_SO_DIR "sodir"
#define MAX_WORKERREG_DELAY 60*1000*15 // 15 mins
#define WORKERREG_VERIFY_DELAY 5*1000
#define SHUTDOWN_IN_PARALLEL 20



class CThorEndHandler : implements IThreaded
{
    CThreaded threaded;
    unsigned timeout = 30000;
    std::atomic<bool> started{false};
    std::atomic<bool> stopped{false};
    Semaphore sem;
public:
    CThorEndHandler() : threaded("CThorEndHandler")
    {
        threaded.init(this, false); // starts thread
    }
    ~CThorEndHandler()
    {
        stop();
        threaded.join(timeout);
    }
    void start(unsigned timeoutSecs)
    {
        bool expected = false;
        if (started.compare_exchange_strong(expected, true))
        {
            timeout = timeoutSecs * 1000; // sem_post and sem_wait are mem_barriers
            sem.signal();
        }
    }
    void stop()
    {
        bool expected = false;
        if (stopped.compare_exchange_strong(expected, true))
            sem.signal();
    }
    virtual void threadmain() override
    {
        // wait to be signalled to start timer
        sem.wait();
        if (stopped)
            return;
        if (!sem.wait(timeout))
        {
            // if it wasn't set by now then it's -1 and Thor restarts ...
            int eCode = queryExitCode();
            _exit(eCode);
        }
    }
};

static CThorEndHandler *thorEndHandler = nullptr;
static StringBuffer cloudJobName;

MODULE_INIT(INIT_PRIORITY_STANDARD)
{
    /* NB: CThorEndHandler starts the thread now, although strictly it is not needed until later.
     * This is to avoid requiring the thread to be started in a unsafe context, e.g. a signal handler
     */
    thorEndHandler = new CThorEndHandler();
    return true;
}
MODULE_EXIT()
{
    if (thorEndHandler)
        delete thorEndHandler;
}


class CRegistryServer : public CSimpleInterface
{
    unsigned msgDelay, workersRegistered;
    CriticalSection crit;
    bool stopped = false;
    static CriticalSection regCrit;
    static CRegistryServer *registryServer;

    class CDeregistrationWatch : implements IThreaded
    {
        CThreaded threaded;
        CRegistryServer &registry;
        std::atomic<bool> running;
    public:
        CDeregistrationWatch(CRegistryServer &_registry) : threaded("CDeregistrationWatch"), registry(_registry), running(false) { }
        ~CDeregistrationWatch()
        {
            stop();
        }
        void start() { threaded.init(this, false); }
        void stop()
        {
            if (running)
            {
                running = false;
                queryWorldCommunicator().cancel(NULL, MPTAG_THORREGISTRATION);
                threaded.join();
            }
        }
        virtual void threadmain() override
        {
            running = true;
            for (;;)
            {
                INode *senderNode;
                CMessageBuffer msg;
                if (!queryWorldCommunicator().recv(msg, NULL, MPTAG_THORREGISTRATION, &senderNode))
                    return;
                rank_t sender = queryNodeGroup().rank(senderNode);
                SocketEndpoint ep = senderNode->endpoint();
                StringBuffer url;
                ep.getEndpointHostText(url);
                if (RANK_NULL == sender)
                {
                    PROGLOG("Node %s trying to deregister is not part of this cluster", url.str());
                    continue;
                }
                RegistryCode code;
                readUnderlyingType<RegistryCode>(msg, code);
                if (rc_deregister != code)
                    throwUnexpected();
                Owned<IException> e = deserializeException(msg);
                if (e.get())
                    EXCLOG(e, "Worker unregistered with exception");
                registry.deregisterNode(sender-1);
            }
            running = false;
        }
    } deregistrationWatch;
public:
    Linked<CMasterWatchdog> watchdog;
    IBitSet *status;

    CRegistryServer() : deregistrationWatch(*this)
    {
        status = createThreadSafeBitSet();
        msgDelay = WORKERREG_VERIFY_DELAY;
        workersRegistered = 0;
        if (globals->getPropBool("@watchdogEnabled"))
            watchdog.setown(createMasterWatchdog());
        else
            globals->setPropBool("@watchdogProgressEnabled", false);
        CriticalBlock b(regCrit);
        registryServer = this;
    }
    ~CRegistryServer()
    {
        CriticalBlock b(regCrit);
        registryServer = NULL;
        stop();
        if (watchdog)
            watchdog->stop();
        if (clusterInitialized())
            shutdown();
        status->Release();
    }
    static CRegistryServer *getRegistryServer()
    {
        CriticalBlock b(regCrit);
        return LINK(registryServer);
    }
    void deregisterNode(unsigned worker)
    {
        const SocketEndpoint &ep = queryNodeGroup().queryNode(worker+1).endpoint();
        StringBuffer url;
        ep.getEndpointHostText(url);
        if (!status->test(worker))
        {
            PROGLOG("Worker %d (%s) trying to unregister, but not currently registered", worker+1, url.str());
            return;
        }
        PROGLOG("Worker %d (%s) unregistered", worker+1, url.str());
        status->set(worker, false);
        --workersRegistered;
        if (watchdog)
            watchdog->removeWorker(ep);
        abortThor(MakeThorOperatorException(TE_AbortException, "The machine %s and/or the worker was shutdown. Aborting Thor", url.str()), TEC_WorkerInit);
    }
    void registerNode(unsigned worker)
    {
        SocketEndpoint ep = queryNodeGroup().queryNode(worker+1).endpoint();
        StringBuffer url;
        ep.getEndpointHostText(url);
        if (status->test(worker))
        {
            PROGLOG("Worker %d (%s) already registered, rejecting", worker+1, url.str());
            return;
        }
        PROGLOG("Worker %d (%s) registered", worker+1, url.str());
        status->set(worker);
        if (watchdog)
            watchdog->addWorker(ep, worker);
        ++workersRegistered;
    }
    void connect(unsigned workers)
    {
<<<<<<< HEAD
        IPointerArrayOf<INode> connectedWorkers;
        connectedWorkers.ensureCapacity(workers);
        unsigned remaining = workers;
=======
        std::vector<CConnectedWorkerDetail> connectedWorkers;
        connectedWorkers.reserve(slaves);
        unsigned remaining = slaves;
>>>>>>> 0e19669b
        INode *_sender = nullptr;
        CMessageBuffer msg;

        // Will wait for all workers to register within timelimit (default = 15 mins bare-metal, 60 mins containerized)
        constexpr unsigned defaultMaxRegistrationMins = isContainerized() ? 60 : 15;
        unsigned maxRegistrationMins = (unsigned)getExpertOptInt64("maxWorkerRegistrationMins", defaultMaxRegistrationMins);
        constexpr unsigned oneMinMs = 60000;

        PROGLOG("Waiting for %u workers to register - max registration time = %u minutes", workers, maxRegistrationMins);
        CTimeMon registerTM(maxRegistrationMins * oneMinMs);
        while (remaining)
        {
            // on timeout, check for any failed k8s worker job
            if (!queryWorldCommunicator().recv(msg, nullptr, MPTAG_THORREGISTRATION, &_sender, oneMinMs))
            {
                ::Release(_sender);
                if (registerTM.timedout())
                    throw makeStringExceptionV(TE_AbortException, "Timeout waiting for all workers to register within timeout period (%u mins)", maxRegistrationMins);

                if (isContainerized())
                {
                    // NB: this is checking for error only, will throw an exception if any found.
                    k8s::waitJob("thorworker", "job", cloudJobName.str(), 0, 0, k8s::KeepJobs::all);
                }

                // NB: will not reach here if waitJob fails.
                PROGLOG("Waiting for %u remaining workers to register", remaining);
            }
            else
            {
                Owned<INode> sender = _sender;
<<<<<<< HEAD
                if (NotFound != connectedWorkers.find(sender))
                {
                    StringBuffer epStr;
                    throw makeStringExceptionV(TE_AbortException, "Same worker registered twice!! : %s", sender->endpoint().getEndpointHostText(epStr).str());
                }
=======
                StringBuffer workerEPStr;
                sender->endpoint().getEndpointHostText(workerEPStr);

                auto findFunc = [&workerEPStr](const CConnectedWorkerDetail& worker)
                {
                    return streq(worker.host.c_str(), workerEPStr.str());
                };
                if (connectedWorkers.end() != std::find_if(connectedWorkers.begin(), connectedWorkers.end(), findFunc))
                    throw makeStringExceptionV(TE_AbortException, "Same slave registered twice!! : %s", workerEPStr.str());
>>>>>>> 0e19669b

                /* NB: in base metal setup, the workers know which worker number they are in advance, and send their workerNum at registration.
                * In non attached storage setup, they do not send a worker by default and instead are given a # once all are registered
                */
                unsigned workerNum;
                msg.read(workerNum);
                StringBuffer workerPodName, workerContainerName;
                if (NotFound == workerNum)
                {
<<<<<<< HEAD
                    connectedWorkers.append(sender.getLink());
                    workerNum = connectedWorkers.ordinality();
=======
>>>>>>> 0e19669b
                    if (isContainerized())
                    {
                        msg.read(workerPodName);
                        msg.read(workerContainerName);
                    }
                    connectedWorkers.emplace_back(workerEPStr.str(), workerPodName.str(), workerContainerName.str());
                    PROGLOG("Slave connected from %s", workerEPStr.str());
                }
                else
                {
<<<<<<< HEAD
                    unsigned pos = workerNum - 1; // NB: workerNum is 1 based
                    while (connectedWorkers.ordinality() < pos)
                        connectedWorkers.append(nullptr);
                    if (connectedWorkers.ordinality() == pos)
                        connectedWorkers.append(sender.getLink());
                    else
                        connectedWorkers.replace(sender.getLink(), pos);
                }
                StringBuffer epStr;
                PROGLOG("Worker %u connected from %s", workerNum, sender->endpoint().getEndpointHostText(epStr).str());
                --remaining;
            }
        }
        assertex(workers == connectedWorkers.ordinality());

        if (isContainerized())
        {
            unsigned wfid = globals->getPropInt("@wfid");
            const char *wuid = globals->queryProp("@workunit");
            const char *graphName = globals->queryProp("@graphName");
            Owned<IWorkUnitFactory> factory = getWorkUnitFactory();
            Owned<IWorkUnit> workunit = factory->updateWorkUnit(wuid);
            addTimeStamp(workunit, wfid, graphName, StWhenK8sReady);
            publishPodNames(workunit, graphName);
        }
=======
                    unsigned pos = slaveNum - 1; // NB: slaveNum is 1 based
                    while (connectedWorkers.size() < pos)
                        connectedWorkers.emplace_back();
                    if (connectedWorkers.size() == pos)
                        connectedWorkers.emplace_back(workerEPStr.str());
                    else
                        connectedWorkers[pos] = {workerEPStr.str()};
                    PROGLOG("Slave %u connected from %s", slaveNum, workerEPStr.str());
                }
                --remaining;
            }
        }
        assertex(slaves == connectedWorkers.size());
>>>>>>> 0e19669b

        unsigned localThorPortInc = globals->getPropInt("@localThorPortInc", DEFAULT_WORKERPORTINC);
        unsigned workerBasePort = globals->getPropInt("@slaveport", DEFAULT_THORWORKERPORT);
        unsigned channelsPerWorker = globals->getPropInt("@channelsPerWorker", 1);

        Owned<IGroup> processGroup;

        // NB: in bare metal Thor is bound to a group and cluster/communicator have already been setup (see earlier setClusterGroup call)
        if (clusterInitialized())
            processGroup.set(&queryProcessGroup());
        else
        {
            if (isContainerized())
            {
<<<<<<< HEAD
                INode *l = (INode *) *ll;
                INode *r = (INode *) *rr;
                const SocketEndpoint &lep = l->endpoint();
                const SocketEndpoint &rep = r->endpoint();
                if (lep.port < rep.port)
                    return -1;
                else if (lep.port > rep.port)
                    return 1;
                return lep.ipcompare(rep);
            };
            connectedWorkers.sort(compareINodeOrder);
            processGroup.setown(createIGroup(connectedWorkers.ordinality(), connectedWorkers.getArray()));
            setupCluster(queryMyNode(), processGroup, channelsPerWorker, workerBasePort, localThorPortInc);
        }

        PROGLOG("Workers connected, initializing..");
=======
                // sort by pod+container name so that storage striping doesn't clump too much within single pods
                auto sortFunc = [](const CConnectedWorkerDetail& a, const CConnectedWorkerDetail& b)
                {
                    if (a.podName != b.podName)
                        return a.podName < b.podName;
                    return a.containerName < b.containerName;
                };
                std::sort(connectedWorkers.begin(), connectedWorkers.end(), sortFunc);
            }
            SocketEndpointArray connectedWorkerEps;
            for (const auto &worker: connectedWorkers)
            {
                SocketEndpoint ep(worker.host.c_str());
                connectedWorkerEps.append(ep);
            }
            processGroup.setown(createIGroup(connectedWorkerEps));
            setupCluster(queryMyNode(), processGroup, channelsPerWorker, slaveBasePort, localThorPortInc);
        }

        if (isContainerized())
        {
            unsigned wfid = globals->getPropInt("@wfid");
            const char *wuid = globals->queryProp("@workunit");
            const char *graphName = globals->queryProp("@graphName");
            Owned<IWorkUnitFactory> factory = getWorkUnitFactory();
            Owned<IWorkUnit> workunit = factory->updateWorkUnit(wuid);
            addTimeStamp(workunit, wfid, graphName, StWhenK8sReady);
            publishPodNames(workunit, graphName, &connectedWorkers);
        }

        PROGLOG("Slaves connected, initializing..");
>>>>>>> 0e19669b
        msg.clear();
        msg.append(THOR_VERSION_MAJOR).append(THOR_VERSION_MINOR);
        processGroup->serialize(msg);
        globals->serialize(msg);
        getGlobalConfigSP()->serialize(msg);
        msg.append(managerWorkerMpTag);
        msg.append(kjServiceMpTag);
        if (!queryNodeComm().send(msg, RANK_ALL_OTHER, MPTAG_THORREGISTRATION, MP_ASYNC_SEND))
            throw makeStringException(TE_AbortException, "Failed to initialize workers");

        // Wait for confirmation from workers
        PROGLOG("Initialization sent to worker group");
        Owned<IException> exception;
        try
        {
            while (workersRegistered < workers)
            {
                rank_t sender;
                CMessageBuffer msg;
                if (!queryNodeComm().recv(msg, RANK_ALL, MPTAG_THORREGISTRATION, &sender, MAX_WORKERREG_DELAY))
                {
                    PROGLOG("Workers not responding to cluster initialization: ");
                    unsigned s=0;
                    for (;;)
                    {
                        unsigned ns = status->scan(s, false);
                        if (ns<s || ns >= workers)
                            break;
                        s = ns+1;
                        StringBuffer str;
                        PROGLOG("Worker %d (%s)", s, queryNodeGroup().queryNode(s).endpoint().getEndpointHostText(str.clear()).str());
                    }
                    throw MakeThorException(TE_AbortException, "Workers failed to respond to cluster initialization");
                }
                StringBuffer str;
                PROGLOG("Registration confirmation from %s", queryNodeGroup().queryNode(sender).endpoint().getEndpointHostText(str).str());
                if (msg.length())
                {
                    Owned<IException> e = deserializeException(msg);
                    EXCLOG(e, "Registration error");
                    throw e.getClear();
                }
                registerNode(sender-1);
            }

            // this is like a barrier, let workers know all workers are now connected
            PROGLOG("Workers initialized");
            unsigned s=0;
            for (; s<workers; s++)
            {
                CMessageBuffer msg;
                if (!queryNodeComm().send(msg, s+1, MPTAG_THORREGISTRATION))
                    throw makeStringExceptionV(TE_AbortException, "Failed to acknowledge worker %d registration", s+1);
            }
            if (watchdog)
                watchdog->start();
            deregistrationWatch.start();
            return;
        }
        catch (IException *e)
        {
            EXCLOG(e, "Worker registration exception");
            exception.setown(e);
        }
        shutdown();
        if (exception)
            throw exception.getClear();
    }
    void stop()
    {
        if (stopped)
            return;
        stopped = true;
        deregistrationWatch.stop();
        queryWorldCommunicator().cancel(NULL, MPTAG_THORREGISTRATION);
    }
    void shutdown()
    {
        CriticalBlock block(crit);
        unsigned i=0;
        mptag_t shutdownTag = createReplyTag();
        for (; i<queryNodeClusterWidth(); i++)
        {
            if (status->test(i))
            {
                SocketEndpoint ep = queryNodeGroup().queryNode(i+1).endpoint();
                CMessageBuffer msg;
                msg.append((unsigned)Shutdown);
                serializeMPtag(msg, shutdownTag);
                try
                {
                    queryNodeComm().send(msg, i+1, managerWorkerMpTag, MP_ASYNC_SEND);
                }
                catch (IMP_Exception *e) { e->Release(); }
                catch (IException *e)
                {
                    EXCLOG(e, "Shutting down worker");
                    e->Release();
                }
                if (watchdog)
                    watchdog->removeWorker(ep);
            }
        }

        CTimeMon tm(20000);
        unsigned numReplied = 0;
        while (numReplied < workersRegistered)
        {
            unsigned remaining;
            if (tm.timedout(&remaining))
            {
                PROGLOG("Timeout waiting for Shutdown reply from worker(s) (%u replied out of %u total)", numReplied, workersRegistered);
                StringBuffer workerList;
                for (i=0;i<workersRegistered;i++)
                {
                    if (status->test(i))
                    {
                        if (workerList.length())
                            workerList.append(",");
                        workerList.append(i+1);
                    }
                }
                if (workerList.length())
                    PROGLOG("Workers that have not replied: %s", workerList.str());
                break;
            }
            try
            {
                rank_t sender;
                CMessageBuffer msg;
                if (queryNodeComm().recv(msg, RANK_ALL, shutdownTag, &sender, remaining))
                {
                    if (sender) // paranoid, sender should always be > 0
                        status->set(sender-1, false);
                    numReplied++;
                }
            }
            catch (IException *e)
            {
                // do not log MP link closed exceptions from ending workers
                e->Release();
            }
        }
    }
};

CriticalSection CRegistryServer::regCrit;
CRegistryServer *CRegistryServer::registryServer = NULL;


//
//////////////////

bool checkClusterRelicateDAFS(IGroup &grp)
{
    // check the dafilesrv is running (and right version) 
    unsigned start = msTick();
    PROGLOG("Checking cluster replicate nodes");
    SocketEndpointArray epa;
    grp.getSocketEndpoints(epa);
    ForEachItemIn(i1,epa) {
        epa.element(i1).port = getDaliServixPort();
    }
    SocketEndpointArray failures;
    UnsignedArray failedcodes;
    StringArray failedmessages;
    validateNodes(epa,NULL,NULL,true,failures,failedcodes,failedmessages);
    ForEachItemIn(i,failures) {
        SocketEndpoint ep(failures.item(i));
        ep.port = 0;
        StringBuffer ips;
        ep.getHostText(ips);
        FLLOG(MCoperatorError, "VALIDATE FAILED(%d) %s : %s",failedcodes.item(i),ips.str(),failedmessages.item(i));
    }
    PROGLOG("Cluster replicate nodes check completed in %dms",msTick()-start);
    return (failures.ordinality()==0);
}



static bool auditStartLogged = false;

static bool firstCtrlC = true;
bool ControlHandler(ahType type)
{
    // MCK - NOTE: this routine may make calls to non-async-signal safe functions
    //             (such as malloc) that really should not be made if we are called
    //             from a signal handler - start end handler timer to always end
    if (thorEndHandler)
        thorEndHandler->start(120);

    if (ahInterrupt == type)
    {
        if (firstCtrlC)
        {
            LOG(MCdebugProgress, "CTRL-C detected");
            firstCtrlC = false;
            {
                Owned<CRegistryServer> registry = CRegistryServer::getRegistryServer();
                if (registry)
                    registry->stop();
            }
            abortThor(NULL, TEC_CtrlC);
        }
        else
        {
            LOG(MCdebugProgress, "2nd CTRL-C detected - terminating process");

            if (auditStartLogged)
            {
                auditStartLogged = false;
                auditThorSystemEvent("Terminate", {"ctrlc"});
            }
            queryLogMsgManager()->flushQueue(10*1000);
            _exit(TEC_CtrlC);
        }
    }
    // ahTerminate
    else
    {
        LOG(MCdebugProgress, "SIGTERM detected, shutting down");
        Owned<CRegistryServer> registry = CRegistryServer::getRegistryServer();
        if (registry)
            registry->stop();
        abortThor(NULL, TEC_Clean);
    }
    return false;
}


#include "thactivitymaster.hpp"
int main( int argc, const char *argv[]  )
{
    if (!checkCreateDaemon(argc, argv))
        return EXIT_FAILURE;

#if defined(WIN32) && defined(_DEBUG)
    int tmpFlag = _CrtSetDbgFlag( _CRTDBG_REPORT_FLAG );
    tmpFlag |= _CRTDBG_LEAK_CHECK_DF;
    _CrtSetDbgFlag( tmpFlag );
#endif

    loadManagers(); // actually just a dummy call to ensure dll linked
    InitModuleObjects();
    NoQuickEditSection xxx;
    {
        globals.setown(loadConfiguration(thorDefaultConfigYaml, argv, "thor", "THOR", "thor.xml", nullptr, nullptr, false));
    }
#ifdef _DEBUG
    unsigned holdWorker = globals->getPropInt("@holdSlave", NotFound);
    if (0 == holdWorker) // manager
    {
        DBGLOG("Thor manager paused for debugging purposes, attach and set held=false to release");
        bool held = true;
        while (held)
            Sleep(5);
    }
#endif
    setStatisticsComponentName(SCTthor, globals->queryProp("@name"), true);

    globals->setProp("@masterBuildTag", hpccBuildInfo.buildTag);

    setIORetryCount((unsigned)getExpertOptInt64("ioRetries")); // default == 0 == off
    StringBuffer daliServer;
    if (!globals->getProp("@daliServers", daliServer)) 
    {
        LOG(MCerror, "No Dali server list specified in THOR.XML (daliServers=iport,iport...)\n");
        return 0; // no recycle
    }

    SocketEndpoint thorEp;
    const char *manager = globals->queryProp("@master");
    if (manager)
    {
        thorEp.set(manager);
        thorEp.setLocalHost(thorEp.port);
    }
    else
        thorEp.setLocalHost(0);

    if (0 == thorEp.port)
        thorEp.port = globals->getPropInt("@masterport", THOR_BASE_PORT);

    // Remove sentinel asap
    Owned<IFile> sentinelFile = createSentinelTarget();
    removeSentinelFile(sentinelFile);

    EnableSEHtoExceptionMapping(); 
#ifndef __64BIT__
    // Restrict stack sizes on 32-bit systems
    Thread::setDefaultStackSize(0x10000);   // NB under windows requires linker setting (/stack:)
#endif
    const char *thorname = NULL;
    StringBuffer nodeGroup, logUrl;
    unsigned channelsPerWorker;
    if (globals->hasProp("@channelsPerWorker"))
        channelsPerWorker = globals->getPropInt("@channelsPerWorker", 1);
    else
    {   // for backward compatiblity only
        channelsPerWorker = globals->getPropInt("@channelsPerSlave", 1);
        globals->setPropInt("@channelsPerWorker", channelsPerWorker);
    }

    installDefaultFileHooks(globals);
    ILogMsgHandler *logHandler;
    unsigned wfid = 0;
    const char *workunit = nullptr;
    const char *graphName = nullptr;
    IPropertyTree *managerMemory = ensurePTree(globals, "managerMemory");
    IPropertyTree *workerMemory = ensurePTree(globals, "workerMemory");

    try
    {
#ifndef _CONTAINERIZED
        {
            Owned<IComponentLogFileCreator> lf = createComponentLogFileCreator(globals, "thor");
            lf->setName("thormaster");//override default filename
            lf->setCreateAliasFile(false);
            logHandler = lf->beginLogging();
            createUNCFilename(lf->queryLogFileSpec(), logUrl, false);
#ifndef _DEBUG
            // keep duplicate logging output to stderr to aide debugging
            queryLogMsgManager()->removeMonitor(queryStderrLogMsgHandler());
#endif

            LOG(MCdebugProgress, "Opened log file %s", logUrl.str());
        }
#else
        setupContainerizedLogMsgHandler();
        logHandler = queryStderrLogMsgHandler();
        logUrl.set("stderr");
#endif
        LOG(MCdebugProgress, "Build %s", hpccBuildInfo.buildTag);

        Owned<IGroup> serverGroup = createIGroupRetry(daliServer.str(), DALI_SERVER_PORT);

        unsigned retry = 0;
        for (;;)
        {
            try
            {
                LOG(MCdebugProgress, "calling initClientProcess %d", thorEp.port);
                initClientProcess(serverGroup, DCR_ThorMaster, thorEp.port, nullptr, nullptr, MP_WAIT_FOREVER, true);
                if (0 == thorEp.port)
                    thorEp.port = queryMyNode()->endpoint().port;
                // both same
                setMasterPortBase(thorEp.port);
                setMachinePortBase(thorEp.port);

                break;
            }
            catch (IJSOCK_Exception *e)
            { 
                if ((e->errorCode()!=JSOCKERR_port_in_use))
                    throw;
                FLLOG(MCexception(e), e,"InitClientProcess");
                if (retry++>10) 
                    throw;
                e->Release();
                LOG(MCdebugProgress, "Retrying");
                Sleep(retry*2000);  
            }
        }

        initializeStorageGroups(true);

        if (globals->getPropBool("@MPChannelReconnect"))
            getMPServer()->setOpt(mpsopt_channelreopen, "true");

        if (globals->getPropBool("@enableSysLog",true))
            UseSysLogForOperatorMessages();

        thorname = globals->queryProp("@name");
        if (!thorname)
        {
            PROGLOG("No 'name' setting, defaulting to \"local\"");
            thorname = "local";
            globals->setProp("@name", thorname);
        }

        if (!globals->getProp("@nodeGroup", nodeGroup))
        {
            nodeGroup.append(thorname);
            globals->setProp("@nodeGroup", thorname);
        }

#ifndef _CONTAINERIZED
        if (globals->getPropBool("@useNASTranslation", true))
        {
            Owned<IPropertyTree> nasConfig = envGetNASConfiguration();
            if (nasConfig)
                globals->setPropTree("NAS", nasConfig.getLink()); // for use by workers
            Owned<IPropertyTree> managerNasFilters = envGetInstallNASHooks(nasConfig, &thorEp);
        }
#endif

        HardwareInfo hdwInfo;
        getHardwareInfo(hdwInfo);
        globals->setPropInt("@masterTotalMem", hdwInfo.totalMemory);
        unsigned mmemSize = globals->getPropInt("@masterMemorySize"); // in MB
        unsigned gmemSize = globals->getPropInt("@globalMemorySize"); // in MB
        if (0 == gmemSize)
        {
            // NB: This could be in a isContainerized(), but the 'workerResources' section only applies to containerized setups
            const char *workerResourcedMemory = globals->queryProp("workerResources/@memory");
            if (!isEmptyString(workerResourcedMemory))
            {
                offset_t sizeBytes = friendlyStringToSize(workerResourcedMemory);
                gmemSize = (unsigned)(sizeBytes / 0x100000);
            }
            else
            {
                gmemSize = hdwInfo.totalMemory;
#ifdef _WIN32
                if (gmemSize > 2048)
                    gmemSize = 2048;
#else
#ifndef __64BIT__
                if (gmemSize > 2048)
                {
                    // 32 bit OS doesn't handle whole physically installed RAM
                    gmemSize = 2048;
                }
#ifdef __ARM_ARCH_7A__
                // For ChromeBook with 2GB RAM
                if (gmemSize <= 2048)
                {
                    // Decrease max memory to 2/3 
                    gmemSize = gmemSize * 2 / 3; 
                }
#endif            
#endif
#endif
            }

            // if worker and/or manager memory is unspecified, set default percentages
            // that will be used in conjunction with discovered memory.

            // @localThor mode - 25% is used for manager and 50% is used for workers
            bool localThor = !isContainerized() && globals->getPropBool("@localThor");
            if (!workerMemory->hasProp("@maxMemPercentage"))
                workerMemory->setPropReal("@maxMemPercentage", localThor ? 50.0 : defaultPctSysMemForRoxie);
            if (0 == mmemSize)
            {
                if (!managerMemory->hasProp("@maxMemPercentage"))
                    managerMemory->setPropReal("@maxMemPercentage", localThor ? 25.0 : defaultPctSysMemForRoxie);
            }
        }
        workerMemory->setPropInt("@total", gmemSize);

        if (mmemSize)
        {
            if (mmemSize > hdwInfo.totalMemory)
                OWARNLOG("Configured manager memory size (%u MB) is greater than total hardware memory (%u MB)", mmemSize, hdwInfo.totalMemory);
        }
        else
        {
            // NB: This could be in a isContainerized(), but the 'managerResources' section only applies to containerized setups
            const char *managerResourcedMemory = globals->queryProp("managerResources/@memory");
            if (!isEmptyString(managerResourcedMemory))
            {
                offset_t sizeBytes = friendlyStringToSize(managerResourcedMemory);
                mmemSize = (unsigned)(sizeBytes / 0x100000);
            }
            else
                mmemSize = gmemSize; // default to same as workers
        }
        managerMemory->setPropInt("@total", mmemSize);

        applyResourcedCPUAffinity(globals->queryPropTree("managerResources"));

        char thorPath[1024];
        if (!GetCurrentDirectory(1024, thorPath))
        {
            OERRLOG("ThorMaster::main: Current directory path too big, setting it to null");
            thorPath[0] = 0;
        }
        unsigned l = strlen(thorPath);
        if (l) { thorPath[l] = PATHSEPCHAR; thorPath[l+1] = '\0'; }
        globals->setProp("@thorPath", thorPath);

        if (isContainerized())
        {
            wfid = globals->getPropInt("@wfid");
            workunit = globals->queryProp("@workunit");
            graphName = globals->queryProp("@graphName");
            if (isEmptyString(workunit))
                throw makeStringException(0, "missing --workunit");
            if (isEmptyString(graphName))
                throw makeStringException(0, "missing --graphName");
        }
        else
        {
            const char * overrideBaseDirectory = globals->queryProp("@thorDataDirectory");
            const char * overrideReplicateDirectory = globals->queryProp("@thorReplicateDirectory");
            StringBuffer datadir;
            StringBuffer repdir;
            if (getConfigurationDirectory(globals->queryPropTree("Directories"),"data","thor",globals->queryProp("@name"),datadir))
                overrideBaseDirectory = datadir.str();
            if (getConfigurationDirectory(globals->queryPropTree("Directories"),"mirror","thor",globals->queryProp("@name"),repdir))
                overrideReplicateDirectory = repdir.str();
            if (overrideBaseDirectory&&*overrideBaseDirectory)
                setBaseDirectory(overrideBaseDirectory, false);
            if (overrideReplicateDirectory&&*overrideBaseDirectory)
                setBaseDirectory(overrideReplicateDirectory, true);
        }
        bool saveQueryDlls = true;
        if (hasExpertOpt("saveQueryDlls"))
            saveQueryDlls = getExpertOptBool("saveQueryDlls");
        else
        {
            // propagate default setting (so seen by workers)
            setExpertOpt("saveQueryDlls", boolToStr(saveQueryDlls));
        }
        if (saveQueryDlls)
        {
            StringBuffer soDir, soPath;
            if (!isContainerized() && getConfigurationDirectory(globals->queryPropTree("Directories"),"query","thor",globals->queryProp("@name"),soDir))
                globals->setProp("@query_so_dir", soDir.str());
            else if (!globals->getProp("@query_so_dir", soDir)) {
                globals->setProp("@query_so_dir", DEFAULT_QUERY_SO_DIR); 
                soDir.append(DEFAULT_QUERY_SO_DIR);
            }
            if (isAbsolutePath(soDir.str()))
                soPath.append(soDir);
            else
            {
                soPath.append(thorPath);
                addPathSepChar(soPath);
                soPath.append(soDir);
            }
            addPathSepChar(soPath);
            globals->setProp("@query_so_dir", soPath.str());
            recursiveCreateDirectory(soPath.str());
        }
        else
        {
            // meaningless if not saving dlls
            globals->setPropBool("@dllsToSlaves", false);
        }
        StringBuffer tempDirStr;
        if (!getConfigurationDirectory(globals->queryPropTree("Directories"),"spill","thor",globals->queryProp("@name"), tempDirStr))
        {
            tempDirStr.append(globals->queryProp("@thorTempDirectory"));
            if (0 == tempDirStr.length())
            {
                appendCurrentDirectory(tempDirStr, true);
                if (tempDirStr.length())
                    addPathSepChar(tempDirStr);
                tempDirStr.append("temp");
            }
        }

        // NB: set into globals, serialized and used by worker processes.
        globals->setProp("@thorTempDirectory", tempDirStr);

        startLogMsgParentReceiver();    
        connectLogMsgManagerToDali();
        if (globals->getPropBool("@cache_dafilesrv_master",false))
            setDaliServixSocketCaching(true); // speeds up deletes under linux
    }
    catch (IException *e)
    {
        FLLOG(MCexception(e), e,"ThorManager");
        e->Release();
        return -1;
    }

    StringBuffer queueName;

    // only for K8s
    bool workerNSInstalled = false;
    bool workerJobInstalled = false;

    const char *thorName = globals->queryProp("@name");
#ifdef _CONTAINERIZED
    StringBuffer queueNames;
    getClusterThorQueueName(queueNames, thorName);
#else
    if (!thorName)
    {
        thorName = "thor";
        globals->setProp("@name", thorName);
    }
    SCMStringBuffer queueNames;
    getThorQueueNames(queueNames, thorName);
#endif
    queueName.set(queueNames.str());

    Owned<IException> exception;
    try
    {
        CSDSServerStatus &serverStatus = openThorServerStatus();

        Owned<CRegistryServer> registry = new CRegistryServer();

        serverStatus.queryProperties()->setProp("@thorname", thorname);
        serverStatus.queryProperties()->setProp("@cluster", nodeGroup.str()); // JCSMORE rename
        serverStatus.queryProperties()->setProp("LogFile", logUrl.str()); // LogFile read by eclwatch (possibly)
        serverStatus.queryProperties()->setProp("@nodeGroup", nodeGroup.str());
        serverStatus.queryProperties()->setProp("@queue", queueName.str());
        serverStatus.commitProperties();

        addAbortHandler(ControlHandler);
        managerWorkerMpTag = allocateClusterMPTag();
        kjServiceMpTag = allocateClusterMPTag();

        auditThorSystemEvent("Initializing");
        unsigned numWorkers = 0;
        if (isContainerized())
        {
            saveWuidToFile(workunit);
            JobNameScope activeJobName(workunit);

            StringBuffer thorEpStr;
            LOG(MCdebugProgress, "ThorManager version %d.%d, Started on %s", THOR_VERSION_MAJOR,THOR_VERSION_MINOR,thorEp.getEndpointHostText(thorEpStr).str());

            unsigned numWorkersPerPod = 1;
            if (!globals->hasProp("@numWorkers"))
                throw makeStringException(0, "Default number of workers not defined (numWorkers)");
            else
            {
                // check 'numWorkers' workunit option.
                Owned<IWorkUnitFactory> factory = getWorkUnitFactory();
                Owned<IConstWorkUnit> wuRead = factory->openWorkUnit(workunit);
                if (!wuRead)
                    throw makeStringExceptionV(0, "Cannot open workunit: %s", workunit);
                if (wuRead->hasDebugValue("numWorkers"))
                    numWorkers = wuRead->getDebugValueInt("numWorkers", 0);
                else
                    numWorkers = globals->getPropInt("@numWorkers", 0);
                if (0 == numWorkers)
                    throw makeStringException(0, "Number of workers must be > 0 (numWorkers)");
                if (wuRead->hasDebugValue("numWorkersPerPod"))
                    numWorkersPerPod = wuRead->getDebugValueInt("numWorkersPerPod", 1);
                else
                    numWorkersPerPod = globals->getPropInt("@numWorkersPerPod", 1); // default to 1
                if (numWorkersPerPod < 1)
                    throw makeStringException(0, "Number of workers per pod must be > 0 (numWorkersPerPod)");
                if ((numWorkers % numWorkersPerPod) != 0)
                    throw makeStringExceptionV(0, "numWorkersPerPod must be a factor of numWorkers. (numWorkers=%u, numWorkersPerPod=%u)", numWorkers, numWorkersPerPod);

                Owned<IWorkUnit> workunit = &wuRead->lock();
                addTimeStamp(workunit, wfid, graphName, StWhenK8sStarted);
            }

            cloudJobName.appendf("%s-%s", workunit, graphName);

            StringBuffer myEp;
            getRemoteAccessibleHostText(myEp, queryMyNode()->endpoint());

            if (!k8s::applyYaml("thorworker", workunit, cloudJobName, "networkpolicy", { }, false, true))
                throw makeStringException(TE_AbortException, "Failed to apply worker networkpolicy manifest");
            k8s::KeepJobs keepJob = k8s::translateKeepJobs(globals->queryProp("@keepJobs"));
            if (!k8s::applyYaml("thorworker", workunit, cloudJobName, "job", { { "graphName", graphName}, { "master", myEp.str() }, { "_HPCC_NUM_WORKERS_", std::to_string(numWorkers/numWorkersPerPod)} }, false, k8s::KeepJobs::none == keepJob))
                throw makeStringException(TE_AbortException, "Failed to apply worker job manifest");
        }
        else
        {
            StringBuffer thorEpStr;
            LOG(MCdebugProgress, "ThorManager version %d.%d, Started on %s", THOR_VERSION_MAJOR,THOR_VERSION_MINOR,thorEp.getEndpointHostText(thorEpStr).str());
            LOG(MCdebugProgress, "Thor name = %s, queue = %s, nodeGroup = %s",thorname,queueName.str(),nodeGroup.str());
            unsigned localThorPortInc = globals->getPropInt("@localThorPortInc", DEFAULT_WORKERPORTINC);
            unsigned workerBasePort = globals->getPropInt("@slaveport", DEFAULT_THORWORKERPORT);
            Owned<IGroup> rawGroup = getClusterNodeGroup(thorname, "ThorCluster");
            unsigned numWorkersPerNode = globals->getPropInt("@slavesPerNode", 1);
            setClusterGroup(queryMyNode(), rawGroup, numWorkersPerNode, channelsPerWorker, workerBasePort, localThorPortInc);
            numWorkers = queryNodeClusterWidth();
            if (numWorkersPerNode > 1)
            {
                // Split memory based on numWorkersPerNode
                // NB: maxMemPercentage only set when memory amounts have not explicily been defined (e.g. globalMemorySize)
                double pct = workerMemory->getPropReal("@maxMemPercentage");
                if (pct)
                    workerMemory->setPropReal("@maxMemPercentage", pct / numWorkersPerNode);
            }
        }

        registry->connect(numWorkers);
        if (!isContainerized())
        {
            // bare-metal - check health of dafilesrv's on the Thor cluster.
            if (globals->getPropBool("@replicateOutputs")&&globals->getPropBool("@validateDAFS",true)&&!checkClusterRelicateDAFS(queryNodeGroup()))
            {
                FLLOG(MCoperatorError, "ERROR: Validate failure(s) detected, exiting Thor");
                return globals->getPropBool("@validateDAFSretCode"); // default is no recycle!
            }
        }

        unsigned totWorkerProcs = queryNodeClusterWidth();
        for (unsigned s=0; s<totWorkerProcs; s++)
        {
            StringBuffer workerStr;
            for (unsigned c=0; c<channelsPerWorker; c++)
            {
                unsigned o = s + (c * totWorkerProcs);
                if (c)
                    workerStr.append(",");
                workerStr.append(o+1);
            }
            StringBuffer virtStr;
            if (channelsPerWorker>1)
                virtStr.append("virtual workers:");
            else
                virtStr.append("worker:");
            PROGLOG("Worker log %u contains %s %s", s+1, virtStr.str(), workerStr.str());
        }

        PROGLOG("verifying mp connection to rest of cluster");
        if (!queryNodeComm().verifyAll(false, 1000*60*30, 1000*60))
            throwStringExceptionV(0, "Failed to connect to all nodes");
        PROGLOG("verified mp connection to rest of cluster");

#ifdef _CONTAINERIZED
        if (globals->getPropBool("@_dafsStorage"))
        {
/* NB: This option is a developer option only.

 * It is intended to be used to bring up a temporary Thor instance that uses local node storage,
 * as the data plane.
 * 
 * It is likely to be deprecated or need reworking, when DFS is refactored to use SP's properly.
 * 
 * The mechanism works by:
 * a) Creating a pseudo StoragePlane (publishes group to Dali).
 * b) Spins up a dafilesrv thread in each worker container.
 * c) Changes the default StoragePlane used to publish files, to point to the SP/group created in step (a).
 * 
 * In this way, a Thor instance, whilst up, will act similarly to a bare-metal system, using local disks as storage.
 * This allows quick cloud based allocation/simulation of bare-metal type clusters for testing purposes.
 * 
 * NB: This isn't a real StoragePlane, and it will not be accessible by any other component.
 *
 */
            StringBuffer uniqueGrpName;
            queryNamedGroupStore().addUnique(&queryProcessGroup(), uniqueGrpName);
            // change default plane
            getComponentConfigSP()->setProp("@dataPlane", uniqueGrpName);
            PROGLOG("Persistent Thor group created with group name: %s", uniqueGrpName.str());
        }
#endif
        auditThorSystemEvent("Startup");
        auditStartLogged = true;

        writeSentinelFile(sentinelFile);

#ifndef _CONTAINERIZED
        unsigned pinterval = globals->getPropInt("@system_monitor_interval",1000*60);
        if (pinterval)
            startPerformanceMonitor(pinterval, PerfMonStandard, nullptr);
#endif
        configurePreferredPlanes();

        // NB: workunit/graphName only set in one-shot mode (if isCloud())
        thorMain(logHandler, workunit, graphName);
        auditThorSystemEvent("Terminate");
        LOG(MCdebugProgress, "ThorManager terminated OK");
    }
    catch (IException *e) 
    {
        FLLOG(MCexception(e), e,"ThorManager");
        exception.setown(e);
    }
    if (isContainerized())
    {
        int retCode = exception ? TEC_Exception : 0;
        if (!cloudJobName.isEmpty())
        {
            if (exception)
            {
                Owned<IWorkUnitFactory> factory = getWorkUnitFactory();
                Owned<IConstWorkUnit> wu = factory->openWorkUnit(workunit);
                if (wu)
                {
                    relayWuidException(wu, exception);
                    retCode = 0; // if successfully reported, suppress thormanager exit failure that would trigger another exception
                }
            }
            if (workerJobInstalled)
            {
                try
                {
                    k8s::KeepJobs keepJob = k8s::translateKeepJobs(globals->queryProp("@keepJobs"));
                    switch (keepJob)
                    {
                        case k8s::KeepJobs::all:
                            // do nothing
                            break;
                        case k8s::KeepJobs::podfailures:
                            if (nullptr == exception)
                                k8s::deleteResource("thorworker", "job", cloudJobName);
                            break;
                        case k8s::KeepJobs::none:
                            k8s::deleteResource("thorworker", "job", cloudJobName);
                            break;
                    }
                }
                catch (IException *e)
                {
                    EXCLOG(e);
                    e->Release();
                }
            }
            if (workerNSInstalled)
            {
                try
                {
                    k8s::deleteResource("thorworker", "networkpolicy", cloudJobName);
                }
                catch (IException *e)
                {
                    EXCLOG(e);
                    e->Release();
                }
            }
        }
        setExitCode(retCode);
    }

    // cleanup handler to be sure we end
    thorEndHandler->start(30);

    PROGLOG("Thor closing down 5");
#ifndef _CONTAINERIZED
    stopPerformanceMonitor();
#endif
    disconnectLogMsgManagerFromDali();
    closeThorServerStatus();
    PROGLOG("Thor closing down 4");
    closeDllServer();
    PROGLOG("Thor closing down 3");
    closeEnvironment();
    PROGLOG("Thor closing down 2");
    closedownClientProcess();
    PROGLOG("Thor closing down 1");
    UseSysLogForOperatorMessages(false);
    releaseAtoms(); // don't know why we can't use a module_exit to destruct this...

    return queryExitCode();
}<|MERGE_RESOLUTION|>--- conflicted
+++ resolved
@@ -270,15 +270,9 @@
     }
     void connect(unsigned workers)
     {
-<<<<<<< HEAD
-        IPointerArrayOf<INode> connectedWorkers;
-        connectedWorkers.ensureCapacity(workers);
+        std::vector<CConnectedWorkerDetail> connectedWorkers;
+        connectedWorkers.reserve(workers);
         unsigned remaining = workers;
-=======
-        std::vector<CConnectedWorkerDetail> connectedWorkers;
-        connectedWorkers.reserve(slaves);
-        unsigned remaining = slaves;
->>>>>>> 0e19669b
         INode *_sender = nullptr;
         CMessageBuffer msg;
 
@@ -310,13 +304,6 @@
             else
             {
                 Owned<INode> sender = _sender;
-<<<<<<< HEAD
-                if (NotFound != connectedWorkers.find(sender))
-                {
-                    StringBuffer epStr;
-                    throw makeStringExceptionV(TE_AbortException, "Same worker registered twice!! : %s", sender->endpoint().getEndpointHostText(epStr).str());
-                }
-=======
                 StringBuffer workerEPStr;
                 sender->endpoint().getEndpointHostText(workerEPStr);
 
@@ -325,8 +312,7 @@
                     return streq(worker.host.c_str(), workerEPStr.str());
                 };
                 if (connectedWorkers.end() != std::find_if(connectedWorkers.begin(), connectedWorkers.end(), findFunc))
-                    throw makeStringExceptionV(TE_AbortException, "Same slave registered twice!! : %s", workerEPStr.str());
->>>>>>> 0e19669b
+                    throw makeStringExceptionV(TE_AbortException, "Same worker registered twice!! : %s", workerEPStr.str());
 
                 /* NB: in base metal setup, the workers know which worker number they are in advance, and send their workerNum at registration.
                 * In non attached storage setup, they do not send a worker by default and instead are given a # once all are registered
@@ -336,62 +322,29 @@
                 StringBuffer workerPodName, workerContainerName;
                 if (NotFound == workerNum)
                 {
-<<<<<<< HEAD
-                    connectedWorkers.append(sender.getLink());
-                    workerNum = connectedWorkers.ordinality();
-=======
->>>>>>> 0e19669b
                     if (isContainerized())
                     {
                         msg.read(workerPodName);
                         msg.read(workerContainerName);
                     }
                     connectedWorkers.emplace_back(workerEPStr.str(), workerPodName.str(), workerContainerName.str());
-                    PROGLOG("Slave connected from %s", workerEPStr.str());
+                    PROGLOG("Worker connected from %s", workerEPStr.str());
                 }
                 else
                 {
-<<<<<<< HEAD
                     unsigned pos = workerNum - 1; // NB: workerNum is 1 based
-                    while (connectedWorkers.ordinality() < pos)
-                        connectedWorkers.append(nullptr);
-                    if (connectedWorkers.ordinality() == pos)
-                        connectedWorkers.append(sender.getLink());
-                    else
-                        connectedWorkers.replace(sender.getLink(), pos);
-                }
-                StringBuffer epStr;
-                PROGLOG("Worker %u connected from %s", workerNum, sender->endpoint().getEndpointHostText(epStr).str());
-                --remaining;
-            }
-        }
-        assertex(workers == connectedWorkers.ordinality());
-
-        if (isContainerized())
-        {
-            unsigned wfid = globals->getPropInt("@wfid");
-            const char *wuid = globals->queryProp("@workunit");
-            const char *graphName = globals->queryProp("@graphName");
-            Owned<IWorkUnitFactory> factory = getWorkUnitFactory();
-            Owned<IWorkUnit> workunit = factory->updateWorkUnit(wuid);
-            addTimeStamp(workunit, wfid, graphName, StWhenK8sReady);
-            publishPodNames(workunit, graphName);
-        }
-=======
-                    unsigned pos = slaveNum - 1; // NB: slaveNum is 1 based
                     while (connectedWorkers.size() < pos)
                         connectedWorkers.emplace_back();
                     if (connectedWorkers.size() == pos)
                         connectedWorkers.emplace_back(workerEPStr.str());
                     else
                         connectedWorkers[pos] = {workerEPStr.str()};
-                    PROGLOG("Slave %u connected from %s", slaveNum, workerEPStr.str());
+                    PROGLOG("Worker %u connected from %s", workerNum, workerEPStr.str());
                 }
                 --remaining;
             }
         }
-        assertex(slaves == connectedWorkers.size());
->>>>>>> 0e19669b
+        assertex(workers == connectedWorkers.size());
 
         unsigned localThorPortInc = globals->getPropInt("@localThorPortInc", DEFAULT_WORKERPORTINC);
         unsigned workerBasePort = globals->getPropInt("@slaveport", DEFAULT_THORWORKERPORT);
@@ -406,24 +359,6 @@
         {
             if (isContainerized())
             {
-<<<<<<< HEAD
-                INode *l = (INode *) *ll;
-                INode *r = (INode *) *rr;
-                const SocketEndpoint &lep = l->endpoint();
-                const SocketEndpoint &rep = r->endpoint();
-                if (lep.port < rep.port)
-                    return -1;
-                else if (lep.port > rep.port)
-                    return 1;
-                return lep.ipcompare(rep);
-            };
-            connectedWorkers.sort(compareINodeOrder);
-            processGroup.setown(createIGroup(connectedWorkers.ordinality(), connectedWorkers.getArray()));
-            setupCluster(queryMyNode(), processGroup, channelsPerWorker, workerBasePort, localThorPortInc);
-        }
-
-        PROGLOG("Workers connected, initializing..");
-=======
                 // sort by pod+container name so that storage striping doesn't clump too much within single pods
                 auto sortFunc = [](const CConnectedWorkerDetail& a, const CConnectedWorkerDetail& b)
                 {
@@ -440,7 +375,7 @@
                 connectedWorkerEps.append(ep);
             }
             processGroup.setown(createIGroup(connectedWorkerEps));
-            setupCluster(queryMyNode(), processGroup, channelsPerWorker, slaveBasePort, localThorPortInc);
+            setupCluster(queryMyNode(), processGroup, channelsPerWorker, workerBasePort, localThorPortInc);
         }
 
         if (isContainerized())
@@ -454,8 +389,7 @@
             publishPodNames(workunit, graphName, &connectedWorkers);
         }
 
-        PROGLOG("Slaves connected, initializing..");
->>>>>>> 0e19669b
+        PROGLOG("Workers connected, initializing..");
         msg.clear();
         msg.append(THOR_VERSION_MAJOR).append(THOR_VERSION_MINOR);
         processGroup->serialize(msg);

/*##############################################################################

    HPCC SYSTEMS software Copyright (C) 2012 HPCC Systems®.

    Licensed under the Apache License, Version 2.0 (the "License");
    you may not use this file except in compliance with the License.
    You may obtain a copy of the License at

       http://www.apache.org/licenses/LICENSE-2.0

    Unless required by applicable law or agreed to in writing, software
    distributed under the License is distributed on an "AS IS" BASIS,
    WITHOUT WARRANTIES OR CONDITIONS OF ANY KIND, either express or implied.
    See the License for the specific language governing permissions and
    limitations under the License.
############################################################################## */

// Entrypoint for ThorSlave.EXE

#include "platform.h"

#include <stddef.h>
#include <stdlib.h>
#include <assert.h>
#include <stdio.h> 
#include <stdlib.h> 

#include "jlib.hpp"
#include "jcontainerized.hpp"
#include "jdebug.hpp"
#include "jexcept.hpp"
#include "jfile.hpp"
#include "jmisc.hpp"
#include "jprop.hpp"
#include "jthread.hpp"

#include "thormisc.hpp"
#include "slavmain.hpp"
#include "thorport.hpp"
#include "thexception.hpp"
#include "thmem.hpp"
#include "thbuf.hpp"

#include "mpbase.hpp"
#include "mplog.hpp"
#include "daclient.hpp"
#include "dalienv.hpp"
#include "slave.hpp"
#include "portlist.h"
#include "dafdesc.hpp"
#include "rmtfile.hpp"

#include "slavmain.hpp"

#ifdef _CONTAINERIZED
#include "dafsserver.hpp"
#endif

// #define USE_MP_LOG

static INode *masterNode = NULL;
MODULE_INIT(INIT_PRIORITY_STANDARD)
{
    return true;
}
MODULE_EXIT()
{
    ::Release(masterNode);
}

#ifdef _DEBUG
USE_JLIB_ALLOC_HOOK;
#endif

static SocketEndpoint slfEp;
static unsigned mySlaveNum;

static const unsigned defaultStrandBlockSize = 512;
static const unsigned defaultForceNumStrands = 0;

static const char **cmdArgs;

static void replyError(unsigned errorCode, const char *errorMsg)
{
    SocketEndpoint myEp = queryMyNode()->endpoint();
    StringBuffer str("Node '");
    myEp.getEndpointHostText(str);
    str.append("' exception: ").append(errorMsg);
    Owned<IException> e = MakeStringException(errorCode, "%s", str.str());
    CMessageBuffer msg;
    serializeException(e, msg);
    queryNodeComm().send(msg, 0, MPTAG_THORREGISTRATION);
}

static void setSlaveAffinity(unsigned processOnNode)
{
    const char * affinity = globals->queryProp("@affinity");
    if (affinity)
        setProcessAffinity(affinity);
    else if (globals->getPropBool("@autoAffinity", true))
    {
        const char * nodes = globals->queryProp("@autoNodeAffinityNodes");
        unsigned slavesPerNode = globals->getPropInt("@slavesPerNode", 1);
        setAutoAffinity(processOnNode, slavesPerNode, nodes);
    }

    //The default policy is to allocate from the local node, so restricting allocations to the current sockets
    //may not buy much once the affinity is set up.  It also means it will fail if there is no memory left on
    //this socket - even if there is on others.
    //Therefore it is not recommended unless you have maybe several independent thors running on the same machines
    //with exclusive access to memory.
    if (globals->getPropBool("@numaBindLocal", false))
        bindMemoryToLocalNodes();
}

static std::atomic<bool> isRegistered {false};

static bool RegisterSelf(SocketEndpoint &masterEp)
{
    StringBuffer slfStr;
    StringBuffer masterStr;
    LOG(MCdebugProgress, thorJob, "registering %s - master %s",slfEp.getEndpointHostText(slfStr).str(),masterEp.getEndpointHostText(masterStr).str());
    try
    {
        SocketEndpoint ep = masterEp;
        ep.port = getFixedPort(getMasterPortBase(), TPORT_mp);
        Owned<INode> masterNode = createINode(ep);
        CMessageBuffer msg;
        msg.append(mySlaveNum);
        if (isContainerized())
            msg.append(k8s::queryMyPodName());
        queryWorldCommunicator().send(msg, masterNode, MPTAG_THORREGISTRATION);
        if (!queryWorldCommunicator().recv(msg, masterNode, MPTAG_THORREGISTRATION))
            return false;
        PROGLOG("Initialization received");
        unsigned vmajor, vminor;
        msg.read(vmajor);
        msg.read(vminor);
        Owned<IGroup> processGroup = deserializeIGroup(msg);
        Owned<IPropertyTree> masterComponentConfig = createPTree(msg);
        Owned<IPropertyTree> masterGlobalConfig = createPTree(msg);
        mySlaveNum = (unsigned)processGroup->rank(queryMyNode());
        assertex(NotFound != mySlaveNum);
        mySlaveNum++; // 1 based;

        unsigned configSlaveNum = globals->getPropInt("@slavenum", NotFound);
        if (NotFound == configSlaveNum)
            globals->setPropInt("@slavenum", mySlaveNum);
        else
            assertex(mySlaveNum == configSlaveNum);

        Owned<IPropertyTree> mergedComponentConfig = createPTreeFromIPT(globals);
        mergeConfiguration(*mergedComponentConfig, *masterComponentConfig);
        replaceComponentConfig(mergedComponentConfig, masterGlobalConfig);
        globals.set(mergedComponentConfig);
#ifdef _DEBUG
        unsigned holdSlave = globals->getPropInt("@holdSlave", NotFound);
        if (mySlaveNum == holdSlave)
        {
            DBGLOG("Thor slave %u paused for debugging purposes, attach and set held=false to release", mySlaveNum);
            bool held = true;
            while (held)
                Sleep(5);
        }
#endif
        unsigned channelsPerSlave = globals->getPropInt("@channelsPerSlave", 1);
        unsigned localThorPortInc = globals->getPropInt("@localThorPortInc", DEFAULT_SLAVEPORTINC);
        unsigned slaveBasePort = globals->getPropInt("@slaveport", DEFAULT_THORSLAVEPORT);
        setupCluster(masterNode, processGroup, channelsPerSlave, slaveBasePort, localThorPortInc);

        if (vmajor != THOR_VERSION_MAJOR || vminor != THOR_VERSION_MINOR)
        {
            replyError(TE_FailedToRegisterSlave, "Thor master/slave version mismatch");
            return false;
        }

        if (!applyResourcedCPUAffinity(globals->queryPropTree("workerResources")))
        {
            // NB: autoAffinity/affinity only applicable in the absence of workerResources.cpu
            setSlaveAffinity(globals->getPropInt("@slaveprocessnum"));
        }

        StringBuffer xpath;
        getExpertOptPath(nullptr, xpath); // 'expert' in container world, or 'Debug' in bare-metal
        ensurePTree(globals, xpath);
        unsigned numStrands, blockSize;
        getExpertOptPath("forceNumStrands", xpath.clear());
        if (globals->hasProp(xpath))
            numStrands = globals->getPropInt(xpath);
        else
        {
            numStrands = defaultForceNumStrands;
            globals->setPropInt(xpath, defaultForceNumStrands);
        }
        getExpertOptPath("strandBlockSize", xpath.clear());
        if (globals->hasProp(xpath))
            blockSize = globals->getPropInt(xpath);
        else
        {
            blockSize = defaultStrandBlockSize;
            globals->setPropInt(xpath, defaultStrandBlockSize);
        }
        PROGLOG("Strand defaults: numStrands=%u, blockSize=%u", numStrands, blockSize);

        const char *_masterBuildTag = globals->queryProp("@masterBuildTag");
        const char *masterBuildTag = _masterBuildTag?_masterBuildTag:"no build tag";
        PROGLOG("Master build: %s", masterBuildTag);
        if (!_masterBuildTag || 0 != strcmp(hpccBuildInfo.buildTag, _masterBuildTag))
        {
            StringBuffer errStr("Thor master/slave build mismatch, master = ");
            errStr.append(masterBuildTag).append(", slave = ").append(hpccBuildInfo.buildTag);
            OERRLOG("%s", errStr.str());
#ifndef _DEBUG
            replyError(TE_FailedToRegisterSlave, errStr.str());
            return false;
#endif
        }
        readUnderlyingType<mptag_t>(msg, masterSlaveMpTag);
        readUnderlyingType<mptag_t>(msg, kjServiceMpTag);

        msg.clear();
        if (!queryNodeComm().send(msg, 0, MPTAG_THORREGISTRATION))
            return false;
        PROGLOG("Registration confirmation sent");

        if (!queryNodeComm().recv(msg, 0, MPTAG_THORREGISTRATION))
            return false;
        PROGLOG("Registration confirmation receipt received");

        ::masterNode = LINK(masterNode);

        PROGLOG("verifying mp connection to rest of cluster");
        if (!queryNodeComm().verifyAll())
            OERRLOG("Failed to connect to all nodes");
        else
            PROGLOG("verified mp connection to rest of cluster");
        LOG(MCdebugProgress, thorJob, "registered %s",slfStr.str());
    }
    catch (IException *e)
    {
        FLLOG(MCexception(e), thorJob, e,"slave registration error");
        e->Release();
        return false;
    }
    isRegistered = true;
    return true;
}

static bool jobListenerStopped = true;

bool UnregisterSelf(IException *e)
{
    if (!hasMPServerStarted())
        return false;

    if (!isRegistered)
        return false;

    StringBuffer slfStr;
    slfEp.getEndpointHostText(slfStr);
    LOG(MCdebugProgress, thorJob, "Unregistering slave : %s", slfStr.str());
    try
    {
        CMessageBuffer msg;
        msg.append(rc_deregister);
        serializeException(e, msg); // NB: allows exception to be NULL
        if (!queryWorldCommunicator().send(msg, masterNode, MPTAG_THORREGISTRATION, 60*1000))
        {
            LOG(MCerror, thorJob, "Failed to unregister slave : %s", slfStr.str());
            return false;
        }
        LOG(MCdebugProgress, thorJob, "Unregistered slave : %s", slfStr.str());
        isRegistered = false;
        return true;
    }
    catch (IException *e) {
        if (!jobListenerStopped)
            FLLOG(MCexception(e), thorJob, e,"slave unregistration error");
        e->Release();
    }
    return false;
}

bool ControlHandler(ahType type)
{
    if (ahInterrupt == type)
        LOG(MCdebugProgress, thorJob, "CTRL-C detected");
    else if (!jobListenerStopped)
        LOG(MCdebugProgress, thorJob, "SIGTERM detected");
    bool unregOK = false;
    if (!jobListenerStopped)
    {
        if (masterNode)
            unregOK = UnregisterSelf(NULL);
        abortSlave();
    }
    return !unregOK;
}

void usage()
{
    printf("usage: thorslave  MASTER=ip:port SLAVE=.:port DALISERVERS=ip:port\n");
    exit(1);
}

#ifdef _WIN32
class CReleaseMutex : public CSimpleInterface, public Mutex
{
public:
    CReleaseMutex(const char *name) : Mutex(name) { }
    ~CReleaseMutex() { if (owner) unlock(); }
}; 
#endif


ILogMsgHandler *startSlaveLog()
{
    ILogMsgHandler *logHandler = nullptr;
    if (!isContainerized())
    {
        StringBuffer fileName("thorslave");
        Owned<IComponentLogFileCreator> lf = createComponentLogFileCreator(globals->queryProp("@logDir"), "thor");
        StringBuffer slaveNumStr;
        lf->setPostfix(slaveNumStr.append(mySlaveNum).str());
        lf->setCreateAliasFile(false);
        lf->setName(fileName.str());//override default filename
        logHandler = lf->beginLogging();
#ifndef _DEBUG 
        // keep duplicate logging output to stderr to aide debugging
        queryLogMsgManager()->removeMonitor(queryStderrLogMsgHandler());
#endif

        LOG(MCdebugProgress, thorJob, "Opened log file %s", lf->queryLogFileSpec());
    }
    else
    {
        setupContainerizedLogMsgHandler();
        logHandler = queryStderrLogMsgHandler();
        StringBuffer wuid;
        if (getComponentConfigSP()->getProp("@workunit", wuid))
        {
            LogMsgJobId thorJobId = queryLogMsgManager()->addJobId(wuid);
            thorJob.setJobID(thorJobId);
            setDefaultJobId(thorJobId);
        }
    }

    //setupContainerizedStorageLocations();
    LOG(MCdebugProgress, thorJob, "Build %s", hpccBuildInfo.buildTag);
    return logHandler;
}

int main( int argc, const char *argv[]  )
{
    if (!checkCreateDaemon(argc, argv))
        return EXIT_FAILURE;

#if defined(WIN32) && defined(_DEBUG)
    int tmpFlag = _CrtSetDbgFlag( _CRTDBG_REPORT_FLAG );
    tmpFlag |= _CRTDBG_LEAK_CHECK_DF;
    _CrtSetDbgFlag( tmpFlag );
#endif

    InitModuleObjects();

    addAbortHandler(ControlHandler);
    EnableSEHtoExceptionMapping();

    dummyProc();
#ifndef __64BIT__
    // Restrict stack sizes on 32-bit systems
    Thread::setDefaultStackSize(0x10000);   // NB under windows requires linker setting (/stack:)
#endif

#ifdef _WIN32
    Owned<CReleaseMutex> globalNamedMutex;
#endif 

    globals.setown(createPTree("Thor"));
    unsigned multiThorMemoryThreshold = 0;

    Owned<IException> unregisterException;
    try
    {
        if (argc==1)
        {
            usage();
            return 1;
        }
        cmdArgs = argv+1;
#ifdef _CONTAINERIZED
        globals.setown(loadConfiguration(thorDefaultConfigYaml, argv, "thor", "THOR", nullptr, nullptr, nullptr, false));
#else
        globals.setown(loadConfiguration(globals, argv, "thor", "THOR", nullptr, nullptr, nullptr, false));
#endif

        // NB: the thor configuration is serialized from the manager and only available after RegisterSelf
        // Until that point, only properties on the command line are available.

        const char *master = globals->queryProp("@master");
        if (!master)
            usage();

        mySlaveNum = globals->getPropInt("@slavenum", NotFound);
        if (!isContainerized() && (NotFound == mySlaveNum))
            throw makeStringException(0, "Slave number not specified (@slavenum)");
        ILogMsgHandler *slaveLogHandler = startSlaveLog();

        // In container world, SLAVE= will not be used
        const char *slave = globals->queryProp("@slave");
        if (slave)
        {
            slfEp.set(slave);
            localHostToNIC(slfEp);
        }
        else 
            slfEp.setLocalHost(0);

        // TBD: use new config/init system for generic handling of init settings vs command line overrides
        if (0 == slfEp.port) // assume default from config if not on command line
            slfEp.port = globals->getPropInt("@slaveport", THOR_BASESLAVE_PORT);

        startMPServer(DCR_ThorSlave, slfEp.port, false, true);
        if (0 == slfEp.port)
            slfEp.port = queryMyNode()->endpoint().port;
        setMachinePortBase(slfEp.port);

#ifdef USE_MP_LOG
        startLogMsgParentReceiver();
        LOG(MCdebugProgress, thorJob, "MPServer started on port %d", getFixedPort(TPORT_mp));
#endif

        SocketEndpoint masterEp(master);
        localHostToNIC(masterEp);
        setMasterPortBase(masterEp.port);
        markNodeCentral(masterEp);

        if (RegisterSelf(masterEp))
        {
<<<<<<< HEAD
            if (!slaveLogHandler)
                slaveLogHandler = startSlaveLog();

            if (globals->getPropBool("@MPChannelReconnect"))
                getMPServer()->setOpt(mpsopt_channelreopen, "true");

=======
>>>>>>> 96875cee
            if (getExpertOptBool("slaveDaliClient"))
                enableThorSlaveAsDaliClient();

            IDaFileSrvHook *daFileSrvHook = queryDaFileSrvHook();
            if (daFileSrvHook) // probably always installed
                daFileSrvHook->addFilters(globals->queryPropTree("NAS"), &slfEp);

            enableForceRemoteReads(); // forces file reads to be remote reads if they match environment setting 'forceRemotePattern' pattern.

            StringBuffer thorPath;
            globals->getProp("@thorPath", thorPath);
            recursiveCreateDirectory(thorPath.str());
            int err = _chdir(thorPath.str());
            if (err)
            {
                IException *e = makeErrnoExceptionV(-1, "Failed to change dir to '%s'", thorPath.str());
                FLLOG(MCexception(e), thorJob, e);
                throw e;
            }

// Initialization from globals
            setIORetryCount((unsigned)getExpertOptInt64("ioRetries")); // default == 0 == off

            StringBuffer str;
            if (globals->getProp("@externalProgDir", str.clear()))
                _mkdir(str.str());
            else
                globals->setProp("@externalProgDir", thorPath);

#ifndef _CONTAINERIZED
            const char * overrideBaseDirectory = globals->queryProp("@thorDataDirectory");
            const char * overrideReplicateDirectory = globals->queryProp("@thorReplicateDirectory");
            StringBuffer datadir;
            StringBuffer repdir;
            if (getConfigurationDirectory(globals->queryPropTree("Directories"),"data","thor",globals->queryProp("@name"),datadir))
                overrideBaseDirectory = datadir.str();
            if (getConfigurationDirectory(globals->queryPropTree("Directories"),"mirror","thor",globals->queryProp("@name"),repdir))
                overrideReplicateDirectory = repdir.str();
            if (!isEmptyString(overrideBaseDirectory))
                setBaseDirectory(overrideBaseDirectory, false);
            if (!isEmptyString(overrideReplicateDirectory))
                setBaseDirectory(overrideReplicateDirectory, true);
#endif

            if (!isContainerized() && getConfigurationDirectory(globals->queryPropTree("Directories"),"query","thor",globals->queryProp("@name"),str.clear()))
                globals->setProp("@query_so_dir", str.str());
            else
                globals->getProp("@query_so_dir", str.clear());
            if (str.length())
            {
                if (getExpertOptBool("dllsToSlaves", true))
                {
                    StringBuffer uniqSoPath;
                    if (PATHSEPCHAR == str.charAt(str.length()-1))
                        uniqSoPath.append(str.length()-1, str.str());
                    else
                        uniqSoPath.append(str);
                    uniqSoPath.append("_").append(getMachinePortBase());
                    str.swapWith(uniqSoPath);
                    globals->setProp("@query_so_dir", str.str());
                }
                PROGLOG("Using querySo directory: %s", str.str());
                recursiveCreateDirectory(str.str());
            }

            useMemoryMappedRead(globals->getPropBool("@useMemoryMappedRead"));

            LOG(MCdebugProgress, thorJob, "ThorSlave Version LCR - %d.%d started",THOR_VERSION_MAJOR,THOR_VERSION_MINOR);
#ifdef _WIN32
            ULARGE_INTEGER userfree;
            ULARGE_INTEGER total;
            ULARGE_INTEGER free;
            if (GetDiskFreeSpaceEx("c:\\",&userfree,&total,&free)&&total.QuadPart) {
                unsigned pc = (unsigned)(free.QuadPart*100/total.QuadPart);
                LOG(MCdebugInfo, thorJob, "Total disk space = %" I64F "d k", total.QuadPart/1000);
                LOG(MCdebugInfo, thorJob, "Free  disk space = %" I64F "d k", free.QuadPart/1000);
                LOG(MCdebugInfo, thorJob, "%d%% disk free\n",pc);
            }
#endif
     
            multiThorMemoryThreshold = globals->getPropInt("@multiThorMemoryThreshold")*0x100000;
            if (multiThorMemoryThreshold) {
                StringBuffer lgname;
                if (!globals->getProp("@multiThorResourceGroup",lgname))
                    globals->getProp("@nodeGroup",lgname);
                if (lgname.length()) {
                    Owned<ILargeMemLimitNotify> notify = createMultiThorResourceMutex(lgname.str());
                    setMultiThorMemoryNotify(multiThorMemoryThreshold,notify);
                    PROGLOG("Multi-Thor resource limit for %s set to %" I64F "d",lgname.str(),(__int64)multiThorMemoryThreshold);
                }   
                else
                    multiThorMemoryThreshold = 0;
            }

#ifndef _CONTAINERIZED
            unsigned pinterval = globals->getPropInt("@system_monitor_interval",1000*60);
            if (pinterval)
                startPerformanceMonitor(pinterval, PerfMonStandard, nullptr);
#endif

#ifdef _CONTAINERIZED
            class CServerThread : public CSimpleInterfaceOf<IThreaded>
            {
                CThreaded threaded;
                Owned<IRemoteFileServer> dafsInstance;
            public:
                CServerThread() : threaded("CServerThread")
                {
                    dafsInstance.setown(createRemoteFileServer());
                    threaded.init(this);
                }
                ~CServerThread()
                {
                    PROGLOG("Stopping dafilesrv");
                    dafsInstance->stop();
                    threaded.join();
                }
            // IThreaded
                virtual void threadmain() override
                {
                    SocketEndpoint listenEp(DAFILESRV_PORT);
                    try
                    {
                        PROGLOG("Starting dafilesrv");
                        dafsInstance->run(nullptr, SSLNone, listenEp);
                    }
                    catch (IException *e)
                    {
                        EXCLOG(e, "dafilesrv error");
                        throw;
                    }
                }
            };
            OwnedPtr<CServerThread> dafsThread;
            if (globals->getPropBool("@_dafsStorage"))
                dafsThread.setown(new CServerThread);
#endif
            installDefaultFileHooks(globals);
            slaveMain(jobListenerStopped, slaveLogHandler);
        }

        LOG(MCdebugProgress, thorJob, "ThorSlave terminated OK");
    }
    catch (IException *e) 
    {
        if (!jobListenerStopped)
            FLLOG(MCexception(e), thorJob, e,"ThorSlave");
        unregisterException.setown(e);
    }
#ifndef _CONTAINERIZED
    stopPerformanceMonitor();
#endif

    if (multiThorMemoryThreshold)
        setMultiThorMemoryNotify(0,NULL);
    roxiemem::releaseRoxieHeap();

    if (unregisterException.get())
        UnregisterSelf(unregisterException);

    if (getExpertOptBool("slaveDaliClient"))
        disableThorSlaveAsDaliClient();

#ifdef USE_MP_LOG
    stopLogMsgReceivers();
#endif
    stopMPServer();
    releaseAtoms(); // don't know why we can't use a module_exit to destruct these...

    ExitModuleObjects(); // not necessary, atexit will call, but good for leak checking
    return 0;
}
<|MERGE_RESOLUTION|>--- conflicted
+++ resolved
@@ -437,15 +437,9 @@
 
         if (RegisterSelf(masterEp))
         {
-<<<<<<< HEAD
-            if (!slaveLogHandler)
-                slaveLogHandler = startSlaveLog();
-
             if (globals->getPropBool("@MPChannelReconnect"))
                 getMPServer()->setOpt(mpsopt_channelreopen, "true");
 
-=======
->>>>>>> 96875cee
             if (getExpertOptBool("slaveDaliClient"))
                 enableThorSlaveAsDaliClient();
 

--- conflicted
+++ resolved
@@ -662,11 +662,7 @@
     };
     class CKeyLookupRequest : public CLookupRequest
     {
-<<<<<<< HEAD
-=======
-        CKJService &service;
         IHThorKeyedJoinArg *helper = nullptr;
->>>>>>> cdba0657
         Linked<CKMContainer> kmc;
 
         rowcount_t abortLimit = 0;
@@ -832,11 +828,7 @@
     };
     class CFetchLookupRequest : public CLookupRequest
     {
-<<<<<<< HEAD
-=======
-        CKJService &service;
         IHThorKeyedJoinArg *helper = nullptr;
->>>>>>> cdba0657
         Linked<CFetchContext> fetchContext;
         const unsigned defaultMaxFetchLookupReplySz = 0x100000;
         const IDynamicTransform *translator = nullptr;

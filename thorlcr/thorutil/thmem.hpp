/*##############################################################################

    HPCC SYSTEMS software Copyright (C) 2012 HPCC Systems.

    Licensed under the Apache License, Version 2.0 (the "License");
    you may not use this file except in compliance with the License.
    You may obtain a copy of the License at

       http://www.apache.org/licenses/LICENSE-2.0

    Unless required by applicable law or agreed to in writing, software
    distributed under the License is distributed on an "AS IS" BASIS,
    WITHOUT WARRANTIES OR CONDITIONS OF ANY KIND, either express or implied.
    See the License for the specific language governing permissions and
    limitations under the License.
############################################################################## */

#ifndef __THMEM__
#define __THMEM__

#ifdef _WIN32
    #ifdef GRAPH_EXPORTS
        #define graph_decl __declspec(dllexport)
    #else
        #define graph_decl __declspec(dllimport)
    #endif
#else
    #define graph_decl
#endif

#include "jexcept.hpp"
#include "jbuff.hpp"
#include "jsort.hpp"
#include "thormisc.hpp"
#include "eclhelper.hpp"
#include "rtlread_imp.hpp"
#include "roxiemem.hpp"

#define NO_BWD_COMPAT_MAXSIZE
#include "thorcommon.hpp"
#include "thorcommon.ipp"

interface IRecordSize;
interface ILargeMemLimitNotify;
interface ISortKeySerializer;
interface ICompare;

//#define INCLUDE_POINTER_ARRAY_SIZE


#define ReleaseThorRow(row) ReleaseRoxieRow(row)
#define ReleaseClearThorRow(row) ReleaseClearRoxieRow(row)
#define LinkThorRow(row) LinkRoxieRow(row)

using roxiemem::OwnedRoxieString;

graph_decl void setThorInABox(unsigned num);


// used for non-row allocations
#define ThorMalloc(a) malloc(a)
#define ThorRealloc(p,a) realloc(p,a)
#define ThorFree(p) free(p)


// ---------------------------------------------------------
// Thor link counted rows

// these may be inline later

#ifdef TEST_ROW_LINKS
#define TESTROW(r) if (r) { LinkThorRow(r); ReleaseThorRow(r); }
#else
#define TESTROW(r) 
#endif
#ifdef PARANOID_TEST_ROW_LINKS
#define PARANOIDTESTROW(r) if (r) { LinkThorRow(r); ReleaseThorRow(r); }
#else
#define PARANOIDTESTROW(r) 
#endif



class OwnedConstThorRow 
{
public:
    inline OwnedConstThorRow()                              { ptr = NULL; }
    inline OwnedConstThorRow(const void * _ptr)             { TESTROW(_ptr); ptr = _ptr; }
    inline OwnedConstThorRow(const OwnedConstThorRow & other)   { ptr = other.getLink(); }

    inline ~OwnedConstThorRow()                             { ReleaseThorRow(ptr); }
    
private: 
    /* these overloaded operators are the devil of memory leak. Use set, setown instead. */
    void operator = (const void * _ptr)          { set(_ptr);  }
    void operator = (const OwnedConstThorRow & other) { set(other.get());  }

    /* this causes -ve memory leak */
    void setown(const OwnedConstThorRow &other) {  }

public:
    inline const void * operator -> () const        { PARANOIDTESTROW(ptr); return ptr; } 
    inline operator const void *() const            { PARANOIDTESTROW(ptr); return ptr; } 
    
    inline void clear()                         { const void *temp=ptr; ptr=NULL; ReleaseThorRow(temp); }
    inline const void * get() const             { PARANOIDTESTROW(ptr); return ptr; }
    inline const void * getClear()              
    { 
        const void * ret = ptr; 
        ptr = NULL; 
        TESTROW(ret);
        return ret; 
    }
    inline const void * getLink() const         { LinkThorRow(ptr); return ptr; }
    inline void set(const void * _ptr)          
    { 
        const void * temp = ptr;
        if (_ptr)
            LinkThorRow(_ptr);
        ptr = _ptr; 
        if (temp)
            ReleaseThorRow(temp); 
    }
    inline void setown(const void * _ptr)       
    { 
        TESTROW(_ptr);
        const void * temp = ptr; 
        ptr = _ptr; 
        if (temp)
            ReleaseThorRow(temp); 
    }
    
    inline void set(const OwnedConstThorRow &other) { set(other.get()); }

    inline void deserialize(IRowInterfaces *rowif, size32_t memsz, const void *mem)
    {
        if (memsz) {
            RtlDynamicRowBuilder rowBuilder(rowif->queryRowAllocator());
            //GH->NH This now has a higher overhead than you are likely to want at this point...
            CThorStreamDeserializerSource dsz(memsz,mem);
            size32_t size = rowif->queryRowDeserializer()->deserialize(rowBuilder,dsz);
            setown(rowBuilder.finalizeRowClear(size));
        }
        else
            clear();
    }
    
private:
    const void * ptr;
};

interface IThorAllocator : extends IInterface
{
    virtual IEngineRowAllocator *getRowAllocator(IOutputMetaData * meta, unsigned activityId, roxiemem::RoxieHeapFlags flags) const = 0;
    virtual IEngineRowAllocator *getRowAllocator(IOutputMetaData * meta, unsigned activityId) const = 0;
    virtual roxiemem::IRowManager *queryRowManager() const = 0;
    virtual roxiemem::RoxieHeapFlags queryFlags() const = 0;
    virtual bool queryCrc() const = 0;
};

IThorAllocator *createThorAllocator(memsize_t memSize, unsigned memorySpillAt, IContextLogger &logctx, bool crcChecking, bool usePacked);

extern graph_decl IOutputMetaData *createOutputMetaDataWithExtra(IOutputMetaData *meta, size32_t sz);
extern graph_decl IOutputMetaData *createOutputMetaDataWithChildRow(IEngineRowAllocator *childAllocator, size32_t extraSz);

 
class CThorRowLinkCounter: public CSimpleInterface, implements IRowLinkCounter
{
public:
    IMPLEMENT_IINTERFACE_USING(CSimpleInterface);
    virtual void releaseRow(const void *row)
    {
        ReleaseThorRow(row);
    }
    virtual void linkRow(const void *row)
    {
        LinkThorRow(row);
    }
};



// ---------------------------------------------------------


extern graph_decl void checkMultiThorMemoryThreshold(bool inc);
extern graph_decl void setMultiThorMemoryNotify(size32_t size,ILargeMemLimitNotify *notify);

extern graph_decl memsize_t setLargeMemSize(unsigned limit);

/////////////

// JCSMORE
enum {
    InitialSortElements = 0,
    //The number of rows that can be added without entering a critical section, and therefore also the number
    //of rows that might not get freed when memory gets tight.
    CommitStep=32
};

graph_decl StringBuffer &getRecordString(const void *key, IOutputRowSerializer *serializer, const char *prefix, StringBuffer &out);

//NB: low priorities are spilt 1st
#define SPILL_PRIORITY_LOW  100
#define SPILL_PRIORITY_HIGH 1000000
#define SPILL_PRIORITY_DEFAULT SPILL_PRIORITY_LOW
#define SPILL_PRIORITY_DISABLE UINT_MAX

#define SPILL_PRIORITY_OVERFLOWABLE_BUFFER SPILL_PRIORITY_LOW
#define SPILL_PRIORITY_SPILLABLE_STREAM SPILL_PRIORITY_LOW
#define SPILL_PRIORITY_RESULT SPILL_PRIORITY_LOW

#define SPILL_PRIORITY_GROUPSORT SPILL_PRIORITY_LOW+1000
#define SPILL_PRIORITY_HASHDEDUP SPILL_PRIORITY_LOW+2000

#define SPILL_PRIORITY_JOIN SPILL_PRIORITY_HIGH
#define SPILL_PRIORITY_SELFJOIN SPILL_PRIORITY_HIGH
#define SPILL_PRIORITY_HASHJOIN SPILL_PRIORITY_HIGH
#define SPILL_PRIORITY_LARGESORT SPILL_PRIORITY_HIGH
#define SPILL_PRIORITY_LOOKUPJOIN SPILL_PRIORITY_HIGH


enum StableSortFlag { stableSort_none, stableSort_earlyAlloc, stableSort_lateAlloc };
class CThorSpillableRowArray;

// general really
interface IThorArrayLock
{
    virtual void lock() const = 0;
    virtual void unlock() const = 0;
};

class CThorArrayLockBlock
{
    CThorArrayLockBlock(CThorArrayLockBlock &); // avoid accidental use
    const IThorArrayLock &alock;
public:
    inline CThorArrayLockBlock(const IThorArrayLock &_alock) : alock(_alock) { alock.lock(); }
    inline ~CThorArrayLockBlock() { alock.unlock(); }
};
class CThorArrayLockUnblock
{
    CThorArrayLockUnblock(CThorArrayLockUnblock &); // avoid accidental use
    const IThorArrayLock &alock;
public:
    inline CThorArrayLockUnblock(const IThorArrayLock &_alock) : alock(_alock) { alock.unlock(); }
    inline ~CThorArrayLockUnblock() { alock.lock(); }
};

class graph_decl CThorExpandingRowArray : public CSimpleInterface
{
    class CDummyLock : implements IThorArrayLock
    {
    public:
        // IThorArrayLock
        virtual void lock() const { }
        virtual void unlock() const {  }
    } dummyLock;


// for direct access by another CThorExpandingRowArray only
    inline void transferRowsCopy(const void **outRows, bool takeOwnership);

protected:
    CActivityBase &activity;
    IRowInterfaces *rowIf;
    IEngineRowAllocator *allocator;
    IOutputRowSerializer *serializer;
    IOutputRowDeserializer *deserializer;
    roxiemem::IRowManager *rowManager;
    const void **rows;
    void **stableTable;
    bool throwOnOom; // tested during array expansion (ensure())
    bool allowNulls;
    StableSortFlag stableSort;
    rowidx_t maxRows;  // Number of rows that can fit in the allocated memory.
    rowidx_t numRows;  // High water mark of rows added

    void init(rowidx_t initialSize, StableSortFlag stableSort);
    const void *allocateRowTable(rowidx_t num);
    const void *allocateNewRows(rowidx_t requiredRows);
    rowidx_t getNewSize(rowidx_t requiredRows);
    bool resizeRowTable(void **oldRows, memsize_t newCapacity, bool copy, roxiemem::IRowResizeCallback &callback);
    void serialize(IRowSerializerTarget &out);
    void doSort(rowidx_t n, void **const rows, ICompare &compare, unsigned maxCores);
    inline rowidx_t getRowsCapacity() const { return rows ? RoxieRowCapacity(rows) / sizeof(void *) : 0; }
public:
    CThorExpandingRowArray(CActivityBase &activity, IRowInterfaces *rowIf, bool allowNulls=false, StableSortFlag stableSort=stableSort_none, bool throwOnOom=true, rowidx_t initialSize=InitialSortElements);
    ~CThorExpandingRowArray();
    CActivityBase &queryActivity() { return activity; }
    // NB: throws error on OOM by default
    void setup(IRowInterfaces *rowIf, bool allowNulls=false, StableSortFlag stableSort=stableSort_none, bool throwOnOom=true);
    inline void setAllowNulls(bool b) { allowNulls = b; }

    void clearRows();
    void kill();

    void setRow(rowidx_t idx, const void *row) // NB: takes ownership
    {
        OwnedConstThorRow _row = row;
        dbgassertex(idx < maxRows);
        const void *oldRow = rows[idx];
        if (oldRow)
            ReleaseThorRow(oldRow);
        rows[idx] = _row.getClear();
        if (idx+1>numRows) // keeping high water mark
            numRows = idx+1;
    }
    inline bool append(const void *row) // NB: takes ownership on success
    {
        assertex(row || allowNulls);
        if (numRows >= maxRows)
        {
            if (!ensure(numRows+1))
                return false;
        }
        rows[numRows++] = row;
        return true;
    }
    bool binaryInsert(const void *row, ICompare &compare, bool dropLast=false); // NB: takes ownership on success
    inline const void *query(rowidx_t i) const
    {
        if (i>=numRows)
            return NULL;
        return rows[i];
    }
    inline const void *get(rowidx_t i) const
    {
        if (i>=numRows)
            return NULL;
        const void *row = rows[i];
        if (row)
            LinkThorRow(row);
        return row;
    }
    inline const void *getClear(rowidx_t i)
    {
        if (i>=numRows)
            return NULL;
        const void *row = rows[i];
        rows[i] = NULL;
        return row;
    }
    inline rowidx_t ordinality() const { return numRows; }
    inline rowidx_t queryMaxRows() const { return maxRows; }

    inline const void **getRowArray() { return rows; }
    void swap(CThorExpandingRowArray &src);
    void transfer(CThorExpandingRowArray &from)
    {
        kill();
        swap(from);
    }
    void transferRows(rowidx_t & outNumRows, const void * * & outRows);
    void transferFrom(CThorExpandingRowArray &src);
    void transferFrom(CThorSpillableRowArray &src);
    void removeRows(rowidx_t start, rowidx_t n);
    bool appendRows(CThorExpandingRowArray &inRows, bool takeOwnership);
    bool appendRows(CThorSpillableRowArray &inRows, bool takeOwnership);
    void clearUnused();
    void sort(ICompare &compare, unsigned maxCores);
    void reorder(rowidx_t start, rowidx_t num, rowidx_t *neworder);

    bool equal(ICompare *icmp, CThorExpandingRowArray &other);
    bool checkSorted(ICompare *icmp);

    IRowStream *createRowStream(rowidx_t start=0, rowidx_t num=(rowidx_t)-1, bool streamOwns=true);

    void partition(ICompare &compare, unsigned num, UnsignedArray &out); // returns num+1 points

    offset_t serializedSize();
    memsize_t getMemUsage();
    void serialize(MemoryBuffer &mb);
    void serializeCompress(MemoryBuffer &mb);
    rowidx_t serializeBlock(MemoryBuffer &mb, rowidx_t idx, rowidx_t count, size32_t dstmax, bool hardMax);
    void deserializeRow(IRowDeserializerSource &in); // NB single row not NULL
    void deserialize(size32_t sz, const void *buf);
    void deserializeExpand(size32_t sz, const void *data);
    bool ensure(rowidx_t requiredRows);
    void compact();
    virtual IThorArrayLock &queryLock() { return dummyLock; }

friend class CThorSpillableRowArray;
};

interface IWritePosCallback : extends IInterface
{
    virtual rowidx_t queryRecordNumber() = 0;
    virtual void filePosition(offset_t pos) = 0;
};

class graph_decl CThorSpillableRowArray : private CThorExpandingRowArray, implements IThorArrayLock
{
    const size32_t commitDelta;  // How many rows need to be written before they are added to the committed region?
    rowidx_t firstRow; // Only rows firstRow..numRows are considered initialized.  Only read/write within cs.
    rowidx_t commitRows;  // can only be updated by writing thread within a critical section
    mutable CriticalSection cs;
    ICopyArrayOf<IWritePosCallback> writeCallbacks;
public:

    CThorSpillableRowArray(CActivityBase &activity, IRowInterfaces *rowIf, bool allowNulls=false, StableSortFlag stableSort=stableSort_none, rowidx_t initialSize=InitialSortElements, size32_t commitDelta=CommitStep);
    ~CThorSpillableRowArray();
    // NB: default throwOnOom to false
    void setup(IRowInterfaces *rowIf, bool allowNulls=false, StableSortFlag stableSort=stableSort_none, bool throwOnOom=false)
    {
        CThorExpandingRowArray::setup(rowIf, allowNulls, stableSort, throwOnOom);
    }
    void registerWriteCallback(IWritePosCallback &cb);
    void unregisterWriteCallback(IWritePosCallback &cb);
    inline void setAllowNulls(bool b) { CThorExpandingRowArray::setAllowNulls(b); }
    void kill();
    void compact();
    void flush();
    inline bool append(const void *row) __attribute__((warn_unused_result))
    {
        //GH->JCS Should this really be inline?
        assertex(row || allowNulls);
        if (numRows >= maxRows)
        {
            if (!ensure(numRows+1))
            {
                flush();
                if (numRows >= maxRows)
                    return false;
            }
        }
        rows[numRows++] = row;
        if (numRows >= commitRows + commitDelta)
            flush();
        return true;
    }
    bool appendRows(CThorExpandingRowArray &inRows, bool takeOwnership);

    //The following must either be accessed within a lock, or when no rows can be appended,
    //(otherwise flush() might move all the rows, invalidating the indexes - or for query() the row)
    inline const void *query(rowidx_t i) const
    {
        return CThorExpandingRowArray::query(i);
    }
    inline const void *get(rowidx_t i) const
    {
        return CThorExpandingRowArray::get(i);
    }
    inline const void *getClear(rowidx_t i)
    {
        return CThorExpandingRowArray::getClear(i);
    }

    //A thread calling the following functions must own the lock, or guarantee no other thread will access
    void sort(ICompare & compare, unsigned maxcores);
<<<<<<< HEAD
    rowidx_t save(IFile &file, bool useCompression, const char *tracingPrefix);
    const void **getBlock(rowidx_t readRows);
    inline void noteSpilled(rowidx_t spilledRows)
    {
        firstRow += spilledRows;
    }

    //The block returned is only valid until the critical section is released
=======
    rowidx_t save(IFile &file, bool useCompression);
>>>>>>> c11ea30a

    inline rowidx_t numCommitted() const { return commitRows - firstRow; } //MORE::Not convinced this is very safe!

// access to
    void swap(CThorSpillableRowArray &src);
    void transfer(CThorSpillableRowArray &from)
    {
        kill();
        swap(from);
    }
    void transferFrom(CThorExpandingRowArray &src);

    IRowStream *createRowStream();

    offset_t serializedSize()
    {
        if (firstRow > 0)
            throwUnexpected();
        return CThorExpandingRowArray::serializedSize();
    }
    memsize_t getMemUsage() { return CThorExpandingRowArray::getMemUsage(); }
    void serialize(MemoryBuffer &mb)
    {
        if (firstRow > 0)
            throwUnexpected();
        CThorExpandingRowArray::serialize(mb);
    }
    void deserialize(size32_t sz, const void *buf, bool hasNulls){ CThorExpandingRowArray::deserialize(sz, buf); }
    void deserializeRow(IRowDeserializerSource &in) { CThorExpandingRowArray::deserializeRow(in); }
    bool ensure(rowidx_t requiredRows) { return CThorExpandingRowArray::ensure(requiredRows); }
    void transferRowsCopy(const void **outRows, bool takeOwnership);
    void readBlock(const void **outRows, rowidx_t readRows);

    virtual IThorArrayLock &queryLock() { return *this; }
// IThorArrayLock
    virtual void lock() const { cs.enter(); }
    virtual void unlock() const { cs.leave(); }

private:
    void clearRows();
    const void **getBlock(rowidx_t readRows);
};


enum RowCollectorSpillFlags { rc_mixed, rc_allMem, rc_allDisk, rc_allDiskOrAllMem };
enum RowCollectorOptionFlags { rcflag_noAllInMemSort=0x01 };
interface IThorRowCollectorCommon : extends IInterface
{
    virtual rowcount_t numRows() const = 0;
    virtual unsigned numOverflows() const = 0;
    virtual unsigned overflowScale() const = 0;
    virtual void transferRowsOut(CThorExpandingRowArray &dst, bool sort=true) = 0;
    virtual void transferRowsIn(CThorExpandingRowArray &src) = 0;
    virtual void setup(ICompare *iCompare, StableSortFlag stableSort=stableSort_none, RowCollectorSpillFlags diskMemMix=rc_mixed, unsigned spillPriority=50) = 0;
    virtual void ensure(rowidx_t max) = 0;
    virtual void setOptions(unsigned options) = 0;
};

interface IThorRowLoader : extends IThorRowCollectorCommon
{
    virtual IRowStream *load(IRowStream *in, const bool &abort, bool preserveGrouping=false, CThorExpandingRowArray *allMemRows=NULL, memsize_t *memUsage=NULL) = 0;
    virtual IRowStream *loadGroup(IRowStream *in, const bool &abort, CThorExpandingRowArray *allMemRows=NULL, memsize_t *memUsage=NULL) = 0;
};

interface IThorRowCollector : extends IThorRowCollectorCommon
{
    virtual void setPreserveGrouping(bool tf) = 0;
    virtual IRowWriter *getWriter() = 0;
    virtual void reset() = 0;
    virtual IRowStream *getStream(bool shared=false, CThorExpandingRowArray *allMemRows=NULL) = 0;
};

extern graph_decl IThorRowLoader *createThorRowLoader(CActivityBase &activity, IRowInterfaces *rowIf, ICompare *iCompare=NULL, StableSortFlag stableSort=stableSort_none, RowCollectorSpillFlags diskMemMix=rc_mixed, unsigned spillPriority=SPILL_PRIORITY_DEFAULT);
extern graph_decl IThorRowLoader *createThorRowLoader(CActivityBase &activity, ICompare *iCompare=NULL, StableSortFlag stableSort=stableSort_none, RowCollectorSpillFlags diskMemMix=rc_mixed, unsigned spillPriority=SPILL_PRIORITY_DEFAULT);
extern graph_decl IThorRowCollector *createThorRowCollector(CActivityBase &activity, IRowInterfaces *rowIf, ICompare *iCompare=NULL, StableSortFlag stableSort=stableSort_none, RowCollectorSpillFlags diskMemMix=rc_mixed, unsigned spillPriority=SPILL_PRIORITY_DEFAULT, bool preserveGrouping=false);
extern graph_decl IThorRowCollector *createThorRowCollector(CActivityBase &activity, ICompare *iCompare=NULL, StableSortFlag stableSort=stableSort_none, RowCollectorSpillFlags diskMemMix=rc_mixed, unsigned spillPriority=SPILL_PRIORITY_DEFAULT, bool preserveGrouping=false);




class CSDSServerStatus;


extern graph_decl ILargeMemLimitNotify *createMultiThorResourceMutex(const char *grpname,CSDSServerStatus *status=NULL);

extern graph_decl void setThorVMSwapDirectory(const char *swapdir);

class IPerfMonHook; 
extern graph_decl IPerfMonHook *createThorMemStatsPerfMonHook(IPerfMonHook *chain=NULL); // for passing to jdebug startPerformanceMonitor

#endif<|MERGE_RESOLUTION|>--- conflicted
+++ resolved
@@ -448,18 +448,7 @@
 
     //A thread calling the following functions must own the lock, or guarantee no other thread will access
     void sort(ICompare & compare, unsigned maxcores);
-<<<<<<< HEAD
     rowidx_t save(IFile &file, bool useCompression, const char *tracingPrefix);
-    const void **getBlock(rowidx_t readRows);
-    inline void noteSpilled(rowidx_t spilledRows)
-    {
-        firstRow += spilledRows;
-    }
-
-    //The block returned is only valid until the critical section is released
-=======
-    rowidx_t save(IFile &file, bool useCompression);
->>>>>>> c11ea30a
 
     inline rowidx_t numCommitted() const { return commitRows - firstRow; } //MORE::Not convinced this is very safe!
 

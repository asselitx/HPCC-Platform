/*##############################################################################

    HPCC SYSTEMS software Copyright (C) 2012 HPCC Systems®.

    Licensed under the Apache License, Version 2.0 (the "License");
    you may not use this file except in compliance with the License.
    You may obtain a copy of the License at

       http://www.apache.org/licenses/LICENSE-2.0

    Unless required by applicable law or agreed to in writing, software
    distributed under the License is distributed on an "AS IS" BASIS,
    WITHOUT WARRANTIES OR CONDITIONS OF ANY KIND, either express or implied.
    See the License for the specific language governing permissions and
    limitations under the License.
############################################################################## */

#ifndef _THORMISC_
#define _THORMISC_

#include "jiface.hpp"
#include "jdebug.hpp"
#include "jthread.hpp"
#include "jexcept.hpp"
#include "jarray.hpp"
#include "jfile.hpp"
#include "jprop.hpp"
#include "jutil.hpp"
#include "jlog.hpp"
#include "mpcomm.hpp"

#include "workunit.hpp"
#include "eclhelper.hpp"
#include "thexception.hpp"
#include "thorcommon.hpp"
#include "thor.hpp"
#include "jstats.h"

#ifdef GRAPH_EXPORTS
    #define graph_decl DECL_EXPORT
#else
    #define graph_decl DECL_IMPORT
#endif

/// Thor options, that can be hints, workunit options, or global settings
#define THOROPT_COMPRESS_SPILLS       "v9_4_compressInternalSpills" // Compress internal spills, e.g. spills created by lookahead or sort gathering  (default = true)
#define THOROPT_COMPRESS_SPILL_TYPE   "v9_4_spillCompressorType" // Compress spill type, e.g. FLZ, LZ4 (or other to get previous)                 (default = LZ4)
#define THOROPT_HDIST_SPILL           "hdistSpill"           // Allow distribute receiver to spill to disk, rather than blocking              (default = true)
#define THOROPT_HDIST_WRITE_POOL_SIZE "hdistSendPoolSize"    // Distribute send thread pool size                                              (default = 16)
#define THOROPT_HDIST_BUCKET_SIZE     "hdOutBufferSize"      // Distribute target bucket send size                                            (default = 1MB)
#define THOROPT_HDIST_BUFFER_SIZE     "hdInBufferSize"       // Distribute send buffer size (for all targets)                                 (default = 32MB)
#define THOROPT_HDIST_PULLBUFFER_SIZE "hdPullBufferSize"     // Distribute pull buffer size (receiver side limit, before spilling)
#define THOROPT_HDIST_CANDIDATELIMIT  "hdCandidateLimit"     // Limits # of buckets to push to the writers when send buffer is full           (default = is 50% largest)
#define THOROPT_HDIST_TARGETWRITELIMIT "hdTargetLimit"       // Limit # of writer threads working on a single target                          (default = unbound, but picks round-robin)
#define THOROPT_HDIST_COMP            "v9_4_hdCompressorType"   // Distribute compressor to use                                                  (default = "LZ4")
#define THOROPT_HDIST_COMPOPTIONS     "v9_4_hdCompressorOptions" // Distribute compressor options, e.g. AES key                                   (default = "")
<<<<<<< HEAD
#define THOROPT_SPLITTER_SPILL        "splitterSpill"           // Force splitters to spill or not, default is to adhere to helper setting       (default = -1)
#define THOROPT_SPLITTER_MAXROWMEMK   "splitterRowMemK"         // Splitter max memory (K) to use before spilling                                (default = 2MB)
#define THOROPT_SPLITTER_READAHEADGRANULARITYK "inMemReadAheadGranularityK" // Splitter in memory read ahead granularity (K)                     (default = 128K)
#define THOROPT_SPLITTER_READAHEADGRANULARITYROWS "inMemReadAheadGranularityRows" // Splitter in memory read ahead granularity (# rows)          (default = 64)
#define THOROPT_SPLITTER_WRITEAHEADK  "splitterWriteAheadK"     // Splitter spilling write ahead size (K)                                        (default = 2MB)
#define THOROPT_SPLITTER_COMPRESSIONTOTALK "splitterCompressionTotalK" // Splitter total compression buffer size (shared between writer and readers) (K) (default = 3MB)
=======
#define THOROPT_SPLITTER_SPILL        "v9_4_splitterSpill"      // Force splitters to spill or not, default is to adhere to helper setting       (default = -1)
>>>>>>> 00aaaee5
#define THOROPT_LOOP_MAX_EMPTY        "loopMaxEmpty"            // Max # of iterations that LOOP can cycle through with 0 results before errors  (default = 1000)
#define THOROPT_SMALLSORT             "smallSortThreshold"      // Use minisort approach, if estimate size of data to sort is below this setting (default = 0)
#define THOROPT_PARALLEL_FUNNEL       "parallelFunnel"          // Use parallel funnel impl. if !ordered                                         (default = true)
#define THOROPT_SORT_MAX_DEVIANCE     "sort_max_deviance"       // Max (byte) variance allowed during sort partitioning                          (default = 10Mb)
#define THOROPT_OUTPUT_FLUSH_THRESHOLD "output_flush_threshold" // When above limit, workunit result is flushed (committed to Dali)              (default = -1 [off])
#define THOROPT_PARALLEL_MATCH        "parallel_match"          // Use multi-threaded join helper (retains sort order without unsorted_output)   (default = false)
#define THOROPT_UNSORTED_OUTPUT       "unsorted_output"         // Allow Join results to be reodered, implies parallel match                     (default = false)
#define THOROPT_JOINHELPER_THREADS    "joinHelperThreads"       // Number of threads to use in threaded variety of join helper
#define THOROPT_LKJOIN_LOCALFAILOVER  "lkjoin_localfailover"    // Force SMART to failover to distributed local lookup join (for testing only)   (default = false)
#define THOROPT_LKJOIN_HASHJOINFAILOVER "lkjoin_hashjoinfailover" // Force SMART to failover to hash join (for testing only)                     (default = false)
#define THOROPT_MAX_KERNLOG           "max_kern_level"          // Max kernel logging level, to push to workunit, -1 to disable                  (default = 3)
#define THOROPT_COMP_FORCELZW         "v9_4_forceLZW"           // Forces file compression to use LZW                                            (default = false)
#define THOROPT_COMP_FORCEFLZ         "v9_4_forceFLZ"           // Forces file compression to use FLZ                                            (default = false)
#define THOROPT_COMP_FORCELZ4         "v9_4_forceLZ4"           // Forces file compression to use LZ4                                            (default = false)
#define THOROPT_COMP_FORCELZ4HC       "v9_4_forceLZ4HC"         // Forces file compression to use LZ4HC                                          (default = false)
#define THOROPT_TRACE_ENABLED         "traceEnabled"            // Output from TRACE activity enabled                                            (default = false)
#define THOROPT_TRACE_LIMIT           "traceLimit"              // Number of rows from TRACE activity                                            (default = 10)
#define THOROPT_READ_CRC              "crcReadEnabled"          // Enabled CRC validation on disk reads if file CRC are available                (default = true)
#define THOROPT_WRITE_CRC             "crcWriteEnabled"         // Calculate CRC's for disk outputs and store in file meta data                  (default = true)
#define THOROPT_READCOMPRESSED_CRC    "crcReadCompressedEnabled" // Enabled CRC validation on compressed disk reads if file CRC are available   (default = false)
#define THOROPT_WRITECOMPRESSED_CRC   "crcWriteCompressedEnabled" // Calculate CRC's for compressed disk outputs and store in file meta data     (default = false)
#define THOROPT_CHILD_GRAPH_INIT_TIMEOUT "childGraphInitTimeout" // Time to wait for child graphs to respond to initialization                  (default = 5*60 seconds)
#define THOROPT_SORT_COMPBLKSZ        "sortCompBlkSz"           // Block size used by compressed spill in a spilling sort                        (default = 0, uses row writer default)
#define THOROPT_KEYLOOKUP_QUEUED_BATCHSIZE "keyLookupQueuedBatchSize" // Number of rows candidates to gather before performing lookup against part (default = 1000)
#define THOROPT_KEYLOOKUP_FETCH_QUEUED_BATCHSIZE "fetchLookupQueuedBatchSize" // Number of rows candidates to gather before performing lookup against part (default = 1000)
#define THOROPT_KEYLOOKUP_MAX_LOOKUP_BATCHSIZE "keyLookupMaxLookupBatchSize"  // Maximum chunk of rows to process per cycle in lookup handler    (default = 1000)
#define THOROPT_KEYLOOKUP_MAX_THREADS "maxKeyLookupThreads"     // Maximum number of threads performing keyed lookups                            (default = 10)
#define THOROPT_KEYLOOKUP_MAX_FETCH_THREADS "maxFetchThreads"   // Maximum number of threads performing keyed lookups                            (default = 10)
#define THOROPT_KEYLOOKUP_MAX_PROCESS_THREADS "keyLookupMaxProcessThreads" // Maximum number of threads performing keyed lookups                 (default = 10)
#define THOROPT_KEYLOOKUP_MAX_QUEUED  "keyLookupMaxQueued"      // Total maximum number of rows (across all parts/threads) to queue              (default = 10000)
#define THOROPT_KEYLOOKUP_MIN_MB      "keyLookupMinJoinGroupMB" // Min(MB) for groups (across all parts/threads) to queue)                       (default = 50)
#define THOROPT_KEYLOOKUP_MAX_DONE    "keyLookupMaxDone"        // Maximum number of done items pending to be ready by next activity             (default = 10000)
#define THOROPT_KEYLOOKUP_PROCESS_BATCHLIMIT "keyLookupProcessBatchLimit" // Maximum number of key lookups on queue before passing to a processor (default = 1000)
#define THOROPT_FETCHLOOKUP_PROCESS_BATCHLIMIT "fetchLookupProcessBatchLimit" // Maximum number of fetch lookups on queue before passing to a processor (default = 10000)
#define THOROPT_REMOTE_KEYED_LOOKUP   "remoteKeyedLookup"       // Send key request to remote node unless part is local                          (default = true)
#define THOROPT_REMOTE_KEYED_FETCH    "remoteKeyedFetch"        // Send fetch request to remote node unless part is local                        (default = true)
#define THOROPT_FORCE_REMOTE_KEYED_LOOKUP "forceRemoteKeyedLookup" // force all keyed lookups, even where part local to be sent as if remote     (default = false)
#define THOROPT_FORCE_REMOTE_KEYED_FETCH "forceRemoteKeyedFetch" // force all keyed fetches, even where part local to be sent as if remote       (default = false)
#define THOROPT_KEYLOOKUP_MAX_LOCAL_HANDLERS "maxLocalHandlers" // maximum number of handlers dealing with local parts                           (default = 10)
#define THOROPT_KEYLOOKUP_MAX_REMOTE_HANDLERS "maxRemoteHandlers" // maximum number of handlers per remote slave                                 (default = 2)
#define THOROPT_KEYLOOKUP_MAX_FETCH_LOCAL_HANDLERS "maxLocalFetchHandlers" // maximum number of fetch handlers dealing with local parts          (default = 10)
#define THOROPT_KEYLOOKUP_MAX_FETCH_REMOTE_HANDLERS "maxRemoteFetchHandlers" // maximum number of fetch handlers per remote slave                (default = 2)
#define THOROPT_KEYLOOKUP_COMPRESS_MESSAGES "keyedJoinCompressMsgs" // compress key and fetch request messages                                   (default = true)
#define THOROPT_FORCE_REMOTE_DISABLED "forceRemoteDisabled"     // disable remote (via dafilesrv) reads (NB: takes precedence over forceRemoteRead) (default = false)
#define THOROPT_FORCE_REMOTE_READ     "forceRemoteRead"         // force remote (via dafilesrv) read (NB: takes precedence over environment.conf setting) (default = false)
#define THOROPT_ACTINIT_WAITTIME_MINS "actInitWaitTimeMins"     // max time to wait for slave activity initialization message from master
#define THOROPT_MAXLFN_BLOCKTIME_MINS "maxLfnBlockTimeMins"     // max time permitted to be blocked on a DFS logical file operation.
#define THOROPT_VALIDATE_FILE_TYPE    "validateFileType"        // validate file type compatibility, e.g. if on fire error if XML reading CSV    (default = true)
#define THOROPT_MIN_REMOTE_CQ_INDEX_SIZE_MB "minRemoteCQIndexSizeMb" // minimum size of index file to enable server side handling                (default = 0, meaning use heuristic to determin)
#define THOROPT_KJ_ASSUME_PRIMARY "keyedJoinAssumePrimary"      // assume primary part exists (don't check when mapping, which can be slow)
#define THOROPT_COMPRESS_SORTOVERFLOW "v9_4_compressSortOverflow" // If global sort spills, compress the merged overflow file                      (default = true)
#define THOROPT_TIME_ACTIVITIES "timeActivities"                // Time activities (default=true)
#define THOROPT_MAX_ACTIVITY_CORES "maxActivityCores"           // controls number of default threads to use for very parallel phases (like sort/parallel join helper). (default = # of h/w cores)
#define THOROPT_THOR_ROWCRC "THOR_ROWCRC"                       // Use a CRC checking row allocator (default=false)
#define THOROPT_THOR_PACKEDALLOCATOR "THOR_PACKEDALLOCATOR"     // Use packed roxiemem row allocators by default (default=true)
#define THOROPT_MEMORY_SPILL_AT "memorySpillAt"                 // The threshold (%) that roxiemem will request memory to be reduced (default=80)
#define THOROPT_FAIL_ON_LEAKS "failOnLeaks"                     // If any leaks are detected at the end of graph, fail the query (default=false)
#define THOROPT_SOAP_TRACE_LEVEL "soapTraceLevel"               // The trace SOAP level (default=1)
#define THOROPT_SORT_ALGORITHM "sortAlgorithm"                  // The algorithm used to sort records (quicksort/mergesort)
#define THOROPT_COMPRESS_ALLFILES "v9_4_compressAllOutputs"     // Compress all output files (default: bare-metal=off, cloud=on)
#define THOROPT_AVOID_RENAME "avoidRename"                      // Avoid rename, write directly to target physical filenames (no temp file)
#define THOROPT_LOOKAHEAD_MAXROWMEMK "readAheadRowMemK"         // Splitter max memory (K) to use before spilling                                (default = 2MB)
#define THOROPT_LOOKAHEAD_WRITEAHEADK "readAheadWriteAheadK"     // Splitter spilling write ahead size (K)                                        (default = 2MB)
#define THOROPT_LOOKAHEAD_COMPRESSIONTOTALK "readAheadCompressionTotalK" // Splitter total compression buffer size (shared between writer and readers) (K) (default = 3MB)
#define THOROPT_LOOKAHEAD_TEMPFILE_GRANULARITY "readAheadTempFileGranularity" // Splitter temp file granularity (default = 1GB)



#define INITIAL_SELFJOIN_MATCH_WARNING_LEVEL 20000  // max of row matches before selfjoin emits warning

#define THOR_SEM_RETRY_TIMEOUT 2

// Logging
enum ThorExceptionAction { tea_null, tea_warning, tea_abort, tea_shutdown };

enum RegistryCode:unsigned { rc_register, rc_deregister };

#define createThorRow(size)         malloc(size)
#define destroyThorRow(ptr)         free(ptr)
#define reallocThorRow(ptr, size)   realloc(ptr, size)

//statistics gathered by the different activities
extern graph_decl const StatisticsMapping spillStatistics;
extern graph_decl const StatisticsMapping jhtreeCacheStatistics;
extern graph_decl const StatisticsMapping soapcallStatistics;
extern graph_decl const StatisticsMapping basicActivityStatistics;
extern graph_decl const StatisticsMapping groupActivityStatistics;
extern graph_decl const StatisticsMapping hashJoinActivityStatistics;
extern graph_decl const StatisticsMapping indexReadActivityStatistics;
extern graph_decl const StatisticsMapping indexWriteActivityStatistics;
extern graph_decl const StatisticsMapping joinActivityStatistics;
extern graph_decl const StatisticsMapping keyedJoinActivityStatistics;
extern graph_decl const StatisticsMapping allJoinActivityStatistics;
extern graph_decl const StatisticsMapping lookupJoinActivityStatistics;
extern graph_decl const StatisticsMapping loopActivityStatistics;
extern graph_decl const StatisticsMapping diskReadActivityStatistics;
extern graph_decl const StatisticsMapping diskReadPartStatistics;
extern graph_decl const StatisticsMapping diskWriteActivityStatistics;
extern graph_decl const StatisticsMapping sortActivityStatistics;

extern graph_decl const StatisticsMapping graphStatistics;
extern graph_decl const StatisticsMapping indexDistribActivityStatistics;
extern graph_decl const StatisticsMapping soapcallActivityStatistics;

extern graph_decl const StatisticsMapping indexReadFileStatistics;
extern graph_decl const StatisticsMapping hashDedupActivityStatistics;
extern graph_decl const StatisticsMapping hashDistribActivityStatistics;

// Maps disk related stats to spill stats
extern graph_decl const std::map<StatisticKind, StatisticKind> diskToTempStatsMap;

class BooleanOnOff
{
    bool &tf;
public:
    inline BooleanOnOff(bool &_tf) : tf(_tf) { tf = true; }
    inline ~BooleanOnOff() { tf = false; }
};

class CReplyCancelHandler
{
    ICommunicator *comm;
    mptag_t mpTag;
    bool cancelled;
    SpinLock lock;

    void clear()
    {
        mpTag = TAG_NULL;
        comm = NULL;
    }
    void clearLock()
    {
        SpinBlock b(lock);
        clear();
    }
public:
    CReplyCancelHandler()
    {
        reset();
    }
    bool isCancelled() const { return cancelled; }
    void reset()
    {
        clear();
        cancelled = false;
    }
    void cancel(rank_t rank)
    {
        ICommunicator *_comm = NULL;
        mptag_t _mpTag = TAG_NULL;
        {
            SpinBlock b(lock);
            if (cancelled)
                return;
            cancelled = true;
            if (TAG_NULL == mpTag)
                return;
            // stash in case other thread waiting finishing send.
            _comm = comm;
            _mpTag = mpTag;
        }
        _comm->cancel(rank, _mpTag);
    }
    bool recv(ICommunicator &_comm, CMessageBuffer &mb, rank_t rank, const mptag_t &_mpTag, rank_t *sender=NULL, unsigned timeout=MP_WAIT_FOREVER)
    {
        bool ret=false;
        {
            SpinBlock b(lock);
            if (cancelled)
                return false;
            comm = &_comm;
            mpTag = _mpTag; // receiving
        }
        try
        {
            ret = _comm.recv(mb, rank, _mpTag, sender, timeout);
        }
        catch (IException *)
        {
            clearLock();
            throw;
        }
        clearLock();
        return ret;
    }
};


class graph_decl CTimeoutTrigger : public CInterface, implements IThreaded
{
    std::atomic<bool> running;
    Semaphore todo;
    CriticalSection crit;
    unsigned timeout;
    StringAttr description;
    CThreaded threaded;
protected:
    Owned<IException> exception;

public:
    CTimeoutTrigger(unsigned _timeout, const char *_description) : timeout(_timeout), description(_description), threaded("TimeoutTrigger", this)
    {
    }
    void start()
    {
        running = (timeout!=0);
        if (running)
            threaded.start(false);
    }
    virtual void beforeDispose() override
    {
        stop();
        threaded.join();
    }
    virtual void threadmain() override
    {
        while (running)
        {
            todo.wait(1000);
            CriticalBlock block(crit);
            if (exception.get())
            {
                { CriticalUnblock b(crit);
                    if (todo.wait(timeout*1000))
                    { // if signalled during timeout period, wait full timeout
                        if (running)
                            todo.wait(timeout*1000);
                    }
                }
                if (!running) break;
                if (exception.get())
                    if (action())
                        break;
            }
        }
    }
    void stop() { running = false; todo.signal(); }
    void inform(IException *e)
    {
        LOG(MCdebugProgress, "INFORM [%s]", description.get());
        CriticalBlock block(crit);
        if (exception.get())
            e->Release();
        else
        {
            exception.setown(e);
            todo.signal();
        }
    }
    IException *clear()
    {
        CriticalBlock block(crit);
        IException *e = exception.getClear();
        if (e)
            LOG(MCdebugProgress, "CLEARING TIMEOUT [%s]", description.get());
        todo.signal();
        return e;
    }
    virtual bool action() = 0;
};

// Tracks the current and peak storage used for some files
class CFileSizeTracker: public CInterface
{
    RelaxedAtomic<offset_t> activeSize{0};
    RelaxedAtomic<offset_t> peakSize{0};
    CFileSizeTracker * parentFileSizeTracker;
public:
    CFileSizeTracker(CFileSizeTracker *parent=nullptr): parentFileSizeTracker(parent)
    {
    }
    void growSize(offset_t size)
    {
        if (size)
        {
            offset_t newActiveSize = activeSize.add_fetch(size);
            peakSize.store_max(newActiveSize);
            if (parentFileSizeTracker)
                parentFileSizeTracker->growSize(size);
        }
    }
    void shrinkSize(offset_t size)
    {
        if (size)
        {
            activeSize.fetch_sub(size);
            if (parentFileSizeTracker)
                parentFileSizeTracker->shrinkSize(size);
        }
    }
    offset_t queryActiveSize() const
    {
        return activeSize.load();
    }
    offset_t queryPeakSize() const
    {
        return peakSize.load();
    }
};

// simple class which takes ownership of the underlying file and deletes it on destruction
class graph_decl CFileOwner : public CSimpleInterface, implements IInterface
{
    Linked<IFile> iFile;
    Linked<CFileSizeTracker> fileSizeTracker;
    offset_t fileSize = 0;
public:
    IMPLEMENT_IINTERFACE_USING(CSimpleInterface);
    CFileOwner(IFile *_iFile, CFileSizeTracker * _fileSizeTracker=nullptr) : iFile(_iFile), fileSizeTracker(_fileSizeTracker)
    {
    }
    ~CFileOwner()
    {
        if (fileSizeTracker)
            fileSizeTracker->shrinkSize(fileSize);
        iFile->remove();
    }
    void noteSize(offset_t size)
    {
        if (fileSizeTracker && fileSize!=size)
        {
            if (size > fileSize)
                fileSizeTracker->growSize(size-fileSize);
            else
                fileSizeTracker->shrinkSize(fileSize-size);
        }
        fileSize = size;
    }
    IFile &queryIFile() const { return *iFile; }
};

// stream wrapper, that takes ownership of a CFileOwner
class graph_decl CStreamFileOwner : public CSimpleInterfaceOf<IExtRowStream>
{
    Linked<CFileOwner> fileOwner;
    IExtRowStream *stream;
public:
    CStreamFileOwner(CFileOwner *_fileOwner, IExtRowStream *_stream) : fileOwner(_fileOwner)
    {
        stream = LINK(_stream);
    }
    ~CStreamFileOwner()
    {
        stream->Release();
    }
// IExtRowStream
    virtual const void *nextRow() override { return stream->nextRow(); }
    virtual void stop() override { stream->stop(NULL); }
    virtual offset_t getOffset() const override { return stream->getOffset(); }
    virtual offset_t getLastRowOffset() const override { return stream->getLastRowOffset(); }
    virtual unsigned __int64 queryProgress() const override { return stream->queryProgress(); }
    virtual void stop(CRC32 *crcout) override { stream->stop(crcout); }
    virtual const byte *prefetchRow() override { return stream->prefetchRow(); }
    virtual void prefetchDone() override { stream->prefetchDone(); }
    virtual void reinit(offset_t offset, offset_t len, unsigned __int64 maxRows) override
    {
        stream->reinit(offset, len, maxRows);
    }
    virtual unsigned __int64 getStatistic(StatisticKind kind) override
    {
        return stream->getStatistic(kind);
    }
    virtual void setFilters(IConstArrayOf<IFieldFilter> &filters) override
    {
        return stream->setFilters(filters);
    }
};


#define DEFAULT_THORMASTERPORT 20000
#define DEFAULT_THORSLAVEPORT 20100
#define DEFAULT_SLAVEPORTINC 20
#define DEFAULT_QUERYSO_LIMIT 10

class graph_decl CFifoFileCache : public CSimpleInterface
{
    unsigned limit;
    StringArray files;
    void deleteFile(IFile &ifile);

public:
    void init(const char *cacheDir, unsigned _limit, const char *pattern);
    void add(const char *filename);
    bool isAvailable(const char *filename);
};

interface graph_decl IBarrierException : extends IException {};
extern graph_decl IBarrierException *createBarrierAbortException();

interface graph_decl IThorException : extends IException
{
    virtual ThorExceptionAction queryAction() const = 0;
    virtual ThorActivityKind queryActivityKind() const = 0;
    virtual activity_id queryActivityId() const = 0;
    virtual const char *queryGraphName() const = 0;
    virtual graph_id queryGraphId() const = 0;
    virtual const char *queryJobId() const = 0;
    virtual unsigned querySlave() const = 0;
    virtual void getAssert(StringAttr &file, unsigned &line, unsigned &column) const = 0;
    virtual const char *queryOrigin() const = 0;
    virtual ErrorSeverity querySeverity() const = 0;
    virtual const char *queryMessage() const = 0;
    virtual MemoryBuffer &queryData() = 0;
    virtual IException *queryOriginalException() const = 0;
    virtual void setAction(ThorExceptionAction _action) = 0;
    virtual void setActivityKind(ThorActivityKind _kind) = 0;
    virtual void setActivityId(activity_id id) = 0;
    virtual void setGraphInfo(const char *graphName, graph_id id) = 0;
    virtual void setJobId(const char *jobId) = 0;
    virtual void setAudience(MessageAudience audience) = 0;
    virtual void setSlave(unsigned slave) = 0;
    virtual void setMessage(const char *msg) = 0;
    virtual void setAssert(const char *file, unsigned line, unsigned column) = 0;
    virtual void setOrigin(const char *origin) = 0;
    virtual void setSeverity(ErrorSeverity severity) = 0;
    virtual void setOriginalException(IException *e) = 0;
};

class CGraphElementBase;
class CActivityBase;
class CGraphBase;
interface IRemoteConnection;
enum ActLogEnum { thorlog_null=0,thorlog_ecl=1,thorlog_all=2 };

extern graph_decl StringBuffer &ActPrintLogArgsPrep(StringBuffer &res, const CGraphElementBase *container, const ActLogEnum flags, const char *format, va_list args) __attribute__((format(printf,4,0)));
extern graph_decl void ActPrintLogEx(const CGraphElementBase *container, const ActLogEnum flags, const LogMsgCategory &logCat, const char *format, ...) __attribute__((format(printf, 4, 5)));
extern graph_decl void ActPrintLogArgs(const CGraphElementBase *container, const ActLogEnum flags, const LogMsgCategory &logCat, const char *format, va_list args) __attribute__((format(printf,4,0)));
extern graph_decl void ActPrintLogArgs(const CGraphElementBase *container, IException *e, const ActLogEnum flags, const LogMsgCategory &logCat, const char *format, va_list args) __attribute__((format(printf,5,0)));
extern graph_decl void ActPrintLog(const CActivityBase *activity, const char *format, ...) __attribute__((format(printf, 2, 3)));
extern graph_decl void ActPrintLog(const CActivityBase *activity, unsigned traceLevel, const char *format, ...) __attribute__((format(printf, 3, 4)));
extern graph_decl void ActPrintLog(const CActivityBase *activity, IException *e, const char *format, ...) __attribute__((format(printf, 3, 4)));
extern graph_decl void ActPrintLog(const CActivityBase *activity, IException *e);

inline void ActPrintLog(const CGraphElementBase *container, const char *format, ...) __attribute__((format(printf, 2, 3)));
inline void ActPrintLog(const CGraphElementBase *container, const char *format, ...)
{
    va_list args;
    va_start(args, format);
    ActPrintLogArgs(container, thorlog_ecl, MCdebugProgress, format, args);
    va_end(args);
}
inline void ActPrintLog(const CGraphElementBase *container, unsigned traceLevel, const char *format, ...) __attribute__((format(printf, 3, 4)));
inline void ActPrintLog(const CGraphElementBase *container, unsigned traceLevel, const char *format, ...)
{
    va_list args;
    va_start(args, format);
    ActPrintLogArgs(container, thorlog_ecl, MCdebugProgress(traceLevel), format, args);
    va_end(args);
}
inline void ActPrintLogEx(const CGraphElementBase *container, IException *e, const ActLogEnum flags, const LogMsgCategory &logCat, const char *format, ...) __attribute__((format(printf, 5, 6)));
inline void ActPrintLogEx(const CGraphElementBase *container, IException *e, const ActLogEnum flags, const LogMsgCategory &logCat, const char *format, ...)
{
    va_list args;
    va_start(args, format);
    ActPrintLogArgs(container, e, flags, logCat, format, args);
    va_end(args);
}
inline void ActPrintLog(const CGraphElementBase *container, IException *e, const char *format, ...) __attribute__((format(printf, 3, 4)));
inline void ActPrintLog(const CGraphElementBase *container, IException *e, const char *format, ...)
{
    va_list args;
    va_start(args, format);
    ActPrintLogArgs(container, e, thorlog_null, MCexception(e, MSGCLS_error), format, args);
    va_end(args);
}
inline void ActPrintLog(const CGraphElementBase *container, IException *e)
{
    ActPrintLogEx(container, e, thorlog_null, MCexception(e, MSGCLS_error), "%s", "");
}
extern graph_decl void GraphPrintLogArgsPrep(StringBuffer &res, CGraphBase *graph, const ActLogEnum flags, const LogMsgCategory &logCat, const char *format, va_list args) __attribute__((format(printf,5,0)));
extern graph_decl void GraphPrintLogArgs(CGraphBase *graph, IException *e, const ActLogEnum flags, const LogMsgCategory &logCat, const char *format, va_list args) __attribute__((format(printf,5,0)));
extern graph_decl void GraphPrintLogArgs(CGraphBase *graph, const ActLogEnum flags, const LogMsgCategory &logCat, const char *format, va_list args) __attribute__((format(printf,4,0)));
extern graph_decl void GraphPrintLog(CGraphBase *graph, IException *e, const char *format, ...) __attribute__((format(printf, 3, 4)));

inline void GraphPrintLogEx(CGraphBase *graph, ActLogEnum flags, const LogMsgCategory &logCat, const char *format, ...) __attribute__((format(printf, 4, 5)));
inline void GraphPrintLogEx(CGraphBase *graph, ActLogEnum flags, const LogMsgCategory &logCat, const char *format, ...)
{
    va_list args;
    va_start(args, format);
    GraphPrintLogArgs(graph, flags, logCat, format, args);
    va_end(args);
}
inline void GraphPrintLogEx(CGraphBase *graph, IException *e, ActLogEnum flags, const LogMsgCategory &logCat, const char *format, ...) __attribute__((format(printf, 5, 6)));
inline void GraphPrintLogEx(CGraphBase *graph, IException *e, ActLogEnum flags, const LogMsgCategory &logCat, const char *format, ...)
{
    va_list args;
    va_start(args, format);
    GraphPrintLogArgs(graph, e, flags, logCat, format, args);
    va_end(args);
}
inline void GraphPrintLog(CGraphBase *graph, const char *format, ...) __attribute__((format(printf, 2, 3)));
inline void GraphPrintLog(CGraphBase *graph, const char *format, ...)
{
    va_list args;
    va_start(args, format);
    GraphPrintLogArgs(graph, thorlog_null, MCdebugProgress, format, args);
    va_end(args);
}

inline void GraphPrintLog(CGraphBase *graph, unsigned traceLevel, const char *format, ...) __attribute__((format(printf, 3, 4)));
inline void GraphPrintLog(CGraphBase *graph, unsigned traceLevel, const char *format, ...)
{
    va_list args;
    va_start(args, format);
    GraphPrintLogArgs(graph, thorlog_null, MCdebugInfo(traceLevel), format, args);
    va_end(args);
}

extern graph_decl IThorException *MakeActivityException(CActivityBase *activity, int code, const char *_format, ...) __attribute__((format(printf, 3, 4)));
extern graph_decl IThorException *MakeActivityException(CActivityBase *activity, IException *e, const char *xtra, ...) __attribute__((format(printf, 3, 4)));
extern graph_decl IThorException *MakeActivityException(CActivityBase *activity, IException *e);
extern graph_decl IThorException *MakeActivityWarning(CActivityBase *activity, int code, const char *_format, ...) __attribute__((format(printf, 3, 4)));
extern graph_decl IThorException *MakeActivityWarning(CActivityBase *activity, IException *e, const char *format, ...) __attribute__((format(printf, 3, 4)));
extern graph_decl IThorException *MakeActivityException(CGraphElementBase *activity, int code, const char *_format, ...) __attribute__((format(printf, 3, 4)));
extern graph_decl IThorException *MakeActivityException(CGraphElementBase *activity, IException *e, const char *xtra, ...) __attribute__((format(printf, 3, 4)));
extern graph_decl IThorException *MakeActivityException(CGraphElementBase *activity, IException *e);
extern graph_decl IThorException *MakeActivityWarning(CGraphElementBase *activity, int code, const char *_format, ...) __attribute__((format(printf, 3, 4)));
extern graph_decl IThorException *MakeActivityWarning(CGraphElementBase *activity, IException *e, const char *format, ...) __attribute__((format(printf, 3, 4)));
extern graph_decl IThorException *MakeGraphException(CGraphBase *graph, int code, const char *format, ...) __attribute__((format(printf, 3, 4)));
extern graph_decl IThorException *MakeGraphException(CGraphBase *graph, IException *e);
extern graph_decl IThorException *MakeThorException(int code, const char *format, ...) __attribute__((format(printf, 2, 3)));
extern graph_decl IThorException *MakeThorException(IException *e);
extern graph_decl IThorException *MakeThorAudienceException(LogMsgAudience audience, int code, const char *format, ...) __attribute__((format(printf, 3, 4)));
extern graph_decl IThorException *MakeThorOperatorException(int code, const char *format, ...) __attribute__((format(printf, 2, 3)));
extern graph_decl IThorException *MakeThorFatal(IException *e, int code, const char *format, ...) __attribute__((format(printf, 3, 4)));
extern graph_decl IThorException *ThorWrapException(IException *e, const char *msg, ...) __attribute__((format(printf, 2, 3)));
extern graph_decl void setExceptionActivityInfo(CGraphElementBase &container, IThorException *e);

extern graph_decl void GetTempFilePath(StringBuffer &name, const char *suffix);
extern graph_decl void GetTempFileName(StringBuffer &name, const char *suffix);
extern graph_decl void SetTempDir(const char *rootTempDir, const char *uniqueSubDir, const char *tempPrefix, bool clearDir);
extern graph_decl void ClearTempDir();
extern graph_decl const char *queryTempDir();
extern graph_decl void loadCmdProp(IPropertyTree *tree, const char *cmdProp);

extern graph_decl void ensureDirectoryForFile(const char *fName);
extern graph_decl void reportExceptionToWorkunit(IConstWorkUnit &workunit,IException *e, ErrorSeverity severity=SeverityWarning);
extern graph_decl void reportExceptionToWorkunitCheckIgnore(IConstWorkUnit &workunit, IException *e, ErrorSeverity severity=SeverityWarning);


extern graph_decl Owned<IPropertyTree> globals;
extern graph_decl mptag_t masterSlaveMpTag;
extern graph_decl mptag_t kjServiceMpTag;
enum SlaveMsgTypes:unsigned { smt_errorMsg=1, smt_initGraphReq, smt_initActDataReq, smt_dataReq, smt_getPhysicalName, smt_getFileOffset, smt_actMsg, smt_getresult };

extern graph_decl StringBuffer &getCompoundQueryName(StringBuffer &compoundName, const char *queryName, unsigned version);

extern graph_decl void setupCluster(INode *masterNode, IGroup *processGroup, unsigned channelsPerSlave, unsigned portBase, unsigned portInc);
extern graph_decl void setClusterGroup(INode *masterNode, IGroup *group, unsigned slavesPerNode, unsigned channelsPerSlave, unsigned portBase, unsigned portInc);
extern graph_decl bool clusterInitialized();
extern graph_decl INode &queryMasterNode();
extern graph_decl IGroup &queryNodeGroup();
extern graph_decl IGroup &queryProcessGroup();
extern graph_decl ICommunicator &queryNodeComm();
extern graph_decl IGroup &queryClusterGroup();
extern graph_decl IGroup &querySlaveGroup();
extern graph_decl IGroup &queryDfsGroup();
extern graph_decl IGroup &queryLocalGroup();
extern graph_decl unsigned queryClusterWidth();
extern graph_decl unsigned queryNodeClusterWidth();

extern graph_decl mptag_t allocateClusterMPTag();     // should probably move into so used by master only
extern graph_decl void freeClusterMPTag(mptag_t tag); // ""

extern graph_decl IThorException *deserializeThorException(MemoryBuffer &in); 
void graph_decl serializeThorException(IException *e, MemoryBuffer &out); 

class CActivityBase;
interface IPartDescriptor;
extern graph_decl bool getBestFilePart(CActivityBase *activity, IPartDescriptor &partDesc, OwnedIFile & ifile, unsigned &location, StringBuffer &path, IExceptionHandler *eHandler = NULL);
extern graph_decl StringBuffer &getFilePartLocations(IPartDescriptor &partDesc, StringBuffer &locations);
extern graph_decl StringBuffer &getPartFilename(IPartDescriptor &partDesc, unsigned copy, StringBuffer &filePath, bool localMount=false);

extern graph_decl IOutputMetaData *createFixedSizeMetaData(size32_t sz);


interface IRowServer : extends IInterface
{
    virtual void stop() = 0;
};
extern graph_decl IRowStream *createRowStreamFromNode(CActivityBase &activity, unsigned node, ICommunicator &comm, mptag_t mpTag, const bool &abortSoon);
extern graph_decl IRowServer *createRowServer(CActivityBase *activity, IRowStream *seq, ICommunicator &comm, mptag_t mpTag);

interface IEngineRowStream;
extern graph_decl IEngineRowStream *createUngroupStream(IRowStream *input);

interface IThorRowInterfaces;
extern graph_decl void sendInChunks(ICommunicator &comm, rank_t dst, mptag_t mpTag, IRowStream *input, IThorRowInterfaces *rowIf);

extern graph_decl void logDiskSpace();

class CJobBase;
extern graph_decl IPerfMonHook *createThorMemStatsPerfMonHook(CJobBase &job, int minLevel, IPerfMonHook *chain=NULL); // for passing to jdebug startPerformanceMonitor

extern graph_decl bool isOOMException(IException *e);
extern graph_decl IThorException *checkAndCreateOOMContextException(CActivityBase *activity, IException *e, const char *msg, rowcount_t numRows, IOutputMetaData *meta, const void *row);

extern graph_decl RecordTranslationMode getTranslationMode(CActivityBase &activity);
extern graph_decl void getLayoutTranslations(IConstPointerArrayOf<ITranslator> &translators, const char *fname, IArrayOf<IPartDescriptor> &partDescriptors, RecordTranslationMode translationMode, unsigned expectedFormatCrc, IOutputMetaData *expectedFormat, unsigned projectedFormatCrc, IOutputMetaData *projectedFormat);
extern graph_decl const ITranslator *getLayoutTranslation(const char *fname, IPartDescriptor &partDesc, RecordTranslationMode translationMode, unsigned expectedFormatCrc, IOutputMetaData *expectedFormat, unsigned projectedFormatCrc, IOutputMetaData *projectedFormat);
extern graph_decl bool isRemoteReadCandidate(const CActivityBase &activity, const RemoteFilename &rfn);

extern graph_decl void checkAndDumpAbortInfo(const char *cmd);

extern graph_decl void checkFileType(CActivityBase *activity, IDistributedFile *file, const char *expectedType, bool throwException);

template <class T>
inline void readUnderlyingType(MemoryBuffer &mb, T &v)
{
    mb.read(reinterpret_cast<typename std::underlying_type<T>::type &> (v));
}

constexpr unsigned thorDetailedLogLevel = 200;
constexpr LogMsgCategory MCthorDetailedDebugInfo(MCdebugInfo(thorDetailedLogLevel));

class graph_decl CThorPerfTracer : protected PerfTracer
{
    PerfTracer perf;
    StringAttr workunit;
    unsigned subGraphId;
public:
    void start(const char *workunit, unsigned subGraphId, double interval);
    void stop();
};

extern graph_decl void saveWuidToFile(const char *wuid);

#endif
<|MERGE_RESOLUTION|>--- conflicted
+++ resolved
@@ -37,115 +37,119 @@
 #include "jstats.h"
 
 #ifdef GRAPH_EXPORTS
-    #define graph_decl DECL_EXPORT
+#define graph_decl DECL_EXPORT
 #else
-    #define graph_decl DECL_IMPORT
+#define graph_decl DECL_IMPORT
 #endif
 
 /// Thor options, that can be hints, workunit options, or global settings
-#define THOROPT_COMPRESS_SPILLS       "v9_4_compressInternalSpills" // Compress internal spills, e.g. spills created by lookahead or sort gathering  (default = true)
-#define THOROPT_COMPRESS_SPILL_TYPE   "v9_4_spillCompressorType" // Compress spill type, e.g. FLZ, LZ4 (or other to get previous)                 (default = LZ4)
-#define THOROPT_HDIST_SPILL           "hdistSpill"           // Allow distribute receiver to spill to disk, rather than blocking              (default = true)
-#define THOROPT_HDIST_WRITE_POOL_SIZE "hdistSendPoolSize"    // Distribute send thread pool size                                              (default = 16)
-#define THOROPT_HDIST_BUCKET_SIZE     "hdOutBufferSize"      // Distribute target bucket send size                                            (default = 1MB)
-#define THOROPT_HDIST_BUFFER_SIZE     "hdInBufferSize"       // Distribute send buffer size (for all targets)                                 (default = 32MB)
-#define THOROPT_HDIST_PULLBUFFER_SIZE "hdPullBufferSize"     // Distribute pull buffer size (receiver side limit, before spilling)
-#define THOROPT_HDIST_CANDIDATELIMIT  "hdCandidateLimit"     // Limits # of buckets to push to the writers when send buffer is full           (default = is 50% largest)
-#define THOROPT_HDIST_TARGETWRITELIMIT "hdTargetLimit"       // Limit # of writer threads working on a single target                          (default = unbound, but picks round-robin)
-#define THOROPT_HDIST_COMP            "v9_4_hdCompressorType"   // Distribute compressor to use                                                  (default = "LZ4")
-#define THOROPT_HDIST_COMPOPTIONS     "v9_4_hdCompressorOptions" // Distribute compressor options, e.g. AES key                                   (default = "")
-<<<<<<< HEAD
-#define THOROPT_SPLITTER_SPILL        "splitterSpill"           // Force splitters to spill or not, default is to adhere to helper setting       (default = -1)
-#define THOROPT_SPLITTER_MAXROWMEMK   "splitterRowMemK"         // Splitter max memory (K) to use before spilling                                (default = 2MB)
-#define THOROPT_SPLITTER_READAHEADGRANULARITYK "inMemReadAheadGranularityK" // Splitter in memory read ahead granularity (K)                     (default = 128K)
+#define THOROPT_COMPRESS_SPILLS "v9_4_compressInternalSpills"                     // Compress internal spills, e.g. spills created by lookahead or sort gathering  (default = true)
+#define THOROPT_COMPRESS_SPILL_TYPE "v9_4_spillCompressorType"                    // Compress spill type, e.g. FLZ, LZ4 (or other to get previous)                 (default = LZ4)
+#define THOROPT_HDIST_SPILL "hdistSpill"                                          // Allow distribute receiver to spill to disk, rather than blocking              (default = true)
+#define THOROPT_HDIST_WRITE_POOL_SIZE "hdistSendPoolSize"                         // Distribute send thread pool size                                              (default = 16)
+#define THOROPT_HDIST_BUCKET_SIZE "hdOutBufferSize"                               // Distribute target bucket send size                                            (default = 1MB)
+#define THOROPT_HDIST_BUFFER_SIZE "hdInBufferSize"                                // Distribute send buffer size (for all targets)                                 (default = 32MB)
+#define THOROPT_HDIST_PULLBUFFER_SIZE "hdPullBufferSize"                          // Distribute pull buffer size (receiver side limit, before spilling)
+#define THOROPT_HDIST_CANDIDATELIMIT "hdCandidateLimit"                           // Limits # of buckets to push to the writers when send buffer is full           (default = is 50% largest)
+#define THOROPT_HDIST_TARGETWRITELIMIT "hdTargetLimit"                            // Limit # of writer threads working on a single target                          (default = unbound, but picks round-robin)
+#define THOROPT_HDIST_COMP "v9_4_hdCompressorType"                                // Distribute compressor to use                                                  (default = "LZ4")
+#define THOROPT_HDIST_COMPOPTIONS "v9_4_hdCompressorOptions"                      // Distribute compressor options, e.g. AES key                                   (default = "")
+#define THOROPT_SPLITTER_SPILL "v9_4_splitterSpill"                               // Force splitters to spill or not, default is to adhere to helper setting       (default = -1)
+#define THOROPT_SPLITTER_MAXROWMEMK "splitterRowMemK"                             // Splitter max memory (K) to use before spilling                                (default = 2MB)
+#define THOROPT_SPLITTER_READAHEADGRANULARITYK "inMemReadAheadGranularityK"       // Splitter in memory read ahead granularity (K)                     (default = 128K)
 #define THOROPT_SPLITTER_READAHEADGRANULARITYROWS "inMemReadAheadGranularityRows" // Splitter in memory read ahead granularity (# rows)          (default = 64)
-#define THOROPT_SPLITTER_WRITEAHEADK  "splitterWriteAheadK"     // Splitter spilling write ahead size (K)                                        (default = 2MB)
-#define THOROPT_SPLITTER_COMPRESSIONTOTALK "splitterCompressionTotalK" // Splitter total compression buffer size (shared between writer and readers) (K) (default = 3MB)
-=======
-#define THOROPT_SPLITTER_SPILL        "v9_4_splitterSpill"      // Force splitters to spill or not, default is to adhere to helper setting       (default = -1)
->>>>>>> 00aaaee5
-#define THOROPT_LOOP_MAX_EMPTY        "loopMaxEmpty"            // Max # of iterations that LOOP can cycle through with 0 results before errors  (default = 1000)
-#define THOROPT_SMALLSORT             "smallSortThreshold"      // Use minisort approach, if estimate size of data to sort is below this setting (default = 0)
-#define THOROPT_PARALLEL_FUNNEL       "parallelFunnel"          // Use parallel funnel impl. if !ordered                                         (default = true)
-#define THOROPT_SORT_MAX_DEVIANCE     "sort_max_deviance"       // Max (byte) variance allowed during sort partitioning                          (default = 10Mb)
-#define THOROPT_OUTPUT_FLUSH_THRESHOLD "output_flush_threshold" // When above limit, workunit result is flushed (committed to Dali)              (default = -1 [off])
-#define THOROPT_PARALLEL_MATCH        "parallel_match"          // Use multi-threaded join helper (retains sort order without unsorted_output)   (default = false)
-#define THOROPT_UNSORTED_OUTPUT       "unsorted_output"         // Allow Join results to be reodered, implies parallel match                     (default = false)
-#define THOROPT_JOINHELPER_THREADS    "joinHelperThreads"       // Number of threads to use in threaded variety of join helper
-#define THOROPT_LKJOIN_LOCALFAILOVER  "lkjoin_localfailover"    // Force SMART to failover to distributed local lookup join (for testing only)   (default = false)
-#define THOROPT_LKJOIN_HASHJOINFAILOVER "lkjoin_hashjoinfailover" // Force SMART to failover to hash join (for testing only)                     (default = false)
-#define THOROPT_MAX_KERNLOG           "max_kern_level"          // Max kernel logging level, to push to workunit, -1 to disable                  (default = 3)
-#define THOROPT_COMP_FORCELZW         "v9_4_forceLZW"           // Forces file compression to use LZW                                            (default = false)
-#define THOROPT_COMP_FORCEFLZ         "v9_4_forceFLZ"           // Forces file compression to use FLZ                                            (default = false)
-#define THOROPT_COMP_FORCELZ4         "v9_4_forceLZ4"           // Forces file compression to use LZ4                                            (default = false)
-#define THOROPT_COMP_FORCELZ4HC       "v9_4_forceLZ4HC"         // Forces file compression to use LZ4HC                                          (default = false)
-#define THOROPT_TRACE_ENABLED         "traceEnabled"            // Output from TRACE activity enabled                                            (default = false)
-#define THOROPT_TRACE_LIMIT           "traceLimit"              // Number of rows from TRACE activity                                            (default = 10)
-#define THOROPT_READ_CRC              "crcReadEnabled"          // Enabled CRC validation on disk reads if file CRC are available                (default = true)
-#define THOROPT_WRITE_CRC             "crcWriteEnabled"         // Calculate CRC's for disk outputs and store in file meta data                  (default = true)
-#define THOROPT_READCOMPRESSED_CRC    "crcReadCompressedEnabled" // Enabled CRC validation on compressed disk reads if file CRC are available   (default = false)
-#define THOROPT_WRITECOMPRESSED_CRC   "crcWriteCompressedEnabled" // Calculate CRC's for compressed disk outputs and store in file meta data     (default = false)
-#define THOROPT_CHILD_GRAPH_INIT_TIMEOUT "childGraphInitTimeout" // Time to wait for child graphs to respond to initialization                  (default = 5*60 seconds)
-#define THOROPT_SORT_COMPBLKSZ        "sortCompBlkSz"           // Block size used by compressed spill in a spilling sort                        (default = 0, uses row writer default)
-#define THOROPT_KEYLOOKUP_QUEUED_BATCHSIZE "keyLookupQueuedBatchSize" // Number of rows candidates to gather before performing lookup against part (default = 1000)
-#define THOROPT_KEYLOOKUP_FETCH_QUEUED_BATCHSIZE "fetchLookupQueuedBatchSize" // Number of rows candidates to gather before performing lookup against part (default = 1000)
-#define THOROPT_KEYLOOKUP_MAX_LOOKUP_BATCHSIZE "keyLookupMaxLookupBatchSize"  // Maximum chunk of rows to process per cycle in lookup handler    (default = 1000)
-#define THOROPT_KEYLOOKUP_MAX_THREADS "maxKeyLookupThreads"     // Maximum number of threads performing keyed lookups                            (default = 10)
-#define THOROPT_KEYLOOKUP_MAX_FETCH_THREADS "maxFetchThreads"   // Maximum number of threads performing keyed lookups                            (default = 10)
-#define THOROPT_KEYLOOKUP_MAX_PROCESS_THREADS "keyLookupMaxProcessThreads" // Maximum number of threads performing keyed lookups                 (default = 10)
-#define THOROPT_KEYLOOKUP_MAX_QUEUED  "keyLookupMaxQueued"      // Total maximum number of rows (across all parts/threads) to queue              (default = 10000)
-#define THOROPT_KEYLOOKUP_MIN_MB      "keyLookupMinJoinGroupMB" // Min(MB) for groups (across all parts/threads) to queue)                       (default = 50)
-#define THOROPT_KEYLOOKUP_MAX_DONE    "keyLookupMaxDone"        // Maximum number of done items pending to be ready by next activity             (default = 10000)
-#define THOROPT_KEYLOOKUP_PROCESS_BATCHLIMIT "keyLookupProcessBatchLimit" // Maximum number of key lookups on queue before passing to a processor (default = 1000)
-#define THOROPT_FETCHLOOKUP_PROCESS_BATCHLIMIT "fetchLookupProcessBatchLimit" // Maximum number of fetch lookups on queue before passing to a processor (default = 10000)
-#define THOROPT_REMOTE_KEYED_LOOKUP   "remoteKeyedLookup"       // Send key request to remote node unless part is local                          (default = true)
-#define THOROPT_REMOTE_KEYED_FETCH    "remoteKeyedFetch"        // Send fetch request to remote node unless part is local                        (default = true)
-#define THOROPT_FORCE_REMOTE_KEYED_LOOKUP "forceRemoteKeyedLookup" // force all keyed lookups, even where part local to be sent as if remote     (default = false)
-#define THOROPT_FORCE_REMOTE_KEYED_FETCH "forceRemoteKeyedFetch" // force all keyed fetches, even where part local to be sent as if remote       (default = false)
-#define THOROPT_KEYLOOKUP_MAX_LOCAL_HANDLERS "maxLocalHandlers" // maximum number of handlers dealing with local parts                           (default = 10)
-#define THOROPT_KEYLOOKUP_MAX_REMOTE_HANDLERS "maxRemoteHandlers" // maximum number of handlers per remote slave                                 (default = 2)
-#define THOROPT_KEYLOOKUP_MAX_FETCH_LOCAL_HANDLERS "maxLocalFetchHandlers" // maximum number of fetch handlers dealing with local parts          (default = 10)
-#define THOROPT_KEYLOOKUP_MAX_FETCH_REMOTE_HANDLERS "maxRemoteFetchHandlers" // maximum number of fetch handlers per remote slave                (default = 2)
-#define THOROPT_KEYLOOKUP_COMPRESS_MESSAGES "keyedJoinCompressMsgs" // compress key and fetch request messages                                   (default = true)
-#define THOROPT_FORCE_REMOTE_DISABLED "forceRemoteDisabled"     // disable remote (via dafilesrv) reads (NB: takes precedence over forceRemoteRead) (default = false)
-#define THOROPT_FORCE_REMOTE_READ     "forceRemoteRead"         // force remote (via dafilesrv) read (NB: takes precedence over environment.conf setting) (default = false)
-#define THOROPT_ACTINIT_WAITTIME_MINS "actInitWaitTimeMins"     // max time to wait for slave activity initialization message from master
-#define THOROPT_MAXLFN_BLOCKTIME_MINS "maxLfnBlockTimeMins"     // max time permitted to be blocked on a DFS logical file operation.
-#define THOROPT_VALIDATE_FILE_TYPE    "validateFileType"        // validate file type compatibility, e.g. if on fire error if XML reading CSV    (default = true)
-#define THOROPT_MIN_REMOTE_CQ_INDEX_SIZE_MB "minRemoteCQIndexSizeMb" // minimum size of index file to enable server side handling                (default = 0, meaning use heuristic to determin)
-#define THOROPT_KJ_ASSUME_PRIMARY "keyedJoinAssumePrimary"      // assume primary part exists (don't check when mapping, which can be slow)
-#define THOROPT_COMPRESS_SORTOVERFLOW "v9_4_compressSortOverflow" // If global sort spills, compress the merged overflow file                      (default = true)
-#define THOROPT_TIME_ACTIVITIES "timeActivities"                // Time activities (default=true)
-#define THOROPT_MAX_ACTIVITY_CORES "maxActivityCores"           // controls number of default threads to use for very parallel phases (like sort/parallel join helper). (default = # of h/w cores)
-#define THOROPT_THOR_ROWCRC "THOR_ROWCRC"                       // Use a CRC checking row allocator (default=false)
-#define THOROPT_THOR_PACKEDALLOCATOR "THOR_PACKEDALLOCATOR"     // Use packed roxiemem row allocators by default (default=true)
-#define THOROPT_MEMORY_SPILL_AT "memorySpillAt"                 // The threshold (%) that roxiemem will request memory to be reduced (default=80)
-#define THOROPT_FAIL_ON_LEAKS "failOnLeaks"                     // If any leaks are detected at the end of graph, fail the query (default=false)
-#define THOROPT_SOAP_TRACE_LEVEL "soapTraceLevel"               // The trace SOAP level (default=1)
-#define THOROPT_SORT_ALGORITHM "sortAlgorithm"                  // The algorithm used to sort records (quicksort/mergesort)
-#define THOROPT_COMPRESS_ALLFILES "v9_4_compressAllOutputs"     // Compress all output files (default: bare-metal=off, cloud=on)
-#define THOROPT_AVOID_RENAME "avoidRename"                      // Avoid rename, write directly to target physical filenames (no temp file)
-#define THOROPT_LOOKAHEAD_MAXROWMEMK "readAheadRowMemK"         // Splitter max memory (K) to use before spilling                                (default = 2MB)
-#define THOROPT_LOOKAHEAD_WRITEAHEADK "readAheadWriteAheadK"     // Splitter spilling write ahead size (K)                                        (default = 2MB)
-#define THOROPT_LOOKAHEAD_COMPRESSIONTOTALK "readAheadCompressionTotalK" // Splitter total compression buffer size (shared between writer and readers) (K) (default = 3MB)
-#define THOROPT_LOOKAHEAD_TEMPFILE_GRANULARITY "readAheadTempFileGranularity" // Splitter temp file granularity (default = 1GB)
-
-
-
-#define INITIAL_SELFJOIN_MATCH_WARNING_LEVEL 20000  // max of row matches before selfjoin emits warning
+#define THOROPT_SPLITTER_WRITEAHEADK "splitterWriteAheadK"                        // Splitter spilling write ahead size (K)                                        (default = 2MB)
+#define THOROPT_SPLITTER_COMPRESSIONTOTALK "splitterCompressionTotalK"            // Splitter total compression buffer size (shared between writer and readers) (K) (default = 3MB)
+#define THOROPT_LOOP_MAX_EMPTY "loopMaxEmpty"                                     // Max # of iterations that LOOP can cycle through with 0 results before errors  (default = 1000)
+#define THOROPT_SMALLSORT "smallSortThreshold"                                    // Use minisort approach, if estimate size of data to sort is below this setting (default = 0)
+#define THOROPT_PARALLEL_FUNNEL "parallelFunnel"                                  // Use parallel funnel impl. if !ordered                                         (default = true)
+#define THOROPT_SORT_MAX_DEVIANCE "sort_max_deviance"                             // Max (byte) variance allowed during sort partitioning                          (default = 10Mb)
+#define THOROPT_OUTPUT_FLUSH_THRESHOLD "output_flush_threshold"                   // When above limit, workunit result is flushed (committed to Dali)              (default = -1 [off])
+#define THOROPT_PARALLEL_MATCH "parallel_match"                                   // Use multi-threaded join helper (retains sort order without unsorted_output)   (default = false)
+#define THOROPT_UNSORTED_OUTPUT "unsorted_output"                                 // Allow Join results to be reodered, implies parallel match                     (default = false)
+#define THOROPT_JOINHELPER_THREADS "joinHelperThreads"                            // Number of threads to use in threaded variety of join helper
+#define THOROPT_LKJOIN_LOCALFAILOVER "lkjoin_localfailover"                       // Force SMART to failover to distributed local lookup join (for testing only)   (default = false)
+#define THOROPT_LKJOIN_HASHJOINFAILOVER "lkjoin_hashjoinfailover"                 // Force SMART to failover to hash join (for testing only)                     (default = false)
+#define THOROPT_MAX_KERNLOG "max_kern_level"                                      // Max kernel logging level, to push to workunit, -1 to disable                  (default = 3)
+#define THOROPT_COMP_FORCELZW "v9_4_forceLZW"                                     // Forces file compression to use LZW                                            (default = false)
+#define THOROPT_COMP_FORCEFLZ "v9_4_forceFLZ"                                     // Forces file compression to use FLZ                                            (default = false)
+#define THOROPT_COMP_FORCELZ4 "v9_4_forceLZ4"                                     // Forces file compression to use LZ4                                            (default = false)
+#define THOROPT_COMP_FORCELZ4HC "v9_4_forceLZ4HC"                                 // Forces file compression to use LZ4HC                                          (default = false)
+#define THOROPT_TRACE_ENABLED "traceEnabled"                                      // Output from TRACE activity enabled                                            (default = false)
+#define THOROPT_TRACE_LIMIT "traceLimit"                                          // Number of rows from TRACE activity                                            (default = 10)
+#define THOROPT_READ_CRC "crcReadEnabled"                                         // Enabled CRC validation on disk reads if file CRC are available                (default = true)
+#define THOROPT_WRITE_CRC "crcWriteEnabled"                                       // Calculate CRC's for disk outputs and store in file meta data                  (default = true)
+#define THOROPT_READCOMPRESSED_CRC "crcReadCompressedEnabled"                     // Enabled CRC validation on compressed disk reads if file CRC are available   (default = false)
+#define THOROPT_WRITECOMPRESSED_CRC "crcWriteCompressedEnabled"                   // Calculate CRC's for compressed disk outputs and store in file meta data     (default = false)
+#define THOROPT_CHILD_GRAPH_INIT_TIMEOUT "childGraphInitTimeout"                  // Time to wait for child graphs to respond to initialization                  (default = 5*60 seconds)
+#define THOROPT_SORT_COMPBLKSZ "sortCompBlkSz"                                    // Block size used by compressed spill in a spilling sort                        (default = 0, uses row writer default)
+#define THOROPT_KEYLOOKUP_QUEUED_BATCHSIZE "keyLookupQueuedBatchSize"             // Number of rows candidates to gather before performing lookup against part (default = 1000)
+#define THOROPT_KEYLOOKUP_FETCH_QUEUED_BATCHSIZE "fetchLookupQueuedBatchSize"     // Number of rows candidates to gather before performing lookup against part (default = 1000)
+#define THOROPT_KEYLOOKUP_MAX_LOOKUP_BATCHSIZE "keyLookupMaxLookupBatchSize"      // Maximum chunk of rows to process per cycle in lookup handler    (default = 1000)
+#define THOROPT_KEYLOOKUP_MAX_THREADS "maxKeyLookupThreads"                       // Maximum number of threads performing keyed lookups                            (default = 10)
+#define THOROPT_KEYLOOKUP_MAX_FETCH_THREADS "maxFetchThreads"                     // Maximum number of threads performing keyed lookups                            (default = 10)
+#define THOROPT_KEYLOOKUP_MAX_PROCESS_THREADS "keyLookupMaxProcessThreads"        // Maximum number of threads performing keyed lookups                 (default = 10)
+#define THOROPT_KEYLOOKUP_MAX_QUEUED "keyLookupMaxQueued"                         // Total maximum number of rows (across all parts/threads) to queue              (default = 10000)
+#define THOROPT_KEYLOOKUP_MIN_MB "keyLookupMinJoinGroupMB"                        // Min(MB) for groups (across all parts/threads) to queue)                       (default = 50)
+#define THOROPT_KEYLOOKUP_MAX_DONE "keyLookupMaxDone"                             // Maximum number of done items pending to be ready by next activity             (default = 10000)
+#define THOROPT_KEYLOOKUP_PROCESS_BATCHLIMIT "keyLookupProcessBatchLimit"         // Maximum number of key lookups on queue before passing to a processor (default = 1000)
+#define THOROPT_FETCHLOOKUP_PROCESS_BATCHLIMIT "fetchLookupProcessBatchLimit"     // Maximum number of fetch lookups on queue before passing to a processor (default = 10000)
+#define THOROPT_REMOTE_KEYED_LOOKUP "remoteKeyedLookup"                           // Send key request to remote node unless part is local                          (default = true)
+#define THOROPT_REMOTE_KEYED_FETCH "remoteKeyedFetch"                             // Send fetch request to remote node unless part is local                        (default = true)
+#define THOROPT_FORCE_REMOTE_KEYED_LOOKUP "forceRemoteKeyedLookup"                // force all keyed lookups, even where part local to be sent as if remote     (default = false)
+#define THOROPT_FORCE_REMOTE_KEYED_FETCH "forceRemoteKeyedFetch"                  // force all keyed fetches, even where part local to be sent as if remote       (default = false)
+#define THOROPT_KEYLOOKUP_MAX_LOCAL_HANDLERS "maxLocalHandlers"                   // maximum number of handlers dealing with local parts                           (default = 10)
+#define THOROPT_KEYLOOKUP_MAX_REMOTE_HANDLERS "maxRemoteHandlers"                 // maximum number of handlers per remote slave                                 (default = 2)
+#define THOROPT_KEYLOOKUP_MAX_FETCH_LOCAL_HANDLERS "maxLocalFetchHandlers"        // maximum number of fetch handlers dealing with local parts          (default = 10)
+#define THOROPT_KEYLOOKUP_MAX_FETCH_REMOTE_HANDLERS "maxRemoteFetchHandlers"      // maximum number of fetch handlers per remote slave                (default = 2)
+#define THOROPT_KEYLOOKUP_COMPRESS_MESSAGES "keyedJoinCompressMsgs"               // compress key and fetch request messages                                   (default = true)
+#define THOROPT_FORCE_REMOTE_DISABLED "forceRemoteDisabled"                       // disable remote (via dafilesrv) reads (NB: takes precedence over forceRemoteRead) (default = false)
+#define THOROPT_FORCE_REMOTE_READ "forceRemoteRead"                               // force remote (via dafilesrv) read (NB: takes precedence over environment.conf setting) (default = false)
+#define THOROPT_ACTINIT_WAITTIME_MINS "actInitWaitTimeMins"                       // max time to wait for slave activity initialization message from master
+#define THOROPT_MAXLFN_BLOCKTIME_MINS "maxLfnBlockTimeMins"                       // max time permitted to be blocked on a DFS logical file operation.
+#define THOROPT_VALIDATE_FILE_TYPE "validateFileType"                             // validate file type compatibility, e.g. if on fire error if XML reading CSV    (default = true)
+#define THOROPT_MIN_REMOTE_CQ_INDEX_SIZE_MB "minRemoteCQIndexSizeMb"              // minimum size of index file to enable server side handling                (default = 0, meaning use heuristic to determin)
+#define THOROPT_KJ_ASSUME_PRIMARY "keyedJoinAssumePrimary"                        // assume primary part exists (don't check when mapping, which can be slow)
+#define THOROPT_COMPRESS_SORTOVERFLOW "v9_4_compressSortOverflow"                 // If global sort spills, compress the merged overflow file                      (default = true)
+#define THOROPT_TIME_ACTIVITIES "timeActivities"                                  // Time activities (default=true)
+#define THOROPT_MAX_ACTIVITY_CORES "maxActivityCores"                             // controls number of default threads to use for very parallel phases (like sort/parallel join helper). (default = # of h/w cores)
+#define THOROPT_THOR_ROWCRC "THOR_ROWCRC"                                         // Use a CRC checking row allocator (default=false)
+#define THOROPT_THOR_PACKEDALLOCATOR "THOR_PACKEDALLOCATOR"                       // Use packed roxiemem row allocators by default (default=true)
+#define THOROPT_MEMORY_SPILL_AT "memorySpillAt"                                   // The threshold (%) that roxiemem will request memory to be reduced (default=80)
+#define THOROPT_FAIL_ON_LEAKS "failOnLeaks"                                       // If any leaks are detected at the end of graph, fail the query (default=false)
+#define THOROPT_SOAP_TRACE_LEVEL "soapTraceLevel"                                 // The trace SOAP level (default=1)
+#define THOROPT_SORT_ALGORITHM "sortAlgorithm"                                    // The algorithm used to sort records (quicksort/mergesort)
+#define THOROPT_COMPRESS_ALLFILES "v9_4_compressAllOutputs"                       // Compress all output files (default: bare-metal=off, cloud=on)
+#define THOROPT_AVOID_RENAME "avoidRename"                                        // Avoid rename, write directly to target physical filenames (no temp file)
+#define THOROPT_LOOKAHEAD_MAXROWMEMK "readAheadRowMemK"                           // Splitter max memory (K) to use before spilling                                (default = 2MB)
+#define THOROPT_LOOKAHEAD_WRITEAHEADK "readAheadWriteAheadK"                      // Splitter spilling write ahead size (K)                                        (default = 2MB)
+#define THOROPT_LOOKAHEAD_COMPRESSIONTOTALK "readAheadCompressionTotalK"          // Splitter total compression buffer size (shared between writer and readers) (K) (default = 3MB)
+#define THOROPT_LOOKAHEAD_TEMPFILE_GRANULARITY "readAheadTempFileGranularity"     // Splitter temp file granularity (default = 1GB)
+
+#define INITIAL_SELFJOIN_MATCH_WARNING_LEVEL 20000 // max of row matches before selfjoin emits warning
 
 #define THOR_SEM_RETRY_TIMEOUT 2
 
 // Logging
-enum ThorExceptionAction { tea_null, tea_warning, tea_abort, tea_shutdown };
-
-enum RegistryCode:unsigned { rc_register, rc_deregister };
-
-#define createThorRow(size)         malloc(size)
-#define destroyThorRow(ptr)         free(ptr)
-#define reallocThorRow(ptr, size)   realloc(ptr, size)
-
-//statistics gathered by the different activities
+enum ThorExceptionAction
+{
+    tea_null,
+    tea_warning,
+    tea_abort,
+    tea_shutdown
+};
+
+enum RegistryCode : unsigned
+{
+    rc_register,
+    rc_deregister
+};
+
+#define createThorRow(size) malloc(size)
+#define destroyThorRow(ptr) free(ptr)
+#define reallocThorRow(ptr, size) realloc(ptr, size)
+
+// statistics gathered by the different activities
 extern graph_decl const StatisticsMapping spillStatistics;
 extern graph_decl const StatisticsMapping jhtreeCacheStatistics;
 extern graph_decl const StatisticsMapping soapcallStatistics;
@@ -178,6 +182,7 @@
 class BooleanOnOff
 {
     bool &tf;
+
 public:
     inline BooleanOnOff(bool &_tf) : tf(_tf) { tf = true; }
     inline ~BooleanOnOff() { tf = false; }
@@ -200,6 +205,7 @@
         SpinBlock b(lock);
         clear();
     }
+
 public:
     CReplyCancelHandler()
     {
@@ -228,9 +234,9 @@
         }
         _comm->cancel(rank, _mpTag);
     }
-    bool recv(ICommunicator &_comm, CMessageBuffer &mb, rank_t rank, const mptag_t &_mpTag, rank_t *sender=NULL, unsigned timeout=MP_WAIT_FOREVER)
-    {
-        bool ret=false;
+    bool recv(ICommunicator &_comm, CMessageBuffer &mb, rank_t rank, const mptag_t &_mpTag, rank_t *sender = NULL, unsigned timeout = MP_WAIT_FOREVER)
+    {
+        bool ret = false;
         {
             SpinBlock b(lock);
             if (cancelled)
@@ -251,7 +257,6 @@
         return ret;
     }
 };
-
 
 class graph_decl CTimeoutTrigger : public CInterface, implements IThreaded
 {
@@ -261,6 +266,7 @@
     unsigned timeout;
     StringAttr description;
     CThreaded threaded;
+
 protected:
     Owned<IException> exception;
 
@@ -270,7 +276,7 @@
     }
     void start()
     {
-        running = (timeout!=0);
+        running = (timeout != 0);
         if (running)
             threaded.start(false);
     }
@@ -287,21 +293,27 @@
             CriticalBlock block(crit);
             if (exception.get())
             {
-                { CriticalUnblock b(crit);
-                    if (todo.wait(timeout*1000))
+                {
+                    CriticalUnblock b(crit);
+                    if (todo.wait(timeout * 1000))
                     { // if signalled during timeout period, wait full timeout
                         if (running)
-                            todo.wait(timeout*1000);
+                            todo.wait(timeout * 1000);
                     }
                 }
-                if (!running) break;
+                if (!running)
+                    break;
                 if (exception.get())
                     if (action())
                         break;
             }
         }
     }
-    void stop() { running = false; todo.signal(); }
+    void stop()
+    {
+        running = false;
+        todo.signal();
+    }
     void inform(IException *e)
     {
         LOG(MCdebugProgress, "INFORM [%s]", description.get());
@@ -327,13 +339,14 @@
 };
 
 // Tracks the current and peak storage used for some files
-class CFileSizeTracker: public CInterface
+class CFileSizeTracker : public CInterface
 {
     RelaxedAtomic<offset_t> activeSize{0};
     RelaxedAtomic<offset_t> peakSize{0};
-    CFileSizeTracker * parentFileSizeTracker;
+    CFileSizeTracker *parentFileSizeTracker;
+
 public:
-    CFileSizeTracker(CFileSizeTracker *parent=nullptr): parentFileSizeTracker(parent)
+    CFileSizeTracker(CFileSizeTracker *parent = nullptr) : parentFileSizeTracker(parent)
     {
     }
     void growSize(offset_t size)
@@ -371,9 +384,10 @@
     Linked<IFile> iFile;
     Linked<CFileSizeTracker> fileSizeTracker;
     offset_t fileSize = 0;
+
 public:
     IMPLEMENT_IINTERFACE_USING(CSimpleInterface);
-    CFileOwner(IFile *_iFile, CFileSizeTracker * _fileSizeTracker=nullptr) : iFile(_iFile), fileSizeTracker(_fileSizeTracker)
+    CFileOwner(IFile *_iFile, CFileSizeTracker *_fileSizeTracker = nullptr) : iFile(_iFile), fileSizeTracker(_fileSizeTracker)
     {
     }
     ~CFileOwner()
@@ -384,12 +398,12 @@
     }
     void noteSize(offset_t size)
     {
-        if (fileSizeTracker && fileSize!=size)
+        if (fileSizeTracker && fileSize != size)
         {
             if (size > fileSize)
-                fileSizeTracker->growSize(size-fileSize);
+                fileSizeTracker->growSize(size - fileSize);
             else
-                fileSizeTracker->shrinkSize(fileSize-size);
+                fileSizeTracker->shrinkSize(fileSize - size);
         }
         fileSize = size;
     }
@@ -401,6 +415,7 @@
 {
     Linked<CFileOwner> fileOwner;
     IExtRowStream *stream;
+
 public:
     CStreamFileOwner(CFileOwner *_fileOwner, IExtRowStream *_stream) : fileOwner(_fileOwner)
     {
@@ -410,7 +425,7 @@
     {
         stream->Release();
     }
-// IExtRowStream
+    // IExtRowStream
     virtual const void *nextRow() override { return stream->nextRow(); }
     virtual void stop() override { stream->stop(NULL); }
     virtual offset_t getOffset() const override { return stream->getOffset(); }
@@ -433,7 +448,6 @@
     }
 };
 
-
 #define DEFAULT_THORMASTERPORT 20000
 #define DEFAULT_THORSLAVEPORT 20100
 #define DEFAULT_SLAVEPORTINC 20
@@ -451,7 +465,7 @@
     bool isAvailable(const char *filename);
 };
 
-interface graph_decl IBarrierException : extends IException {};
+interface graph_decl IBarrierException : extends IException{};
 extern graph_decl IBarrierException *createBarrierAbortException();
 
 interface graph_decl IThorException : extends IException
@@ -463,7 +477,7 @@
     virtual graph_id queryGraphId() const = 0;
     virtual const char *queryJobId() const = 0;
     virtual unsigned querySlave() const = 0;
-    virtual void getAssert(StringAttr &file, unsigned &line, unsigned &column) const = 0;
+    virtual void getAssert(StringAttr & file, unsigned &line, unsigned &column) const = 0;
     virtual const char *queryOrigin() const = 0;
     virtual ErrorSeverity querySeverity() const = 0;
     virtual const char *queryMessage() const = 0;
@@ -480,19 +494,24 @@
     virtual void setAssert(const char *file, unsigned line, unsigned column) = 0;
     virtual void setOrigin(const char *origin) = 0;
     virtual void setSeverity(ErrorSeverity severity) = 0;
-    virtual void setOriginalException(IException *e) = 0;
+    virtual void setOriginalException(IException * e) = 0;
 };
 
 class CGraphElementBase;
 class CActivityBase;
 class CGraphBase;
 interface IRemoteConnection;
-enum ActLogEnum { thorlog_null=0,thorlog_ecl=1,thorlog_all=2 };
-
-extern graph_decl StringBuffer &ActPrintLogArgsPrep(StringBuffer &res, const CGraphElementBase *container, const ActLogEnum flags, const char *format, va_list args) __attribute__((format(printf,4,0)));
+enum ActLogEnum
+{
+    thorlog_null = 0,
+    thorlog_ecl = 1,
+    thorlog_all = 2
+};
+
+extern graph_decl StringBuffer &ActPrintLogArgsPrep(StringBuffer &res, const CGraphElementBase *container, const ActLogEnum flags, const char *format, va_list args) __attribute__((format(printf, 4, 0)));
 extern graph_decl void ActPrintLogEx(const CGraphElementBase *container, const ActLogEnum flags, const LogMsgCategory &logCat, const char *format, ...) __attribute__((format(printf, 4, 5)));
-extern graph_decl void ActPrintLogArgs(const CGraphElementBase *container, const ActLogEnum flags, const LogMsgCategory &logCat, const char *format, va_list args) __attribute__((format(printf,4,0)));
-extern graph_decl void ActPrintLogArgs(const CGraphElementBase *container, IException *e, const ActLogEnum flags, const LogMsgCategory &logCat, const char *format, va_list args) __attribute__((format(printf,5,0)));
+extern graph_decl void ActPrintLogArgs(const CGraphElementBase *container, const ActLogEnum flags, const LogMsgCategory &logCat, const char *format, va_list args) __attribute__((format(printf, 4, 0)));
+extern graph_decl void ActPrintLogArgs(const CGraphElementBase *container, IException *e, const ActLogEnum flags, const LogMsgCategory &logCat, const char *format, va_list args) __attribute__((format(printf, 5, 0)));
 extern graph_decl void ActPrintLog(const CActivityBase *activity, const char *format, ...) __attribute__((format(printf, 2, 3)));
 extern graph_decl void ActPrintLog(const CActivityBase *activity, unsigned traceLevel, const char *format, ...) __attribute__((format(printf, 3, 4)));
 extern graph_decl void ActPrintLog(const CActivityBase *activity, IException *e, const char *format, ...) __attribute__((format(printf, 3, 4)));
@@ -534,9 +553,9 @@
 {
     ActPrintLogEx(container, e, thorlog_null, MCexception(e, MSGCLS_error), "%s", "");
 }
-extern graph_decl void GraphPrintLogArgsPrep(StringBuffer &res, CGraphBase *graph, const ActLogEnum flags, const LogMsgCategory &logCat, const char *format, va_list args) __attribute__((format(printf,5,0)));
-extern graph_decl void GraphPrintLogArgs(CGraphBase *graph, IException *e, const ActLogEnum flags, const LogMsgCategory &logCat, const char *format, va_list args) __attribute__((format(printf,5,0)));
-extern graph_decl void GraphPrintLogArgs(CGraphBase *graph, const ActLogEnum flags, const LogMsgCategory &logCat, const char *format, va_list args) __attribute__((format(printf,4,0)));
+extern graph_decl void GraphPrintLogArgsPrep(StringBuffer &res, CGraphBase *graph, const ActLogEnum flags, const LogMsgCategory &logCat, const char *format, va_list args) __attribute__((format(printf, 5, 0)));
+extern graph_decl void GraphPrintLogArgs(CGraphBase *graph, IException *e, const ActLogEnum flags, const LogMsgCategory &logCat, const char *format, va_list args) __attribute__((format(printf, 5, 0)));
+extern graph_decl void GraphPrintLogArgs(CGraphBase *graph, const ActLogEnum flags, const LogMsgCategory &logCat, const char *format, va_list args) __attribute__((format(printf, 4, 0)));
 extern graph_decl void GraphPrintLog(CGraphBase *graph, IException *e, const char *format, ...) __attribute__((format(printf, 3, 4)));
 
 inline void GraphPrintLogEx(CGraphBase *graph, ActLogEnum flags, const LogMsgCategory &logCat, const char *format, ...) __attribute__((format(printf, 4, 5)));
@@ -601,14 +620,23 @@
 extern graph_decl void loadCmdProp(IPropertyTree *tree, const char *cmdProp);
 
 extern graph_decl void ensureDirectoryForFile(const char *fName);
-extern graph_decl void reportExceptionToWorkunit(IConstWorkUnit &workunit,IException *e, ErrorSeverity severity=SeverityWarning);
-extern graph_decl void reportExceptionToWorkunitCheckIgnore(IConstWorkUnit &workunit, IException *e, ErrorSeverity severity=SeverityWarning);
-
+extern graph_decl void reportExceptionToWorkunit(IConstWorkUnit &workunit, IException *e, ErrorSeverity severity = SeverityWarning);
+extern graph_decl void reportExceptionToWorkunitCheckIgnore(IConstWorkUnit &workunit, IException *e, ErrorSeverity severity = SeverityWarning);
 
 extern graph_decl Owned<IPropertyTree> globals;
 extern graph_decl mptag_t masterSlaveMpTag;
 extern graph_decl mptag_t kjServiceMpTag;
-enum SlaveMsgTypes:unsigned { smt_errorMsg=1, smt_initGraphReq, smt_initActDataReq, smt_dataReq, smt_getPhysicalName, smt_getFileOffset, smt_actMsg, smt_getresult };
+enum SlaveMsgTypes : unsigned
+{
+    smt_errorMsg = 1,
+    smt_initGraphReq,
+    smt_initActDataReq,
+    smt_dataReq,
+    smt_getPhysicalName,
+    smt_getFileOffset,
+    smt_actMsg,
+    smt_getresult
+};
 
 extern graph_decl StringBuffer &getCompoundQueryName(StringBuffer &compoundName, const char *queryName, unsigned version);
 
@@ -629,17 +657,16 @@
 extern graph_decl mptag_t allocateClusterMPTag();     // should probably move into so used by master only
 extern graph_decl void freeClusterMPTag(mptag_t tag); // ""
 
-extern graph_decl IThorException *deserializeThorException(MemoryBuffer &in); 
-void graph_decl serializeThorException(IException *e, MemoryBuffer &out); 
+extern graph_decl IThorException *deserializeThorException(MemoryBuffer &in);
+void graph_decl serializeThorException(IException *e, MemoryBuffer &out);
 
 class CActivityBase;
 interface IPartDescriptor;
-extern graph_decl bool getBestFilePart(CActivityBase *activity, IPartDescriptor &partDesc, OwnedIFile & ifile, unsigned &location, StringBuffer &path, IExceptionHandler *eHandler = NULL);
+extern graph_decl bool getBestFilePart(CActivityBase *activity, IPartDescriptor &partDesc, OwnedIFile &ifile, unsigned &location, StringBuffer &path, IExceptionHandler *eHandler = NULL);
 extern graph_decl StringBuffer &getFilePartLocations(IPartDescriptor &partDesc, StringBuffer &locations);
-extern graph_decl StringBuffer &getPartFilename(IPartDescriptor &partDesc, unsigned copy, StringBuffer &filePath, bool localMount=false);
+extern graph_decl StringBuffer &getPartFilename(IPartDescriptor &partDesc, unsigned copy, StringBuffer &filePath, bool localMount = false);
 
 extern graph_decl IOutputMetaData *createFixedSizeMetaData(size32_t sz);
-
 
 interface IRowServer : extends IInterface
 {
@@ -657,7 +684,7 @@
 extern graph_decl void logDiskSpace();
 
 class CJobBase;
-extern graph_decl IPerfMonHook *createThorMemStatsPerfMonHook(CJobBase &job, int minLevel, IPerfMonHook *chain=NULL); // for passing to jdebug startPerformanceMonitor
+extern graph_decl IPerfMonHook *createThorMemStatsPerfMonHook(CJobBase &job, int minLevel, IPerfMonHook *chain = NULL); // for passing to jdebug startPerformanceMonitor
 
 extern graph_decl bool isOOMException(IException *e);
 extern graph_decl IThorException *checkAndCreateOOMContextException(CActivityBase *activity, IException *e, const char *msg, rowcount_t numRows, IOutputMetaData *meta, const void *row);
@@ -674,7 +701,7 @@
 template <class T>
 inline void readUnderlyingType(MemoryBuffer &mb, T &v)
 {
-    mb.read(reinterpret_cast<typename std::underlying_type<T>::type &> (v));
+    mb.read(reinterpret_cast<typename std::underlying_type<T>::type &>(v));
 }
 
 constexpr unsigned thorDetailedLogLevel = 200;
@@ -685,6 +712,7 @@
     PerfTracer perf;
     StringAttr workunit;
     unsigned subGraphId;
+
 public:
     void start(const char *workunit, unsigned subGraphId, double interval);
     void stop();
@@ -692,4 +720,4 @@
 
 extern graph_decl void saveWuidToFile(const char *wuid);
 
-#endif
+#endif
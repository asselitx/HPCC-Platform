--- conflicted
+++ resolved
@@ -603,15 +603,6 @@
 constexpr unsigned thorDetailedLogLevel = 200;
 constexpr LogMsgCategory MCthorDetailedDebugInfo(MCdebugInfo(thorDetailedLogLevel));
 
-<<<<<<< HEAD
-extern graph_decl bool hasExpertOpt(const char *opt);
-extern graph_decl StringBuffer &getExpertOptPath(const char *opt, StringBuffer &out);
-extern graph_decl bool getExpertOptBool(const char *opt, bool dft=false);
-extern graph_decl __int64 getExpertOptInt64(const char *opt, __int64 dft=0);
-extern graph_decl double getExpertOptReal(const char *opt, double dft);
-extern graph_decl StringBuffer &getExpertOptString(const char *opt, StringBuffer &out);
-extern graph_decl void setExpertOpt(const char *opt, const char *value);
-
 ////
 // IContextLogger
 class CThorContextLogger : public CSimpleInterfaceOf<IContextLogger>
@@ -723,7 +714,5 @@
     void start(const char *workunit, unsigned subGraphId, double interval);
     void stop();
 };
-=======
->>>>>>> 3e9b2485
 
 #endif

/*##############################################################################

    HPCC SYSTEMS software Copyright (C) 2012 HPCC Systems.

    Licensed under the Apache License, Version 2.0 (the "License");
    you may not use this file except in compliance with the License.
    You may obtain a copy of the License at

       http://www.apache.org/licenses/LICENSE-2.0

    Unless required by applicable law or agreed to in writing, software
    distributed under the License is distributed on an "AS IS" BASIS,
    WITHOUT WARRANTIES OR CONDITIONS OF ANY KIND, either express or implied.
    See the License for the specific language governing permissions and
    limitations under the License.
############################################################################## */

#include <limits.h>
#include <stdlib.h>
#include "jprop.hpp"
#include "jexcept.hpp"
#include "jiter.ipp"
#include "jlzw.hpp"
#include "jsocket.hpp"
#include "jset.hpp"
#include "jsort.hpp"
#include "portlist.h"
#include "jhtree.hpp"
#include "mputil.hpp"
#include "dllserver.hpp"
#include "dautils.hpp"
#include "danqs.hpp"
#include "daclient.hpp"
#include "daaudit.hpp"
#include "wujobq.hpp"
#include "thorport.hpp"
#include "commonext.hpp"
#include "thorxmlread.hpp"
#include "thorplugin.hpp"
#include "thormisc.hpp"
#include "thgraphmaster.ipp"
#include "thdemonserver.hpp"
#include "rtlds_imp.hpp"
#include "eclhelper.hpp"
#include "thexception.hpp"
#include "thactivitymaster.ipp"
#include "thmem.hpp"
#include "thcompressutil.hpp"

using roxiemem::OwnedRoxieString;

static CriticalSection *jobManagerCrit;
MODULE_INIT(INIT_PRIORITY_STANDARD)
{
    jobManagerCrit = new CriticalSection;
    return true;
}
MODULE_EXIT()
{
    delete jobManagerCrit;
}

unsigned uniqGraphId = 1;

#define FATAL_TIMEOUT 60
class CFatalHandler : public CTimeoutTrigger, implements IFatalHandler
{
public:
    IMPLEMENT_IINTERFACE;

    CFatalHandler(unsigned timeout) : CTimeoutTrigger(timeout, "EXCEPTION")
    {
    }
    virtual bool action()
    {
        StringBuffer s("FAILED TO RECOVER FROM EXCEPTION, STOPPING THOR");
        FLLOG(MCoperatorWarning, thorJob, exception, s.str());
        Owned<IJobManager> jobManager = getJobManager();
        if (jobManager)
        {
            jobManager->fatal(exception);
            jobManager.clear();
        }
        return true;
    }
// IFatalHandler
    virtual void inform(IException *e)
    {
        CTimeoutTrigger::inform(e);
    }
    virtual void clear()
    {
        CTimeoutTrigger::clear();
    }
};

/////

CSlaveMessageHandler::CSlaveMessageHandler(CJobMaster &_job, mptag_t _mptag) : threaded("CSlaveMessageHandler"), job(_job), mptag(_mptag)
{
    stopped = false;
    threaded.init(this);
}

CSlaveMessageHandler::~CSlaveMessageHandler()
{
    stop();
}

void CSlaveMessageHandler::stop()
{
    if (!stopped)
    {
        stopped = true;
        job.queryJobComm().cancel(0, mptag);
        threaded.join();
    }
}

void CSlaveMessageHandler::main()
{
    try
    {
        loop
        {
            rank_t sender;
            CMessageBuffer msg;
            if (stopped || !job.queryJobComm().recv(msg, RANK_ALL, mptag, &sender))
                break;
            unsigned slave = ((unsigned)sender)-1;
            SlaveMsgTypes msgType;
            msg.read((int &)msgType);
            switch (msgType)
            {
                case smt_errorMsg:
                {
                    Owned<IThorException> e = deserializeThorException(msg);
                    e->setSlave(sender);
                    Owned<CGraphBase> graph = job.getGraph(e->queryGraphId());
                    if (graph)
                    {
                        activity_id id = e->queryActivityId();
                        if (id)
                        {
                            CGraphElementBase *elem = graph->queryElement(id);
                            CActivityBase *act = elem->queryActivity();
                            if (act)
                                act->fireException(e);
                            else
                                graph->fireException(e);
                        }
                        else
                            graph->fireException(e);
                    }
                    else
                        job.fireException(e);
                    if (msg.getReplyTag() <= TAG_REPLY_BASE)
                    {
                        msg.clear();
                        job.queryJobComm().reply(msg);
                    }
                    break;
                }
                case smt_dataReq:
                {
                    graph_id gid;
                    activity_id id;
                    unsigned slave;
                    msg.read(slave);
                    msg.read(gid);
                    msg.read(id);
                    msg.clear();
                    Owned<CGraphBase> graph = job.getGraph(gid);
                    if (graph)
                    {
                        CMasterGraphElement *e = (CMasterGraphElement *)graph->queryElement(id);
                        e->queryActivity()->getInitializationData(slave, msg);
                    }
                    job.queryJobComm().reply(msg);
                    break;
                }
                case smt_initGraphReq:
                {
                    graph_id gid;
                    msg.read(gid);
                    Owned<CMasterGraph> graph = (CMasterGraph *)job.getGraph(gid);
                    assertex(graph);
                    {
                        CriticalBlock b(graph->queryCreateLock());
                        Owned<IThorActivityIterator> iter = graph->getIterator();
                        // onCreate all
                        ForEach (*iter)
                        {
                            CMasterGraphElement &element = (CMasterGraphElement &)iter->query();
                            element.onCreate();
                        }
                    }
                    msg.clear();
                    graph->serializeCreateContexts(msg);
                    job.queryJobComm().reply(msg);
                    break;
                }
                case smt_initActDataReq:
                {
                    graph_id gid;
                    msg.read(gid);
                    Owned<CMasterGraph> graph = (CMasterGraph *)job.getGraph(gid);
                    assertex(graph);
                    CGraphElementArray toSerialize;
                    CriticalBlock b(graph->queryCreateLock());
                    size32_t parentExtractSz;
                    msg.read(parentExtractSz);
                    const byte *parentExtract = NULL;
                    if (parentExtractSz)
                    {
                        parentExtract = msg.readDirect(parentExtractSz);
                        StringBuffer msg("Graph(");
                        msg.append(graph->queryGraphId()).append(") - initializing master graph with parentExtract ").append(parentExtractSz).append(" bytes");
                        DBGLOG("%s", msg.str());
                        parentExtract = graph->setParentCtx(parentExtractSz, parentExtract);
                    }
                    loop
                    {
                        activity_id id;
                        msg.read(id);
                        if (!id)
                            break;
                        CMasterGraphElement *element = (CMasterGraphElement *)graph->queryElement(id);
                        assertex(element);
                        element->deserializeStartContext(msg);
                        element->doCreateActivity(parentExtractSz, parentExtract);
                        CActivityBase *activity = element->queryActivity();
                        if (activity && activity->needReInit())
                            element->sentActInitData->set(slave, 0); // clear to permit serializeActivityInitData to resend
                        toSerialize.append(*LINK(element));
                    }
                    msg.clear();
                    CMessageBuffer replyMsg;
                    mptag_t replyTag = createReplyTag();
                    msg.append(replyTag); // second reply
                    replyMsg.setReplyTag(replyTag);
                    CGraphElementArrayIterator iter(toSerialize);
                    graph->serializeActivityInitData(((unsigned)sender)-1, msg, iter);
                    job.queryJobComm().reply(msg);
                    if (!job.queryJobComm().recv(msg, sender, replyTag, NULL, MEDIUMTIMEOUT))
                        throwUnexpected();
                    bool error;
                    msg.read(error);
                    if (error)
                    {
                        Owned<IThorException> e = deserializeThorException(msg);
                        e->setSlave(sender);
                        StringBuffer tmpStr("Slave ");
                        job.queryJobGroup().queryNode(sender).endpoint().getUrlStr(tmpStr);
                        GraphPrintLog(graph, e, "%s", tmpStr.append(": slave initialization error").str());
                        throw e.getClear();
                    }
                    break;
                }
                case smt_getPhysicalName:
                {
                    LOG(MCdebugProgress, unknownJob, "getPhysicalName called from slave %d", sender-1);
                    StringAttr logicalName;
                    unsigned partNo;
                    bool create;
                    msg.read(logicalName);
                    msg.read(partNo);
                    msg.read(create);
                    msg.clear();
                    StringBuffer phys;
                    if (create && !job.queryCreatedFile(logicalName)) // not sure who would do this ever??
                        queryThorFileManager().getPublishPhysicalName(job, logicalName, partNo, phys); 
                    else
                        queryThorFileManager().getPhysicalName(job, logicalName, partNo, phys);
                    msg.append(phys);
                    break;
                }
                case smt_getFileOffset:
                {
                    LOG(MCdebugProgress, unknownJob, "getFileOffset called from slave %d", sender-1);
                    StringAttr logicalName;
                    unsigned partNo;
                    msg.read(logicalName);
                    msg.read(partNo);
                    msg.clear();
                    offset_t offset = queryThorFileManager().getFileOffset(job, logicalName, partNo);
                    msg.append(offset);
                    job.queryJobComm().reply(msg);
                    break;
                }
                case smt_actMsg:
                {
                    LOG(MCdebugProgress, unknownJob, "smt_actMsg called from slave %d", sender-1);
                    graph_id gid;
                    msg.read(gid);
                    activity_id id;
                    msg.read(id);
                    Owned<CMasterGraph> graph = (CMasterGraph *)job.getGraph(gid);
                    assertex(graph);
                    CMasterGraphElement *container = (CMasterGraphElement *)graph->queryElement(id);
                    assertex(container);
                    CMasterActivity *activity = (CMasterActivity *)container->queryActivity();
                    assertex(activity);
                    activity->handleSlaveMessage(msg); // don't block
                    break;
                }
                case smt_getresult:
                {
                    LOG(MCdebugProgress, unknownJob, "smt_getresult called from slave %d", sender-1);
                    graph_id gid;
                    msg.read(gid);
                    activity_id ownerId;
                    msg.read(ownerId);
                    unsigned resultId;
                    msg.read(resultId);
                    mptag_t replyTag = job.deserializeMPTag(msg);
                    Owned<IThorResult> result = job.getOwnedResult(gid, ownerId, resultId);
                    Owned<IRowStream> resultStream = result->getRowStream();
                    sendInChunks(job.queryJobComm(), sender, replyTag, resultStream, result->queryRowInterfaces());
                    break;
                }
            }
        }
    }
    catch (IException *e)
    {
        job.fireException(e);
        e->Release();
    }
}

//////////////////////

CMasterActivity::CMasterActivity(CGraphElementBase *_container) : CActivityBase(_container), threaded("CMasterActivity", this)
{
    notedWarnings = createBitSet();
    mpTag = TAG_NULL;
    data = new MemoryBuffer[container.queryJob().querySlaves()];
    asyncStart = false;
    if (container.isSink())
        progressInfo.append(*new ProgressInfo);
    else
    {
        unsigned o=0;
        for (; o<container.getOutputs(); o++)
            progressInfo.append(*new ProgressInfo);
    }
}

CMasterActivity::~CMasterActivity()
{
    if (asyncStart)
        threaded.join();
    notedWarnings->Release();
    container.queryJob().freeMPTag(mpTag);
    delete [] data;
}

MemoryBuffer &CMasterActivity::queryInitializationData(unsigned slave) const
{ // NB: not intended to be called by multiple threads.
    return data[slave].reset();
}

MemoryBuffer &CMasterActivity::getInitializationData(unsigned slave, MemoryBuffer &dst) const
{
    return dst.append(data[slave]);
}

void CMasterActivity::main()
{
    try
    {
        process();
    }
    catch (IException *e)
    {
        Owned<IException> e2;
        if (QUERYINTERFACE(e, ISEH_Exception))
            e2.setown(MakeThorFatal(e, TE_SEH, "(SEH)"));
        else
            e2.setown(MakeActivityException(this, e, "Master exception"));
        e->Release();
        ActPrintLog(e2, NULL);
        fireException(e2);
    }
    catch (CATCHALL)
    {
        Owned<IException> e = MakeThorFatal(NULL, TE_MasterProcessError, "FATAL: Unknown master process exception kind=%s, id=%"ACTPF"d", activityKindStr(container.getKind()), container.queryId());
        ActPrintLog(e, NULL);
        fireException(e);
    }
}

void CMasterActivity::startProcess(bool async)
{
    if (async)
    {
        asyncStart = true;
        threaded.start();
    }
    else
        main();
}

bool CMasterActivity::wait(unsigned timeout)
{
    if (!asyncStart)
        return true;
    return threaded.join(timeout);
}

bool CMasterActivity::fireException(IException *_e)
{
    IThorException *e = QUERYINTERFACE(_e, IThorException);
    if (!e) return false;
    switch (e->errorCode())
    {
        case TE_LargeBufferWarning:
        case TE_MoxieIndarOverflow:
        case TE_BuildIndexFewExcess:
        case TE_FetchMisaligned:
        case TE_FetchOutOfRange:
        case TE_CouldNotCreateLookAhead:
        case TE_SpillAdded:
        case TE_ReadPartialFromPipe:
        case TE_LargeAggregateTable:
        {
            if (!notedWarnings->testSet(e->errorCode()))
                reportExceptionToWorkunit(container.queryJob().queryWorkUnit(), e);
            return true;
        }
    }
    return container.queryOwner().fireException(e);
}

void CMasterActivity::reset()
{
    asyncStart = false;
    CActivityBase::reset();
}

void CMasterActivity::deserializeStats(unsigned node, MemoryBuffer &mb)
{
    CriticalBlock b(progressCrit); // don't think needed
    unsigned __int64 localTimeNs;
    mb.read(localTimeNs);
    timingInfo.set(node, localTimeNs/1000000); // to milliseconds
    rowcount_t count;
    ForEachItemIn(p, progressInfo)
    {
        mb.read(count);
        progressInfo.item(p).set(node, count);
    }
}

void CMasterActivity::getXGMML(IWUGraphProgress *progress, IPropertyTree *node)
{
    timingInfo.getXGMML(node);
}

void CMasterActivity::getXGMML(unsigned idx, IPropertyTree *edge)
{
    CriticalBlock b(progressCrit);
    if (progressInfo.isItem(idx))
        progressInfo.item(idx).getXGMML(edge);
}

//////////////////////
// CMasterGraphElement impl.
//

CMasterGraphElement::CMasterGraphElement(CGraphBase &_owner, IPropertyTree &_xgmml) : CGraphElementBase(_owner, _xgmml)
{
    sentCreateCtx = false;
}

bool CMasterGraphElement::checkUpdate()
{
    if (!onlyUpdateIfChanged)
        return false;
    if (!globals->getPropBool("@updateEnabled", true) || 0 != queryJob().getWorkUnitValueInt("disableUpdate", 0))
        return false;

    bool doCheckUpdate = false;
    OwnedRoxieString filename;
    unsigned eclCRC;
    unsigned __int64 totalCRC;
    bool temporary = false;
    switch (getKind())
    {
        case TAKindexwrite:
        {
            IHThorIndexWriteArg *helper = (IHThorIndexWriteArg *)queryHelper();
            doCheckUpdate = 0 != (helper->getFlags() & TIWupdate);
            filename.set(helper->getFileName());
            helper->getUpdateCRCs(eclCRC, totalCRC);
            break;
        }
        case TAKdiskwrite:
        case TAKcsvwrite:
        case TAKxmlwrite:
        {
            IHThorDiskWriteArg *helper = (IHThorDiskWriteArg *)queryHelper();
            doCheckUpdate = 0 != (helper->getFlags() & TDWupdate);
            filename.set(helper->getFileName());
            helper->getUpdateCRCs(eclCRC, totalCRC);
            if (TAKdiskwrite == getKind())
                temporary = 0 != (helper->getFlags() & (TDXtemporary|TDXjobtemp));
            break;
        }
    }

    if (doCheckUpdate)
    {
        StringAttr lfn;
        Owned<IDistributedFile> file = queryThorFileManager().lookup(queryJob(), filename, temporary, true);
        if (file)
        {
            IPropertyTree &props = file->queryAttributes();
            if ((eclCRC == props.getPropInt("@eclCRC")) && (totalCRC == props.getPropInt64("@totalCRC")))
            {
                // so this needs pruning
                Owned<IThorException> e = MakeActivityWarning(this, TE_UpToDate, "output file = '%s' - is up to date - it will not be rebuilt", file->queryLogicalName());
                queryOwner().fireException(e);
                return true;
            }
        }
    }
    return false;
}

void CMasterGraphElement::initActivity()
{
    CriticalBlock b(crit);
    bool first = (NULL == activity);
    CGraphElementBase::initActivity();
    if (first || activity->needReInit())
        ((CMasterActivity *)activity.get())->init();
}

void CMasterGraphElement::doCreateActivity(size32_t parentExtractSz, const byte *parentExtract)
{
    bool ok=false;
    switch (getKind())
    {
        case TAKspill:
        case TAKdiskwrite:
        case TAKfetch:
        case TAKkeyedjoin:
        case TAKworkunitwrite:
        case TAKworkunitread:
        case TAKdictionaryworkunitwrite:
        case TAKdictionaryresultwrite:
            ok = true;
            break;
        default:
        {
            if (isDiskInput(getKind()))
                ok = true;
            else if (!queryLocalOrGrouped())
                ok = true;
            break;
        }
    }
    if (!ok)
        return;
    onCreate();
    if (isDiskInput(getKind()))
       onStart(parentExtractSz, parentExtract);
    initActivity();
}

void CMasterGraphElement::slaveDone(size32_t slaveIdx, MemoryBuffer &mb)
{
    ((CMasterActivity *)activity.get())->slaveDone(slaveIdx, mb);
}


//////

///////
class CBarrierMaster : public CInterface, implements IBarrier
{
    mptag_t tag;
    Linked<ICommunicator> comm;
    bool receiving;
public:
    IMPLEMENT_IINTERFACE;

    CBarrierMaster(ICommunicator &_comm, mptag_t _tag) : comm(&_comm), tag(_tag)
    {
        receiving = false;
    }
    virtual const mptag_t queryTag() const { return tag; }
    virtual bool wait(bool exception, unsigned timeout)
    {
        CTimeMon tm(timeout);
        unsigned s=comm->queryGroup().ordinality()-1;
        bool aborted = false;
        CMessageBuffer msg;
        Owned<IBitSet> raisedSet = createBitSet();
        unsigned remaining = timeout;
        while (s--)
        {
            rank_t sender;
            msg.clear();
            if (INFINITE != timeout && tm.timedout(&remaining))
            {
                if (exception)
                    throw createBarrierAbortException();
                else
                    return false;
            }
            {
                BooleanOnOff onOff(receiving);
                if (!comm->recv(msg, RANK_ALL, tag, &sender, remaining))
                    break;
            }
            msg.read(aborted);
            sender = sender - 1; // 0 = master
            if (raisedSet->testSet(sender, true) && !aborted)
                WARNLOG("CBarrierMaster, raise barrier message on tag %d, already received from slave %d", tag, sender);
            if (aborted) break;
        }
        msg.clear();
        msg.append(aborted);
        if (INFINITE != timeout && tm.timedout(&remaining))
        {
            if (exception)
                throw createBarrierAbortException();
            else
                return false;
        }
        if (!comm->send(msg, RANK_ALL_OTHER, tag, INFINITE != timeout ? remaining : LONGTIMEOUT))
            throw MakeStringException(0, "CBarrierMaster::wait - Timeout sending to slaves");
        if (aborted)
        {
            if (exception)
                throw createBarrierAbortException();
            else
                return false;
        }
        return true;
    }
    virtual void cancel()
    {
        if (receiving)
            comm->cancel(RANK_ALL, tag);
        CMessageBuffer msg;
        msg.append(true);
        if (!comm->send(msg, RANK_ALL_OTHER, tag, LONGTIMEOUT))
            throw MakeStringException(0, "CBarrierMaster::cancel - Timeout sending to slaves");
    }
};

/////////////


class CMasterGraphTempHandler : public CGraphTempHandler
{
public:
    CMasterGraphTempHandler(CJobBase &job, bool errorOnMissing) : CGraphTempHandler(job, errorOnMissing) { }

    virtual bool removeTemp(const char *name)
    {
        queryThorFileManager().clearCacheEntry(name);
        return true;
    }
    virtual void registerFile(const char *name, graph_id graphId, unsigned usageCount, bool temp, WUFileKind fileKind, StringArray *clusters)
    {
        if (!temp || job.queryUseCheckpoints())
        {
            StringBuffer scopedName;
            queryThorFileManager().addScope(job, name, scopedName, temp || fileKind==WUFileJobOwned);
            Owned<IWorkUnit> wu = &job.queryWorkUnit().lock();
            wu->addFile(scopedName.str(), clusters, usageCount, fileKind, job.queryGraphName());
        }
        else
            CGraphTempHandler::registerFile(name, graphId, usageCount, temp, fileKind, clusters);
    }
    virtual void deregisterFile(const char *name, bool kept) // NB: only called for temp files
    {
        if (kept || job.queryUseCheckpoints())
        {
            StringBuffer scopedName;
            queryThorFileManager().addScope(job, name, scopedName, kept, kept);
            Owned<IWorkUnit> wu = &job.queryWorkUnit().lock();
            wu->releaseFile(scopedName.str());
        }
        else
            CGraphTempHandler::deregisterFile(name);
    }
    virtual void clearTemps()
    {
        try
        {
            if (!job.queryPausing()) // temps of completed workunit will have been preserved and want to keep
            {
                Owned<IWorkUnit> lwu = &job.queryWorkUnit().lock();
                lwu->deleteTempFiles(job.queryGraphName(), false, false);
            }
        }
        catch (IException *e)
        {
            EXCLOG(e, "Problem deleting temp files");
            e->Release();
        }
        CGraphTempHandler::clearTemps();
    }
};

static const char * getResultText(StringBuffer & s, const char * stepname, unsigned sequence)
{
    switch ((int)sequence)
    {
    case -1: return s.append("STORED('").append(stepname).append("')");
    case -2: return s.append("PERSIST('").append(stepname).append("')");
    case -3: return s.append("global('").append(stepname).append("')");
    default:
        if (stepname)
            return s.append(stepname);
        return s.append('#').append(sequence);
    }
}

class CThorCodeContextMaster : public CThorCodeContextBase
{
    Linked<IConstWorkUnit> workunit;
    Owned<IDistributedFileTransaction> superfiletransaction;

    IWorkUnit *updateWorkUnit() 
    {
        StringAttr wuid;
        workunit->getWuid(StringAttrAdaptor(wuid));
        Owned<IWorkUnitFactory> factory = getWorkUnitFactory();
        return factory->updateWorkUnit(wuid);
    }
    IWUResult *updateResult(const char *name, unsigned sequence)
    {
        Owned<IWorkUnit> w = updateWorkUnit();
        return updateWorkUnitResult(w, name, sequence);
    }
    IConstWUResult * getResult(const char * name, unsigned sequence)
    {
        return getWorkUnitResult(workunit, name, sequence);
    }
    #define PROTECTED_GETRESULT(STEPNAME, SEQUENCE, KIND, KINDTEXT, ACTION) \
        LOG(MCdebugProgress, unknownJob, "getResult%s(%s,%d)", KIND, STEPNAME?STEPNAME:"", SEQUENCE); \
        Owned<IConstWUResult> r = getResultForGet(STEPNAME, SEQUENCE); \
        try \
        { \
            ACTION \
        } \
        catch (IException * e) { \
            StringBuffer s, text; e->errorMessage(text); e->Release(); \
            throw MakeStringException(TE_FailedToRetrieveWorkunitValue, "result %s in workunit contains an invalid " KINDTEXT " value [%s]", getResultText(s, STEPNAME, SEQUENCE), text.str()); \
        } \
        catch (CATCHALL)    { StringBuffer s; throw MakeStringException(TE_FailedToRetrieveWorkunitValue, "value %s in workunit contains an invalid " KINDTEXT " value", getResultText(s, STEPNAME, SEQUENCE)); }

public:
    CThorCodeContextMaster(CJobBase &job, IConstWorkUnit &_workunit, ILoadedDllEntry &querySo, IUserDescriptor &userDesc) : CThorCodeContextBase(job, querySo, userDesc), workunit(&_workunit)
    {
    }

// ICodeContext
    virtual void setResultBool(const char *name, unsigned sequence, bool result)
    {
        Owned<IWUResult> r = updateResult(name, sequence);
        if (r)
        {
            r->setResultBool(result);   
            r->setResultStatus(ResultStatusCalculated);
        }
        else
            throw MakeStringException(TE_UnexpectedParameters, "Unexpected parameters to setResultBool");
    }
    virtual void setResultData(const char *name, unsigned sequence, int len, const void *result)
    {
        Owned<IWUResult> r = updateResult(name, sequence);
        if (r)
        {
            r->setResultData(result, len);  
            r->setResultStatus(ResultStatusCalculated);
        }
        else
            throw MakeStringException(TE_UnexpectedParameters, "Unexpected parameters to setResultData");
    }
    virtual void setResultDecimal(const char * name, unsigned sequence, int len, int precision, bool isSigned, const void *val)
    {
        Owned<IWUResult> r = updateResult(name, sequence);
        if (r)
        {
            r->setResultDecimal(val, len);
            r->setResultStatus(ResultStatusCalculated);
        }
        else
            throw MakeStringException(TE_UnexpectedParameters, "Unexpected parameters to setResultDecimal");
    }
    virtual void setResultInt(const char *name, unsigned sequence, __int64 result)
    {
        Owned<IWUResult> r = updateResult(name, sequence);
        if (r)
        {
            r->setResultInt(result);    
            r->setResultStatus(ResultStatusCalculated);
        }
        else
            throw MakeStringException(TE_UnexpectedParameters, "Unexpected parameters to setResultInt");
    }
    virtual void setResultRaw(const char *name, unsigned sequence, int len, const void *result)
    {
        Owned<IWUResult> r = updateResult(name, sequence);
        if (r)
        {
            r->setResultRaw(len, result, ResultFormatRaw);  
            r->setResultStatus(ResultStatusCalculated);
        }
        else
            throw MakeStringException(TE_UnexpectedParameters, "Unexpected parameters to setResultData");
    }
    virtual void setResultReal(const char *name, unsigned sequence, double result)
    {
        Owned<IWUResult> r = updateResult(name, sequence);
        if (r)
        {
            r->setResultReal(result);   
            r->setResultStatus(ResultStatusCalculated);
        }
        else
            throw MakeStringException(TE_UnexpectedParameters, "Unexpected parameters to setResultReal");
    }
    virtual void setResultSet(const char *name, unsigned sequence, bool isAll, size32_t len, const void *result, ISetToXmlTransformer *)
    {
        Owned<IWUResult> r = updateResult(name, sequence);
        if (r)
        {
            r->setResultIsAll(isAll);
            r->setResultRaw(len, result, ResultFormatRaw);  
            r->setResultStatus(ResultStatusCalculated);
        }
        else
            throw MakeStringException(TE_UnexpectedParameters, "Unexpected parameters to setResultData");
    }
    virtual void setResultString(const char *name, unsigned sequence, int len, const char *result)
    {
        Owned<IWUResult> r = updateResult(name, sequence);
        if (r)
        {
            r->setResultString(result, len);    
            r->setResultStatus(ResultStatusCalculated);
        }
        else
            throw MakeStringException(TE_UnexpectedParameters, "Unexpected parameters to setResultString");
    }
    virtual void setResultUnicode(const char * name, unsigned sequence, int len, UChar const * result)
    {
        Owned<IWUResult> r = updateResult(name, sequence);
        if (r)
        {
            r->setResultUnicode(result, len);
            r->setResultStatus(ResultStatusCalculated);
        }
        else
            throw MakeStringException(TE_UnexpectedParameters, "Unexpected parameters to setResultUnicode");
    }
    virtual void setResultVarString(const char * name, unsigned sequence, const char *result)
    {
        Owned<IWUResult> r = updateResult(name, sequence);
        if (r)
        {
            r->setResultString(result, strlen(result)); 
            r->setResultStatus(ResultStatusCalculated);
        }
        else
            throw MakeStringException(TE_UnexpectedParameters, "Unexpected parameters to setResultVarString");
    }
    virtual void setResultUInt(const char *name, unsigned sequence, unsigned __int64 result)
    {
        Owned<IWUResult> r = updateResult(name, sequence);
        if (r)
        {
            r->setResultUInt(result);   
            r->setResultStatus(ResultStatusCalculated);
        }
        else
            throw MakeStringException(TE_UnexpectedParameters, "Unexpected parameters to setResultUInt");
    }
    virtual void setResultVarUnicode(const char * stepname, unsigned sequence, UChar const *val)
    {
        setResultUnicode(stepname, sequence, rtlUnicodeStrlen(val), val);
    }
    virtual bool getResultBool(const char * stepname, unsigned sequence) 
    { 
        PROTECTED_GETRESULT(stepname, sequence, "Bool", "bool",
            return r->getResultBool();
        );
    }
    virtual void getResultData(unsigned & tlen, void * & tgt, const char * stepname, unsigned sequence)
    {
        PROTECTED_GETRESULT(stepname, sequence, "Data", "data",
            SCMStringBuffer result;
            r->getResultString(result);
            tlen = result.length();
            tgt = (char *)result.s.detach();
        );
    }
    virtual void getResultDecimal(unsigned tlen, int precision, bool isSigned, void * tgt, const char * stepname, unsigned sequence)
    {
        PROTECTED_GETRESULT(stepname, sequence, "Decimal", "decimal",
            r->getResultDecimal(tgt, tlen, precision, isSigned);
        );
    }
    virtual void getResultRaw(unsigned & tlen, void * & tgt, const char * stepname, unsigned sequence, IXmlToRowTransformer * xmlTransformer, ICsvToRowTransformer * csvTransformer)
    {
        tgt = NULL;
        PROTECTED_GETRESULT(stepname, sequence, "Raw", "raw",
            Variable2IDataVal result(&tlen, &tgt);
            Owned<IXmlToRawTransformer> rawXmlTransformer = createXmlRawTransformer(xmlTransformer);
            Owned<ICsvToRawTransformer> rawCsvTransformer = createCsvRawTransformer(csvTransformer);
            r->getResultRaw(result, rawXmlTransformer, rawCsvTransformer);
        );
    }
    virtual void getResultSet(bool & isAll, unsigned & tlen, void * & tgt, const char * stepname, unsigned sequence, IXmlToRowTransformer * xmlTransformer, ICsvToRowTransformer * csvTransformer)
    {
        tgt = NULL;
        PROTECTED_GETRESULT(stepname, sequence, "Raw", "raw",
            Variable2IDataVal result(&tlen, &tgt);
            Owned<IXmlToRawTransformer> rawXmlTransformer = createXmlRawTransformer(xmlTransformer);
            Owned<ICsvToRawTransformer> rawCsvTransformer = createCsvRawTransformer(csvTransformer);
            isAll = r->getResultIsAll();
            r->getResultRaw(result, rawXmlTransformer, rawCsvTransformer);
        );
    }
    virtual __int64 getResultInt(const char * name, unsigned sequence) 
    { 
        PROTECTED_GETRESULT(name, sequence, "Int", "integer",
            return r->getResultInt();
        );
    }
    virtual double getResultReal(const char * name, unsigned sequence)
    {
        PROTECTED_GETRESULT(name, sequence, "Real", "real",
            return r->getResultReal();
        );
    }
    virtual void getResultString(unsigned & tlen, char * & tgt, const char * stepname, unsigned sequence)
    {
        PROTECTED_GETRESULT(stepname, sequence, "String", "string",
            SCMStringBuffer result;
            r->getResultString(result);
            tlen = result.length();
            tgt = (char *)result.s.detach();
        );
    }
    virtual void getResultStringF(unsigned tlen, char * tgt, const char * stepname, unsigned sequence)
    {
        PROTECTED_GETRESULT(stepname, sequence, "String", "string",
            SCMStringBuffer result;
            r->getResultString(result);
            rtlStrToStr(tlen, tgt, result.length(), result.s.str());
        );
    }
    virtual void getResultUnicode(unsigned & tlen, UChar * & tgt, const char * stepname, unsigned sequence)
    {
        PROTECTED_GETRESULT(stepname, sequence, "Unicode", "unicode",
            MemoryBuffer result;
            r->getResultUnicode(MemoryBuffer2IDataVal(result));
            tlen = result.length()/2;
            tgt = (UChar *)malloc(tlen*2);
            memcpy(tgt, result.toByteArray(), tlen*2);
        );
    }
    virtual char * getResultVarString(const char * stepname, unsigned sequence) 
    { 
        PROTECTED_GETRESULT(stepname, sequence, "VarString", "string",
            SCMStringBuffer result;
            r->getResultString(result);
            return result.s.detach();
        );
    }
    virtual UChar * getResultVarUnicode(const char * stepname, unsigned sequence)
    {
        PROTECTED_GETRESULT(stepname, sequence, "VarUnicode", "unicode",
            MemoryBuffer result;
            r->getResultUnicode(MemoryBuffer2IDataVal(result));
            unsigned tlen = result.length()/2;
            result.append((UChar)0);
            return (UChar *)result.detach();
        );
    }
    virtual unsigned getResultHash(const char * name, unsigned sequence) 
    { 
        PROTECTED_GETRESULT(name, sequence, "Hash", "hash",
            return r->getResultHash();
        );
    }
    virtual void getResultRowset(size32_t & tcount, byte * * & tgt, const char * stepname, unsigned sequence, IEngineRowAllocator * _rowAllocator, bool isGrouped, IXmlToRowTransformer * xmlTransformer, ICsvToRowTransformer * csvTransformer)
    {
        tgt = NULL;
        PROTECTED_GETRESULT(stepname, sequence, "Rowset", "rowset",
            MemoryBuffer datasetBuffer;
            MemoryBuffer2IDataVal result(datasetBuffer);
            Owned<IXmlToRawTransformer> rawXmlTransformer = createXmlRawTransformer(xmlTransformer);
            Owned<ICsvToRawTransformer> rawCsvTransformer = createCsvRawTransformer(csvTransformer);
            r->getResultRaw(result, rawXmlTransformer, rawCsvTransformer);
            Owned<IOutputRowDeserializer> deserializer = _rowAllocator->createDiskDeserializer(this);
            rtlDataset2RowsetX(tcount, tgt, _rowAllocator, deserializer, datasetBuffer.length(), datasetBuffer.toByteArray(), isGrouped);
        );
    }
    virtual void getResultDictionary(size32_t & tcount, byte * * & tgt, IEngineRowAllocator * _rowAllocator, const char * stepname, unsigned sequence, IXmlToRowTransformer * xmlTransformer, ICsvToRowTransformer * csvTransformer, IHThorHashLookupInfo * hasher)
    {
        tcount = 0;
        tgt = NULL;
        PROTECTED_GETRESULT(stepname, sequence, "Dictionary", "dictionary",
            MemoryBuffer datasetBuffer;
            MemoryBuffer2IDataVal result(datasetBuffer);
            Owned<IXmlToRawTransformer> rawXmlTransformer = createXmlRawTransformer(xmlTransformer);
            Owned<ICsvToRawTransformer> rawCsvTransformer = createCsvRawTransformer(csvTransformer);
            r->getResultRaw(result, rawXmlTransformer, rawCsvTransformer);
            Owned<IOutputRowDeserializer> deserializer = _rowAllocator->createDiskDeserializer(this);
            rtlDeserializeDictionary(tcount, tgt, _rowAllocator, deserializer, datasetBuffer.length(), datasetBuffer.toByteArray());
        );
    }
    virtual void getExternalResultRaw(unsigned & tlen, void * & tgt, const char * wuid, const char * stepname, unsigned sequence, IXmlToRowTransformer * xmlTransformer, ICsvToRowTransformer * csvTransformer)
    {
        tgt = NULL;
        try
        {
            LOG(MCdebugProgress, unknownJob, "getExternalResultRaw %s", stepname);

            Variable2IDataVal result(&tlen, &tgt);
            Owned<IConstWUResult> r = getExternalResult(wuid, stepname, sequence);
            Owned<IXmlToRawTransformer> rawXmlTransformer = createXmlRawTransformer(xmlTransformer);
            Owned<ICsvToRawTransformer> rawCsvTransformer = createCsvRawTransformer(csvTransformer);
            r->getResultRaw(result, rawXmlTransformer, rawCsvTransformer);
        }
        catch (CATCHALL)
        {
            throw MakeStringException(TE_FailedToRetrieveWorkunitValue, "Failed to retrieve external data value %s from workunit %s", stepname, wuid);
        }
    }
    virtual void addWuException(const char * text, unsigned code, unsigned severity)
    {
        DBGLOG("%s", text);
        try
        {
            Owned<IWorkUnit> w = updateWorkUnit();
            Owned<IWUException> we = w->createException();
            we->setSeverity((WUExceptionSeverity)severity);
            we->setExceptionMessage(text);
            we->setExceptionSource("user");
            if (code)
                we->setExceptionCode(code);
        }
        catch (IException *E)
        {
            StringBuffer m;
            E->errorMessage(m);
            DBGLOG("Unable to record exception in workunit: %s", m.str());
            E->Release();
        }
        catch (...)
        {
            DBGLOG("Unable to record exception in workunit: unknown exception");
        }
    }
    virtual void addWuAssertFailure(unsigned code, const char * text, const char * filename, unsigned lineno, unsigned column, bool isAbort)
    {
        DBGLOG("%s", text);
        try
        {
            Owned<IWorkUnit> w = updateWorkUnit();
            addExceptionToWorkunit(w, ExceptionSeverityError, "user", code, text, filename, lineno, column);
        }
        catch (IException *E)
        {
            StringBuffer m;
            E->errorMessage(m);
            DBGLOG("Unable to record exception in workunit: %s", m.str());
            E->Release();
        }
        catch (...)
        {
            DBGLOG("Unable to record exception in workunit: unknown exception");
        }
        if (isAbort)
            rtlFailOnAssert();      // minimal implementation
    }
    virtual unsigned __int64 getFileOffset(const char *logicalName) { assertex(false); return 0; }
    virtual unsigned getNodes() { return job.queryJobGroup().ordinality()-1; }
    virtual unsigned getNodeNum() { throw MakeThorException(0, "Unsupported. getNodeNum() called in master"); return (unsigned)-1; }
    virtual char *getFilePart(const char *logicalName, bool create=false) { assertex(false); return NULL; }
    virtual unsigned __int64 getDatasetHash(const char * name, unsigned __int64 hash)
    {
        unsigned checkSum = 0;
        Owned<IDistributedFile> iDfsFile = queryThorFileManager().lookup(job, name, false, true);
        if (iDfsFile.get())
        {
            if (iDfsFile->getFileCheckSum(checkSum))
                hash ^= checkSum;
            else
            {
                StringBuffer modifiedStr;
                if (iDfsFile->queryAttributes().getProp("@modified", modifiedStr))
                    hash = rtlHash64Data(modifiedStr.length(), modifiedStr.str(), hash);
                // JCS->GH - what's the best thing to do here, if [for some reason] neither are available..
            }
        }
        return hash;
    }
    virtual IDistributedFileTransaction *querySuperFileTransaction()
    {
        if (!superfiletransaction.get())
            superfiletransaction.setown(createDistributedFileTransaction(userDesc));
        return superfiletransaction.get();
    }
    virtual char *getJobName()
    {
        SCMStringBuffer out;
        workunit->getJobName(out);
        return out.s.detach();
    }
    virtual char *getClusterName()
    {
        SCMStringBuffer out;
        workunit->getClusterName(out);
        return out.s.detach();
    }
    virtual char *getGroupName()
    {
        StringBuffer out;
        if (globals)
            globals->getProp("@nodeGroup",out); 
        return out.detach();
    }
// ICodeContextExt impl.
    virtual IConstWUResult *getExternalResult(const char * wuid, const char *name, unsigned sequence)
    {
        Owned<IWorkUnitFactory> factory = getWorkUnitFactory();
        Owned<IConstWorkUnit> externalWU = factory->openWorkUnit(wuid, false);
        externalWU->remoteCheckAccess(userDesc, false);
        return getWorkUnitResult(externalWU, name, sequence);
    }
    virtual IConstWUResult *getResultForGet(const char *name, unsigned sequence)
    {
        Owned<IConstWUResult> r = getResult(name, sequence);
        if (!r || (r->getResultStatus() == ResultStatusUndefined))
        {
            StringBuffer s;
            throw MakeStringException(TE_FailedToRetrieveWorkunitValue, "value %s in workunit is undefined", getResultText(s,name,sequence));
        }
        return r.getClear();
    }
};


/////////////

//
// CJobMaster
//

void loadPlugin(SafePluginMap *pluginMap, const char *_path, const char *name, const char *version)
{
    StringBuffer path(_path);
    path.append(name);

    OwnedIFile iFile = createIFile(path.str());
    if (!iFile->exists())
        throw MakeThorException(0, "Plugin %s not found at %s", name, path.str());

    pluginMap->addPlugin(path.str(), name); // throws if unavailable/fails to load
    Owned<ILoadedDllEntry> so = pluginMap->getPluginDll(name, version, true);
    if (NULL == so.get()) // JCSMORE - could perhaps do with a more direct way of asking.
        throw MakeThorException(0, "Incompatible plugin (%s). Version %s unavailable", name, version);
}

CJobMaster::CJobMaster(IConstWorkUnit &_workunit, const char *graphName, const char *_querySo, bool _sendSo, const SocketEndpoint &_agentEp)
    : CJobBase(graphName), workunit(&_workunit), sendSo(_sendSo), agentEp(_agentEp)
{
    SCMStringBuffer _token, _wuid, _user, _scope;
    workunit->getWuid(_wuid);
    workunit->getUser(_user);
    workunit->getScope(_scope);
    workunit->getSecurityToken(_token);
    wuid.append(_wuid.str());
    user.append(_user.str());
    token.append(_token.str());
    scope.append(_scope.str());
    globalMemorySize = globals->getPropInt("@masterMemorySize", globals->getPropInt("@globalMemorySize")); // in MB
    init();

    resumed = WUActionResume == workunit->getAction();
    fatalHandler.setown(new CFatalHandler(globals->getPropInt("@fatal_timeout", FATAL_TIMEOUT)));
    querySent = spillsSaved = false;
    nodeDiskUsageCached = false;

    StringBuffer pluginsDir;
    globals->getProp("@pluginsPath", pluginsDir);
    if (pluginsDir.length())
        addPathSepChar(pluginsDir);
    Owned<IConstWUPluginIterator> pluginIter = &workunit->getPlugins();
    ForEach(*pluginIter)
    {
        IConstWUPlugin &plugin = pluginIter->query();
        if (plugin.getPluginHole() || plugin.getPluginThor()) // JCSMORE ..Hole..
        {
            SCMStringBuffer name, version;
            plugin.getPluginName(name);
            plugin.getPluginVersion(version);
            loadPlugin(pluginMap, pluginsDir.str(), name.str(), version.str());
        }
    }
    querySo.setown(createDllEntry(_querySo, false, NULL));
    codeCtx = new CThorCodeContextMaster(*this, *workunit, *querySo, *userDesc); 
    mpJobTag = allocateMPTag();
    slavemptag = allocateMPTag();
    slaveMsgHandler = new CSlaveMessageHandler(*this, slavemptag);
    tmpHandler.setown(createTempHandler(true));
}

CJobMaster::~CJobMaster()
{
    clean();
    if (slaveMsgHandler)
        delete slaveMsgHandler;
    freeMPTag(mpJobTag);
    freeMPTag(slavemptag);
    tmpHandler.clear();
}

static IException *createBCastException(unsigned slave, const char *errorMsg)
{
    // think this should always be fatal, could check link down here, or in general and flag as _shutdown.
    StringBuffer msg("General failure communicating to slave");
    if (slave)
        msg.append("(").append(slave).append(") ");
    else
        msg.append("s ");
    Owned<IThorException> e = MakeThorException(0, "%s", msg.append(" [").append(errorMsg).append("]").str());
    e->setAction(tea_shutdown);
    return e.getClear();
}

void CJobMaster::broadcastToSlaves(CMessageBuffer &msg, mptag_t mptag, unsigned timeout, const char *errorMsg, CReplyCancelHandler *msgHandler, bool sendOnly)
{
    mptag_t replyTag = createReplyTag();
    msg.setReplyTag(replyTag);
    if (globals->getPropBool("@broadcastSendAsync", true)) // only here in case of problems/debugging.
    {
        class CSendAsyncfor : public CAsyncFor
        {
            CJobMaster &job;
            CMessageBuffer &msg;
            mptag_t mptag;
            unsigned timeout;
            StringAttr errorMsg;
        public:
            CSendAsyncfor(CJobMaster &_job, CMessageBuffer &_msg, mptag_t _mptag, unsigned _timeout, const char *_errorMsg)
                : job(_job), msg(_msg), mptag(_mptag), timeout(_timeout), errorMsg(_errorMsg)
            {
            }
            void Do(unsigned i)
            {
                if (!job.queryJobComm().send(msg, i+1, mptag, timeout))
                    throw createBCastException(i+1, errorMsg);
            }
        } afor(*this, msg, mptag, timeout, errorMsg);
        try
        {
            afor.For(querySlaves(), querySlaves());
        }
        catch (IException *e)
        {
            EXCLOG(e, "broadcastSendAsync");
            abort(e);
            throw;
        }
    }
    else if (!queryJobComm().send(msg, RANK_ALL_OTHER, mptag, timeout))
    {
        Owned<IException> e = createBCastException(0, errorMsg);
        EXCLOG(e, NULL);
        abort(e);
        throw e.getClear();
    }
    if (sendOnly) return;
    unsigned respondents = 0;
    Owned<IBitSet> bitSet = createBitSet();
    loop
    {
        rank_t sender;
        CMessageBuffer msg;
        bool r = msgHandler ? msgHandler->recv(queryJobComm(), msg, RANK_ALL, replyTag, &sender, LONGTIMEOUT)
                            : queryJobComm().recv(msg, RANK_ALL, replyTag, &sender, LONGTIMEOUT);
        if (!r)
        {
<<<<<<< HEAD
            if (_replyTag) *_replyTag = TAG_NULL;
=======
>>>>>>> 7a39b74d
            StringBuffer tmpStr;
            if (errorMsg)
                tmpStr.append(": ").append(errorMsg).append(" - ");
            tmpStr.append("Timeout receiving from slaves - no reply from: [");
            unsigned s = bitSet->scan(0, false);
            assertex(s<querySlaves()); // must be at least one
            tmpStr.append(s+1);
            loop
            {
                s = bitSet->scan(s+1, false);
                if (s>=querySlaves())
                    break;
                tmpStr.append(",").append(s+1);
            }
            tmpStr.append("]");
            Owned<IException> e = MakeThorFatal(NULL, 0, " %s", tmpStr.str());
            EXCLOG(e, NULL);
            throw e.getClear();
        }
<<<<<<< HEAD
        if (_replyTag) *_replyTag = TAG_NULL;
=======
>>>>>>> 7a39b74d
        bool error;
        msg.read(error);
        if (error)
        {
            Owned<IThorException> e = deserializeThorException(msg);
            e->setSlave(sender);
            throw e.getClear();
        }
        ++respondents;
        bitSet->set((unsigned)sender-1);
        if (respondents == querySlaveGroup().ordinality())
            break;
    }
}

CGraphBase *CJobMaster::createGraph()
{
    return new CMasterGraph(*this);
}

void CJobMaster::initNodeDUCache()
{
    if (!nodeDiskUsageCached)
    {
        nodeDiskUsageCached = true;
        Owned<IPropertyTreeIterator> fileIter = &workunit->getFileIterator();
        ForEach (*fileIter)
        {
            Owned<IDistributedFile> f = queryDistributedFileDirectory().lookup(fileIter->query().queryProp("@name"), userDesc);
            if (f)
            {
                unsigned n = f->numParts();
                for (unsigned i=0;i<n;i++)
                {
                    Owned<IDistributedFilePart> part = f->getPart(i);
                    offset_t sz = part->getFileSize(false, false);
                    if (i>=nodeDiskUsage.ordinality())
                        nodeDiskUsage.append(sz);
                    else
                    {
                        sz += nodeDiskUsage.item(i);
                        nodeDiskUsage.add(sz, i);
                    }
                }
            }
        }
    }
}

IPropertyTree *CJobMaster::prepareWorkUnitInfo()
{
    Owned<IPropertyTree> workUnitInfo = createPTree("workUnitInfo");
    workUnitInfo->setProp("wuid", wuid);
    workUnitInfo->setProp("user", user);
    workUnitInfo->setProp("token", token);
    workUnitInfo->setProp("scope", scope);

    Owned<IConstWUPluginIterator> pluginIter = &queryWorkUnit().getPlugins();
    IPropertyTree *plugins = NULL;
    ForEach(*pluginIter)
    {
        IConstWUPlugin &thisplugin = pluginIter->query();
        if (thisplugin.getPluginThor() || thisplugin.getPluginHole()) // JCSMORE ..Hole..
        {
            if (!plugins)
                plugins = workUnitInfo->addPropTree("plugins", createPTree());
            SCMStringBuffer name;
            thisplugin.getPluginName(name);
            IPropertyTree *plugin = plugins->addPropTree("plugin", createPTree());
            plugin->setProp("@name", name.str());
        }
    }
    IPropertyTree *debug = workUnitInfo->addPropTree("Debug", createPTree(ipt_caseInsensitive));
    SCMStringBuffer debugStr, valueStr;
    Owned<IStringIterator> debugIter = &queryWorkUnit().getDebugValues();
    ForEach (*debugIter)
    {
        debugIter->str(debugStr);
        queryWorkUnit().getDebugValue(debugStr.str(), valueStr);
        debug->setProp(debugStr.str(), valueStr.str());
    }
    return workUnitInfo.getClear();
}

void CJobMaster::sendQuery()
{
    CriticalBlock b(sendQueryCrit);
    if (querySent) return;
    CMessageBuffer tmp;
    tmp.append(mpJobTag);
    tmp.append(slavemptag);
    tmp.append(queryWuid());
    tmp.append(graphName);
    const char *soName = queryDllEntry().queryName();
    PROGLOG("Query dll: %s", soName);
    tmp.append(soName);
    tmp.append(sendSo);
    if (sendSo)
    {
        CTimeMon atimer;
        OwnedIFile iFile = createIFile(soName);
        OwnedIFileIO iFileIO = iFile->open(IFOread);
        size32_t sz = (size32_t)iFileIO->size();
        tmp.append(sz);
        read(iFileIO, 0, sz, tmp);
        PROGLOG("Loading query for serialization to slaves took %d ms", atimer.elapsed());
    }
    Owned<IPropertyTree> deps = createPTree(queryXGMML()->queryName());
    Owned<IPropertyTreeIterator> edgeIter = queryXGMML()->getElements("edge"); // JCSMORE trim to those actually needed
    ForEach (*edgeIter)
    {
        IPropertyTree &edge = edgeIter->query();
        deps->addPropTree("edge", LINK(&edge));
    }
    Owned<IPropertyTree> workUnitInfo = prepareWorkUnitInfo();
    workUnitInfo->serialize(tmp);
    deps->serialize(tmp);

    CMessageBuffer msg;
    msg.append(QueryInit);
    compressToBuffer(msg, tmp.length(), tmp.toByteArray());

    CTimeMon queryToSlavesTimer;
    broadcastToSlaves(msg, masterSlaveMpTag, LONGTIMEOUT, "sendQuery");
    PROGLOG("Serialization of query init info (%d bytes) to slaves took %d ms", msg.length(), queryToSlavesTimer.elapsed());
    queryJobManager().addCachedSo(soName);
    querySent = true;
}

void CJobMaster::jobDone()
{
    if (!querySent) return;
    CMessageBuffer msg;
    msg.append(QueryDone);
    msg.append(queryKey());
    broadcastToSlaves(msg, masterSlaveMpTag, LONGTIMEOUT, "jobDone");
}

void CJobMaster::saveSpills()
{
    CriticalBlock b(spillCrit);
    if (spillsSaved)
        return;
    spillsSaved = true;

    PROGLOG("Paused, saving spills..");
    assertex(!queryUseCheckpoints()); // JCSMORE - checkpoints probably need revisiting

    unsigned numSavedSpills = 0;
    // stash away spills ready for resume, make them owned by workunit in event of abort/delete
    Owned<IFileUsageIterator> iter = queryTempHandler()->getIterator();
    ForEach(*iter)
    {
        CFileUsageEntry &entry = iter->query();
        StringAttr tmpName = entry.queryName();
        Owned<IConstWUGraphProgress> graphProgress = getGraphProgress();
        if (WUGraphComplete == graphProgress->queryNodeState(entry.queryGraphId()))
        {
            IArrayOf<IGroup> groups;
            StringArray clusters;
            fillClusterArray(*this, tmpName, clusters, groups);
            Owned<IFileDescriptor> fileDesc = queryThorFileManager().create(*this, tmpName, clusters, groups, true, TDXtemporary|TDWnoreplicate);
            fileDesc->queryProperties().setPropBool("@pausefile", true); // JCSMORE - mark to keep, may be able to distinguish via other means

            IPropertyTree &props = fileDesc->queryProperties();
            props.setPropBool("@owned", true);
            bool blockCompressed=true; // JCSMORE, should come from helper really
            if (blockCompressed)
                props.setPropBool("@blockCompressed", true);

            Owned<IDistributedFile> file = queryDistributedFileDirectory().createNew(fileDesc);

            // NB: This is renaming/moving from temp path

            StringBuffer newName;
            queryThorFileManager().addScope(*this, tmpName, newName, true, true);
            verifyex(file->renamePhysicalPartFiles(newName.str(), NULL, NULL, queryBaseDirectory()));

            file->attach(newName,userDesc);

            Owned<IWorkUnit> wu = &queryWorkUnit().lock();
            wu->addFile(newName, &clusters, entry.queryUsage(), entry.queryKind(), queryGraphName());
            ++numSavedSpills;
        }
    }
    PROGLOG("Paused, %d spill(s) saved.", numSavedSpills);
}

bool CJobMaster::go()
{
    class CWorkunitAbortHandler : public CInterface, implements IThreaded
    {
        CJobMaster &job;
        IConstWorkUnit &wu;
        CThreaded threaded;
        bool running;
        Semaphore sem;
    public:
        CWorkunitAbortHandler(CJobMaster &_job, IConstWorkUnit &_wu)
            : job(_job), wu(_wu), threaded("WorkunitAbortHandler")
        {
            running = true;
            wu.subscribe(SubscribeOptionAbort);
            threaded.init(this);
        }
        ~CWorkunitAbortHandler()
        {
            stop();
            threaded.join();
        }
        virtual void main()
        {
            while (running)
            {
                if (sem.wait(5000))
                    break; // signalled aborted
                if (wu.aborting())
                {
                    LOG(MCwarning, thorJob, "ABORT detected from user");
                    Owned <IException> e = MakeThorException(TE_WorkUnitAborting, "User signalled abort");
                    job.fireException(e);
                    break;
                }
            }
        }
        void stop() { running = false; sem.signal(); }
    } wuAbortHandler(*this, *workunit);
    class CWorkunitPauseHandler : public CInterface, implements ISDSSubscription
    {
        CJobMaster &job;
        IConstWorkUnit &wu;
        SubscriptionId subId;
        bool subscribed;
        CriticalSection crit;
    public:
        IMPLEMENT_IINTERFACE;

        CWorkunitPauseHandler(CJobMaster &_job, IConstWorkUnit &_wu) : job(_job), wu(_wu)
        {
            StringBuffer xpath("/WorkUnits/");
            SCMStringBuffer istr;
            wu.getWuid(istr);
            xpath.append(istr.str()).append("/Action");
            subId = querySDS().subscribe(xpath.str(), *this, false, true);
            subscribed = true;
        }
        ~CWorkunitPauseHandler() { stop(); }
        void stop()
        {
            CriticalBlock b(crit);
            if (subscribed)
            {
                subscribed = false;
                querySDS().unsubscribe(subId);
            }
        }
        void notify(SubscriptionId id, const char *xpath, SDSNotifyFlags flags, unsigned valueLen, const void *valueData)
        {
            CriticalBlock b(crit);
            if (!subscribed) return;
            job.markWuDirty();
            bool abort = false;
            bool pause = false;
            if (valueLen && valueLen==strlen("pause") && (0 == strncmp("pause", (const char *)valueData, valueLen)))
            {
                // pause after current subgraph
                pause = true;
            }
            else if (valueLen && valueLen==strlen("pausenow") && (0 == strncmp("pausenow", (const char *)valueData, valueLen)))
            {
                // abort current subgraph
                abort = true;
                pause = true;
            }
            else
            {
                abort = pause = false;
            }
            if (pause)
            {
                PROGLOG("Pausing job%s", abort?" [now]":"");
                job.pause(abort);
            }
        }
    } workunitPauseHandler(*this, *workunit);
    class CQueryTimeoutHandler : public CTimeoutTrigger
    {
        CJobMaster &job;
    public:
        CQueryTimeoutHandler(CJobMaster &_job, unsigned timeout) : CTimeoutTrigger(timeout, "QUERY"), job(_job)
        {
            inform(MakeThorException(TE_QueryTimeoutError, "Query took greater than %d seconds", timeout));
        }
        virtual bool action()
        {
            job.fireException(LINK(exception)); 
            return true;
        }
    private:
        graph_id graphId;
    };
    Owned<CTimeoutTrigger> qtHandler;
    int guillotineTimeout = workunit->getDebugValueInt("maxRunTime", 0);
    if (guillotineTimeout > 0)
        qtHandler.setown(new CQueryTimeoutHandler(*this, guillotineTimeout));
    else if (guillotineTimeout < 0)
    {
        Owned<IException> e = MakeStringException(0, "Ignoring negative maxRunTime: %d", guillotineTimeout);
        reportExceptionToWorkunit(*workunit, e);
    }
    if (WUActionPause == workunit->getAction() || WUActionPauseNow == workunit->getAction())
        throw MakeStringException(0, "Job paused at start, exiting");

    Owned<IConstWUGraphProgress> graphProgress = getGraphProgress();
    bool allDone = true;
    unsigned concurrentSubGraphs = (unsigned)getWorkUnitValueInt("concurrentSubGraphs", globals->getPropInt("@concurrentSubGraphs", 1));
    try
    {
        ClearTempDirs();
        Owned<IWUGraphProgress> progress = graphProgress->update();
        progress->setGraphState(WUGraphRunning);
        progress.clear();
        
        Owned<IThorGraphIterator> iter = getSubGraphs();
        CopyCIArrayOf<CMasterGraph> toRun;
        ForEach(*iter)
        {
            CMasterGraph &graph = (CMasterGraph &)iter->query();
            if ((queryResumed() || queryUseCheckpoints()) && WUGraphComplete == graphProgress->queryNodeState(graph.queryGraphId()))
                graph.setCompleteEx();
            else
                toRun.append(graph);
        }
        graphProgress.clear();
        ForEachItemInRev(g, toRun)
        {
            if (aborted) break;
            CMasterGraph &graph = toRun.item(g);
            if (graph.isSink())
                graph.execute(0, NULL, true, concurrentSubGraphs>1);
            if (queryPausing()) break;
        }
        graphExecutor->wait();
        workunitPauseHandler.stop();
        ForEachItemIn(tr, toRun)
        {
            CMasterGraph &graph = toRun.item(tr);
            if (!graph.isComplete())
            {
                allDone = false;
                break;
            }
        }
    }
    catch (IException *e) { fireException(e); e->Release(); }
    catch (CATCHALL) { Owned<IException> e = MakeThorException(0, "Unknown exception running sub graphs"); fireException(e); }
    graphProgress.setown(getGraphProgress());
    Owned<IWUGraphProgress> progress = graphProgress->update();
    progress->setGraphState(aborted?WUGraphFailed:(allDone?WUGraphComplete:(pausing?WUGraphPaused:WUGraphComplete)));
    progress.clear();
    graphProgress.clear();

    if (queryPausing())
        saveSpills();

    Owned<IException> jobDoneException;
    try { jobDone(); }
    catch (IException *e)
    {
        EXCLOG(e, NULL); 
        jobDoneException.setown(e);
    }
    fatalHandler->clear();
    queryTempHandler()->clearTemps();
    slaveMsgHandler->stop();
    if (jobDoneException.get())
        throw LINK(jobDoneException);
    return allDone;
}

void CJobMaster::pause(bool doAbort)
{
    pausing = true;
    if (doAbort)
    {
        // reply will trigger DAMP_THOR_REPLY_PAUSED to agent, unless all graphs are already complete.
        queryJobManager().replyException(*this, NULL);

        // abort current graph asynchronously.
        // After spill files have been saved, trigger timeout handler in case abort doesn't succeed.
        Owned<IException> e = MakeThorException(0, "Unable to recover from pausenow");
        class CAbortThread : implements IThreaded
        {
            CJobMaster &owner;
            CThreaded threaded;
            Linked<IException> exception;
        public:
            CAbortThread(CJobMaster &_owner, IException *_exception) : owner(_owner), exception(_exception), threaded("SaveSpillThread", this)
            {
                threaded.start();
            }
            ~CAbortThread()
            {
                threaded.join();
            }
        // IThreaded
            virtual void main()
            {
                owner.abort(exception);
            }
        } abortThread(*this, e);
        saveSpills();
        fatalHandler->inform(e.getClear());
    }
}

__int64 CJobMaster::queryNodeDiskUsage(unsigned node)
{
    initNodeDUCache();
    if (!nodeDiskUsage.isItem(node)) return 0;
    return nodeDiskUsage.item(node);
}

void CJobMaster::setNodeDiskUsage(unsigned node, __int64 sz)
{
    initNodeDUCache();
    while (nodeDiskUsage.ordinality() <= node)
        nodeDiskUsage.append(0);
    nodeDiskUsage.replace(sz, node);
}

__int64 CJobMaster::addNodeDiskUsage(unsigned node, __int64 sz)
{
    sz += queryNodeDiskUsage(node);
    setNodeDiskUsage(node, sz);
    return sz;
}

bool CJobMaster::queryCreatedFile(const char *file)
{
    StringBuffer scopedName;
    queryThorFileManager().addScope(*this, file, scopedName, false);
    return (NotFound != createdFiles.find(scopedName.str()));
}

void CJobMaster::addCreatedFile(const char *file)
{
    StringBuffer scopedName;
    queryThorFileManager().addScope(*this, file, scopedName, false);
    createdFiles.append(scopedName.str());
}

__int64 CJobMaster::getWorkUnitValueInt(const char *prop, __int64 defVal) const
{
    return queryWorkUnit().getDebugValueInt64(prop, defVal);
}

bool CJobMaster::getWorkUnitValueBool(const char *prop, bool defVal) const
{
    return queryWorkUnit().getDebugValueBool(prop, defVal);
}

StringBuffer &CJobMaster::getWorkUnitValue(const char *prop, StringBuffer &str) const
{
    SCMStringBuffer scmStr;
    queryWorkUnit().getDebugValue(prop, scmStr);
    return str.append(scmStr.str());
}

IBarrier *CJobMaster::createBarrier(mptag_t tag)
{
    return new CBarrierMaster(*jobComm, tag);
}

IGraphTempHandler *CJobMaster::createTempHandler(bool errorOnMissing)
{
    return new CMasterGraphTempHandler(*this, errorOnMissing);
}

bool CJobMaster::fireException(IException *e)
{
    IThorException *te = QUERYINTERFACE(e, IThorException);
    ThorExceptionAction action;
    if (!te) action = tea_null;
    else action = te->queryAction();
    if (QUERYINTERFACE(e, IMP_Exception) && MPERR_link_closed==e->errorCode())
        action = tea_shutdown;
    else if (QUERYINTERFACE(e, ISEH_Exception))
        action = tea_shutdown;
    CriticalBlock b(exceptCrit);
    switch (action)
    {
        case tea_warning:
            LOG(MCwarning, thorJob, e);
            reportExceptionToWorkunit(*workunit, e);
            break;
        default:
        {
            LOG(MCerror, thorJob, e);
            queryJobManager().replyException(*this, e); 
            fatalHandler->inform(LINK(e));
            try { abort(e); }
            catch (IException *e)
            {
                Owned<IThorException> te = ThorWrapException(e, "Error aborting job, will cause thor restart");
                e->Release();
                reportExceptionToWorkunit(*workunit, te);
                action = tea_shutdown;
            }
            if (tea_shutdown == action)
                queryJobManager().stop();
        }
    }
    return true;
}

///////////////////

class CCollatedResult : public CSimpleInterface, implements IThorResult
{
    CMasterGraph &graph;
    CActivityBase &activity;
    IRowInterfaces *rowIf;
    unsigned id;
    CriticalSection crit;
    PointerArrayOf<CThorExpandingRowArray> results;
    Owned<IThorResult> result;
    unsigned spillPriority;
    activity_id ownerId;

    void ensure()
    {
        CriticalBlock b(crit);
        if (result)
            return;
        mptag_t replyTag = createReplyTag();
        CMessageBuffer msg;
        msg.append(GraphGetResult);
        msg.append(activity.queryJob().queryKey());
        msg.append(graph.queryGraphId());
        msg.append(ownerId);
        msg.append(id);
        msg.append(replyTag);
        ((CJobMaster &)graph.queryJob()).broadcastToSlaves(msg, masterSlaveMpTag, LONGTIMEOUT, "CCollectResult", NULL, true);

        unsigned numSlaves = graph.queryJob().querySlaves();
        for (unsigned n=0; n<numSlaves; n++)
            results.item(n)->kill();
        rank_t sender;
        MemoryBuffer mb;
        Owned<ISerialStream> stream = createMemoryBufferSerialStream(mb);
        CThorStreamDeserializerSource rowSource(stream);
        unsigned todo = numSlaves;

        loop
        {
            loop
            {
                if (activity.queryAbortSoon())
                    return;
                msg.clear();
                if (activity.receiveMsg(msg, RANK_ALL, replyTag, &sender, 60*1000))
                    break;
                ActPrintLog(&activity, "WARNING: tag %d timedout, retrying", (unsigned)replyTag);
            }
            sender = sender - 1; // 0 = master
            if (!msg.length())
            {
                --todo;
                if (0 == todo)
                    break; // done
            }
            else
            {
                bool error;
                msg.read(error);
                if (error)
                {
                    Owned<IThorException> e = deserializeThorException(msg);
                    e->setSlave(sender);
                    throw e.getClear();
                }
                ThorExpand(msg, mb.clear());

                CThorExpandingRowArray *slaveResults = results.item(sender);
                while (!rowSource.eos())
                {
                    RtlDynamicRowBuilder rowBuilder(rowIf->queryRowAllocator());
                    size32_t sz = rowIf->queryRowDeserializer()->deserialize(rowBuilder, rowSource);
                    slaveResults->append(rowBuilder.finalizeRowClear(sz));
                }
            }
        }
        Owned<IThorResult> _result = ::createResult(activity, rowIf, false, spillPriority);
        Owned<IRowWriter> resultWriter = _result->getWriter();
        for (unsigned s=0; s<numSlaves; s++)
        {
            CThorExpandingRowArray *slaveResult = results.item(s);
            ForEachItemIn(r, *slaveResult)
            {
                const void *row = slaveResult->query(r);
                LinkThorRow(row);
                resultWriter->putRow(row);
            }
        }
        result.setown(_result.getClear());
    }

public:
    IMPLEMENT_IINTERFACE_USING(CSimpleInterface);

    CCollatedResult(CMasterGraph &_graph, CActivityBase &_activity, IRowInterfaces *_rowIf, unsigned _id, activity_id _ownerId, unsigned _spillPriority)
        : graph(_graph), activity(_activity), rowIf(_rowIf), id(_id), ownerId(_ownerId), spillPriority(_spillPriority)
    {
        for (unsigned n=0; n<graph.queryJob().querySlaves(); n++)
            results.append(new CThorExpandingRowArray(activity, rowIf));
    }
    ~CCollatedResult()
    {
        ForEachItemIn(l, results)
        {
            CThorExpandingRowArray *result = results.item(l);
            delete result;
        }
    }
    void setId(unsigned _id)
    {
        id = _id;
    }

// IThorResult
    virtual IRowWriter *getWriter() { throwUnexpected(); }
    virtual void setResultStream(IRowWriterMultiReader *stream, rowcount_t count)
    {
        throwUnexpected();
    }
    virtual IRowStream *getRowStream()
    {
        ensure();
        return result->getRowStream();
    }
    virtual IRowInterfaces *queryRowInterfaces()
    {
        return rowIf;
    }
    virtual CActivityBase *queryActivity()
    {
        return &activity;
    }
    virtual bool isDistributed() const { return false; }
    virtual void serialize(MemoryBuffer &mb)
    {
        ensure();
        result->serialize(mb);
    }
    virtual void getResult(size32_t & retSize, void * & ret)
    {
        ensure();
        return result->getResult(retSize, ret);
    }
    virtual void getLinkedResult(unsigned & count, byte * * & ret)
    {
        ensure();
        return result->getLinkedResult(count, ret);
    }
};

///////////////////

//
// CMasterGraph impl.
//

CMasterGraph::CMasterGraph(CJobMaster &_job) : CGraphBase(_job), jobM(_job)
{
    mpTag = job.allocateMPTag();
    startBarrierTag = job.allocateMPTag();
    waitBarrierTag = job.allocateMPTag();
    startBarrier = job.createBarrier(startBarrierTag);
    waitBarrier = job.createBarrier(waitBarrierTag);
}


CMasterGraph::~CMasterGraph()
{
    job.freeMPTag(mpTag);
    job.freeMPTag(startBarrierTag);
    job.freeMPTag(waitBarrierTag);
    if (TAG_NULL != doneBarrierTag)
        job.freeMPTag(doneBarrierTag);
    if (TAG_NULL != executeReplyTag)
        job.freeMPTag(executeReplyTag);
}

void CMasterGraph::init()
{
    CGraphBase::init();
    if (queryOwner() && isGlobal())
    {
        doneBarrierTag = job.allocateMPTag();
        doneBarrier = job.createBarrier(doneBarrierTag);
    }
}

bool CMasterGraph::fireException(IException *e)
{
    IThorException *te = QUERYINTERFACE(e, IThorException);
    ThorExceptionAction action;
    if (!te) action = tea_null;
    else action = te->queryAction();
    if (QUERYINTERFACE(e, IMP_Exception) && MPERR_link_closed==e->errorCode())
        action = tea_shutdown;
    else if (QUERYINTERFACE(e, ISEH_Exception))
        action = tea_shutdown;
    CriticalBlock b(exceptCrit);
    switch (action)
    {
        case tea_warning:
            LOG(MCwarning, thorJob, e);
            reportExceptionToWorkunit(job.queryWorkUnit(), e);
            break;
        case tea_abort:
            abort(e);
            // fall through
        default:
        {
            LOG(MCerror, thorJob, e);
            if (NULL != fatalHandler)
                fatalHandler->inform(LINK(e));
            if (owner)
                owner->fireException(e);
            else
                job.fireException(e);
        }
    }
    return true;
}

void CMasterGraph::reset()
{
    CGraphBase::reset();
    bcastMsgHandler.reset();
    activityInitMsgHandler.reset();
    executeReplyMsgHandler.reset();
}

void CMasterGraph::abort(IException *e)
{
    if (aborted) return;
    try { CGraphBase::abort(e); }
    catch (IException *e)
    {
        GraphPrintLog(e, "Aborting master graph");
        e->Release();
    }
<<<<<<< HEAD
    if (TAG_NULL != bcastTag)
        job.queryJobComm().cancel(0, bcastTag);
    if (started && !graphDone)
=======
    bcastMsgHandler.cancel(0);
    activityInitMsgHandler.cancel(RANK_ALL);
    executeReplyMsgHandler.cancel(RANK_ALL);
    if (started)
>>>>>>> 7a39b74d
    {
        try
        {
            CMessageBuffer msg;
            msg.append(GraphAbort);
            msg.append(job.queryKey());
            msg.append(queryGraphId());
            jobM.broadcastToSlaves(msg, masterSlaveMpTag, LONGTIMEOUT, "abort");
        }
        catch (IException *e)
        {
            GraphPrintLog(e, "Aborting slave graph");
            if (abortException)
                throw LINK(abortException);
            throw;
        }
    }
    if (!queryOwner())
    {
        if (globals->getPropBool("@watchdogProgressEnabled"))
            queryJobManager().queryDeMonServer()->endGraph(this, !queryAborted());
    }
}

void CMasterGraph::serializeCreateContexts(MemoryBuffer &mb)
{
    CGraphBase::serializeCreateContexts(mb);
    Owned<IThorActivityIterator> iter = (queryOwner() && !isGlobal()) ? getIterator() : getTraverseIterator();
    ForEach (*iter)
    {
        CMasterGraphElement &element = (CMasterGraphElement &)iter->query();
        if (reinit || !element.sentCreateCtx)
            element.sentCreateCtx = true;
    }
}

bool CMasterGraph::serializeActivityInitData(unsigned slave, MemoryBuffer &mb, IThorActivityIterator &iter)
{
    CriticalBlock b(createdCrit);
    DelayedSizeMarker sizeMark1(mb);
    ForEach (iter)
    {
        CMasterGraphElement &element = (CMasterGraphElement &)iter.query();
        if (!element.sentActInitData->testSet(slave))
        {
            CMasterActivity *activity = (CMasterActivity *)element.queryActivity();
            if (activity)
            {
                mb.append(element.queryId());
                DelayedSizeMarker sizeMark2(mb);
                activity->serializeSlaveData(mb, slave);
                sizeMark2.write();
            }
        }
    }
    if (0 == sizeMark1.size())
        return false;
    mb.append((activity_id)0); // terminator
    sizeMark1.write();
    return true;
}

void CMasterGraph::readActivityInitData(MemoryBuffer &mb, unsigned slave)
{
    loop
    {
        activity_id id;
        mb.read(id);
        if (0 == id)
            break;
        size32_t dataLen;
        mb.read(dataLen);

        CGraphElementBase *element = queryElement(id);
        MemoryBuffer &mbDst = element->queryActivity()->queryInitializationData(slave);
        mbDst.append(dataLen, mb.readDirect(dataLen));
    }
}

bool CMasterGraph::prepare(size32_t parentExtractSz, const byte *parentExtract, bool checkDependencies, bool shortCircuit, bool async)
{
    if (!CGraphBase::prepare(parentExtractSz, parentExtract, checkDependencies, shortCircuit, async)) return false;
    if (aborted) return false;
    return true;
}

void CMasterGraph::create(size32_t parentExtractSz, const byte *parentExtract)
{
    {
        CriticalBlock b(createdCrit);
        CGraphBase::create(parentExtractSz, parentExtract);
    }
    if (!aborted)
    {
        if (!queryOwner()) // owning graph sends query+child graphs
        {
            jobM.sendQuery(); // if not previously sent
            if (globals->getPropBool("@watchdogProgressEnabled"))
                queryJobManager().queryDeMonServer()->startGraph(this);
            sendGraph(); // sends child graphs at same time
        }
        else
        {
            if (isGlobal())
            {
                ForEachItemIn(i, ifs)
                {
                    CGraphElementBase &ifElem = ifs.item(i);
                    if (ifElem.newWhichBranch)
                    {
                        ifElem.newWhichBranch = false;
                        sentInitData = false; // force re-request of create data.
                        break;
                    }
                }
                CMessageBuffer msg;
                if (reinit || !sentInitData)
                {
                    sentInitData = true;
                    serializeCreateContexts(msg);
                }
                else
                    msg.append((unsigned)0);
                try
                {
                    jobM.broadcastToSlaves(msg, mpTag, LONGTIMEOUT, "serializeCreateContexts", &bcastMsgHandler);
                }
                catch (IException *e)
                {
                    GraphPrintLog(e, "Aborting graph create(2)");
                    if (abortException)
                        throw LINK(abortException);
                    throw;
                }
            }
        }
    }
}

void CMasterGraph::start()
{
    Owned<IThorActivityIterator> iter = getTraverseIterator();
    ForEach (*iter)
        iter->query().queryActivity()->startProcess();
}

void CMasterGraph::sendActivityInitData()
{
    CMessageBuffer msg;
    mptag_t replyTag = createReplyTag();
    msg.setReplyTag(replyTag);
    unsigned pos = msg.length();
    unsigned w=0;
    unsigned sentTo = 0;
    for (; w<queryJob().querySlaves(); w++)
    {
        unsigned needActInit = 0;
        Owned<IThorActivityIterator> iter = getTraverseIterator();
        ForEach(*iter)
        {
            CGraphElementBase &element = iter->query();
            CActivityBase *activity = element.queryActivity();
            if (activity && activity->needReInit())
                element.sentActInitData->set(w, false); // force act init to be resent
            if (!element.sentActInitData->test(w)) // has it been sent
                ++needActInit;
        }
        if (needActInit)
        {
            try
            {
                msg.rewrite(pos);
                Owned<IThorActivityIterator> iter = getTraverseIterator();
                serializeActivityInitData(w, msg, *iter);
            }
            catch (IException *e)
            {
                GraphPrintLog(e, NULL);
                throw;
            }
            if (!job.queryJobComm().send(msg, w+1, mpTag, LONGTIMEOUT))
            {
                StringBuffer epStr;
                throw MakeStringException(0, "Timeout sending to slave %s", job.querySlaveGroup().queryNode(w).endpoint().getUrlStr(epStr).str());
            }
            ++sentTo;
        }
    }
    if (sentTo)
    {
        assertex(sentTo == queryJob().querySlaves());
        w=0;
        Owned<IException> e;
        // now get back initialization data from graph tag
        for (; w<queryJob().querySlaves(); w++)
        {
            rank_t sender;
            msg.clear();
            if (!activityInitMsgHandler.recv(queryJob().queryJobComm(), msg, w+1, replyTag, &sender, LONGTIMEOUT))
                throw MakeGraphException(this, 0, "Timeout receiving from slaves after graph sent");

            bool error;
            msg.read(error);
            if (error)
            {
                Owned<IThorException> se = deserializeThorException(msg);
                se->setSlave(sender);
                if (!e.get())
                {
                    StringBuffer tmpStr("Slave ");
                    queryJob().queryJobGroup().queryNode(sender).endpoint().getUrlStr(tmpStr);
                    GraphPrintLog(se, "%s", tmpStr.append(": slave initialization error").str());
                    e.setown(se.getClear());
                }
                continue; // to read other slave responses.
            }
            readActivityInitData(msg, w);
        }
        if (e.get())
            throw LINK(e);
    }
}

void CMasterGraph::serializeGraphInit(MemoryBuffer &mb)
{
    mb.append(graphId);
    mb.append(reinit);
    serializeMPtag(mb, mpTag);
    mb.append((int)startBarrierTag);
    mb.append((int)waitBarrierTag);
    mb.append((int)doneBarrierTag);
    mb.append(queryChildGraphCount());
    Owned<IThorGraphIterator> childIter = getChildGraphs();
    ForEach (*childIter)
    {
        CMasterGraph &childGraph = (CMasterGraph &)childIter->query();
        childGraph.serializeGraphInit(mb);
    }
}

// IThorChildGraph impl.
IEclGraphResults *CMasterGraph::evaluate(unsigned _parentExtractSz, const byte *parentExtract)
{
    throw MakeGraphException(this, 0, "Thor master does not support the execution of child queries");
}

void CMasterGraph::executeSubGraph(size32_t parentExtractSz, const byte *parentExtract)
{
    if (job.queryResumed()) // skip complete subgraph if resuming. NB: temp spill have been tucked away for this purpose when paused.
    {
        if (!queryOwner())
        {
            Owned<IConstWUGraphProgress> graphProgress = ((CJobMaster &)job).getGraphProgress();
            if (WUGraphComplete == graphProgress->queryNodeState(graphId))
                setCompleteEx();
        }
    }
    if (isComplete())
        return;
    fatalHandler.clear();
    fatalHandler.setown(new CFatalHandler(globals->getPropInt("@fatal_timeout", FATAL_TIMEOUT)));
    CGraphBase::executeSubGraph(parentExtractSz, parentExtract);
    if (TAG_NULL != executeReplyTag)
    {
        rank_t sender;
        unsigned s=0;
        for (; s<queryJob().querySlaves(); s++)
        {
            CMessageBuffer msg;
            if (!executeReplyMsgHandler.recv(queryJob().queryJobComm(), msg, RANK_ALL, executeReplyTag, &sender))
                break;
            bool error;
            msg.read(error);
            if (error)
            {
                Owned<IThorException> exception = deserializeThorException(msg);
                exception->setSlave(sender);
                GraphPrintLog(exception, "slave execute reply exception");
                throw exception.getClear();
            }
        }
        if (fatalHandler)
            fatalHandler->clear();
    }
    fatalHandler.clear();
    Owned<IWorkUnit> wu = &job.queryWorkUnit().lock();
    queryJobManager().updateWorkUnitLog(*wu);
}

void CMasterGraph::sendGraph()
{
    CTimeMon atimer;
    CMessageBuffer msg;
    msg.append(GraphInit);
    msg.append(job.queryKey());
    node->serialize(msg); // everything
    if (TAG_NULL == executeReplyTag)
        executeReplyTag = queryJob().allocateMPTag();
    serializeMPtag(msg, executeReplyTag);
    serializeCreateContexts(msg);
    serializeGraphInit(msg);
    // slave graph data
    try
    {
        jobM.broadcastToSlaves(msg, masterSlaveMpTag, LONGTIMEOUT, "sendGraph", &bcastMsgHandler);
    }
    catch (IException *e)
    {
        GraphPrintLog(e, "Aborting sendGraph");
        if (abortException)
            throw LINK(abortException);
        throw;
    }
    GraphPrintLog("sendGraph took %d ms", atimer.elapsed());
}

bool CMasterGraph::preStart(size32_t parentExtractSz, const byte *parentExtract)
{
    started = true;
    GraphPrintLog("Processing graph");
    if (!sentStartCtx || reinit)
    {
        sentStartCtx = true;
        CMessageBuffer msg;
        serializeStartContexts(msg);
        try
        {
            jobM.broadcastToSlaves(msg, mpTag, LONGTIMEOUT, "startCtx", NULL, true);
        }
        catch (IException *e)
        {
            GraphPrintLog(e, "Aborting preStart");
            if (abortException)
                throw LINK(abortException);
            throw;
        }
    }

    if (syncInitData())
        sendActivityInitData(); // has to be done at least once
    CGraphBase::preStart(parentExtractSz, parentExtract);
    if (isGlobal())
    {
        if (!startBarrier->wait(false)) // ensure all graphs are at start point at same time, as some may request data from each other.
            return false;
    }
    if (!queryOwner())
    {
        Owned<IConstWUGraphProgress> graphProgress = ((CJobMaster &)job).getGraphProgress();
        Owned<IWUGraphProgress> progress = graphProgress->update();
        progress->setNodeState(graphId, WUGraphRunning);
        progress.clear();
    }
    return true;
}

void CMasterGraph::handleSlaveDone(unsigned node, MemoryBuffer &mb)
{
    graph_id gid;
    mb.read(gid);
    assertex(gid == queryGraphId());
    unsigned count;
    mb.read(count);
    while (count--)
    {
        activity_id activityId;
        mb.read(activityId);
        CMasterGraphElement *act = (CMasterGraphElement *)queryElement(activityId);
        unsigned len;
        mb.read(len);
        const void *d = mb.readDirect(len);
        MemoryBuffer sdMb;
        sdMb.setBuffer(len, (void *)d);
        act->slaveDone(node, sdMb);
    }
}

void CMasterGraph::getFinalProgress()
{
    offset_t totalDiskUsage = 0;
    offset_t minNodeDiskUsage = 0, maxNodeDiskUsage = 0;
    unsigned maxNode = (unsigned)-1, minNode = (unsigned)-1;

    CMessageBuffer msg;
    mptag_t replyTag = createReplyTag();
    msg.setReplyTag(replyTag);
    msg.append((unsigned)GraphEnd);
    msg.append(job.queryKey());
    msg.append(queryGraphId());
    if (!job.queryJobComm().send(msg, RANK_ALL_OTHER, masterSlaveMpTag, LONGTIMEOUT))
        throw MakeGraphException(this, 0, "Timeout sending to slaves");

    unsigned n=queryJob().querySlaves();
    while (n--)
    {
        rank_t sender;
        if (!job.queryJobComm().recv(msg, RANK_ALL, replyTag, &sender, LONGTIMEOUT))
        {
            GraphPrintLog("Timeout receiving final progress from slaves, %d slaves did not respond", n+1);
            return;
        }
        bool error;
        msg.read(error);
        if (error)
        {
            Owned<IThorException> e = deserializeThorException(msg);
            e->setSlave(sender);
            throw e.getClear();
        }
        if (0 == msg.remaining())
            continue;

        handleSlaveDone(sender-1, msg);

        if (!queryOwner())
        {
            if (globals->getPropBool("@watchdogProgressEnabled"))
            {
                try
                {
                    size32_t progressLen;
                    msg.read(progressLen);
                    MemoryBuffer progressData;
                    progressData.setBuffer(progressLen, (void *)msg.readDirect(progressLen));
                    const SocketEndpoint &ep = queryClusterGroup().queryNode(sender).endpoint();
                    queryJobManager().queryDeMonServer()->takeHeartBeat(ep, progressData);
                }
                catch (IException *e)
                {
                    GraphPrintLog(e, "Failure whilst deserializing stats/progress");
                    e->Release();
                }
            }
        }
        offset_t nodeDiskUsage;
        msg.read(nodeDiskUsage);
        jobM.setNodeDiskUsage(n, nodeDiskUsage);
        if (nodeDiskUsage > maxNodeDiskUsage)
        {
            maxNodeDiskUsage = nodeDiskUsage;
            maxNode = n;
        }
        if ((unsigned)-1 == minNode || nodeDiskUsage < minNodeDiskUsage)
        {
            minNodeDiskUsage = nodeDiskUsage;
            minNode = n;
        }
        totalDiskUsage += nodeDiskUsage;
        Owned<ITimeReporter> slaveReport = createStdTimeReporter(msg);
        queryJob().queryTimeReporter().merge(*slaveReport);
    }
    if (totalDiskUsage)
    {
        Owned<IWorkUnit> wu = &job.queryWorkUnit().lock();
        wu->addDiskUsageStats(totalDiskUsage/queryJob().querySlaves(), minNode, minNodeDiskUsage, maxNode, maxNodeDiskUsage, queryGraphId());
    }
}

void CMasterGraph::done()
{
    if (started)
    {
        if (!aborted && (!queryOwner() || isGlobal()))
            getFinalProgress(); // waiting for slave graph to finish and send final progress update + extra act end info.
    }

    CGraphBase::done();
    if (started && !queryOwner())
    {
        if (globals->getPropBool("@watchdogProgressEnabled"))
            queryJobManager().queryDeMonServer()->endGraph(this, true);
    }
    if (!queryOwner())
    {
        if (queryJob().queryTimeReporter().numSections())
        {
            if (globals->getPropBool("@reportTimingsToWorkunit", true))
            {
                struct CReport : implements ITimeReportInfo
                {
                    Owned<IWorkUnit> wu;
                    CGraphBase &graph;
                    CReport(CGraphBase &_graph) : graph(_graph)
                    {
                        wu.setown(&graph.queryJob().queryWorkUnit().lock());
                    }
                    virtual void report(const char *name, const __int64 totaltime, const __int64 maxtime, const unsigned count)
                    {
                        StringBuffer timerStr(graph.queryJob().queryGraphName());
                        timerStr.append("(").append(graph.queryGraphId()).append("): ");
                        timerStr.append(name);
                        wu->setTimerInfo(timerStr.str(), NULL, (unsigned)totaltime, count, (unsigned)maxtime);
                    }
                } wureport(*this);
                queryJob().queryTimeReporter().report(wureport);
            }
            else
                queryJob().queryTimeReporter().printTimings();
        }
    }
}

void CMasterGraph::setComplete(bool tf)
{
    CGraphBase::setComplete(tf);
    if (tf && !queryOwner())
    {
        Owned<IConstWUGraphProgress> graphProgress = ((CJobMaster &)job).getGraphProgress();
        Owned<IWUGraphProgress> progress = graphProgress->update();
        progress->setNodeState(graphId, graphDone?WUGraphComplete:WUGraphFailed);
        progress.clear();
    }
}

bool CMasterGraph::deserializeStats(unsigned node, MemoryBuffer &mb)
{
    CriticalBlock b(createdCrit);
    unsigned count, _count;
    mb.read(count);
    _count = count;
    while (count--)
    {
        activity_id activityId;
        mb.read(activityId);
        CMasterActivity *activity = NULL;
        CMasterGraphElement *element = (CMasterGraphElement *)queryElement(activityId);
        if (element)
        {
            activity = (CMasterActivity *)element->queryActivity();
            if (!activity)
            {
                CGraphBase *parentGraph = element->queryOwner().queryOwner(); // i.e. am I in a childgraph
                if (!parentGraph)
                {
                    GraphPrintLog("Activity id=%"ACTPF"d not created in master and not a child query activity", activityId);
                    return false; // don't know if or how this could happen, but all bets off with packet if did.
                }
                Owned<IException> e;
                try
                {
                    element->onCreate();
                    element->initActivity();
                    activity = (CMasterActivity *)element->queryActivity();
                    created = true; // means some activities created within this graph
                }
                catch (IException *_e) { e.setown(_e); GraphPrintLog(_e, NULL); }
                if (!activity || e.get())
                {
                    GraphPrintLog("Activity id=%"ACTPF"d failed to created child query activity ready for progress", activityId);
                    return false;
                }
            }
            if (activity)
                activity->deserializeStats(node, mb);
        }
        else
        {
            GraphPrintLog("Failed to find activity, during progress deserialization, id=%"ACTPF"d", activityId);
            return false; // don't know if or how this could happen, but all bets off with packet if did.
        }
    }
    unsigned subs, _subs;
    mb.read(subs);
    _subs = subs;
    while (subs--)
    {
        graph_id subId;
        mb.read(subId);
        Owned<CMasterGraph> graph = (CMasterGraph *)job.getGraph(subId);
        if (NULL == graph.get())
            return false;
        if (!graph->deserializeStats(node, mb))
            return false;
    }
    return true;
}

IThorResult *CMasterGraph::createResult(CActivityBase &activity, unsigned id, IThorGraphResults *results, IRowInterfaces *rowIf, bool distributed, unsigned spillPriority)
{
    Owned<CCollatedResult> result = new CCollatedResult(*this, activity, rowIf, id, results->queryOwnerId(), spillPriority);
    results->setResult(id, result);
    return result;
}

IThorResult *CMasterGraph::createResult(CActivityBase &activity, unsigned id, IRowInterfaces *rowIf, bool distributed, unsigned spillPriority)
{
    Owned<CCollatedResult> result = new CCollatedResult(*this, activity, rowIf, id, localResults->queryOwnerId(), spillPriority);
    localResults->setResult(id, result);
    return result;
}

IThorResult *CMasterGraph::createGraphLoopResult(CActivityBase &activity, IRowInterfaces *rowIf, bool distributed, unsigned spillPriority)
{
    Owned<CCollatedResult> result = new CCollatedResult(*this, activity, rowIf, 0, localResults->queryOwnerId(), spillPriority);
    unsigned id = graphLoopResults->addResult(result);
    result->setId(id);
    return result;
}


///////////////////////////////////////////////////

CThorStats::CThorStats(const char *_prefix)
{
    unsigned c = queryClusterWidth();
    while (c--) counts.append(0);
    if (_prefix)
    {
        prefix.set(_prefix);
        StringBuffer tmp;
        labelMin.set(tmp.append(_prefix).append("Min"));
        labelMax.set(tmp.clear().append(_prefix).append("Max"));
        labelMinSkew.set(tmp.clear().append(_prefix).append("MinSkew"));
        labelMaxSkew.set(tmp.clear().append(_prefix).append("MaxSkew"));
        labelMinEndpoint.set(tmp.clear().append(_prefix).append("MinEndpoint"));
        labelMaxEndpoint.set(tmp.clear().append(_prefix).append("MaxEndpoint"));
    }
    else
    {
        labelMin.set("min");
        labelMax.set("max");
        labelMinSkew.set("minskew");
        labelMaxSkew.set("maxskew");
        labelMinEndpoint.set("minEndpoint");
        labelMaxEndpoint.set("maxEndpoint");
    }
}

void CThorStats::set(unsigned node, unsigned __int64 count)
{
    counts.replace(count, node);
}

void CThorStats::removeAttribute(IPropertyTree *node, const char *name)
{
    StringBuffer aName("@");
    node->removeProp(aName.append(name).str());
}

void CThorStats::addAttribute(IPropertyTree *node, const char *name, unsigned __int64 val)
{
    StringBuffer aName("@");
    node->setPropInt64(aName.append(name).str(), val);
}

void CThorStats::addAttribute(IPropertyTree *node, const char *name, const char *val)
{
    StringBuffer aName("@");
    node->setProp(aName.append(name).str(), val);
}

void CThorStats::reset()
{
    tot = max = avg = 0;
    min = (unsigned __int64) -1;
    minNode = maxNode = hi = lo = maxNode = minNode = 0;
}

void CThorStats::processInfo()
{
    reset();
    ForEachItemIn(n, counts)
    {
        unsigned __int64 thiscount = counts.item(n);
        tot += thiscount;
        if (thiscount > max)
        {
            max = thiscount;
            maxNode = n;
        }
        if (thiscount < min)
        {
            min = thiscount;
            minNode = n;
        }
    }
    if (max)
    {
        unsigned count = counts.ordinality();
        avg = tot/count;
        if (avg)
        {
            hi = (unsigned)((100 * (max-avg))/avg);
            lo = (unsigned)((100 * (avg-min))/avg);
        }
    }
}

void CThorStats::getXGMML(IPropertyTree *node, bool suppressMinMaxWhenEqual)
{
    processInfo();
    if (suppressMinMaxWhenEqual && (hi == lo))
    {
        removeAttribute(node, labelMin);
        removeAttribute(node, labelMax);
    }
    else
    {
        addAttribute(node, labelMin, min);
        addAttribute(node, labelMax, max);
    }
    if (hi == lo)
    {
        removeAttribute(node, labelMinEndpoint);
        removeAttribute(node, labelMaxEndpoint);
        removeAttribute(node, labelMinSkew);
        removeAttribute(node, labelMaxSkew);
    }
    else
    {
        addAttribute(node, labelMinSkew, lo);
        addAttribute(node, labelMaxSkew, hi);
        StringBuffer epStr;
        addAttribute(node, labelMinEndpoint, querySlaveGroup().queryNode(minNode).endpoint().getUrlStr(epStr).str());
        addAttribute(node, labelMaxEndpoint, querySlaveGroup().queryNode(maxNode).endpoint().getUrlStr(epStr.clear()).str());
    }
}

///////////////////////////////////////////////////

CTimingInfo::CTimingInfo() : CThorStats("time")
{
    StringBuffer tmp;
    labelMin.set(tmp.append(labelMin).append("Ms"));
    labelMax.set(tmp.clear().append(labelMax).append("Ms"));
}

///////////////////////////////////////////////////

void ProgressInfo::processInfo() // reimplement as counts have special flags (i.e. stop/start)
{
    reset();
    startcount = stopcount = 0;
    ForEachItemIn(n, counts)
    {
        unsigned __int64 thiscount = counts.item(n);
        if (thiscount & THORDATALINK_STARTED)
            startcount++;
        if (thiscount & THORDATALINK_STOPPED)
            stopcount++;
        thiscount = thiscount & THORDATALINK_COUNT_MASK;
        tot += thiscount;
        if (thiscount > max)
        {
            max = thiscount;
            maxNode = n;
        }
        if (thiscount < min)
        {
            min = thiscount;
            minNode = n;
        }
    }
    if (max)
    {
        unsigned count = counts.ordinality();
        double _avg = (double)tot/count;
        if (_avg)
        {
            hi = (unsigned)(100.0 * (((double)max-_avg)/_avg));
            lo = (unsigned)(100.0 * ((_avg-(double)min)/_avg));
            avg = (unsigned __int64)_avg;
        }
    }
}

void ProgressInfo::getXGMML(IPropertyTree *node)
{
    CThorStats::getXGMML(node, true);
    addAttribute(node, "slaves", counts.ordinality());
    addAttribute(node, "count", tot);
    addAttribute(node, "started", startcount);
    addAttribute(node, "stopped", stopcount);
}


///////////////////////////////////////////////////

CJobMaster *createThorGraph(const char *graphName, IPropertyTree *xgmml, IConstWorkUnit &workunit, const char *querySo, bool sendSo, const SocketEndpoint &agentEp)
{
    Owned<CJobMaster> masterJob = new CJobMaster(workunit, graphName, querySo, sendSo, agentEp);
    masterJob->setXGMML(xgmml);
    Owned<IPropertyTreeIterator> iter = xgmml->getElements("node");
    ForEach(*iter)
    {
        IPropertyTree &node = iter->query();
        Owned<CGraphBase> subGraph = masterJob->createGraph();
        subGraph->createFromXGMML(&node, NULL, NULL, NULL);
        masterJob->addSubGraph(*LINK(subGraph));
    }
    masterJob->addDependencies(xgmml);
    return LINK(masterJob);
}

static IJobManager *jobManager = NULL;
void setJobManager(IJobManager *_jobManager)
{
    CriticalBlock b(*jobManagerCrit);
    jobManager = _jobManager;
}
IJobManager *getJobManager()
{
    CriticalBlock b(*jobManagerCrit);
    return LINK(jobManager);
}
IJobManager &queryJobManager()
{
    CriticalBlock b(*jobManagerCrit);
    assertex(jobManager);
    return *jobManager;
}
<|MERGE_RESOLUTION|>--- conflicted
+++ resolved
@@ -1295,10 +1295,6 @@
                             : queryJobComm().recv(msg, RANK_ALL, replyTag, &sender, LONGTIMEOUT);
         if (!r)
         {
-<<<<<<< HEAD
-            if (_replyTag) *_replyTag = TAG_NULL;
-=======
->>>>>>> 7a39b74d
             StringBuffer tmpStr;
             if (errorMsg)
                 tmpStr.append(": ").append(errorMsg).append(" - ");
@@ -1318,10 +1314,6 @@
             EXCLOG(e, NULL);
             throw e.getClear();
         }
-<<<<<<< HEAD
-        if (_replyTag) *_replyTag = TAG_NULL;
-=======
->>>>>>> 7a39b74d
         bool error;
         msg.read(error);
         if (error)
@@ -2077,16 +2069,10 @@
         GraphPrintLog(e, "Aborting master graph");
         e->Release();
     }
-<<<<<<< HEAD
-    if (TAG_NULL != bcastTag)
-        job.queryJobComm().cancel(0, bcastTag);
-    if (started && !graphDone)
-=======
     bcastMsgHandler.cancel(0);
     activityInitMsgHandler.cancel(RANK_ALL);
     executeReplyMsgHandler.cancel(RANK_ALL);
-    if (started)
->>>>>>> 7a39b74d
+    if (started && !graphDone)
     {
         try
         {

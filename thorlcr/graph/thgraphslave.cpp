--- conflicted
+++ resolved
@@ -363,11 +363,8 @@
     {
         sentStartCtx = true;
         CMessageBuffer msg;
-<<<<<<< HEAD
-        if (!receiveMsg(msg, 0, mpTag, NULL, LONGTIMEOUT))
-=======
+
         if (!graphCancelHandler.recv(queryJob().queryJobComm(), msg, 0, mpTag, NULL, LONGTIMEOUT))
->>>>>>> 7a39b74d
             throw MakeStringException(0, "Error receiving startCtx data for graph: %"GIDPF"d", graphId);
         deserializeStartContexts(msg);
     }
@@ -397,11 +394,8 @@
 
         if (syncInitData())
         {
-<<<<<<< HEAD
-            if (!receiveMsg(msg, 0, mpTag, NULL, LONGTIMEOUT))
-=======
+
             if (!graphCancelHandler.recv(queryJob().queryJobComm(), msg, 0, mpTag, NULL, LONGTIMEOUT))
->>>>>>> 7a39b74d
                 throw MakeStringException(0, "Error receiving actinit data for graph: %"GIDPF"d", graphId);
             replyTag = msg.getReplyTag();
             msg.read(len);
@@ -563,11 +557,7 @@
         {
             CMessageBuffer msg;
             // nothing changed if rerunning, unless conditional branches different
-<<<<<<< HEAD
-            if (!receiveMsg(msg, 0, mpTag, NULL, LONGTIMEOUT))
-=======
             if (!graphCancelHandler.recv(queryJob().queryJobComm(), msg, 0, mpTag, NULL, LONGTIMEOUT))
->>>>>>> 7a39b74d
                 throw MakeStringException(0, "Error receiving createctx data for graph: %"GIDPF"d", graphId);
             try
             {

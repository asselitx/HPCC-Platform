/*##############################################################################

    HPCC SYSTEMS software Copyright (C) 2012 HPCC Systems®.

    Licensed under the Apache License, Version 2.0 (the "License");
    you may not use this file except in compliance with the License.
    You may obtain a copy of the License at

       http://www.apache.org/licenses/LICENSE-2.0

    Unless required by applicable law or agreed to in writing, software
    distributed under the License is distributed on an "AS IS" BASIS,
    WITHOUT WARRANTIES OR CONDITIONS OF ANY KIND, either express or implied.
    See the License for the specific language governing permissions and
    limitations under the License.
############################################################################## */

#include "jlib.hpp"
#include "jlzw.hpp"
#include "jhtree.hpp"
#include "daclient.hpp"
#include "commonext.hpp"
#include "thorplugin.hpp"
#include "thcodectx.hpp"
#include "thmem.hpp"
#include "thorport.hpp"
#include "slwatchdog.hpp"
#include "thgraphslave.hpp"
#include "thcompressutil.hpp"
#include "enginecontext.hpp"

//////////////////////////////////

class CBarrierSlave : public CInterface, implements IBarrier
{
    mptag_t tag;
    Linked<ICommunicator> comm;
    bool receiving;
    CJobChannel &jobChannel;

public:
    IMPLEMENT_IINTERFACE;

    CBarrierSlave(CJobChannel &_jobChannel, ICommunicator &_comm, mptag_t _tag) : jobChannel(_jobChannel), comm(&_comm), tag(_tag)
    {
        receiving = false;
    }
    virtual bool wait(bool exception, unsigned timeout)
    {
        Owned<IException> e;
        CTimeMon tm(timeout);
        unsigned remaining = timeout;
        CMessageBuffer msg;
        msg.append(false);
        msg.append(false); // no exception
        if (INFINITE != timeout && tm.timedout(&remaining))
        {
            if (exception)
                throw createBarrierAbortException();
            else
                return false;
        }
        if (!comm->send(msg, 0, tag, INFINITE != timeout ? remaining : LONGTIMEOUT))
            throw MakeStringException(0, "CBarrierSlave::wait - Timeout sending to master");
        msg.clear();
        if (INFINITE != timeout && tm.timedout(&remaining))
        {
            if (exception)
                throw createBarrierAbortException();
            else
                return false;
        }
        {
            BooleanOnOff onOff(receiving);
            if (!comm->recv(msg, 0, tag, NULL, remaining))
                return false;
        }
        bool aborted;
        msg.read(aborted);
        bool hasExcept;
        msg.read(hasExcept);
        if (hasExcept)
            e.setown(deserializeException(msg));
        if (aborted)
        {
            if (!exception)
                return false;
            if (e)
                throw e.getClear();
            else
                throw createBarrierAbortException();
        }   
        return true;
    }
    virtual void cancel(IException *e)
    {
        if (receiving)
            comm->cancel(jobChannel.queryMyRank(), tag);
        CMessageBuffer msg;
        msg.append(true);
        if (e)
        {
            msg.append(true);
            serializeException(e, msg);
        }
        else
            msg.append(false);
        if (!comm->send(msg, 0, tag, LONGTIMEOUT))
            throw MakeStringException(0, "CBarrierSlave::cancel - Timeout sending to master");
    }
    virtual const mptag_t queryTag() const { return tag; }
};

// 

CSlaveActivity::CSlaveActivity(CGraphElementBase *_container) : CActivityBase(_container), CEdgeProgress(this)
{
    data = NULL;
}

CSlaveActivity::~CSlaveActivity()
{
    inputs.kill();
    outputs.kill();
    if (data) delete [] data;
    ActPrintLog("DESTROYED");
}

void CSlaveActivity::setOutputStream(unsigned index, IEngineRowStream *stream)
{
    while (outputStreams.ordinality()<=index)
        outputStreams.append(nullptr);
    outputStreams.replace(stream, index);
}

void CSlaveActivity::setInput(unsigned index, CActivityBase *inputActivity, unsigned inputOutIdx)
{
    CActivityBase::setInput(index, inputActivity, inputOutIdx);
    Linked<IThorDataLink> outLink;
    if (!inputActivity)
    {
        Owned<CActivityBase> nullAct = container.factory(TAKnull);

        outLink.set(((CSlaveActivity *)(nullAct.get()))->queryOutput(0)); // NB inputOutIdx irrelevant, null has single 'fake' output
        nullAct->releaseIOs(); // normally done as graph winds up, clear now to avoid circular dependencies with outputs
    }
    else
        outLink.set(((CSlaveActivity *)inputActivity)->queryOutput(inputOutIdx));
    assertex(outLink);

    while (inputs.ordinality()<=index)
        inputs.append(* new CThorInput());
    CThorInput &newInput = inputs.item(index);
    newInput.set(outLink, inputOutIdx);
    if (0 == index && !input)
    {
        input = outLink;
        inputSourceIdx = inputOutIdx;
    }
}

void CSlaveActivity::connectInputStreams(bool consumerOrdered)
{
    ForEachItemIn(index, inputs)
    {
        CThorInput &_input = inputs.item(index);
        if (_input.itdl)
            setInputStream(index, _input, consumerOrdered);
    }
}

void CSlaveActivity::setInputStream(unsigned index, CThorInput &_input, bool consumerOrdered)
{
    if (_input.itdl)
    {
        Owned<IStrandJunction> junction;
        IEngineRowStream *_inputStream = connectSingleStream(*this, _input.itdl, _input.sourceIdx, junction, _input.itdl->isInputOrdered(consumerOrdered));
        if (queryJob().getOptBool("TRACEROWS"))
        {
            const unsigned numTraceRows = queryJob().getOptInt("numTraceRows", 10);
            CTracingStream *tracingStream = new CTracingStream(_input.itdl, _inputStream, _input.itdl->queryFromActivity()->queryHelper(), numTraceRows);
            _input.tracingStream.setown(tracingStream);
            _inputStream = tracingStream;
        }
        _input.stream.set(_inputStream);
        _input.junction.setown(junction.getClear());
        if (0 == index)
            inputStream = _inputStream;
        _input.itdl->setOutputStream(_input.sourceIdx, LINK(_inputStream)); // used by debug request only at moment.
    }
}

IEngineRowStream *CSlaveActivity::replaceInputStream(unsigned index, IEngineRowStream *_inputStream)
{
    CThorInput &_input = inputs.item(index);
    IEngineRowStream *prevInputStream = _input.stream.getClear();
    _input.stream.setown(_inputStream);
    if (0 == index)
        inputStream = _inputStream;
    return prevInputStream;
}

void CSlaveActivity::setLookAhead(unsigned index, IStartableEngineRowStream *lookAhead)
{
    CThorInput &_input = inputs.item(index);
    _input.lookAhead.setown(lookAhead);
    _input.stream.set(lookAhead);
    if (0 == index)
        inputStream = lookAhead;
}

IStrandJunction *CSlaveActivity::getOutputStreams(CActivityBase &ctx, unsigned idx, PointerArrayOf<IEngineRowStream> &streams, const CThorStrandOptions * consumerOptions, bool consumerOrdered, IOrderedCallbackCollection * orderedCallbacks)
{
    // Default non-stranded implementation, expects activity to have 1 output.
    // By default, activities are assumed NOT to support streams
    bool inputOrdered = isInputOrdered(consumerOrdered);
    connectInputStreams(inputOrdered);
    // Return a single stream
    // Default activity impl. adds single output as stream
    streams.append(this);
    return nullptr;
}

void CSlaveActivity::appendOutput(IThorDataLink *itdl)
{
    outputs.append(itdl);
}

void CSlaveActivity::appendOutputLinked(IThorDataLink *itdl)
{
    if (itdl)
        itdl->Link();
    appendOutput(itdl);
}

IThorDataLink *CSlaveActivity::queryOutput(unsigned index) const
{
    if (index>=outputs.ordinality()) return nullptr;
    return outputs.item(index);
}

IThorDataLink *CSlaveActivity::queryInput(unsigned index) const
{
    if (index>=inputs.ordinality()) return nullptr;
    return inputs.item(index).itdl;
}

IEngineRowStream *CSlaveActivity::queryInputStream(unsigned index) const
{
    if (index>=inputs.ordinality()) return nullptr;
    return inputs.item(index).stream;
}

IEngineRowStream *CSlaveActivity::queryOutputStream(unsigned index) const
{
    if (index>=outputStreams.ordinality()) return nullptr;
    return outputStreams.item(index);
}

void CSlaveActivity::start()
{
    if (inputs.ordinality()>1)
        throwUnexpected();
    if (input)
        startInput(0);
    dataLinkStart();
}

void CSlaveActivity::startAllInputs()
{
    ForEachItemIn(i, inputs)
    {
        startInput(i);
    }
}

void CSlaveActivity::startInput(unsigned index, const char *extra)
{
    StringBuffer s("Starting input");
    if (extra)
        s.append(" ").append(extra);
    ActPrintLog("%s", s.str());

    CThorInput &_input = inputs.item(index);
#ifdef TRACE_STARTSTOP_EXCEPTIONS
    try
    {
#endif
        _input.itdl->start();
        startJunction(_input.junction);
        if (_input.lookAhead)
            _input.lookAhead->start();
        _input.stopped = false;
        _input.started = true;
        if (0 == index)
            inputStopped = false;
#ifdef TRACE_STARTSTOP_EXCEPTIONS
    }
    catch(IException *e)
    {
        ActPrintLog(e, "%s", s.str());
        throw;
    }
#endif
}

void CSlaveActivity::stop()
{
    if (input)
        stopInput(0);
    dataLinkStop();
}

void CSlaveActivity::stopInput(unsigned index, const char *extra)
{
    CThorInput &_input = inputs.item(index);
    if (_input.stopped)
        return;
    VStringBuffer s("Stopping input %u for", index);
    if (extra)
        s.append(" ").append(extra);
    ActPrintLog("%s", s.str());

#ifdef TRACE_STARTSTOP_EXCEPTIONS
    try
    {
#endif
        if (_input.stream)
            _input.stream->stop();
        _input.stopped = true;
        if (0 == index)
            inputStopped = true;

#ifdef TRACE_STARTSTOP_EXCEPTIONS
    }
    catch(IException * e)
    {
        ActPrintLog(e, "%s", s.str());
        throw;
    }
#endif
}

void CSlaveActivity::stopAllInputs()
{
    ForEachItemIn(i, inputs)
    {
        stopInput(i);
    }
}

void CSlaveActivity::reset()
{
    CActivityBase::reset();
    ForEachItemIn(i, inputs)
        inputs.item(i).reset();
    inputStopped = false;
}

void CSlaveActivity::releaseIOs()
{
//  inputs.kill(); // don't want inputs to die before this dies (release in deconstructor) // JCSMORE not sure why care particularly.
    outputs.kill(); // outputs tend to be self-references, this clears them explicitly, otherwise end up leaking with circular references.
    outputStreams.kill();
}

void CSlaveActivity::clearConnections()
{
    outputStreams.kill();
    inputs.kill();
}

MemoryBuffer &CSlaveActivity::queryInitializationData(unsigned slave) const
{
    CriticalBlock b(crit);
    if (!data)
        data = new MemoryBuffer[container.queryJob().querySlaves()];
    CMessageBuffer msg;
    graph_id gid = queryContainer().queryOwner().queryGraphId();
    msg.append(smt_dataReq);
    msg.append(slave);
    msg.append(gid);
    msg.append(container.queryId());
    if (!queryJobChannel().queryJobComm().sendRecv(msg, 0, queryContainer().queryJob().querySlaveMpTag(), LONGTIMEOUT))
        throwUnexpected();
    data[slave].swapWith(msg);
    return data[slave];
}

MemoryBuffer &CSlaveActivity::getInitializationData(unsigned slave, MemoryBuffer &mb) const
{
    return mb.append(queryInitializationData(slave));
}

unsigned __int64 CSlaveActivity::queryLocalCycles() const
{
    unsigned __int64 inputCycles = 0;
    if (1 == inputs.ordinality())
    {
        IThorDataLink *input = queryInput(0);
        inputCycles += input->queryTotalCycles();
    }
    else
    {
        switch (container.getKind())
        {
            case TAKif:
            case TAKchildif:
            case TAKifaction:
            case TAKcase:
            case TAKchildcase:
                if (inputs.ordinality() && (((unsigned)-1) != container.whichBranch))
                {
                    IThorDataLink *input = queryInput(container.whichBranch);
                    if (input)
                        inputCycles += input->queryTotalCycles();
                }
                break;
            default:
                ForEachItemIn(i, inputs)
                {
                    IThorDataLink *input = queryInput(i);
                    inputCycles += input->queryTotalCycles();
                }
                break;
        }
    }
    unsigned __int64 _totalCycles = queryTotalCycles();
    if (_totalCycles < inputCycles) // not sure how/if possible, but guard against
        return 0;
    return _totalCycles-inputCycles;
}

void CSlaveActivity::serializeStats(MemoryBuffer &mb)
{
    CriticalBlock b(crit);
    mb.append((unsigned __int64)cycle_to_nanosec(queryLocalCycles()));
    ForEachItemIn(i, outputs)
    {
        IThorDataLink *output = queryOutput(i);
        if (output)
            outputs.item(i)->dataLinkSerialize(mb);
        else
            serializeNullItdl(mb);
    }
}

void CSlaveActivity::debugRequest(unsigned edgeIdx, MemoryBuffer &msg)
{
    IEngineRowStream *outputStream = queryOutputStream(edgeIdx);
    IThorDebug *debug = QUERYINTERFACE(outputStream, IThorDebug); // should probably use an extended IEngineRowStream, or store in separate array instead
    if (debug) debug->debugRequest(msg);
}

bool CSlaveActivity::isGrouped() const
{
    if (!input) return false; // should possible be an error if query and not set
    return input->isGrouped();
}

IOutputMetaData *CSlaveActivity::queryOutputMeta() const
{
    return queryHelper()->queryOutputMeta();
}

void CSlaveActivity::dataLinkSerialize(MemoryBuffer &mb) const
{
    CEdgeProgress::dataLinkSerialize(mb);
}

rowcount_t CSlaveActivity::getProgressCount() const
{
    return CEdgeProgress::getCount();
}

void CSlaveActivity::debugRequest(MemoryBuffer &msg)
{
}


/// CThorStrandProcessor

CThorStrandProcessor::CThorStrandProcessor(CThorStrandedActivity &_parent, IEngineRowStream *_inputStream, unsigned _outputId)
  : parent(_parent), inputStream(_inputStream), outputId(_outputId), timeActivities(_parent.queryTimeActivities())
{
    rowsProcessed = 0;
    baseHelper.set(parent.queryHelper());
}

void CThorStrandProcessor::processAndThrowOwnedException(IException *_e)
{
    IThorException *e = QUERYINTERFACE(_e, IThorException);
    if (e)
    {
        if (!e->queryActivityId())
            setExceptionActivityInfo(parent.queryContainer(), e);
    }
    else
    {
        e = MakeActivityException(&parent, _e);
        _e->Release();
    }
    throw e;
}

void CThorStrandProcessor::stop()
{
    if (!stopped)
    {
        if (inputStream)
            inputStream->stop();
        parent.strandedStop();
    }
    stopped = true;
}


/// CThorStrandedActivity

void CThorStrandedActivity::onStartStrands()
{
    active = strands.ordinality();
    ForEachItemIn(idx, strands)
        strands.item(idx).start();
}

void CThorStrandedActivity::strandedStop()
{
    // Called from the strands... which should ensure that stop is not called more than once per strand
    //The first strand to call
    if (active)
        --active;
    if (!active)
        stop();
}

//This function is pure (But also implemented out of line) to force the derived classes to implement it.
//After calling the base class start method, and initialising any values from the helper they must call onStartStrands(),
//this must also happen before any rows are read from the strands (e.g., by a source junction)
//    virtual void start(unsigned parentExtractSize, const byte *parentExtract, bool paused) = 0;

//For some reason gcc doesn't let you specify a function as pure virtual and define it at the same time.
void CThorStrandedActivity::start()
{
    CSlaveActivity::start();
    startJunction(splitter);
    onStartStrands();
}

void CThorStrandedActivity::reset()
{
    assertex(active==0);
    ForEachItemIn(idx, strands)
        strands.item(idx).reset();
    resetJunction(splitter);
    CSlaveActivity::reset();
    resetJunction(sourceJunction);
}

IStrandJunction *CThorStrandedActivity::getOutputStreams(CActivityBase &ctx, unsigned idx, PointerArrayOf<IEngineRowStream> &streams, const CThorStrandOptions * consumerOptions, bool consumerOrdered, IOrderedCallbackCollection * orderedCallbacks)
{
    assertex(idx == 0);
    assertex(strands.empty());

    // JCSMORE these may be wrong if this is a source activity
    bool inputOrdered = input ? input->isInputOrdered(consumerOrdered) : isInputOrdered(consumerOrdered);
    //Note, numStrands == 1 is an explicit request to disable threading
    if (consumerOptions && (consumerOptions->numStrands != 1) && (strandOptions.numStrands != 1))
    {
        //Check to see if the consumer's settings should override
        if (strandOptions.numStrands == 0)
        {
            strandOptions.numStrands = consumerOptions->numStrands;
            strandOptions.blockSize = consumerOptions->blockSize;
        }
        else if (consumerOptions->numStrands > strandOptions.numStrands)
        {
            strandOptions.numStrands = consumerOptions->numStrands;
        }
    }

    Owned <IStrandJunction> recombiner;
    if (input)
    {
        if (strandOptions.numStrands == 1)
        {
            // 1 means explicitly requested single-strand.
            Owned<IStrandJunction> junction;
            IEngineRowStream *instream = connectSingleStream(ctx, input, inputSourceIdx, junction, inputOrdered);
            inputs.item(idx).junction.setown(junction.getClear());
            strands.append(*createStrandProcessor(instream));
        }
        else
        {
            PointerArrayOf<IEngineRowStream> instreams;
            recombiner.setown(input->getOutputStreams(ctx, inputSourceIdx, instreams, &strandOptions, inputOrdered, orderedCallbacks));
            if ((instreams.length() == 1) && (strandOptions.numStrands != 0))  // 0 means did not specify - we should use the strands that our upstream provides
            {
                assertex(recombiner == nullptr);
                // Create a splitter to split the input into n... and a recombiner if need to preserve sorting
                if (inputOrdered)
                {
                    branch.setown(createStrandBranch(*ctx.queryRowManager(), strandOptions.numStrands, strandOptions.blockSize, true, input->queryOutputMeta()->isGrouped(), false, orderedCallbacks));
                    splitter.set(branch->queryInputJunction());
                    recombiner.set(branch->queryOutputJunction());
                }
                else
                {
                    splitter.setown(createStrandJunction(*ctx.queryRowManager(), 1, strandOptions.numStrands, strandOptions.blockSize, false));
                }
                splitter->setInput(0, instreams.item(0));
                for (unsigned strandNo = 0; strandNo < strandOptions.numStrands; strandNo++)
                    strands.append(*createStrandProcessor(splitter->queryOutput(strandNo)));
            }
            else
            {
                // Ignore my hint and just use the width already split into...
                ForEachItemIn(strandNo, instreams)
                    strands.append(*createStrandProcessor(instreams.item(strandNo)));
            }
        }
    }
    else
    {
        unsigned numStrands = strandOptions.numStrands ? strandOptions.numStrands : 1;
        for (unsigned i=0; i < numStrands; i++)
            strands.append(*createStrandSourceProcessor(inputOrdered));

        if (inputOrdered && (numStrands > 1))
        {
            if (consumerOptions)
            {
                //If the output activities are also stranded then need to create a version of the branch
                bool isGrouped = queryOutputMeta()->isGrouped();
                branch.setown(createStrandBranch(*ctx.queryRowManager(), strandOptions.numStrands, strandOptions.blockSize, true, isGrouped, true, orderedCallbacks));
                sourceJunction.set(branch->queryInputJunction());
                recombiner.set(branch->queryOutputJunction());
                assertex((orderedCallbacks && !recombiner) || (!orderedCallbacks && recombiner));

                //This is different from the branch above.  The first "junction" has the source activity as the input, and the outputs as the result of the activity
                for (unsigned strandNo = 0; strandNo < strandOptions.numStrands; strandNo++)
                {
                    sourceJunction->setInput(strandNo, &strands.item(strandNo));
                    streams.append(sourceJunction->queryOutput(strandNo));
                }
#ifdef TRACE_STRANDS
                if (traceLevel > 2)
                    DBGLOG("Executing activity %u with %u strands", activityId, strands.ordinality());
#endif
                return recombiner.getClear();
            }
            else
                recombiner.setown(createStrandJunction(*ctx.queryRowManager(), numStrands, 1, strandOptions.blockSize, inputOrdered));
        }
    }
    ForEachItemIn(i, strands)
        streams.append(&strands.item(i));
#ifdef TRACE_STRANDS
    if (traceLevel > 2)
        DBGLOG("Executing activity %u with %u strands", activityId, strands.ordinality());
#endif

    return recombiner.getClear();
}

unsigned __int64 CThorStrandedActivity::queryTotalCycles() const
{
    unsigned __int64 total = 0;;
    ForEachItemIn(i, strands)
    {
        CThorStrandProcessor &strand = strands.item(i);
        total += strand.queryTotalCycles();
    }
    return total;
}

void CThorStrandedActivity::dataLinkSerialize(MemoryBuffer &mb) const
{
    mb.append(getProgressCount());
}

rowcount_t CThorStrandedActivity::getProgressCount() const
{
    rowcount_t totalCount = getCount();
    ForEachItemIn(i, strands)
    {
        CThorStrandProcessor &strand = strands.item(i);
        totalCount += strand.getCount();
    }
    return totalCount;
}

// CSlaveLateStartActivity

void CSlaveLateStartActivity::lateStart(bool any)
{
    prefiltered = !any;
    if (!prefiltered)
        startInput(0);
    else
        stopInput(0);
}

void CSlaveLateStartActivity::start()
{
    Linked<CThorInput> savedInput = &inputs.item(0);
    if (!nullInput)
    {
        nullInput.setown(new CThorInput);
        nullInput->sourceIdx = savedInput->sourceIdx; // probably not needed
    }
    inputs.replace(* nullInput.getLink(), 0);
    input = NULL;
    CSlaveActivity::start();
    inputs.replace(* savedInput.getClear(), 0);
    input = inputs.item(0).itdl;
}

void CSlaveLateStartActivity::stop()
{
    if (!prefiltered)
    {
        stopInput(0);
        dataLinkStop();
    }
}

void CSlaveLateStartActivity::reset()
{
    CSlaveActivity::reset();
    prefiltered = false;
}

// CSlaveGraph

CSlaveGraph::CSlaveGraph(CJobChannel &jobChannel) : CGraphBase(jobChannel)
{
    jobS = (CJobSlave *)&jobChannel.queryJob();
}

void CSlaveGraph::init(MemoryBuffer &mb)
{
    mpTag = queryJobChannel().deserializeMPTag(mb);
    startBarrierTag = queryJobChannel().deserializeMPTag(mb);
    waitBarrierTag = queryJobChannel().deserializeMPTag(mb);
    doneBarrierTag = queryJobChannel().deserializeMPTag(mb);
    startBarrier = queryJobChannel().createBarrier(startBarrierTag);
    waitBarrier = queryJobChannel().createBarrier(waitBarrierTag);
    if (doneBarrierTag != TAG_NULL)
        doneBarrier = queryJobChannel().createBarrier(doneBarrierTag);
    initialized = false;
    progressActive = progressToCollect = false;
    unsigned subCount;
    mb.read(subCount);
    while (subCount--)
    {
        graph_id gid;
        mb.read(gid);
        Owned<CSlaveGraph> subGraph = (CSlaveGraph *)queryJobChannel().getGraph(gid);
        subGraph->init(mb);
    }
}

void CSlaveGraph::initWithActData(MemoryBuffer &in, MemoryBuffer &out)
{
    CriticalBlock b(progressCrit);
    initialized = true;
    if (0 == in.length())
        return;
    activity_id id;
    loop
    {
        in.read(id);
        if (0 == id) break;
        CSlaveGraphElement *element = (CSlaveGraphElement *)queryElement(id);
        assertex(element);
        out.append(id);
        out.append((size32_t)0);
        unsigned l = out.length();
        size32_t sz;
        in.read(sz);
        unsigned aread = in.getPos();
        CSlaveActivity *activity = (CSlaveActivity *)element->queryActivity();
        if (activity)
        {
            element->sentActInitData->set(0);
            activity->init(in, out);
        }
        aread = in.getPos()-aread;
        if (aread<sz)
        {
            Owned<IException> e = MakeActivityException(element, TE_SeriailzationError, "Serialization error - activity did not read all serialized data (%d byte(s) remaining)", sz-aread);
            in.readDirect(sz-aread);
            throw e.getClear();
        }
        else if (aread>sz)
            throw MakeActivityException(element, TE_SeriailzationError, "Serialization error - activity read beyond serialized data (%d byte(s))", aread-sz);
        size32_t dl = out.length() - l;
        if (dl)
            out.writeDirect(l-sizeof(size32_t), sizeof(size32_t), &dl);
        else
            out.setLength(l-(sizeof(activity_id)+sizeof(size32_t)));
    }
    out.append((activity_id)0);
}

bool CSlaveGraph::recvActivityInitData(size32_t parentExtractSz, const byte *parentExtract)
{
    bool ret = true;
    unsigned needActInit = 0;
    Owned<IThorActivityIterator> iter = getConnectedIterator();
    ForEach(*iter)
    {
        CGraphElementBase &element = (CGraphElementBase &)iter->query();
        CActivityBase *activity = element.queryActivity();
        if (activity && activity->needReInit())
            element.sentActInitData->set(0, false); // force act init to be resent
        if (!element.sentActInitData->test(0))
            ++needActInit;
    }
    if (needActInit)
    {
        mptag_t replyTag = TAG_NULL;
        size32_t len;
        CMessageBuffer actInitRtnData;
        actInitRtnData.append(false);
        CMessageBuffer msg;

        if (syncInitData())
        {
            if (!graphCancelHandler.recv(queryJobChannel().queryJobComm(), msg, 0, mpTag, NULL, LONGTIMEOUT))
                throw MakeStringException(0, "Error receiving actinit data for graph: %" GIDPF "d", graphId);
            replyTag = msg.getReplyTag();
            msg.read(len);
        }
        else
        {
            // initialize any for which no data was sent
            msg.append(smt_initActDataReq); // may cause graph to be created at master
            msg.append(queryGraphId());
            msg.append(queryJobChannel().queryMyRank()-1);
            assertex(!parentExtractSz || NULL!=parentExtract);
            msg.append(parentExtractSz);
            msg.append(parentExtractSz, parentExtract);
            Owned<IThorActivityIterator> iter = getConnectedIterator();
            ForEach(*iter)
            {
                CSlaveGraphElement &element = (CSlaveGraphElement &)iter->query();
                if (!element.sentActInitData->test(0))
                {
                    msg.append(element.queryId());
//                    element.serializeStartContext(msg);
                }
            }
            msg.append((activity_id)0);
            if (!queryJobChannel().queryJobComm().sendRecv(msg, 0, queryJob().querySlaveMpTag(), LONGTIMEOUT))
                throwUnexpected();
            replyTag = queryJobChannel().deserializeMPTag(msg);
            bool error;
            msg.read(error);
            if (error)
            {
                Owned<IException> e = deserializeException(msg);
                EXCLOG(e, "Master hit exception");
                msg.clear();
                if (!queryJobChannel().queryJobComm().send(msg, 0, replyTag, LONGTIMEOUT))
                    throw MakeStringException(0, "Timeout sending init data back to master");
                throw e.getClear();
            }
            msg.read(len);
        }
        try
        {
            MemoryBuffer actInitData;
            if (len)
                actInitData.append(len, msg.readDirect(len));
            initWithActData(actInitData, actInitRtnData);

            if (queryOwner() && !isGlobal())
            {
                // initialize any for which no data was sent
                Owned<IThorActivityIterator> iter = getConnectedIterator();
                ForEach(*iter)
                {
                    CSlaveGraphElement &element = (CSlaveGraphElement &)iter->query();
                    if (!element.sentActInitData->test(0))
                    {
                        element.sentActInitData->set(0);
                        CSlaveActivity *activity = (CSlaveActivity *)element.queryActivity();
                        if (activity)
                        {
                            MemoryBuffer in, out;
                            activity->init(in, out);
                            assertex(0 == out.length());
                        }
                    }
                }
            }
        }
        catch (IException *e)
        {
            actInitRtnData.clear();
            actInitRtnData.append(true);
            serializeThorException(e, actInitRtnData);
            e->Release();
            ret = false;
        }
        if (!queryJobChannel().queryJobComm().send(actInitRtnData, 0, replyTag, LONGTIMEOUT))
            throw MakeStringException(0, "Timeout sending init data back to master");
    }
    return ret;
}

bool CSlaveGraph::preStart(size32_t parentExtractSz, const byte *parentExtract)
{
    CGraphBase::preStart(parentExtractSz, parentExtract);
    if (isGlobal())
    {
        if (!startBarrier->wait(false))
            return false;
    }
    return true;
}

void CSlaveGraph::start()
{
    {
        SpinBlock b(progressActiveLock);
        progressActive = true;
        progressToCollect = true;
    }
    bool forceAsync = !queryOwner() || isGlobal();
    Owned<IThorActivityIterator> iter = getSinkIterator();
    unsigned sinks = 0;
    ForEach(*iter)
        ++sinks;
    ForEach(*iter)
    {
        CGraphElementBase &container = iter->query();
        CActivityBase *sinkAct = (CActivityBase *)container.queryActivity();
        --sinks;
        sinkAct->startProcess(forceAsync || 0 != sinks); // async, unless last
    }
    if (!queryOwner())
    {
        if (globals->getPropBool("@watchdogProgressEnabled"))
            jobS->queryProgressHandler()->startGraph(*this);
    }
}

void CSlaveGraph::connect()
{
    CriticalBlock b(progressCrit);
    Owned<IThorActivityIterator> iter = getConnectedIterator(false);
    ForEach(*iter)
        iter->query().doconnect();
    iter.setown(getSinkIterator());
    ForEach(*iter)
    {
        CGraphElementBase &container = iter->query();
        CSlaveActivity *sinkAct = (CSlaveActivity *)container.queryActivity();
        sinkAct->connectInputStreams(true);
    }
}

void CSlaveGraph::executeSubGraph(size32_t parentExtractSz, const byte *parentExtract)
{
    if (isComplete())
        return;
    Owned<IException> exception;
    try
    {
        if (!doneInit)
        {
            doneInit = true;
            if (queryOwner())
            {
                if (isGlobal())
                {
                    CMessageBuffer msg;
                    if (!graphCancelHandler.recv(queryJobChannel().queryJobComm(), msg, 0, mpTag, NULL, LONGTIMEOUT))
                        throw MakeStringException(0, "Error receiving createctx data for graph: %" GIDPF "d", graphId);
                    try
                    {
                        size32_t len;
                        msg.read(len);
                        if (len)
                        {
                            MemoryBuffer initData;
                            initData.append(len, msg.readDirect(len));
                            deserializeCreateContexts(initData);
                        }
                        msg.clear();
                        msg.append(false);
                    }
                    catch (IException *e)
                    {
                        msg.clear();
                        msg.append(true);
                        serializeThorException(e, msg);
                    }
                    if (!queryJobChannel().queryJobComm().send(msg, 0, msg.getReplyTag(), LONGTIMEOUT))
                        throw MakeStringException(0, "Timeout sending init data back to master");
                }
                else
                {
                    CMessageBuffer msg;
                    msg.append(smt_initGraphReq);
                    msg.append(graphId);
                    if (!queryJobChannel().queryJobComm().sendRecv(msg, 0, queryJob().querySlaveMpTag(), LONGTIMEOUT))
                        throwUnexpected();
                    size32_t len;
                    msg.read(len);
                    if (len)
                        deserializeCreateContexts(msg);
        // could still request 1 off, onCreate serialization from master 1st.
                }
            }
            connect(); // only now do slave acts. have all their outputs prepared.
        }
        if (!recvActivityInitData(parentExtractSz, parentExtract))
            throw MakeThorException(0, "preStart failure");
        CGraphBase::executeSubGraph(parentExtractSz, parentExtract);
    }
    catch (IException *e)
    {
        GraphPrintLog(e, "In executeSubGraph");
        exception.setown(e);
    }
    if (TAG_NULL != executeReplyTag)
    {
        CMessageBuffer msg;
        if (exception.get())
        {
            msg.append(true);
            serializeThorException(exception, msg);
        }
        else
            msg.append(false);
        queryJobChannel().queryJobComm().send(msg, 0, executeReplyTag, LONGTIMEOUT);
    }
    else if (exception)
        throw exception.getClear();
}

void CSlaveGraph::abort(IException *e)
{
    if (!graphDone) // set pre done(), no need to abort if got that far.
        CGraphBase::abort(e);
    getDoneSem.signal();
}

void CSlaveGraph::done()
{
    GraphPrintLog("End of sub-graph");
    {
        SpinBlock b(progressActiveLock);
        progressActive = false;
        progressToCollect = true; // NB: ensure collected after end of graph
    }
    if (!aborted && graphDone && (!queryOwner() || isGlobal()))
        getDoneSem.wait(); // must wait on master
    if (!queryOwner())
    {
        if (globals->getPropBool("@watchdogProgressEnabled"))
            jobS->queryProgressHandler()->stopGraph(*this, NULL);
    }

    Owned<IException> exception;
    try
    {
        CGraphBase::done();
    }
    catch (IException *e)
    {
        GraphPrintLog(e, "In CSlaveGraph::done");
        exception.setown(e);
    }
    if (exception.get())
        throw LINK(exception.get());
}

<<<<<<< HEAD
void CSlaveGraph::end()
{
    CGraphBase::end();
    if (!queryOwner())
    {
        if (nodesLoaded) // wouldn't mean much if parallel jobs running
            GraphPrintLog("JHTree node stats:\ncacheAdds=%d\ncacheHits=%d\nnodesLoaded=%d\nblobCacheHits=%d\nblobCacheAdds=%d\nleafCacheHits=%d\nleafCacheAdds=%d\nnodeCacheHits=%d\nnodeCacheAdds=%d\n", cacheAdds.load(), cacheHits.load(), nodesLoaded.load(), blobCacheHits.load(), blobCacheAdds.load(), leafCacheHits.load(), leafCacheAdds.load(), nodeCacheHits.load(), nodeCacheAdds.load());
        JSocketStatistics stats;
        getSocketStatistics(stats);
        StringBuffer s;
        getSocketStatisticsString(stats,s);
        GraphPrintLog("Socket statistics : %s\n",s.str());
        resetSocketStatistics();
    }
}

=======
>>>>>>> 6bb93395
bool CSlaveGraph::serializeStats(MemoryBuffer &mb)
{
    unsigned beginPos = mb.length();
    mb.append(queryGraphId());
    unsigned cPos = mb.length();
    unsigned count = 0;
    mb.append(count);
    CriticalBlock b(progressCrit);
    // until started and activities initialized, activities are not ready to serlialize stats.
    if ((started&&initialized) || 0 == activityCount())
    {
        bool collect=false;
        {
            SpinBlock b(progressActiveLock);
            if (progressActive || progressToCollect)
            {
                progressToCollect = false;
                collect = true;
            }
        }
        if (collect)
        {
            unsigned sPos = mb.length();
            Owned<IThorActivityIterator> iter = getConnectedIterator();
            ForEach (*iter)
            {
                CGraphElementBase &element = iter->query();
                CSlaveActivity &activity = (CSlaveActivity &)*element.queryActivity();
                unsigned pos = mb.length();
                mb.append(activity.queryContainer().queryId());
                activity.serializeStats(mb);
                if (pos == mb.length()-sizeof(activity_id))
                    mb.rewrite(pos);
                else
                    ++count;
            }
            mb.writeDirect(cPos, sizeof(count), &count);
        }
        unsigned cqCountPos = mb.length();
        unsigned cq=0;
        mb.append(cq);
        Owned<IThorGraphIterator> childIter = getChildGraphs();
        ForEach(*childIter)
        {
            CSlaveGraph &graph = (CSlaveGraph &)childIter->query();
            if (graph.serializeStats(mb))
                ++cq;
        }
        if (count || cq)
        {
            mb.writeDirect(cqCountPos, sizeof(cq), &cq);
            return true;
        }
    }
    mb.rewrite(beginPos);
    return false;
}

void CSlaveGraph::serializeDone(MemoryBuffer &mb)
{
    mb.append(queryGraphId());
    unsigned cPos = mb.length();
    unsigned count=0;
    mb.append(count);
    Owned<IThorActivityIterator> iter = getConnectedIterator();
    ForEach (*iter)
    {
        CGraphElementBase &element = iter->query();
        if (element.queryActivity())
        {
            CSlaveActivity &activity = (CSlaveActivity &)*element.queryActivity();
            unsigned rPos = mb.length();
            mb.append(element.queryId());
            unsigned nl=0;
            mb.append(nl); // place holder for size of mb
            unsigned l = mb.length();
            activity.processDone(mb);
            nl = mb.length()-l;
            if (0 == nl)
                mb.rewrite(rPos);
            else
            {
                mb.writeDirect(l-sizeof(nl), sizeof(nl), &nl);
                ++count;
            }
        }
    }
    mb.writeDirect(cPos, sizeof(count), &count);
}

void CSlaveGraph::getDone(MemoryBuffer &doneInfoMb)
{
    if (!started) return;
    GraphPrintLog("Entering getDone");
    if (!queryOwner() || isGlobal())
    {
        try
        {
            serializeDone(doneInfoMb);
            if (!queryOwner())
            {
                if (globals->getPropBool("@watchdogProgressEnabled"))
                    jobS->queryProgressHandler()->stopGraph(*this, &doneInfoMb);
            }
            doneInfoMb.append(job.queryMaxDiskUsage());
            queryJobChannel().queryTimeReporter().serialize(doneInfoMb);
        }
        catch (IException *)
        {
            GraphPrintLog("Leaving getDone");
            getDoneSem.signal();
            throw;
        }
    }
    GraphPrintLog("Leaving getDone");
    getDoneSem.signal();
}


class CThorSlaveGraphResults : public CThorGraphResults
{
    CSlaveGraph &graph;
    IArrayOf<IThorResult> globalResults;
    PointerArrayOf<CriticalSection> globalResultCrits;
    void ensureAtLeastGlobals(unsigned id)
    {
        while (globalResults.ordinality() < id)
        {
            globalResults.append(*new CThorUninitializedGraphResults(globalResults.ordinality()));
            globalResultCrits.append(new CriticalSection);
        }
    }
public:
    CThorSlaveGraphResults(CSlaveGraph &_graph,unsigned numResults) : CThorGraphResults(numResults), graph(_graph)
    {
    }
    ~CThorSlaveGraphResults()
    {
        clear();
    }
    virtual void clear()
    {
        CriticalBlock procedure(cs);
        results.kill();
        globalResults.kill();
        ForEachItemIn(i, globalResultCrits)
            delete globalResultCrits.item(i);
        globalResultCrits.kill();
    }
    IThorResult *getResult(unsigned id, bool distributed)
    {
        Linked<IThorResult> result;
        {
            CriticalBlock procedure(cs);
            ensureAtLeast(id+1);

            result.set(&results.item(id));
            if (!distributed || !result->isDistributed())
                return result.getClear();
            ensureAtLeastGlobals(id+1);
        }
        CriticalBlock b(*globalResultCrits.item(id)); // block other global requests for this result
        IThorResult *globalResult = &globalResults.item(id);
        if (!QUERYINTERFACE(globalResult, CThorUninitializedGraphResults))
            return LINK(globalResult);
        Owned<IThorResult> gr = graph.getGlobalResult(*result->queryActivity(), result->queryRowInterfaces(), ownerId, id);
        globalResults.replace(*gr.getLink(), id);
        return gr.getClear();
    }
};

IThorGraphResults *CSlaveGraph::createThorGraphResults(unsigned num)
{
    return new CThorSlaveGraphResults(*this, num);
}

IThorResult *CSlaveGraph::getGlobalResult(CActivityBase &activity, IThorRowInterfaces *rowIf, activity_id ownerId, unsigned id)
{
    mptag_t replyTag = queryMPServer().createReplyTag();
    CMessageBuffer msg;
    msg.setReplyTag(replyTag);
    msg.append(smt_getresult);
    msg.append(queryJobChannel().queryMyRank()-1);
    msg.append(graphId);
    msg.append(ownerId);
    msg.append(id);
    msg.append(replyTag);

    if (!queryJobChannel().queryJobComm().send(msg, 0, queryJob().querySlaveMpTag(), LONGTIMEOUT))
        throwUnexpected();

    Owned<IThorResult> result = ::createResult(activity, rowIf, false);
    Owned<IRowWriter> resultWriter = result->getWriter();

    MemoryBuffer mb;
    Owned<ISerialStream> stream = createMemoryBufferSerialStream(mb);
    CThorStreamDeserializerSource rowSource(stream);

    loop
    {
        loop
        {
            if (activity.queryAbortSoon())
                return NULL;
            msg.clear();
            if (activity.receiveMsg(msg, 0, replyTag, NULL, 60*1000))
                break;
            ActPrintLog(&activity, "WARNING: tag %d timedout, retrying", (unsigned)replyTag);
        }
        if (!msg.length())
            break; // done
        else
        {
            bool error;
            msg.read(error);
            if (error)
                throw deserializeThorException(msg);
            ThorExpand(msg, mb.clear());
            while (!rowSource.eos())
            {
                RtlDynamicRowBuilder rowBuilder(rowIf->queryRowAllocator());
                size32_t sz = rowIf->queryRowDeserializer()->deserialize(rowBuilder, rowSource);
                resultWriter->putRow(rowBuilder.finalizeRowClear(sz));
            }
        }
    }
    return result.getClear();
}


///////////////////////////

class CThorCodeContextSlave : public CThorCodeContextBase, implements IEngineContext
{
    mptag_t mptag;
    Owned<IDistributedFileTransaction> superfiletransaction;

    void invalidSetResult(const char * name, unsigned seq)
    {
        throw MakeStringException(0, "Attempt to output result ('%s',%d) from a child query", name ? name : "", (int)seq);
    }

public:
    CThorCodeContextSlave(CJobChannel &jobChannel, ILoadedDllEntry &querySo, IUserDescriptor &userDesc, mptag_t _mptag) : CThorCodeContextBase(jobChannel, querySo, userDesc), mptag(_mptag)
    {
    }
    virtual void setResultBool(const char *name, unsigned sequence, bool value) { invalidSetResult(name, sequence); }
    virtual void setResultData(const char *name, unsigned sequence, int len, const void * data) { invalidSetResult(name, sequence); }
    virtual void setResultDecimal(const char * stepname, unsigned sequence, int len, int precision, bool isSigned, const void *val) { invalidSetResult(stepname, sequence); }
    virtual void setResultInt(const char *name, unsigned sequence, __int64 value, unsigned size) { invalidSetResult(name, sequence); }
    virtual void setResultRaw(const char *name, unsigned sequence, int len, const void * data) { invalidSetResult(name, sequence); }
    virtual void setResultReal(const char * stepname, unsigned sequence, double value) { invalidSetResult(stepname, sequence); }
    virtual void setResultSet(const char *name, unsigned sequence, bool isAll, size32_t len, const void * data, ISetToXmlTransformer * transformer) { invalidSetResult(name, sequence); }
    virtual void setResultString(const char *name, unsigned sequence, int len, const char * str) { invalidSetResult(name, sequence); }
    virtual void setResultUInt(const char *name, unsigned sequence, unsigned __int64 value, unsigned size) { invalidSetResult(name, sequence); }
    virtual void setResultUnicode(const char *name, unsigned sequence, int len, UChar const * str) { invalidSetResult(name, sequence); }
    virtual void setResultVarString(const char * name, unsigned sequence, const char * value) { invalidSetResult(name, sequence); }
    virtual void setResultVarUnicode(const char * name, unsigned sequence, UChar const * value) { invalidSetResult(name, sequence); }

    virtual bool getResultBool(const char * name, unsigned sequence) { throwUnexpected(); }
    virtual void getResultData(unsigned & tlen, void * & tgt, const char * name, unsigned sequence) { throwUnexpected(); }
    virtual void getResultDecimal(unsigned tlen, int precision, bool isSigned, void * tgt, const char * stepname, unsigned sequence) { throwUnexpected(); }
    virtual void getResultRaw(unsigned & tlen, void * & tgt, const char * name, unsigned sequence, IXmlToRowTransformer * xmlTransformer, ICsvToRowTransformer * csvTransformer) { throwUnexpected(); }
    virtual void getResultSet(bool & isAll, size32_t & tlen, void * & tgt, const char * name, unsigned sequence, IXmlToRowTransformer * xmlTransformer, ICsvToRowTransformer * csvTransformer) { throwUnexpected(); }
    virtual __int64 getResultInt(const char * name, unsigned sequence) { throwUnexpected(); }
    virtual double getResultReal(const char * name, unsigned sequence) { throwUnexpected(); }
    virtual void getResultString(unsigned & tlen, char * & tgt, const char * name, unsigned sequence) { throwUnexpected(); }
    virtual void getResultUnicode(unsigned & tlen, UChar * & tgt, const char * name, unsigned sequence) { throwUnexpected(); }
    virtual char *getResultVarString(const char * name, unsigned sequence) { throwUnexpected(); }
    virtual UChar *getResultVarUnicode(const char * name, unsigned sequence) { throwUnexpected(); }
    virtual unsigned getResultHash(const char * name, unsigned sequence) { throwUnexpected(); }

    virtual void getExternalResultRaw(unsigned & tlen, void * & tgt, const char * wuid, const char * stepname, unsigned sequence, IXmlToRowTransformer * xmlTransformer, ICsvToRowTransformer * csvTransformer) { throwUnexpected(); }
    virtual unsigned getExternalResultHash(const char * wuid, const char * name, unsigned sequence) { throwUnexpected(); }

    virtual void addWuException(const char * text, unsigned code, unsigned severity, const char * source)
    {
        DBGLOG("%s", text);
        Owned<IThorException> e = MakeThorException(code, "%s", text);
        e->setOrigin(source);
        e->setAction(tea_warning);
        e->setSeverity((ErrorSeverity)severity);
        jobChannel.fireException(e);
    }
    virtual unsigned getNodes() { return jobChannel.queryJob().querySlaves(); }
    virtual unsigned getNodeNum() { return jobChannel.queryMyRank()-1; }
    virtual char *getFilePart(const char *logicalName, bool create=false)
    {
        CMessageBuffer msg;
        msg.append(smt_getPhysicalName);
        msg.append(logicalName);
        msg.append(getNodeNum());
        msg.append(create);
        if (!jobChannel.queryJobComm().sendRecv(msg, 0, mptag, LONGTIMEOUT))
            throwUnexpected();
        return (char *)msg.detach();
    }
    virtual unsigned __int64 getFileOffset(const char *logicalName)
    {
        CMessageBuffer msg;
        msg.append(smt_getFileOffset);
        if (!jobChannel.queryJobComm().sendRecv(msg, 0, mptag, LONGTIMEOUT))
            throwUnexpected();
        unsigned __int64 offset;
        msg.read(offset);
        return offset;
    }
    virtual IDistributedFileTransaction *querySuperFileTransaction()
    {
        // NB: shouldn't really have fileservice being called on slaves
        if (!superfiletransaction.get())
            superfiletransaction.setown(createDistributedFileTransaction(userDesc, this));
        return superfiletransaction.get();
    }
    virtual void getResultStringF(unsigned tlen, char * tgt, const char * name, unsigned sequence) { throwUnexpected(); }
    virtual void getResultRowset(size32_t & tcount, byte * * & tgt, const char * name, unsigned sequence, IEngineRowAllocator * _rowAllocator, bool isGrouped, IXmlToRowTransformer * xmlTransformer, ICsvToRowTransformer * csvTransformer) { throwUnexpected(); }
    virtual void getResultDictionary(size32_t & tcount, byte * * & tgt, IEngineRowAllocator * _rowAllocator, const char * name, unsigned sequence, IXmlToRowTransformer * xmlTransformer, ICsvToRowTransformer * csvTransformer, IHThorHashLookupInfo * hasher) { throwUnexpected(); }
    virtual void addWuAssertFailure(unsigned code, const char * text, const char * filename, unsigned lineno, unsigned column, bool isAbort)
    {
        DBGLOG("%s", text);
        Owned<IThorException> e = MakeThorException(code, "%s", text);
        e->setAssert(filename, lineno, column);
        e->setOrigin("user");
        e->setSeverity(SeverityError);
        if (!isAbort)
            e->setAction(tea_warning);
        jobChannel.fireException(e);
    }
    virtual unsigned __int64 getDatasetHash(const char * name, unsigned __int64 hash)   { throwUnexpected(); }      // Should only call from master
    virtual IEngineContext *queryEngineContext() { return this; }
// IEngineContext impl.
    virtual DALI_UID getGlobalUniqueIds(unsigned num, SocketEndpoint *_foreignNode)
    {
        if (num==0)
            return 0;
        SocketEndpoint foreignNode;
        if (_foreignNode && !_foreignNode->isNull())
            foreignNode.set(*_foreignNode);
        else
            foreignNode.set(globals->queryProp("@DALISERVERS"));
        return ::getGlobalUniqueIds(num, &foreignNode);
    }
    virtual bool allowDaliAccess() const
    {
        // NB. includes access to foreign Dalis.
        return jobChannel.queryJob().getOptBool("slaveDaliClient");
    }
};

class CThorCodeContextSlaveSharedMem : public CThorCodeContextSlave
{
    IThorAllocator *sharedAllocator;
public:
    CThorCodeContextSlaveSharedMem(CJobChannel &jobChannel, IThorAllocator *_sharedAllocator, ILoadedDllEntry &querySo, IUserDescriptor &userDesc, mptag_t mpTag)
        : CThorCodeContextSlave(jobChannel, querySo, userDesc, mpTag)
    {
        sharedAllocator = _sharedAllocator;
    }
    virtual IEngineRowAllocator *getRowAllocator(IOutputMetaData * meta, unsigned activityId) const
    {
        return sharedAllocator->getRowAllocator(meta, activityId);
    }
};

class CSlaveGraphTempHandler : public CGraphTempHandler
{
public:
    CSlaveGraphTempHandler(CJobBase &job, bool errorOnMissing) : CGraphTempHandler(job, errorOnMissing)
    {
    }
    virtual bool removeTemp(const char *name)
    {
        OwnedIFile ifile = createIFile(name);
        return ifile->remove();
    }
};

#define SLAVEGRAPHPOOLLIMIT 10
CJobSlave::CJobSlave(ISlaveWatchdog *_watchdog, IPropertyTree *_workUnitInfo, const char *graphName, ILoadedDllEntry *_querySo, mptag_t _mpJobTag, mptag_t _slavemptag) : CJobBase(_querySo, graphName), watchdog(_watchdog)
{
    workUnitInfo.set(_workUnitInfo);
    workUnitInfo->getProp("token", token);
    workUnitInfo->getProp("user", user);
    workUnitInfo->getProp("wuid", wuid);
    workUnitInfo->getProp("scope", scope);

    init();

    oldNodeCacheMem = 0;
    mpJobTag = _mpJobTag;
    slavemptag = _slavemptag;

    IPropertyTree *plugins = workUnitInfo->queryPropTree("plugins");
    if (plugins)
    {
        StringBuffer pluginsDir, installDir, pluginsList;
        globals->getProp("@INSTALL_DIR", installDir); // could use for socachedir also?
        if (installDir.length())
            addPathSepChar(installDir);
        globals->getProp("@pluginsPath", pluginsDir);
        if (pluginsDir.length())
        {
            if (!isAbsolutePath(pluginsDir.str())) // if !absolute, then make relative to installDir if is one (e.g. master mount)
            {
                if (installDir.length())
                    pluginsDir.insert(0, installDir.str());
            }
            addPathSepChar(pluginsDir);
        }
        Owned<IPropertyTreeIterator> pluginIter = plugins->getElements("plugin");
        ForEach(*pluginIter)
        {
            StringBuffer pluginPath;
            IPropertyTree &plugin = pluginIter->query();
            pluginPath.append(pluginsDir).append(plugin.queryProp("@name"));
            if (pluginsList.length())
                pluginsList.append(ENVSEPCHAR);
            pluginsList.append(pluginPath);
        }
        pluginMap->loadFromList(pluginsList.str());
    }
    tmpHandler.setown(createTempHandler(true));
    sharedAllocator.setown(::createThorAllocator(globalMemoryMB, sharedMemoryMB, numChannels, memorySpillAtPercentage, *logctx, crcChecking, usePackedAllocator));
}

void CJobSlave::addChannel(IMPServer *mpServer)
{
    unsigned nextChannelNum = jobChannels.ordinality();
    CJobSlaveChannel *channel = new CJobSlaveChannel(*this, mpServer, nextChannelNum);
    jobChannels.append(*channel);
    unsigned slaveNum = channel->queryMyRank();
    jobChannelSlaveNumbers[nextChannelNum] = slaveNum;
    jobSlaveChannelNum[slaveNum-1] = nextChannelNum;
}

void CJobSlave::startJob()
{
    CJobBase::startJob();
    unsigned minFreeSpace = (unsigned)getWorkUnitValueInt("MINIMUM_DISK_SPACE", 0);
    if (minFreeSpace)
    {
        unsigned __int64 freeSpace = getFreeSpace(queryBaseDirectory(grp_unknown, 0));
        if (freeSpace < ((unsigned __int64)minFreeSpace)*0x100000)
        {
            SocketEndpoint ep;
            ep.setLocalHost(0);
            StringBuffer s;
            throw MakeThorException(TE_NotEnoughFreeSpace, "Node %s has %u MB(s) of available disk space, specified minimum for this job: %u MB(s)", ep.getUrlStr(s).str(), (unsigned) freeSpace / 0x100000, minFreeSpace);
        }
    }
}

void CJobSlave::reportGraphEnd(graph_id gid)
{
    if (atomic_read(&nodesLoaded)) // wouldn't mean much if parallel jobs running
        PROGLOG("Graph[%" GIDPF "u] - JHTree node stats:\ncacheAdds=%d\ncacheHits=%d\nnodesLoaded=%d\nblobCacheHits=%d\nblobCacheAdds=%d\nleafCacheHits=%d\nleafCacheAdds=%d\nnodeCacheHits=%d\nnodeCacheAdds=%d\n", gid, atomic_read(&cacheAdds), atomic_read(&cacheHits), atomic_read(&nodesLoaded), atomic_read(&blobCacheHits), atomic_read(&blobCacheAdds), atomic_read(&leafCacheHits), atomic_read(&leafCacheAdds), atomic_read(&nodeCacheHits), atomic_read(&nodeCacheAdds));
    JSocketStatistics stats;
    getSocketStatistics(stats);
    StringBuffer s;
    getSocketStatisticsString(stats,s);
    PROGLOG("Graph[%" GIDPF "u] - Socket statistics : %s\n", gid, s.str());
    resetSocketStatistics();
}

__int64 CJobSlave::getWorkUnitValueInt(const char *prop, __int64 defVal) const
{
    StringBuffer propName(prop);
    return workUnitInfo->queryPropTree("Debug")->getPropInt64(propName.toLowerCase().str(), defVal);
}

StringBuffer &CJobSlave::getWorkUnitValue(const char *prop, StringBuffer &str) const
{
    StringBuffer propName(prop);
    workUnitInfo->queryPropTree("Debug")->getProp(propName.toLowerCase().str(), str);
    return str;
}

bool CJobSlave::getWorkUnitValueBool(const char *prop, bool defVal) const
{
    StringBuffer propName(prop);
    return workUnitInfo->queryPropTree("Debug")->getPropBool(propName.toLowerCase().str(), defVal);
}

void CJobSlave::debugRequest(MemoryBuffer &msg, const char *request) const
{
    if (watchdog) watchdog->debugRequest(msg, request);
}

IGraphTempHandler *CJobSlave::createTempHandler(bool errorOnMissing)
{
    return new CSlaveGraphTempHandler(*this, errorOnMissing);
}

mptag_t CJobSlave::deserializeMPTag(MemoryBuffer &mb)
{
    mptag_t tag;
    deserializeMPtag(mb, tag);
    if (TAG_NULL != tag)
    {
        PROGLOG("CJobSlave::deserializeMPTag: tag = %d", (int)tag);
        for (unsigned c=0; c<queryJobChannels(); c++)
            queryJobChannel(c).queryJobComm().flush(tag);
    }
    return tag;
}

IThorAllocator *CJobSlave::getThorAllocator(unsigned channel)
{
    if (1 == numChannels)
        return CJobBase::getThorAllocator(channel);
    else
        return sharedAllocator->getSlaveAllocator(channel);
}

// IGraphCallback
CJobSlaveChannel::CJobSlaveChannel(CJobBase &_job, IMPServer *mpServer, unsigned channel) : CJobChannel(_job, mpServer, channel)
{
    codeCtx.setown(new CThorCodeContextSlave(*this, job.queryDllEntry(), *job.queryUserDescriptor(), job.querySlaveMpTag()));
    sharedMemCodeCtx.setown(new CThorCodeContextSlaveSharedMem(*this, job.querySharedAllocator(), job.queryDllEntry(), *job.queryUserDescriptor(), job.querySlaveMpTag()));
}

IBarrier *CJobSlaveChannel::createBarrier(mptag_t tag)
{
    return new CBarrierSlave(*this, *jobComm, tag);
}

void CJobSlaveChannel::runSubgraph(CGraphBase &graph, size32_t parentExtractSz, const byte *parentExtract)
{
    if (!graph.queryOwner())
        CJobChannel::runSubgraph(graph, parentExtractSz, parentExtract);
    else
        graph.doExecuteChild(parentExtractSz, parentExtract);
    CriticalBlock b(graphRunCrit);
    if (!graph.queryOwner())
        removeSubGraph(graph);
}

///////////////

bool ensurePrimary(CActivityBase *activity, IPartDescriptor &partDesc, OwnedIFile & ifile, unsigned &location, StringBuffer &path)
{
    StringBuffer locationName, primaryName;
    RemoteFilename primaryRfn;
    partDesc.getFilename(0, primaryRfn);
    primaryRfn.getPath(primaryName);

    OwnedIFile primaryIFile = createIFile(primaryName.str());
    try
    {
        if (primaryIFile->exists())
        {
            location = 0;
            ifile.set(primaryIFile);
            path.append(primaryName);
            return true;
        }
    }
    catch (IException *e)
    {
        ActPrintLog(&activity->queryContainer(), e, "In ensurePrimary");
        e->Release();
    }
    unsigned l;
    for (l=1; l<partDesc.numCopies(); l++)
    {
        RemoteFilename altRfn;
        partDesc.getFilename(l, altRfn);
        locationName.clear();
        altRfn.getPath(locationName);
        assertex(locationName.length());
        OwnedIFile backupIFile = createIFile(locationName.str());
        try
        {
            if (backupIFile->exists())
            {
                if (primaryRfn.isLocal())
                {
                    ensureDirectoryForFile(primaryIFile->queryFilename());
                    Owned<IException> e = MakeActivityWarning(activity, 0, "Primary file missing: %s, copying backup %s to primary location", primaryIFile->queryFilename(), locationName.str());
                    activity->fireException(e);
                    StringBuffer tmpName(primaryIFile->queryFilename());
                    tmpName.append(".tmp");
                    OwnedIFile tmpFile = createIFile(tmpName.str());
                    CFIPScope fipScope(tmpName.str());
                    copyFile(tmpFile, backupIFile);
                    try
                    {
                        tmpFile->rename(pathTail(primaryIFile->queryFilename()));
                        location = 0;
                        ifile.set(primaryIFile);
                        path.append(primaryName);
                    }
                    catch (IException *e)
                    {
                        try { tmpFile->remove(); } catch (IException *e) { ActPrintLog(&activity->queryContainer(), "Failed to delete temporary file"); e->Release(); }
                        Owned<IException> e2 = MakeActivityWarning(activity, e, "Failed to restore primary, failed to rename %s to %s", tmpName.str(), primaryIFile->queryFilename());
                        e->Release();
                        activity->fireException(e2);
                        ifile.set(backupIFile);
                        location = l;
                        path.append(locationName);
                    }
                }
                else // JCSMORE - should use daliservix perhaps to ensure primary
                {
                    Owned<IException> e = MakeActivityWarning(activity, 0, "Primary file missing: %s, using remote copy: %s", primaryIFile->queryFilename(), locationName.str());
                    activity->fireException(e);
                    ifile.set(backupIFile);
                    location = l;
                    path.append(locationName);
                }
                return true;
            }
        }
        catch (IException *e)
        {
            Owned<IThorException> e2 = MakeActivityException(activity, e);
            e->Release();
            throw e2.getClear();
        }
    }
    return false;
}

class CEnsurePrimaryPartFile : public CInterface, implements IReplicatedFile
{
    CActivityBase &activity;
    Linked<IPartDescriptor> partDesc;
    StringAttr logicalFilename;
    Owned<IReplicatedFile> part;
public:
    IMPLEMENT_IINTERFACE;

    CEnsurePrimaryPartFile(CActivityBase &_activity, const char *_logicalFilename, IPartDescriptor *_partDesc) 
        : activity(_activity), logicalFilename(_logicalFilename), partDesc(_partDesc)
    {
    }
    virtual IFile *open()
    {
        unsigned location;
        OwnedIFile iFile;
        StringBuffer filePath;
        if (globals->getPropBool("@autoCopyBackup", true)?ensurePrimary(&activity, *partDesc, iFile, location, filePath):getBestFilePart(&activity, *partDesc, iFile, location, filePath, &activity))
            return iFile.getClear();
        else
        {
            StringBuffer locations;
            IException *e = MakeActivityException(&activity, TE_FileNotFound, "No physical file part for logical file %s, found at given locations: %s (Error = %d)", logicalFilename.get(), getFilePartLocations(*partDesc, locations).str(), GetLastError());
            EXCLOG(e, NULL);
            throw e;
        }
    }

    RemoteFilenameArray &queryCopies() 
    { 
        if(!part.get()) 
            part.setown(partDesc->getReplicatedFile());
        return part->queryCopies(); 
    }
};

IReplicatedFile *createEnsurePrimaryPartFile(CActivityBase &activity, const char *logicalFilename, IPartDescriptor *partDesc)
{
    return new CEnsurePrimaryPartFile(activity, logicalFilename, partDesc);
}

///////////////

class CFileCache;
class CLazyFileIO : public CInterface, implements IFileIO, implements IDelayedFile
{
    CFileCache &cache;
    Owned<IReplicatedFile> repFile;
    Linked<IExpander> expander;
    bool compressed;
    StringAttr filename;
    CRuntimeStatisticCollection fileStats;
    CriticalSection crit;
    Owned<IFileIO> iFileIO; // real IFileIO

    void checkOpen(); // references CFileCache method

public:
    IMPLEMENT_IINTERFACE;
    CLazyFileIO(CFileCache &_cache, const char *_filename, IReplicatedFile *_repFile, bool _compressed, IExpander *_expander)
    : cache(_cache), filename(_filename), repFile(_repFile), compressed(_compressed), expander(_expander), fileStats(diskLocalStatistics)
    {
    }
    ~CLazyFileIO()
    {
        iFileIO.clear();
    }

    const char *queryFindString() const { return filename.get(); } // for string HT

// IFileIO impl.
    virtual size32_t read(offset_t pos, size32_t len, void * data)
    {
        CriticalBlock b(crit);
        checkOpen();
        return iFileIO->read(pos, len, data);
    }
    virtual offset_t size()
    {
        CriticalBlock b(crit);
        checkOpen();
        return iFileIO->size();
    }
    virtual size32_t write(offset_t pos, size32_t len, const void * data)
    {
        CriticalBlock b(crit);
        checkOpen();
        return iFileIO->write(pos, len, data);
    }
    virtual void flush()
    {
        CriticalBlock b(crit);
        if (iFileIO)
            iFileIO->flush();
    }
    virtual void close()
    {
        CriticalBlock b(crit);
        if (iFileIO)
        {
            mergeStats(fileStats, iFileIO);
            iFileIO->close();
        }
        iFileIO.clear();
    }
    virtual offset_t appendFile(IFile *file,offset_t pos=0,offset_t len=(offset_t)-1)
    {
        CriticalBlock b(crit);
        checkOpen();
        return iFileIO->appendFile(file, pos, len);
    }
    virtual void setSize(offset_t size)
    {
        CriticalBlock b(crit);
        checkOpen();
        iFileIO->setSize(size);
    }
    virtual unsigned __int64 getStatistic(StatisticKind kind)
    {
        switch (kind)
        {
        case StTimeDiskReadIO:
            return cycle_to_nanosec(getStatistic(StCycleDiskReadIOCycles));
        case StTimeDiskWriteIO:
            return cycle_to_nanosec(getStatistic(StCycleDiskWriteIOCycles));
        }

        CriticalBlock b(crit);
        unsigned __int64 openValue = iFileIO ? iFileIO->getStatistic(kind) : 0;
        return openValue + fileStats.getStatisticValue(kind);
    }
// IDelayedFile impl.
    virtual IMemoryMappedFile *queryMappedFile() { return NULL; }
    virtual IFileIO *queryFileIO() { return this; }
};

class CFileCache : public CInterface, implements IThorFileCache
{
    OwningStringSuperHashTableOf<CLazyFileIO> files;
    CICopyArrayOf<CLazyFileIO> openFiles;
    unsigned limit, purgeN;
    CriticalSection crit;

    class CDelayedFileWapper : public CInterface, implements IDelayedFile
    {
        CFileCache &cache;
        Linked<CLazyFileIO> lFile;
    public:
        IMPLEMENT_IINTERFACE;

        CDelayedFileWapper(CFileCache &_cache, CLazyFileIO &_lFile) : cache(_cache), lFile(&_lFile) { }

        ~CDelayedFileWapper()
        {
            cache.remove(*lFile);
        }
        // IDelayedFile impl.
        virtual IMemoryMappedFile *queryMappedFile() { return lFile->queryMappedFile(); }
        virtual IFileIO *queryFileIO() { return lFile->queryFileIO(); }
    };

    void purgeOldest()
    {
        // will be ordered oldest first.
        unsigned count = 0;
        CICopyArrayOf<CLazyFileIO> toClose;
        ForEachItemIn(o, openFiles)
        {
            CLazyFileIO &lFile = openFiles.item(o);
            toClose.append(lFile);
            if (++count>=purgeN) // crude for now, just remove oldest N
                break;
        }
        ForEachItemIn(r, toClose)
        {
            CLazyFileIO &lFile = toClose.item(r);
            lFile.close();
            openFiles.zap(lFile);
        }
    }
    bool _remove(CLazyFileIO &lFile)
    {
        bool ret = files.removeExact(&lFile);
        if (!ret) return false;
        openFiles.zap(lFile);
        return true;
    }
public:
    IMPLEMENT_IINTERFACE;

    CFileCache(unsigned _limit) : limit(_limit)
    {
        assertex(limit);
        purgeN = globals->getPropInt("@fileCachePurgeN", 10);
        if (purgeN > limit) purgeN=limit; // why would it be, but JIC.
        PROGLOG("FileCache: limit = %d, purgeN = %d", limit, purgeN);
    }

    void opening(CLazyFileIO &lFile)
    {
        CriticalBlock b(crit);
        if (openFiles.ordinality() >= limit)
        {
            purgeOldest(); // will close purgeN
            assertex(openFiles.ordinality() < limit);
        }
        openFiles.zap(lFile);
        openFiles.append(lFile);
    }

// IThorFileCache impl.
    virtual bool remove(IDelayedFile &dFile)
    {
        CLazyFileIO *lFile = QUERYINTERFACE(&dFile, CLazyFileIO);
        assertex(lFile);
        CriticalBlock b(crit);
        return _remove(*lFile);
    }
    virtual IDelayedFile *lookup(CActivityBase &activity, IPartDescriptor &partDesc, IExpander *expander)
    {
        StringBuffer filename;
        RemoteFilename rfn;
        partDesc.getFilename(0, rfn);
        rfn.getPath(filename);
        CriticalBlock b(crit);
        Linked<CLazyFileIO> file = files.find(filename.str());
        if (!file)
        {
            Owned<IReplicatedFile> repFile = createEnsurePrimaryPartFile(activity, filename.str(), &partDesc);
            bool compressed = partDesc.queryOwner().isCompressed();
            file.setown(new CLazyFileIO(*this, filename.str(), repFile.getClear(), compressed, expander));
        }
        files.replace(*LINK(file));
        return new CDelayedFileWapper(*this, *file); // to avoid circular dependency and allow destruction to remove from cache
    }
};
////
void CLazyFileIO::checkOpen()
{
    CriticalBlock b(crit);
    if (iFileIO)
        return;
    cache.opening(*this);
    Owned<IFile> iFile = repFile->open();
    if (NULL != expander.get())
        iFileIO.setown(createCompressedFileReader(iFile, expander));
    else if (compressed)
        iFileIO.setown(createCompressedFileReader(iFile));
    else
        iFileIO.setown(iFile->open(IFOread));
    if (!iFileIO.get())
        throw MakeThorException(0, "CLazyFileIO: failed to open: %s", filename.get());
}

IThorFileCache *createFileCache(unsigned limit)
{
    return new CFileCache(limit);
}

/*
 * strand stuff
 */

IEngineRowStream *connectSingleStream(CActivityBase &activity, IThorDataLink *input, unsigned idx, Owned<IStrandJunction> &junction, bool consumerOrdered)
{
    if (input)
    {
        PointerArrayOf<IEngineRowStream> instreams;
        junction.setown(input->getOutputStreams(activity, idx, instreams, nullptr, consumerOrdered, nullptr));
        if (instreams.length() != 1)
        {
            assertex(instreams.length());
            if (!junction)
                junction.setown(createStrandJunction(*activity.queryRowManager(), instreams.length(), 1, activity.getOptInt("strandBlockSize"), false));
            ForEachItemIn(stream, instreams)
            {
                junction->setInput(stream, instreams.item(stream));
            }
            return junction->queryOutput(0);
        }
        else
            return instreams.item(0);
    }
    else
        return nullptr;
}

IEngineRowStream *connectSingleStream(CActivityBase &activity, IThorDataLink *input, unsigned idx, bool consumerOrdered)
{
    Owned<IStrandJunction> junction;
    IEngineRowStream * result = connectSingleStream(activity, input, idx, junction, consumerOrdered);
    assertex(!junction);
    return result;
}


<|MERGE_RESOLUTION|>--- conflicted
+++ resolved
@@ -1080,25 +1080,6 @@
         throw LINK(exception.get());
 }
 
-<<<<<<< HEAD
-void CSlaveGraph::end()
-{
-    CGraphBase::end();
-    if (!queryOwner())
-    {
-        if (nodesLoaded) // wouldn't mean much if parallel jobs running
-            GraphPrintLog("JHTree node stats:\ncacheAdds=%d\ncacheHits=%d\nnodesLoaded=%d\nblobCacheHits=%d\nblobCacheAdds=%d\nleafCacheHits=%d\nleafCacheAdds=%d\nnodeCacheHits=%d\nnodeCacheAdds=%d\n", cacheAdds.load(), cacheHits.load(), nodesLoaded.load(), blobCacheHits.load(), blobCacheAdds.load(), leafCacheHits.load(), leafCacheAdds.load(), nodeCacheHits.load(), nodeCacheAdds.load());
-        JSocketStatistics stats;
-        getSocketStatistics(stats);
-        StringBuffer s;
-        getSocketStatisticsString(stats,s);
-        GraphPrintLog("Socket statistics : %s\n",s.str());
-        resetSocketStatistics();
-    }
-}
-
-=======
->>>>>>> 6bb93395
 bool CSlaveGraph::serializeStats(MemoryBuffer &mb)
 {
     unsigned beginPos = mb.length();
@@ -1553,8 +1534,8 @@
 
 void CJobSlave::reportGraphEnd(graph_id gid)
 {
-    if (atomic_read(&nodesLoaded)) // wouldn't mean much if parallel jobs running
-        PROGLOG("Graph[%" GIDPF "u] - JHTree node stats:\ncacheAdds=%d\ncacheHits=%d\nnodesLoaded=%d\nblobCacheHits=%d\nblobCacheAdds=%d\nleafCacheHits=%d\nleafCacheAdds=%d\nnodeCacheHits=%d\nnodeCacheAdds=%d\n", gid, atomic_read(&cacheAdds), atomic_read(&cacheHits), atomic_read(&nodesLoaded), atomic_read(&blobCacheHits), atomic_read(&blobCacheAdds), atomic_read(&leafCacheHits), atomic_read(&leafCacheAdds), atomic_read(&nodeCacheHits), atomic_read(&nodeCacheAdds));
+    if (nodesLoaded) // wouldn't mean much if parallel jobs running
+        PROGLOG("Graph[%" GIDPF "u] - JHTree node stats:\ncacheAdds=%d\ncacheHits=%d\nnodesLoaded=%d\nblobCacheHits=%d\nblobCacheAdds=%d\nleafCacheHits=%d\nleafCacheAdds=%d\nnodeCacheHits=%d\nnodeCacheAdds=%d\n", gid, cacheAdds.load(), cacheHits.load(), nodesLoaded.load(), blobCacheHits.load(), blobCacheAdds.load(), leafCacheHits.load(), leafCacheAdds.load(), nodeCacheHits.load(), nodeCacheAdds.load());
     JSocketStatistics stats;
     getSocketStatistics(stats);
     StringBuffer s;

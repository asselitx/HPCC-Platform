--- conflicted
+++ resolved
@@ -2356,19 +2356,11 @@
 #endif
     bool crcChecking = 0 != getWorkUnitValueInt("THOR_ROWCRC", globals->getPropBool("@THOR_ROWCRC", defaultCrcChecking));
     bool usePackedAllocator = 0 != getWorkUnitValueInt("THOR_PACKEDALLOCATOR", globals->getPropBool("@THOR_PACKEDALLOCATOR", false));
-<<<<<<< HEAD
-    unsigned memorySpillAt = getWorkUnitValueInt("memorySpillAt", globals->getPropInt("@memorySpillAt", 80));
-    thorAllocator.setown(createThorAllocator(((memsize_t)globalMemorySize)*0x100000, memorySpillAt, crcChecking, usePackedAllocator));
-
-    unsigned defaultMemMB = globalMemorySize*3/4;
-    unsigned largeMemSize = getOptInt("@largeMemSize", defaultMemMB);
-=======
     unsigned memorySpillAt = (unsigned)getWorkUnitValueInt("memorySpillAt", globals->getPropInt("@memorySpillAt", 80));
     thorAllocator.setown(createThorAllocator(((memsize_t)globalMemorySize)*0x100000, memorySpillAt, crcChecking, usePackedAllocator));
 
     unsigned defaultMemMB = globalMemorySize*3/4;
     unsigned largeMemSize = getOptUInt("@largeMemSize", defaultMemMB);
->>>>>>> 2afd7593
     if (globalMemorySize && largeMemSize >= globalMemorySize)
         throw MakeStringException(0, "largeMemSize(%d) can not exceed globalMemorySize(%d)", largeMemSize, globalMemorySize);
     PROGLOG("Global memory size = %d MB, memory spill at = %d%%, large mem size = %d MB", globalMemorySize, memorySpillAt, largeMemSize);

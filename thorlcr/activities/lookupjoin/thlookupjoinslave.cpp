--- conflicted
+++ resolved
@@ -1241,11 +1241,7 @@
         else // local
         {
             if (RCUNSET != rhsTotalCount)
-<<<<<<< HEAD
-                rhsRows = rhsTotalCount;
-=======
                 rhsRows = (rowidx_t)rhsTotalCount;
->>>>>>> 2afd7593
             else // all join, or lookup if total count unkown
                 rhsRows = rhs.ordinality();
         }

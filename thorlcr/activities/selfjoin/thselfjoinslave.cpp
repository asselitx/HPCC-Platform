--- conflicted
+++ resolved
@@ -163,15 +163,9 @@
         ActivityTimer s(totalCycles, timeActivities, NULL);
         input = inputs.item(0);
         startInput(input);
-<<<<<<< HEAD
         dataLinkStart();
-        bool hintparallelmatch = container.queryXGMML().getPropInt("hint[@name=\"parallel_match\"]/@value")!=0;
-        bool hintunsortedoutput = container.queryXGMML().getPropInt("hint[@name=\"unsorted_output\"]/@value")!=0;
-=======
-        dataLinkStart("SELFJOIN", container.queryId());
         bool hintunsortedoutput = getOptBool(THOROPT_UNSORTED_OUTPUT, JFreorderable & helper->getJoinFlags());
         bool hintparallelmatch = getOptBool(THOROPT_PARALLEL_MATCH, hintunsortedoutput); // i.e. unsorted, implies use parallel by default, otherwise no point
->>>>>>> 633cff99
 
         if (helper->getJoinFlags()&JFlimitedprefixjoin) {
             CriticalBlock b(joinHelperCrit);

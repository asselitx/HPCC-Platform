/*##############################################################################

    HPCC SYSTEMS software Copyright (C) 2012 HPCC Systems®.

    Licensed under the Apache License, Version 2.0 (the "License");
    you may not use this file except in compliance with the License.
    You may obtain a copy of the License at

       http://www.apache.org/licenses/LICENSE-2.0

    Unless required by applicable law or agreed to in writing, software
    distributed under the License is distributed on an "AS IS" BASIS,
    WITHOUT WARRANTIES OR CONDITIONS OF ANY KIND, either express or implied.
    See the License for the specific language governing permissions and
    limitations under the License.
############################################################################## */

#include "platform.h"
#include "limits.h"
#include <math.h>

#include "slave.ipp"

#include "thhashdistribslave.ipp"
#include "thorport.hpp"
#include "jio.hpp"
#include "jflz.hpp"
#include "jsort.hpp"
#include "jdebug.hpp"
#include "thsortu.hpp"
#include "thactivityutil.ipp"
#include "thmem.hpp"
#include "tsorta.hpp"
#include "thormisc.hpp"
#include "javahash.hpp"
#include "javahash.tpp"
#include "mpcomm.hpp"
#include "thbufdef.hpp"
#include "thexception.hpp"
#include "jhtree.hpp"
#include "thalloc.hpp"

#ifdef _DEBUG
//#define TRACE_UNIQUE
//#define FULL_TRACE
//#define TRACE_MP
#endif

//--------------------------------------------------------------------------------------------
// HashDistributeSlaveActivity
//


#define NUMSLAVEPORTS       2
#define DEFAULTCONNECTTIMEOUT 10000
#define DEFAULT_WRITEPOOLSIZE 16
#define DISK_BUFFER_SIZE 0x10000 // 64K
#define DEFAULT_TIMEOUT (1000*60*60)

#ifdef _MSC_VER
#pragma warning(push)
#pragma warning( disable : 4355 ) // 'this' : used in base member initializer list
#endif

// JCSMORE should really use JLog trace levels and make configurable
#ifdef _DEBUG
#define HDSendPrintLog(M) PROGLOG(M)
#define HDSendPrintLog2(M,P1) PROGLOG(M,P1)
#define HDSendPrintLog3(M,P1,P2) PROGLOG(M,P1,P2)
#define HDSendPrintLog4(M,P1,P2,P3) PROGLOG(M,P1,P2,P3)
#define HDSendPrintLog5(M,P1,P2,P3,P4) PROGLOG(M,P1,P2,P3,P4)
#else
#define HDSendPrintLog(M)
#define HDSendPrintLog2(M,P1)
#define HDSendPrintLog3(M,P1,P2)
#define HDSendPrintLog4(M,P1,P2,P3)
#define HDSendPrintLog5(M,P1,P2,P3,P4)
#endif

class CDistributorBase : implements IHashDistributor, implements IExceptionHandler, public CInterface
{
    Linked<IThorRowInterfaces> rowIf;
    IEngineRowAllocator *allocator;
    IOutputRowSerializer *serializer;
    IOutputMetaData *meta;
    IHash *ihash;
    Owned<IRowStream> input;

    Semaphore distribDoneSem, localFinishedSem;
    ICompare *iCompare, *keepBestCompare;
    size32_t bucketSendSize;
    bool doDedup, allowSpill, connected, selfstopped;
    Owned<IException> sendException, recvException;
    IStopInput *istop;
    size32_t fixedEstSize;
    Owned<IRowWriter> pipewr;
    Owned<ISmartRowBuffer> piperd;

protected:
    /*
     * CSendBucket - a collection of rows destined for a particular destination target(slave)
     */
    class CSendBucket : implements IRowStream, public CSimpleInterface
    {
        CDistributorBase &owner;
        size32_t total;
        ThorRowQueue rows;
        unsigned destination;
        CThorExpandingRowArray dedupList;
    public:
        IMPLEMENT_IINTERFACE_USING(CSimpleInterface);

        CSendBucket(CDistributorBase &_owner, unsigned _destination) : owner(_owner), destination(_destination),
                dedupList(*owner.activity, owner.rowIf)
        {
            total = 0;
        }
        ~CSendBucket()
        {
            for (;;)
            {
                const void *row = rows.dequeue();
                if (!row)
                    break;
                ReleaseThorRow(row);
            }
        }
        unsigned count() const { return rows.ordinality(); }
        bool dedup(ICompare *iCompare, ICompare *keepBestCompare) // returns true if reduces by >= 10%
        {
            unsigned c = rows.ordinality();
            if (c<2)
                return false;
            for (unsigned i=0; i<c; i++)
                dedupList.append(rows.item(i));
            rows.clear(); // NB: dedupList took ownership

            /* Relatively small sets and senders are parallel so use a single thread
             * Using the default of a thread per core, would mean contention when all senders are sorting.
             */
            dedupList.sort(*iCompare, 1);

            OwnedConstThorRow prev = dedupList.getClear(--c);
            if (!keepBestCompare)
            {
                rows.enqueue(prev.getLink());
                for (unsigned i = c; i>0;)
                {
                    OwnedConstThorRow row = dedupList.getClear(--i);
                    if (0 == iCompare->docompare(prev, row))
                    {
                        /* NB: do not alter 'total' size. It represents the amount originally added to the bucket
                        * which will be deducted when sent.
                        */
                    }
                    else
                    {
                        rows.enqueue(row.getLink());
                        prev.setown(row.getClear());
                    }
                }
            }
            else
            {
                // Queue all the "best" rows
                for (unsigned i = c; i>0;)
                {
                    OwnedConstThorRow row = dedupList.getClear(--i);

                    if (0 == iCompare->docompare(prev, row))
                    {
                        // Same 'key' fields, so now examine 'best' fields to decide which to keep
                        // N.B. queue rows that equal in terms of the "best" condition as slave activity select which to retain
                        if ((keepBestCompare->docompare(prev,row) > 0))
                            prev.setown(row.getClear());
                    }
                    else
                    {
                        rows.enqueue(prev.getClear());
                        prev.setown(row.getClear());
                    }
                }
                rows.enqueue(prev.getClear());
            }
            dedupList.clearRows();
            return true; // attempted
        }
        size32_t add(const void *row)
        {
            size32_t rs = owner.rowMemSize(row);
            total += rs;
            rows.enqueue(row);
            return rs;
        }
        unsigned queryDestination() const { return destination; }
        size32_t querySize() const { return total; }
        size32_t serializeClear(MemoryBuffer &dstMb)
        {
            size32_t len = dstMb.length();
            CMemoryRowSerializer memSerializer(dstMb);
            for (;;)
            {
                OwnedConstThorRow row = nextRow();
                if (!row)
                    break;
                owner.serializer->serialize(memSerializer, (const byte *)row.get());
            }
            return dstMb.length()-len;
        }
        size32_t serializeCompressClear(MemoryBuffer &dstMb, ICompressor &compressor)
        {
            class CMemoryCompressedSerializer : implements IRowSerializerTarget
            {
                MemoryBuffer nested;
                unsigned nesting;
                ICompressor &compressor;
            public:
                CMemoryCompressedSerializer(ICompressor &_compressor) : compressor(_compressor)
                {
                    nesting = 0;
                }
                virtual void put(size32_t len, const void *ptr)
                {
                    if (nesting)
                        nested.append(len, ptr);
                    else
                    {
                        size32_t sz = compressor.write(ptr, len);
                        dbgassertex(sz);
                    }
                }
                virtual size32_t beginNested(size32_t count)
                {
                    nesting++;
                    unsigned pos = nested.length();
                    nested.append((size32_t)0);
                    return pos;
                }
                virtual void endNested(size32_t sizePos)
                {
                    size32_t sz = nested.length()-(sizePos + sizeof(size32_t));
                    nested.writeDirect(sizePos,sizeof(sz),&sz);
                    nesting--;
                    if (!nesting)
                    {
                        put(nested.length(), nested.toByteArray());
                        nested.clear();
                    }
                }
            } memSerializer(compressor);
            size32_t compSz = 0;
            size32_t dstPos = dstMb.length();
            dstMb.append(compSz); // placeholder
            compressor.open(dstMb, owner.bucketSendSize * 2);
            for (;;)
            {
                OwnedConstThorRow row = nextRow();
                if (!row)
                    break;
                owner.serializer->serialize(memSerializer, (const byte *)row.get());
            }
            compressor.close();
            compSz = compressor.buflen();
            dstMb.writeDirect(dstPos, sizeof(compSz), &compSz);
            dstMb.setLength(dstPos + sizeof(compSz) + compSz);
            return sizeof(compSz) + compSz;
        }
        static void deserializeCompress(MemoryBuffer &mb, MemoryBuffer &out, IExpander &expander)
        {
            while (mb.remaining())
            {
                size32_t compSz;
                mb.read(compSz);
                unsigned outSize = expander.init(mb.readDirect(compSz));
                void *buff = out.reserve(outSize);
                expander.expand(buff);
            }
        }
    // IRowStream impl.
        virtual const void *nextRow()
        {
            return rows.dequeue();
        }
        virtual void stop() { }
    };
    typedef SimpleInterThreadQueueOf<CSendBucket, false> CSendBucketQueue;
    /*
     * CSender, main send loop functionality
     * processes input, constructs CSendBucket's and manages creation CWriteHandler threads
     */
    class CSender : implements IThreadFactory, implements IExceptionHandler, public CSimpleInterface
    {
        class CTarget
        {
            CSender &owner;
            unsigned target;
            atomic_t activeWriters;
            atomic_t senderFinished;
            CSendBucketQueue pendingBuckets;
            mutable CriticalSection crit;
            Owned<CSendBucket> bucket;
        public:
            CTarget(CSender &_owner, unsigned _target) : owner(_owner), target(_target)
            {
                atomic_set(&activeWriters, 0);
                atomic_set(&senderFinished, 0);
            }
            ~CTarget()
            {
                reset();
            }
            void reset()
            {
                for (;;)
                {
                    CSendBucket *sendBucket = pendingBuckets.dequeueNow();
                    if (!sendBucket)
                        break;
                    ::Release(sendBucket);
                }
                bucket.clear();
                atomic_set(&activeWriters, 0);
                atomic_set(&senderFinished, 0);
            }
            void send(CMessageBuffer &mb)
            {
                CriticalBlock b(crit); // protects against multiple senders to the same target
                if (!atomic_read(&senderFinished))
                {
                    if (owner.selfPush(target))
                        assertex(target != owner.self);
                    owner.sendBlock(target, mb);
                }
            }
            inline unsigned getNumPendingBuckets() const
            {
                return pendingBuckets.ordinality();
            }
            inline CSendBucket *dequeuePendingBucket()
            {
                return pendingBuckets.dequeueNow();
            }
            inline void enqueuePendingBucket(CSendBucket *bucket)
            {
                pendingBuckets.enqueue(bucket);
            }
            inline void incActiveWriters()
            {
                atomic_inc(&activeWriters);
                ++owner.totalActiveWriters; // NB: incActiveWriters() is always called within a activeWritersLock crit
            }
            inline void decActiveWriters()
            {
                atomic_dec(&activeWriters);
                --owner.totalActiveWriters; // NB: decActiveWriters() is always called within a activeWritersLock crit
            }
            inline unsigned getActiveWriters() const
            {
                return atomic_read(&activeWriters);
            }
            inline bool getSenderFinished() const
            {
                return atomic_read(&senderFinished) != 0;
            }
            inline CSendBucket *queryBucket()
            {
                return bucket;
            }
            inline CSendBucket *queryBucketCreate()
            {
                if (!bucket)
                    bucket.setown(new CSendBucket(owner.owner, target));
                return bucket;
            }
            inline CSendBucket *getBucketClear()
            {
                return bucket.getClear();
            }
            bool queryMarkSenderFinished()
            {
                return atomic_cas(&senderFinished, 1, 0);
            }
        };
        /*
         * CWriterHandler, a per thread class and member of the writerPool
         * a write handler, is given an initial CSendBucket and handles the dedup(if applicable)
         * compression and transmission to the target.
         * If the size serialized, is below a threshold, it will see if more has been queued
         * in the interim and serialize that compress and searilize within the same send/recv cycle
         * When done, it will see if more queue available.
         * NB: There will be at most 1 writer per destination target (up to thread pool limit)
         */
        class CWriteHandler : implements IPooledThread, public CSimpleInterface
        {
            CSender &owner;
            CDistributorBase &distributor;
            Owned<CSendBucket> _sendBucket;
            unsigned nextPending;
            CTarget *target;
            Owned<ICompressor> compressor;
        public:
            IMPLEMENT_IINTERFACE_USING(CSimpleInterface);

            CWriteHandler(CSender &_owner) : owner(_owner), distributor(_owner.owner)
            {
                target = NULL;
                compressor.setown(distributor.getCompressor());
            }
            void init(void *startInfo)
            {
                nextPending = getRandom()%distributor.numnodes;
                _sendBucket.setown((CSendBucket *)startInfo);
                target = owner.targets.item(_sendBucket->queryDestination());
                target->incActiveWriters();
            }
            void main()
            {
                Owned<CSendBucket> sendBucket = _sendBucket.getClear();
                unsigned dest = sendBucket->queryDestination();
                size32_t writerTotalSz = 0;
                size32_t sendSz = 0;
                CMessageBuffer msg;
                while (!owner.aborted)
                {
                    writerTotalSz += sendBucket->querySize(); // NB: This size is pre-dedup, and is the correct amount to pass to decTotal
                    owner.dedup(sendBucket); // conditional

                    if (owner.selfPush(dest))
                    {
                        HDSendPrintLog2("CWriteHandler, sending raw=%d to LOCAL", writerTotalSz);
                        if (!target->getSenderFinished())
                            distributor.addLocal(sendBucket);
                    }
                    else // remote
                    {
                        if (compressor)
                            sendSz += sendBucket->serializeCompressClear(msg, *compressor);
                        else
                            sendSz += sendBucket->serializeClear(msg);
                        // NB: buckets will typically be large enough already, if not check pending buckets
                        if (sendSz < distributor.bucketSendSize)
                        {
                            // more added to dest I'm processing?
                            sendBucket.setown(target->dequeuePendingBucket());
                            if (sendBucket)
                            {
                                HDSendPrintLog3("CWriteHandler, pending(b=%d) rolled, size=%d", sendBucket->queryDestination(), sendBucket->querySize());
                                // NB: if was just < bucketSendSize and pending is ~ bucketSendSize, could mean we send is ~2*bucketSendSize, but that's ok.
                                continue; // NB: it will flow into else "remote" arm
                            }
                        }
                        if (!target->getSenderFinished())
                            target->send(msg);
                        sendSz = 0;
                        msg.clear();
                    }
                    // see if others to process
                    // NB: this will never start processing a bucket for a destination which already has an active writer.
                    CriticalBlock b(owner.activeWritersLock);
                    owner.decTotal(writerTotalSz);
                    target->decActiveWriters();
                    sendBucket.setown(owner.getAnotherBucket(nextPending));
                    if (!sendBucket) // 0 pending buckets to any target OR those that are pending have enough handlers (>targetWriterLimit)
                    {
                        target = NULL; // will be reinitialized to new target in init(), when thread pool thread is reused
                        break;
                    }
                    writerTotalSz = 0; // now reset for new bucket to send
                    dest = sendBucket->queryDestination();
                    target = owner.targets.item(dest);
                    target->incActiveWriters();
                    HDSendPrintLog3("CWriteHandler, now dealing with (b=%d), size=%d", sendBucket->queryDestination(), sendBucket->querySize());
                }
            }
            bool canReuse() { return true; }
            bool stop() { return true; }
        };

        CDistributorBase &owner;
        mutable CriticalSection activeWritersLock;
        mutable SpinLock totalSzLock; // MORE: Could possibly use an atomic to reduce the scope of this spin lock
        SpinLock doDedupLock;
        IPointerArrayOf<CSendBucket> buckets;
        UnsignedArray candidates;
        size32_t totalSz;
        bool senderFull, doDedup, aborted, initialized;
        Semaphore senderFullSem;
        Linked<IException> exception;
        atomic_t numFinished;
        atomic_t stoppedTargets;
        unsigned dedupSamples, dedupSuccesses, self;
        Owned<IThreadPool> writerPool;
        unsigned totalActiveWriters;
        PointerArrayOf<CTarget> targets;

        void init()
        {
            totalSz = 0;
            senderFull = false;
            atomic_set(&numFinished, 0);
            atomic_set(&stoppedTargets, 0);
            dedupSamples = dedupSuccesses = 0;
            doDedup = owner.doDedup;
            writerPool.setown(createThreadPool("HashDist writer pool", this, this, owner.writerPoolSize, 5*60*1000));
            self = owner.activity->queryJobChannel().queryMyRank()-1;

            targets.ensure(owner.numnodes);
            for (unsigned n=0; n<owner.numnodes; n++)
                targets.append(new CTarget(*this, n));

            totalActiveWriters = 0;
            aborted = false;
            initialized = true;
        }
        void reset()
        {
            assertex(0 == totalActiveWriters);
            // unless it was aborted, there shouldn't be any pending or non-null buckets
            for (unsigned n=0; n<owner.numnodes; n++)
                targets.item(n)->reset();
            totalSz = 0;
            senderFull = false;
            atomic_set(&numFinished, 0);
            atomic_set(&stoppedTargets, 0);
            aborted = false;
        }
        unsigned queryInactiveWriters() const
        {
            CriticalBlock b(activeWritersLock);
            return owner.writerPoolSize - totalActiveWriters;
        }
        void dedup(CSendBucket *sendBucket)
        {
            {
                SpinBlock b(doDedupLock);
                if (!doDedup)
                    return;
            }
            unsigned preCount = sendBucket->count();
            CCycleTimer dedupTimer;
            if (sendBucket->dedup(owner.iCompare, owner.keepBestCompare))
            {
                unsigned tookMs = dedupTimer.elapsedMs();
                unsigned postCount = sendBucket->count();
                SpinBlock b(doDedupLock);
                if (dedupSamples<10)
                {
                    if (postCount<preCount*9/10)
                        dedupSuccesses++;
                    dedupSamples++;
                    owner.ActPrintLog("pre-dedup sample %d : %d unique out of %d, took: %d ms", dedupSamples, postCount, preCount, tookMs);
                    if ((10 == dedupSamples) && (0 == dedupSuccesses))
                    {
                        owner.ActPrintLog("disabling distribute pre-dedup");
                        doDedup = false;
                    }
                }
            }
        }
        void decTotal(size32_t sz)
        {
            HDSendPrintLog2("decTotal - %d", sz);
            SpinBlock b(totalSzLock);
            totalSz -= sz;
            if (sz && senderFull)
            {
                senderFull = false;
                senderFullSem.signal();
            }
        }
        size32_t queryTotalSz() const
        {
            SpinBlock b(totalSzLock);
            return totalSz;
        }
        inline void sendBlock(unsigned target, CMessageBuffer &msg)
        {
            if (owner.sendBlock(target, msg))
                return;
            markStopped(target); // Probably a bit pointless if target is 'self' - process loop will have done already
            owner.ActPrintLog("CSender::sendBlock stopped slave %d (finished=%d)", target+1, atomic_read(&numFinished));
        }
        inline bool selfPush(unsigned i) const
        {
            return (i==self)&&!owner.pull;
        }
        void closeWrite()
        {
            unsigned i;
            CMessageBuffer nullMsg;
            for (i=0; i<owner.numnodes; i++)
            {
                if (!selfPush(i))
                {
                    try
                    {
                        nullMsg.clear();
                        sendBlock(i, nullMsg);
                    }
                    catch (IException *e)
                    {
                        owner.ActPrintLog(e, "HDIST: closeWrite");
                        owner.fireException(e);
                        e->Release();
                    }
                }
            }
        }
    public:
        IMPLEMENT_IINTERFACE_USING(CSimpleInterface);

        CSender(CDistributorBase &_owner) : owner(_owner)
        {
            initialized = false;
        }
        ~CSender()
        {
            if (initialized)
            {
                for (unsigned n=0; n<owner.numnodes; n++)
                    delete targets.item(n);
            }
        }
        void reinit()
        {
            if (initialized)
                reset();
            else
                init();
        }
        CSendBucket *getAnotherBucket(unsigned &next)
        {
            // NB: called inside activeWritersLock
            unsigned start = next;
            for (;;)
            {
                CTarget *target = targets.item(next);
                unsigned c = target->getNumPendingBuckets();
                ++next;
                if (next>=owner.numnodes)
                    next = 0;
                if (c)
                {
                    if (!owner.targetWriterLimit || (target->getActiveWriters() < owner.targetWriterLimit))
                        return target->dequeuePendingBucket();
                }
                if (next == start)
                    return NULL;
            }
        }
        void add(CSendBucket *bucket)
        {
            unsigned dest = bucket->queryDestination();
            CTarget *target = targets.item(dest);
            CriticalBlock b(activeWritersLock);
            if ((totalActiveWriters < owner.writerPoolSize) && (!owner.targetWriterLimit || (target->getActiveWriters() < owner.targetWriterLimit)))
            {
                HDSendPrintLog3("CSender::add (new thread), dest=%d, active=%d", dest, totalActiveWriters);
                writerPool->start(bucket);
            }
            else // an existing writer will pick up
                target->enqueuePendingBucket(bucket);
        }
        void checkSendersFinished()
        {
            // check if any target has stopped and clear out partial now defunct buckets taking space.
            if (atomic_read(&stoppedTargets) == 0) // cheap compared to atomic_xchg, so saves a few cycles in common case.
               return;
            int numStopped = atomic_xchg(0, &stoppedTargets);
            if (numStopped)
            {
                /* this will be infrequent, scan all.
                 * NB: This may pick up / clear more than 'numStopped', but that's okay, all it will mean is that another call to checkSendersFinished() will enter here.
                 */
                ForEachItemIn(t, targets)
                {
                    CTarget *target = targets.item(t);
                    if (target->getSenderFinished())
                    {
                        Owned<CSendBucket> bucket = target->getBucketClear();
                        if (bucket)
                            decTotal(bucket->querySize());
                        for (;;)
                        {
                            bucket.setown(target->dequeuePendingBucket());
                            if (!bucket)
                                break;
                            decTotal(bucket->querySize());
                        }
                    }
                }
            }
        }
        void process(IRowStream *input)
        {
            owner.ActPrintLog("Distribute send start");
            CCycleTimer timer;
            rowcount_t totalSent = 0;
            try
            {
                while (!aborted && (unsigned)atomic_read(&numFinished) < owner.numnodes)
                {
                    while (queryTotalSz() >= owner.inputBufferSize)
                    {
                        if (aborted)
                            break;

                        HDSendPrintLog("process exceeded inputBufferSize");

                        // establish largest partial bucket
                        unsigned maxSz=0;
                        if (queryInactiveWriters())
                        {
                            for (unsigned i=0; i<owner.numnodes; i++)
                            {
                                CSendBucket *bucket = targets.item(i)->queryBucket();
                                if (bucket)
                                {
                                    size32_t bucketSz = bucket->querySize();
                                    if (bucketSz > maxSz)
                                        maxSz = bucketSz;
                                    HDSendPrintLog4("b[%d], rows=%d, size=%d", i, bucket->count(), bucketSz);
                                }
                            }
                        }
                        /* Only add buckets if some inactive writers
                         * choose larger candidate buckets to targets that are inactive
                         * and randomize from that list which are queued to writers
                         */
                        if (maxSz)
                        {
                            // pick candidates that are at >= 50% size of largest
                            candidates.clear();
                            bool doSelf = false;
                            unsigned inactiveWriters = queryInactiveWriters();
                            for (unsigned i=0; i<owner.numnodes; i++)
                            {
                                CTarget *target = targets.item(i);
                                CSendBucket *bucket = target->queryBucket();
                                if (bucket)
                                {
                                    size32_t bucketSz = bucket->querySize();
                                    if (bucketSz >= maxSz/2)
                                    {
                                        if (0 == target->getActiveWriters()) // only if there are no active writer threads for this target
                                        {
                                            if (i==self)
                                                doSelf = true; // always send to self if candidate
                                            else
                                            {
                                                candidates.append(i);
                                                HDSendPrintLog4("c[%d], rows=%d, size=%d", i, bucket->count(), bucketSz);
                                                /* NB: in theory could be more if some finished since checking, but that's okay
                                                 * some candidates, or free space will be picked up in next section
                                                 */
                                                if (candidates.ordinality() >= inactiveWriters)
                                                    break;
                                            }
                                        }
                                    }
                                }
                            }
                            unsigned limit = owner.candidateLimit;
                            while (candidates.ordinality())
                            {
                                if (0 == queryInactiveWriters())
                                    break;
                                else
                                {
                                    unsigned pos = getRandom()%candidates.ordinality();
                                    unsigned c = candidates.item(pos);
                                    CTarget *target = targets.item(c);
                                    CSendBucket *bucket = target->queryBucket();
                                    assertex(bucket);
                                    HDSendPrintLog3("process exceeded: send to %d, size=%d", c, bucket->querySize());
                                    add(target->getBucketClear());
                                    if (limit)
                                    {
                                        --limit;
                                        if (0 == limit)
                                            break;
                                    }
                                    candidates.remove(pos);
                                }
                            }
                            if (doSelf)
                            {
                                CTarget *target = targets.item(self);
                                CSendBucket *bucket = target->queryBucket();
                                assertex(bucket);
                                HDSendPrintLog2("process exceeded: doSelf, size=%d", bucket->querySize());
                                add(target->getBucketClear());
                            }
                        }
                        {
                            SpinBlock b(totalSzLock);
                            // some may have been written by now
                            if (totalSz < owner.inputBufferSize)
                                break;
                            senderFull = true;
                        }
                        for (;;)
                        {
                            if (timer.elapsedCycles() >= queryOneSecCycles()*10)
                                owner.ActPrintLog("HD sender, waiting for space, inactive writers = %d, totalSz = %d, numFinished = %d", queryInactiveWriters(), queryTotalSz(), atomic_read(&numFinished));
                            timer.reset();

                            if (senderFullSem.wait(10000))
                                break;
                            if (aborted)
                                break;
                        }
                    }
                    if (aborted)
                        break;
                    const void *row = input->ungroupedNextRow();
                    if (!row)
                        break;
                    unsigned dest = owner.ihash->hash(row)%owner.numnodes;
                    CTarget *target = targets.item(dest);
                    if (target->getSenderFinished())
                        ReleaseThorRow(row);
                    else
                    {
                        CSendBucket *bucket = target->queryBucketCreate();
                        size32_t rs = bucket->add(row);
                        totalSent++;
                        {
                            SpinBlock b(totalSzLock);
                            totalSz += rs;
                        }
                        if (bucket->querySize() >= owner.bucketSendSize)
                        {
                            HDSendPrintLog3("adding new bucket: %d, size = %d", bucket->queryDestination(), bucket->querySize());
                            add(target->getBucketClear());
                        }
                    }
                    checkSendersFinished(); // clears out defunct target buckets if any have stopped
                }
            }
            catch (IException *e)
            {
                owner.ActPrintLog(e, "HDIST: sender.process");
                owner.fireException(e);
                e->Release();
            }

            owner.ActPrintLog("Distribute send finishing");
            if (!aborted)
            {
                // send remainder
                Owned<IShuffledIterator> iter = createShuffledIterator(owner.numnodes);
                ForEach(*iter)
                {
                    unsigned dest=iter->get();
                    Owned<CSendBucket> bucket = targets.item(dest)->getBucketClear();
                    HDSendPrintLog4("Looking at last bucket(%d): %d, size = %d", dest, bucket.get()?bucket->queryDestination():0, bucket.get()?bucket->querySize():-1);
                    if (bucket && bucket->querySize())
                    {
                        HDSendPrintLog3("Sending last bucket(s): %d, size = %d", bucket->queryDestination(), bucket->querySize());
                        add(bucket.getClear());
                    }
                }
            }
            owner.ActPrintLog("HDIST: waiting for threads");
            writerPool->joinAll();
            owner.ActPrintLog("HDIST: calling closeWrite()");
            closeWrite();

            owner.ActPrintLog("HDIST: Send loop %s %" RCPF "d rows sent", exception.get()?"aborted":"finished", totalSent);
        }
        void abort()
        {
            if (aborted)
                return;
            aborted = true;
            senderFullSem.signal();
        }
        void markStopped(unsigned target)
        {
            if (targets.item(target)->queryMarkSenderFinished())
            {
                atomic_inc(&numFinished);
                atomic_inc(&stoppedTargets);
            }
        }
        void markSelfStopped() { markStopped(self); }
    // IThreadFactory impl.
        virtual IPooledThread *createNew()
        {
            return new CWriteHandler(*this);
        }
    // IExceptionHandler impl.
        virtual bool fireException(IException *e)
        {
            owner.ActPrintLog(e, "HDIST: CSender");
            if (!aborted)
            {
                abort();
                exception.set(e);
                senderFullSem.signal();
            }
            return owner.fireException(e);
        }
        friend class CWriteHandler;
    };

    IOutputRowDeserializer *deserializer;

    class cRecvThread: implements IThreaded
    {
        CDistributorBase *parent;
        CThreadedPersistent threaded;
    public:
        cRecvThread(CDistributorBase *_parent)
            : threaded("CDistributorBase::cRecvThread", this)
        {
            parent = _parent;
        }
        void start() { threaded.start(); }
        void join(unsigned timeout=INFINITE) { threaded.join(timeout); }
        void stop()
        {
            parent->stopRecv();
        }
    // IThreaded impl.
        virtual void main()
        {
            parent->recvloop();
            parent->recvloopdone();
        }
    } recvthread;

    class cSendThread: implements IThreaded
    {
        CDistributorBase *parent;
        CThreadedPersistent threaded;
    public:
        cSendThread(CDistributorBase *_parent)
            : threaded("CDistributorBase::cSendThread", this)
        {
            parent = _parent;
        }
        void start() { threaded.start(); }
        void join(unsigned timeout=INFINITE) { threaded.join(timeout); }
    // IThreaded impl.
        virtual void main()
        {
            parent->sendloop();
        }
    } sendthread;

    void addLocal(CSendBucket *bucket)
    {
        CriticalBlock block(putsect); // JCSMORE - probably doesn't need for this long
        HDSendPrintLog3("addLocal (b=%d), size=%d", bucket->queryDestination(), bucket->querySize());
        for (;;)
        {
            const void *row = bucket->nextRow();
            if (!row)
                break;
            pipewr->putRow(row);
        }
    }
    void ActPrintLog(const char *format, ...)  __attribute__((format(printf, 2, 3)))
    {
        StringBuffer msg;
        if (id.get())
            msg.appendf("[ %s ] : ", id.get());
        va_list args;
        va_start(args, format);
        msg.valist_appendf(format, args);
        va_end(args);
        ::ActPrintLogEx(&activity->queryContainer(), thorlog_null, MCdebugProgress, "%s", msg.str());
    }
    void ActPrintLog(IException *e, const char *format, ...) __attribute__((format(printf, 3, 4)))
    {
        StringBuffer msg;
        if (id.get())
            msg.appendf("[ %s ] : ", id.get());
        va_list args;
        va_start(args, format);
        msg.valist_appendf(format, args);
        va_end(args);
        ::ActPrintLogEx(&activity->queryContainer(), e, thorlog_all, MCexception(e), "%s", msg.str());
    }
protected:
    CActivityBase *activity;
    size32_t inputBufferSize, pullBufferSize;
    unsigned writerPoolSize;
    unsigned self;
    unsigned numnodes;
    CriticalSection putsect;
    bool pull, aborted;
    CSender sender;
    unsigned candidateLimit;
    unsigned targetWriterLimit;
    StringAttr id; // for tracing
    ICompressHandler *compressHandler;
    StringBuffer compressOptions;
public:
    IMPLEMENT_IINTERFACE_USING(CInterface);

    CDistributorBase(CActivityBase *_activity, bool _doDedup, IStopInput *_istop, const char *_id)
        : activity(_activity), recvthread(this), sendthread(this), sender(*this), id(_id)
    {
        aborted = connected = false;
        doDedup = _doDedup;
        self = activity->queryJobChannel().queryMyRank() - 1;
        numnodes = activity->queryJob().querySlaves();
        iCompare = NULL;
        ihash = NULL;
        fixedEstSize = 0;
        bucketSendSize = activity->getOptUInt(THOROPT_HDIST_BUCKET_SIZE, DISTRIBUTE_DEFAULT_OUT_BUFFER_SIZE);
        istop = _istop;
        inputBufferSize = activity->getOptUInt(THOROPT_HDIST_BUFFER_SIZE, DISTRIBUTE_DEFAULT_IN_BUFFER_SIZE);
        pullBufferSize = activity->getOptUInt(THOROPT_HDIST_PULLBUFFER_SIZE, DISTRIBUTE_PULL_BUFFER_SIZE);
        selfstopped = false;
        pull = false;

        StringBuffer compType;
        activity->getOpt(THOROPT_HDIST_COMP, compType);
        activity->getOpt(THOROPT_HDIST_COMPOPTIONS, compressOptions); // e.g. for key for AES compressor
        if (compType.length())
        {
            if (0 == stricmp("NONE", compType))
                compressHandler = NULL;
            else
            {
                compressHandler = queryCompressHandler(compType);
                if (NULL == compressHandler)
                {
                    compressHandler = queryDefaultCompressHandler();
                    ActPrintLog("Unrecognised compressor type '%s', will use default", compType.str());
                }
            }
        }
        else
            compressHandler = queryDefaultCompressHandler();
        ActPrintLog("Using compressor: %s", compressHandler ? compressHandler->queryType() : "NONE");

        allowSpill = activity->getOptBool(THOROPT_HDIST_SPILL, true);
        if (allowSpill)
            ActPrintLog("Using spilling buffer (will spill if overflows)");
        writerPoolSize = activity->getOptUInt(THOROPT_HDIST_WRITE_POOL_SIZE, DEFAULT_WRITEPOOLSIZE);
        if (writerPoolSize>(numnodes*2))
            writerPoolSize = numnodes*2; // limit to 2 per target
        ActPrintLog("Writer thread pool size : %d", writerPoolSize);
        candidateLimit = activity->getOptUInt(THOROPT_HDIST_CANDIDATELIMIT);
        ActPrintLog("candidateLimit : %d", candidateLimit);
        ActPrintLog("inputBufferSize : %d, bucketSendSize = %d, pullBufferSize=%d", inputBufferSize, bucketSendSize, pullBufferSize);
        targetWriterLimit = activity->getOptUInt(THOROPT_HDIST_TARGETWRITELIMIT);
        ActPrintLog("targetWriterLimit : %d", targetWriterLimit);
    }

    virtual void beforeDispose()
    {
        try
        {
            disconnect(true); // in case exception
        }
        catch (IException *e)
        {
            ActPrintLog(e, "HDIST: CDistributor");
            e->Release();
        }
    }

    inline ICompressor *getCompressor()
    {
        return compressHandler ? compressHandler->getCompressor(compressOptions) : NULL;
    }

    inline IExpander *getExpander()
    {
        return compressHandler ? compressHandler->getExpander(compressOptions) : NULL;
    }

    size32_t rowMemSize(const void *row)
    {
        if (fixedEstSize)
            return fixedEstSize;
        CSizingSerializer ssz;
        serializer->serialize(ssz, (const byte *)row);
        return ssz.size();
    }

    virtual void setBufferSizes(unsigned _inputBufferSize, unsigned _bucketSendSize, unsigned _pullBufferSize)
    {
        if (_inputBufferSize) inputBufferSize = _inputBufferSize;
        if (_bucketSendSize) bucketSendSize = _bucketSendSize;
        if (_pullBufferSize) pullBufferSize = _pullBufferSize;
    }

    virtual IRowStream *connect(IThorRowInterfaces *_rowIf, IRowStream *_input, IHash *_ihash, ICompare *_iCompare, ICompare *_keepBestCompare)
    {
        ActPrintLog("HASHDISTRIB: connect");

        rowIf.set(_rowIf);
        allocator = _rowIf->queryRowAllocator();
        meta = _rowIf->queryRowMetaData();
        serializer = _rowIf->queryRowSerializer();
        deserializer = _rowIf->queryRowDeserializer();

        fixedEstSize = meta->querySerializedDiskMeta()->getFixedSize();

        input.set(_input);
        ihash = _ihash;
        iCompare = _iCompare;
        keepBestCompare = _keepBestCompare;
        if (allowSpill)
        {
            StringBuffer temp;
            GetTempName(temp,"hddrecvbuff", true);
            piperd.setown(createSmartBuffer(activity, temp.str(), pullBufferSize, rowIf));
        }
        else
            piperd.setown(createSmartInMemoryBuffer(activity, rowIf, pullBufferSize));

        pipewr.set(piperd->queryWriter());
        connected = true;
        selfstopped = false;
        aborted = false;

        sendException.clear();
        recvException.clear();
        start();
        ActPrintLog("HASHDISTRIB: connected");
        return piperd.getLink();
    }

    virtual void disconnect(bool stop)
    {
        if (connected)
        {
            connected = false;
            if (stop)
            {
                recvthread.stop();
                selfstopped = true;
                sender.markSelfStopped();
            }
            distribDoneSem.wait();
            if (sendException.get())
            {
                recvthread.join(1000*60);       // hopefully the others will close down
                throw sendException.getClear();
            }
            recvthread.join();
            if (recvException.get())
                throw recvException.getClear();
        }
        rowIf.clear();
        allocator = NULL;
        meta = NULL;
        serializer = NULL;
        deserializer = NULL;
        fixedEstSize = 0;
        input.clear();
        piperd.clear();
        pipewr.clear();
        ihash = NULL;
        iCompare = NULL;
    }
    virtual void abort()
    {
        if (!aborted)
        {
            aborted = true;
            sender.abort();
        }
    }
    virtual void recvloop()
    {
        CCycleTimer timer;
        MemoryBuffer tempMb;
        try
        {
            ActPrintLog("Read loop start");
            CMessageBuffer recvMb;
            Owned<ISerialStream> stream = createMemoryBufferSerialStream(tempMb);
            CThorStreamDeserializerSource rowSource;
            rowSource.setStream(stream);
            unsigned left=numnodes-1;
            Owned<IExpander> expander = getExpander();
            while (left && !aborted)
            {
#ifdef _FULL_TRACE
                ActPrintLog("HDIST: Receiving block");
#endif
                unsigned n = recvBlock(recvMb);
                if (n==(unsigned)-1)
                    break;
#ifdef _FULL_TRACE
                ActPrintLog("HDIST: Received block %d from slave %d",recvMb.length(),n+1);
#endif
                if (recvMb.length())
                {
                    try
                    {
                        size32_t sz = recvMb.length();
                        if (expander)
                            CSendBucket::deserializeCompress(recvMb, tempMb.clear(), *expander);
                        else
                            tempMb.clear().swapWith(recvMb);
                        HDSendPrintLog4("recvloop, blocksize=%d, deserializedSz=%d, from=%d", sz, tempMb.length(), n+1);
                    }
                    catch (IException *e)
                    {
                        StringBuffer senderStr;
                        activity->queryContainer().queryJob().queryJobGroup().queryNode(n+1).endpoint().getUrlStr(senderStr);
                        IException *e2 = MakeActivityException(activity, e, "Received from node: %s", senderStr.str());
                        e->Release();
                        throw e2;
                    }
                    {
                        CriticalBlock block(putsect);
                        while (!rowSource.eos() && !aborted)
                        {
                            timer.reset();
                            RtlDynamicRowBuilder rowBuilder(allocator);
                            size32_t sz = deserializer->deserialize(rowBuilder, rowSource);
                            const void *row = rowBuilder.finalizeRowClear(sz);
                            cycle_t took=timer.elapsedCycles();
                            if (took>=queryOneSecCycles())
                                DBGLOG("RECVLOOP row deserialization blocked for : %d second(s)", (unsigned)(cycle_to_nanosec(took)/1000000000));
                            timer.reset();
                            pipewr->putRow(row);
                            took=timer.elapsedCycles();
                            if (took>=queryOneSecCycles())
                                DBGLOG("RECVLOOP pipewr->putRow blocked for : %d second(s)", (unsigned)(cycle_to_nanosec(took)/1000000000));
                        }
                    }
                }
                else
                {
                    left--;
                    ActPrintLog("HDIST: finished slave %d, %d left",n+1,left);
                }
#ifdef _FULL_TRACE
                ActPrintLog("HDIST: Put block %d from slave %d",recvMb.length(),n+1);
#endif
            }
        }
        catch (IException *e)
        {
            setRecvExc(e);
        }
#ifdef _FULL_TRACE
        ActPrintLog("HDIST: waiting localFinishedSem");
#endif
    }

    void recvloopdone()
    {
        localFinishedSem.wait();
        pipewr->flush();
        if (piperd)
            piperd->stop();
        pipewr.clear();
        ActPrintLog("HDIST: Read loop done");
    }

    void sendloop()
    {
        // NB: keeps sending until all receivers including self have requested stop
        try
        {
            sender.process(input);
        }
        catch (IException *e)
        {
            if (!sendException.get())
                sendException.setown(e);
        }
        localFinishedSem.signal();
        if (istop)
        {
            try { istop->stopInput(); }
            catch (IException *e)
            {
                if (!sendException.get())
                    sendException.setown(e);
                else
                {
                    ActPrintLog(e, "HDIST: follow on");
                    e->Release();
                }
            }
        }
        distribDoneSem.signal();
    }

    virtual void startTX()=0;
    void start()
    {
        sender.reinit();
        startTX();
        recvthread.start();
        sendthread.start();
    }

    virtual void join() // probably does nothing
    {
        sendthread.join();
        recvthread.join();
    }

    inline unsigned numNodes()
    {
        return numnodes;
    }

    inline ICompare *queryCompare()
    {
        return iCompare;
    }

    inline IEngineRowAllocator *queryAllocator()
    {
        return allocator;
    }

    inline IRowWriter &output()
    {
        return *pipewr;
    }

    void setRecvExc(IException *e)
    {
        ActPrintLog(e, "HDIST: recvloop");
        abort();
        if (recvException.get())
            e->Release();
        else
            recvException.setown(e);
    }
    bool sendRecv(ICommunicator &comm, CMessageBuffer &mb, rank_t r, mptag_t tag)
    {
        mptag_t replyTag = activity->queryMPServer().createReplyTag();
        for (;;)
        {
            if (aborted)
                return false;
            mb.setReplyTag(replyTag);
            if (comm.send(mb, r, tag, MEDIUMTIMEOUT))
                break;
            // try again
        }
        for (;;)
        {
            if (aborted)
                return false;
            if (comm.recv(mb, r, replyTag, NULL, MEDIUMTIMEOUT))
                return true;
            // try again
        }
    }
    virtual unsigned recvBlock(CMessageBuffer &mb,unsigned i=(unsigned)-1) = 0;
    virtual void stopRecv() = 0;
    virtual bool sendBlock(unsigned i,CMessageBuffer &mb) = 0;

    // IExceptionHandler impl.
    virtual bool fireException(IException *e)
    {
        if (!sendException.get())
            sendException.set(e);
        return true;
    }
};



// protocol is:
// 1) 0 byte block              - indicates end of input - no ack required
// 2) 1 byte block {1}          - request to send - ack required
// 3) >1 byte block {...,0} - block sent following RTS received - no ack required
// 4) >1 byte block {...,1}    - block sent - ack required
// ack is always a single byte 0 for stop and 1 for continue



class CRowDistributor: public CDistributorBase
{
    mptag_t tag;
    ICommunicator &comm;
    bool stopping;
public:
    CRowDistributor(CActivityBase *activity, ICommunicator &_comm, mptag_t _tag, bool doDedup, IStopInput *istop, const char *id)
        : CDistributorBase(activity, doDedup, istop, id), comm(_comm), tag(_tag)
    {
        stopping = false;
    }
    virtual unsigned recvBlock(CMessageBuffer &msg, unsigned)
        // does not append to msg
    {
Restart:
        msg.clear();
        rank_t sender;
        CMessageBuffer ack;
#ifdef TRACE_MP
        unsigned waiting = comm.probe(RANK_ALL,tag,NULL);
        ActPrintLog("HDIST MP recv(%d) waiting %d",(int)tag, waiting);
#endif
        if (!comm.recv(msg, RANK_ALL, tag, &sender))
        {
#ifdef TRACE_MP
            ActPrintLog("HDIST MP recv failed");
#endif
            return (unsigned)-1;
        }
#ifdef TRACE_MP
        waiting = comm.probe(RANK_ALL,tag,NULL);
        ActPrintLog("HDIST MP received %d from %d reply tag %d, waiting %d",msg.length(), (int)sender, (int)msg.getReplyTag(),waiting);
#endif
        size32_t sz=msg.length();
        while (sz)
        {
            sz--;
            byte flag = *((byte *)msg.toByteArray()+sz);
            msg.setLength(sz);
            if (flag==1)
            {
                // want an ack, so send
                flag = stopping?0:1;
                ack.clear().append(flag);
#ifdef _FULL_TRACE
                ActPrintLog("HDIST MP sent CTS to %d",(int)sender);
#endif
                comm.send(ack,sender,msg.getReplyTag());
                if (sz!=0)  // wasn't an RTS so return data
                    break;
                if (stopping)
                    goto Restart;
                // receive the data from whoever sent RTS
                msg.clear();
                comm.recv(msg,sender,tag);
                sz = msg.length();
#ifdef _FULL_TRACE
                ActPrintLog("HDIST MP received block from %d size %d",(int)sender,sz);
#endif
            }
            else
                break;
        }
        return sender-1;
    }

    virtual bool sendBlock(unsigned i, CMessageBuffer &msg)
    {
#ifdef TRACE_MP
        ActPrintLog("HDIST MP send(%d,%d,%d)",i+1,(int)tag,msg.length());
#endif
        byte flag=0;

        // if 0 length then eof so don't send RTS
        if (msg.length()>0)
        {
            // send request to send
            CMessageBuffer rts;
            flag = 1;               // want ack
            rts.append(flag);
#ifdef _FULL_TRACE
            ActPrintLog("HDIST MP sending RTS to %d",i+1);
#endif

            if (!sendRecv(comm, rts, i+1, tag))
                return false;
            rts.read(flag);
#ifdef _FULL_TRACE
            ActPrintLog("HDIST MP got CTS from %d, %d",i+1,(int)flag);
#endif
            if (flag==0)
                return false;           // other end stopped
            flag = 0;                   // no ack
            msg.append(flag);
        }
        if (flag==0)
        {                  // no ack
            comm.send(msg, i+1, tag);
            return true;
        }
        // this branch not yet used
        assertex(false);
        if (!sendRecv(comm, msg, i+1, tag))
            return false;
        msg.read(flag);             // whether stopped
        return flag!=0;
    }

    virtual void stopRecv()
    {
#ifdef TRACE_MP
        ActPrintLog("HDIST MP stopRecv");
#endif
        stopping = true;
    }

    void startTX()
    {
        stopping = false;
    }
    virtual void abort()
    {
        CDistributorBase::abort();
        stopRecv();
        comm.cancel(RANK_ALL, tag);
    }
};

class CRowPullDistributor: public CDistributorBase
{
    struct cBuf
    {
        cBuf *next;
        offset_t pos;
        size32_t size;
    };

    ICommunicator &comm;
    mptag_t tag;
    CriticalSection sect;
    cBuf **diskcached;
    CMessageBuffer *bufs;
    bool *hasbuf;
    Owned<IFile> cachefile;
    Owned<IFileIO> cachefileio;
    offset_t diskpos;
    mptag_t *waiting;
    bool *donerecv;
    bool *donesend;
    Semaphore selfready;
    Semaphore selfdone;
    bool stopping;
    bool stopped = true;

    class cTxThread: public Thread
    {
        CRowPullDistributor &parent;
    public:
        cTxThread(CRowPullDistributor &_parent)
            : Thread("CRowPullDistributor::cTxThread"),parent(_parent)
        {
        }
        int run()
        {
            parent.txrun();
            return 0;
        }
    } *txthread;

    class cSortedDistributeMerger : implements IRowProvider, public CSimpleInterface
    {
        CDistributorBase &parent;
        Owned<IRowStream> out;
        MemoryBuffer *bufs;
        CThorStreamDeserializerSource *dszs;
        unsigned numnodes;
        ICompare *cmp;
        IEngineRowAllocator *allocator;
        IOutputRowDeserializer *deserializer;
        Owned<IExpander> expander;

    public:
        IMPLEMENT_IINTERFACE_USING(CSimpleInterface);
        cSortedDistributeMerger(CDistributorBase &_parent, unsigned &_numnodes, ICompare *_cmp, IEngineRowAllocator *_allocator, IOutputRowDeserializer *_deserializer)
            : parent(_parent), cmp(_cmp), allocator(_allocator), deserializer(_deserializer)
        {
            numnodes = _numnodes;
            bufs = new MemoryBuffer[numnodes];
            dszs = new CThorStreamDeserializerSource[numnodes];
            for (unsigned node=0; node < numnodes; node++)
            {
                Owned<ISerialStream> stream = createMemoryBufferSerialStream(bufs[node]);
                dszs[node].setStream(stream);
            }
            expander.setown(parent.getExpander()); // NB: must be created before this passed to createRowStreamMerger
            out.setown(createRowStreamMerger(numnodes, *this, cmp));
        }

        ~cSortedDistributeMerger()
        {
            out.clear();
            delete [] dszs;
            delete [] bufs;
        }

        inline IRowStream &merged() { return *out; }

        void linkRow(const void *row) {}
        void releaseRow(const void *row) {}

        const void *nextRow(unsigned idx)
        {
            assertex(idx<numnodes);
            if (!dszs[idx].eos())
            {
                RtlDynamicRowBuilder rowBuilder(allocator);
                size32_t sz = deserializer->deserialize(rowBuilder, dszs[idx]);
                return rowBuilder.finalizeRowClear(sz);
            }
            CMessageBuffer mb;
            mb.swapWith(bufs[idx]);
            mb.clear();
            bufs[idx].clear();
            parent.recvBlock(mb,idx);
            if (mb.length()==0)
                return NULL;
            if (expander)
                CSendBucket::deserializeCompress(mb, bufs[idx], *expander);
            else
                bufs[idx].swapWith(mb);
            return nextRow(idx);
        }

        void stop(unsigned idx)
        {
            assertex(idx<numnodes);
            bufs[idx].resetBuffer();
        }
    };
    void clean()
    {
        for (unsigned i=0;i<numnodes;i++)
        {
            while (diskcached[i]) {
                cBuf *cb = diskcached[i];
                diskcached[i] = cb->next;
                delete cb;
            }
            bufs[i].clear();
            waiting[i] = TAG_NULL;
        }
        memset(diskcached, 0, sizeof(cBuf *)*numnodes);
        memset(hasbuf, 0, sizeof(bool)*numnodes);
        memset(donerecv, 0, sizeof(bool)*numnodes);
        memset(donesend, 0, sizeof(bool)*numnodes);

        if (cachefileio.get()) // not sure really have to
        {
            cachefileio.clear();
            cachefile->remove();
        }
        diskpos = 0;
        if (txthread)
        {
            delete txthread;
            txthread = NULL;
        }
        // JCSMORE - shouldn't really be necessary - pull distributor needs revisiting
        selfready.reinit();
        selfdone.reinit();
    }
public:
    CRowPullDistributor(CActivityBase *activity, ICommunicator &_comm, mptag_t _tag, bool doDedup, IStopInput *istop, const char *id)
        : CDistributorBase(activity, doDedup, istop, id), comm(_comm), tag(_tag)
    {
        pull = true;
        targetWriterLimit = 1; // >1 target writer can cause packets to be received out of order
        tag = _tag;
        diskcached = (cBuf **)calloc(numnodes,sizeof(cBuf *));
        bufs = new CMessageBuffer[numnodes];
        hasbuf = (bool *)calloc(numnodes,sizeof(bool));
        donerecv = (bool *)calloc(numnodes,sizeof(bool));
        donesend = (bool *)calloc(numnodes,sizeof(bool));
        waiting = (mptag_t *)malloc(sizeof(mptag_t)*numnodes);
        for (unsigned i=0;i<numnodes;i++)
            waiting[i] = TAG_NULL;
        txthread = NULL;
        stopping = false;
        diskpos = 0;
    }
    ~CRowPullDistributor()
    {
        stop();
        for (unsigned i=0;i<numnodes;i++)
        {
            while (diskcached[i])
            {
                cBuf *cb = diskcached[i];
                diskcached[i] = cb->next;
                delete cb;
            }
        }
        free(diskcached);
        diskcached = NULL;
        delete [] bufs;
        free(hasbuf);
        free(donesend);
        free(donerecv);
        free(waiting);
        if (cachefileio.get()) {
            cachefileio.clear();
            cachefile->remove();
        }
    }
    void recvloop()
    {
        try
        {
            Owned<cSortedDistributeMerger> merger = new cSortedDistributeMerger(*this, numnodes, queryCompare(), queryAllocator(), deserializer);
            ActPrintLog("Read loop start");
            while (!aborted)
            {
                const void *row = merger->merged().nextRow();
                if (!row)
                    break;
                output().putRow(row);
            }
        }
        catch (IException *e)
        {
            ActPrintLog(e, "HDIST: recvloop");
            setRecvExc(e);
        }
    }

    virtual bool sendBlock(unsigned i, CMessageBuffer &msg)
    {
        CriticalBlock block(sect);
        if (donesend[i]&&(msg.length()==0))
            return false;
        assertex(!donesend[i]);
        bool done = msg.length()==0;
        if (!hasbuf[i])
        {
            hasbuf[i] = true;
            bufs[i].swapWith(msg);
            if (i==self)
                selfready.signal();
            else
                doSend(i);
        }
        else
        {
            size32_t sz = msg.length();
            if (sz==0)
            {
                assertex(bufs[i].length()!=0);
            }
            else
            {
                if (!cachefileio.get())
                {
                    StringBuffer tempname;
                    GetTempName(tempname,"hashdistspill",true);
                    cachefile.setown(createIFile(tempname.str()));
                    cachefileio.setown(cachefile->open(IFOcreaterw));
                    if (!cachefileio)
                        throw MakeStringException(-1,"CRowPullDistributor: Could not create disk cache");
                    diskpos = 0;
                    ActPrintLog("CRowPullDistributor spilling to %s",tempname.str());
                }
                cachefileio->write(diskpos,sz,msg.bufferBase());
            }
            cBuf *cb = new cBuf;
            cb->pos = diskpos;
            cb->size = sz;
            diskpos += sz;
            cBuf *prev = diskcached[i];
            if (prev)
            {
                while (prev->next)
                    prev = prev->next;
                prev->next = cb;
            }
            else
                diskcached[i] = cb;
            cb->next = NULL;
            msg.clear();
        }
        if (done)
            donesend[i] = true;
        return true;
    }
    virtual unsigned recvBlock(CMessageBuffer &msg,unsigned i)
    {
        assertex(i<numnodes);
        if (i==self)
        {
            msg.clear();
            selfready.wait();
            if (aborted)
                return (unsigned)-1;
        }
        else
        {
            msg.clear().append((byte)1); // rts
            if (!sendRecv(comm, msg, i+1, tag))
            {
                return i;
            }
        }

        CriticalBlock block(sect);
        assertex(!donerecv[i]);
        if (self==i)
        {
            if (stopping)
            {
                selfdone.signal();
                return (unsigned)-1;
            }
            if (hasbuf[i])
            {
                bufs[i].swapWith(msg);
                cBuf *cb = diskcached[i];
                if (cb)
                {
                    diskcached[i] = cb->next;
                    if (cb->size)
                        cachefileio->read(cb->pos,cb->size,bufs[i].reserve(cb->size));
                    delete cb;
                    selfready.signal(); // next time round
                }
                else
                    hasbuf[i] = false;
            }
        }
        if (msg.length()==0)
        {
            donerecv[i] = true;
            if (i==self)
                selfdone.signal();
            else
            {
                // confirm done
                CMessageBuffer confirm;
                comm.send(confirm, i+1, tag);
            }
        }
#ifdef TRACE_MP
        ActPrintLog("HDIST MPpull recv done(%d)",i);
#endif
        return i;
    }
    bool doSend(unsigned target)
    {
        // called in crit
        if (hasbuf[target]&&(waiting[target]!=TAG_NULL))
        {
#ifdef TRACE_MP
            ActPrintLog("HDIST MP dosend(%d,%d)",target,bufs[target].length());
#endif
            size32_t sz = bufs[target].length();
            // TBD compress here?

            comm.send(bufs[target],(rank_t)target+1,waiting[target]);
            waiting[target]=TAG_NULL;
            bufs[target].clear();
            cBuf *cb = diskcached[target];
            if (cb)
            {
                diskcached[target] = cb->next;
                if (cb->size)
                    cachefileio->read(cb->pos,cb->size,bufs[target].reserve(cb->size));
                delete cb;
            }
            else
                hasbuf[target] = false;
            if (!sz)
            {
                assertex(!hasbuf[target]);
            }
            return true;
        }
        return false;
    }
    void txrun()
    {
        CriticalBlock block(sect);
        unsigned done = 1; // self not sent
        while (done<numnodes)
        {
            rank_t sender;
            CMessageBuffer rts;
            {
                CriticalUnblock block(sect);
                if (!comm.recv(rts, RANK_ALL, tag, &sender))
                {
                    return;
                }

            }
            if (rts.length()==0)
            {
                done++;
            }
            else
            {
                unsigned i = (unsigned)sender-1;
                assertex(i<numnodes);
                assertex(waiting[i]==TAG_NULL);
                waiting[i] = rts.getReplyTag();
                doSend(i);
            }
        }
    }
    void startTX()
    {
        clean();
        stopped = false;
        stopping = false;
        txthread = new cTxThread(*this);
        txthread->start();
    }

    virtual void join() // probably does nothing
    {
        CDistributorBase::join();
        if (txthread)
        {
            txthread->join();
            delete txthread;
            txthread = NULL;
        }
    }
    void stop()
    {
        if (stopped)
            return;
        stopped = true;
        selfdone.wait();
        if (txthread)
        {
            txthread->join();
            delete txthread;
        }
    }
    virtual void stopRecv()
    {
#ifdef TRACE_MP
        ActPrintLog("HDIST MPpull stopRecv");
#endif
        stopping = true;
        selfready.signal();
    }
    virtual void abort()
    {
        CDistributorBase::abort();
        comm.cancel(RANK_ALL, tag);
    }
};

//==================================================================================================
// Activity Implementation
//==================================================================================================


IHashDistributor *createHashDistributor(CActivityBase *activity, ICommunicator &comm, mptag_t tag, bool doDedup, IStopInput *istop, const char *id)
{
    return new CRowDistributor(activity, comm, tag, doDedup, istop, id);
}

IHashDistributor *createPullHashDistributor(CActivityBase *activity, ICommunicator &comm, mptag_t tag, bool doDedup, IStopInput *istop, const char *id=NULL)
{
    return new CRowPullDistributor(activity, comm, tag, doDedup, istop, id);
}


#ifdef _MSC_VER
#pragma warning(pop)
#endif



#ifdef _MSC_VER
#pragma warning(push)
#pragma warning( disable : 4355 ) // 'this' : used input base member initializer list
#endif


class HashDistributeSlaveBase : public CSlaveActivity, implements IStopInput
{
    typedef CSlaveActivity PARENT;

    IHashDistributor *distributor = nullptr;
    bool inputstopped = true;
    CriticalSection stopsect;
    mptag_t mptag = TAG_NULL;
protected:
    Owned<IRowStream> out;
    Owned<IRowStream> instrm;
    IHash *ihash = nullptr;
    ICompare *mergecmp = nullptr;     // if non-null is merge distribute
    bool eofin = false;
    bool setupDist = true;
public:
    HashDistributeSlaveBase(CGraphElementBase *_container)
        : CSlaveActivity(_container)
    {
        IHThorHashDistributeArg *distribargs = (IHThorHashDistributeArg *)queryHelper();
        ihash = distribargs->queryHash();
        appendOutputLinked(this);
    }
    ~HashDistributeSlaveBase()
    {
        out.clear();
        if (distributor)
        {
            distributor->disconnect(false);
            distributor->join();
            distributor->Release();
        }
    }
    virtual void init(MemoryBuffer &data, MemoryBuffer &slaveData) override
    {
        mptag = container.queryJobChannel().deserializeMPTag(data);
        ActPrintLog("HASHDISTRIB: %sinit tag %d",mergecmp?"merge, ":"",(int)mptag);

        if (mergecmp)
            distributor = createPullHashDistributor(this, queryJobChannel().queryJobComm(), mptag, false, this);
        else
            distributor = createHashDistributor(this, queryJobChannel().queryJobComm(), mptag, false, this);
        inputstopped = true;
    }
    void stopInput()
    {
        CriticalBlock block(stopsect);  // can be called async by distribute
        if (!inputstopped)
        {
            PARENT::stopInput(0);
            inputstopped = true;
        }
    }
    void doDistSetup()
    {
        Owned<IThorRowInterfaces> myRowIf = getRowInterfaces(); // avoiding circular link issues
        out.setown(distributor->connect(myRowIf, instrm, ihash, mergecmp, NULL));
    }
    virtual void start() override
    {
        ActivityTimer s(totalCycles, timeActivities);
        PARENT::start();
        inputstopped = false;
        eofin = false;
        instrm.set(inputStream);
        if (setupDist)
            doDistSetup();
    }
    virtual void stop() override
    {
        ActPrintLog("HASHDISTRIB: stopping");
        if (out)
        {
            out->stop();
            out.clear();
        }
        if (distributor)
        {
            distributor->disconnect(true);
            distributor->join();
        }
        instrm.clear();
        PARENT::stop();
    }
    virtual void kill() override
    {
        ActPrintLog("HASHDISTRIB: kill");
        CSlaveActivity::kill();
    }
    virtual void abort() override
    {
        CSlaveActivity::abort();
        if (distributor)
            distributor->abort();
    }
    CATCH_NEXTROW()
    {
        ActivityTimer t(totalCycles, timeActivities); // careful not to call again in derivatives
        if (abortSoon||eofin)
        {
            eofin = true;
            return NULL;
        }
        OwnedConstThorRow row = out->ungroupedNextRow();
        if (!row.get())
        {
            eofin =  true;
            return NULL;
        }
        dataLinkIncrement();
        return row.getClear();
    }
    virtual bool isGrouped() const override { return false; }
    virtual void getMetaInfo(ThorDataLinkMetaInfo &info) override
    {
        initMetaInfo(info);
        info.canStall = true; // currently
        info.unknownRowsOutput = true; // mixed about
    }
};


//===========================================================================

class HashDistributeSlaveActivity : public HashDistributeSlaveBase
{
public:
    HashDistributeSlaveActivity(CGraphElementBase *container) : HashDistributeSlaveBase(container)
    {
    }
};

//===========================================================================

class HashDistributeMergeSlaveActivity : public HashDistributeSlaveBase
{
public:
    HashDistributeMergeSlaveActivity(CGraphElementBase *container) : HashDistributeSlaveBase(container)
    {
        IHThorHashDistributeArg *distribargs = (IHThorHashDistributeArg *)queryHelper();
        mergecmp = distribargs->queryMergeCompare();
    }
};

//===========================================================================
class CHDRproportional: implements IHash, public CSimpleInterface
{
    CActivityBase *activity;
    Owned<IFile> tempfile;
    Owned<IRowStream> tempstrm;
    IHThorHashDistributeArg *args;
    mptag_t statstag;
    offset_t *sizes;
    double skew;
    offset_t tot;
    unsigned self;
    unsigned n;
    Owned<IOutputRowSerializer> serializer;

    int isSkewed(offset_t av, offset_t sz)
    {
        double r = ((double)sz-(double)av)/(double)av;
        if (r>=skew)
            return 1;
        if (-r>skew)
            return -1;
        return 0;
    }

public:
    CHDRproportional(CActivityBase *_activity, IHThorHashDistributeArg *_args,mptag_t _mastertag) : activity(_activity)
    {
        args = _args;
        statstag = _mastertag;
        sizes = NULL;
        skew = args->getSkew();
        tot = 0;
    }

    ~CHDRproportional()
    {
        try {
            tempstrm.clear();
            if (tempfile)
                tempfile->remove();
        }
        catch (IException *e) {
            EXCLOG(e,"REDISTRIBUTE");
            e->Release();
        }
        free(sizes);
    }

    IRowStream *calc(CSlaveActivity *activity, IThorDataLink *in, IEngineRowStream *inputStream, bool &passthrough)
    {
        // first - find size
        serializer.set(activity->queryRowSerializer());
        Owned<IRowStream> ret;
        passthrough = true;
        n = activity->queryContainer().queryJob().querySlaves();
        self = activity->queryJobChannel().queryMyRank()-1;
        ThorDataLinkMetaInfo info;
        in->getMetaInfo(info);
        offset_t sz = info.byteTotal;
        if (sz==(offset_t)-1)
        {
            // not great but hopefully exception not rule!
            unsigned rwFlags = DEFAULT_RWFLAGS;
            sz = 0;
            StringBuffer tempname;
            GetTempName(tempname,"hdprop",true); // use alt temp dir
            tempfile.setown(createIFile(tempname.str()));
            {
                ActPrintLogEx(&activity->queryContainer(), thorlog_null, MCwarning, "REDISTRIBUTE size unknown, spilling to disk");
                MemoryAttr ma;
                if (activity->getOptBool(THOROPT_COMPRESS_SPILLS, true))
                {
                    rwFlags |= rw_compress;
                    StringBuffer compType;
                    activity->getOpt(THOROPT_COMPRESS_SPILL_TYPE, compType);
                    setCompFlag(compType, rwFlags);
                }
                Owned<IExtRowWriter> out = createRowWriter(tempfile, activity, rwFlags);
                if (!out)
                    throw MakeStringException(-1,"Could not created file %s",tempname.str());
                for (;;)
                {
                    const void * row = inputStream->ungroupedNextRow();
                    if (!row)
                        break;
                    out->putRow(row);
                }
                out->flush();
                sz = out->getPosition();
                activity->stopInput(0);
            }
            ret.setown(createRowStream(tempfile, activity, rwFlags));
        }
        CMessageBuffer mb;
        mb.append(sz);
        ActPrintLog(activity, "REDISTRIBUTE sending size %" I64F "d to master",sz);
        if (!activity->queryContainer().queryJobChannel().queryJobComm().send(mb, (rank_t)0, statstag)) {
            ActPrintLog(activity, "REDISTRIBUTE send to master failed");
            throw MakeStringException(-1, "REDISTRIBUTE send to master failed");
        }
        mb.clear();
        if (!activity->queryContainer().queryJobChannel().queryJobComm().recv(mb, (rank_t)0, statstag)) {
            ActPrintLog(activity, "REDISTRIBUTE recv from master failed");
            throw MakeStringException(-1, "REDISTRIBUTE recv from master failed");
        }
        ActPrintLog(activity, "REDISTRIBUTE received sizes from master");
        offset_t *insz = (offset_t *)mb.readDirect(n*sizeof(offset_t));
        sizes = (offset_t *)calloc(n,sizeof(offset_t));
        offset_t tsz=0;
        unsigned i;
        // each node does this calculation (and hopefully each gets same results!)
        for (i=0;i<n;i++) {
            tsz += insz[i];
        }
        offset_t avg = tsz/n;
        for (i=0;i<n;i++) {
            offset_t s = insz[i];
            int cmp = isSkewed(avg,s);
            if (cmp!=0)
                passthrough = false; // currently only pass through if no skews
            if (cmp>0) {
                offset_t adj = s-avg;
                for (unsigned j=(i+1)%n;j!=i;) {
                    offset_t t = insz[j];
                    cmp = isSkewed(avg,t);
                    if (cmp<0) {
                        offset_t adj2 = (avg-t);
                        if (adj2>adj)
                            adj2 = adj;
                        if (i==self)
                            sizes[j] = adj2;
                        insz[j] += adj2;
                        adj -= adj2;
                        s -= adj2;
                        if (adj==0)
                            break;
                    }
                    j++;
                    if (j==n)
                        j = 0;
                }
            }
            // check if that redistrib did the trick
            cmp = isSkewed(avg,s);
            if (cmp>0) { // ok redistribute to the *non* skewed nodes now
                offset_t adj = s-avg;
                for (unsigned j=(i+1)%n;j!=i;) {
                    offset_t t = insz[j];
                    if (t<avg) {
                        offset_t adj2 = (avg-t);
                        if (adj2>adj)
                            adj2 = adj;
                        if (i==self)
                            sizes[j] = adj2;
                        insz[j] += adj2;
                        adj -= adj2;
                        s -= adj2;
                        if (adj==0)
                            break;
                    }
                    j++;
                    if (j==n)
                        j = 0;
                }
            }

            insz[i] = s;
            if (i==self)
                sizes[i] = s;
        }
        for (i=0;i<n;i++) {
#ifdef _DEBUG
            ActPrintLog(activity, "after Node %d has %" I64F "d",i, insz[i]);
#endif
        }
        tot = 0;
        for (i=0;i<n;i++) {
            if (sizes[i]) {
                if (i==self)
                    ActPrintLog(activity, "Keep %" I64F "d local",sizes[i]);
                else
                    ActPrintLog(activity, "Redistribute %" I64F "d to %d",sizes[i],i);
            }
            tot += sizes[i];
        }
        return ret.getClear();
    }

    unsigned hash(const void *row)
    {
        if (tot<=1)
            return self;
        offset_t r = getRandom();
        if (tot>(unsigned)-1) {
            r = (r<<31);            // 31 because cautious of sign
            r ^= getRandom();
        }
        r %= tot;
        CSizingSerializer ssz;
        serializer->serialize(ssz,(const byte *)row);
        size32_t rs = ssz.size();
        tot -= rs;
        for (unsigned i=0;i<n;i++) {
            offset_t v = sizes[i];
            if ((v>=r)&&(v>=rs)) {
                sizes[i] -= rs;
                return i;
            }
            r -= v;
        }
        if (sizes[self]<rs)
            sizes[self] = 0;
        else
            sizes[self] -= rs;
        return self;
    }
};


class ReDistributeSlaveActivity : public HashDistributeSlaveBase
{
    typedef HashDistributeSlaveBase PARENT;

    Owned<CHDRproportional> partitioner;
public:
    ReDistributeSlaveActivity(CGraphElementBase *container) : HashDistributeSlaveBase(container) { }
    virtual void init(MemoryBuffer &data, MemoryBuffer &slaveData) override
    {
        HashDistributeSlaveBase::init(data, slaveData);
        mptag_t tag = container.queryJobChannel().deserializeMPTag(data);
        IHThorHashDistributeArg *distribargs = (IHThorHashDistributeArg *)queryHelper();
        partitioner.setown(new CHDRproportional(this, distribargs,tag));
        ihash = partitioner;
        setupDist = false;
    }
    virtual void start() override
    {
        ActivityTimer s(totalCycles, timeActivities);
        PARENT::start();
        bool passthrough;
        Owned<IRowStream> calcStream = partitioner->calc(this, input, inputStream, passthrough);  // may return NULL
        if (calcStream)
            instrm.setown(calcStream.getClear());
        if (passthrough)
            out.set(instrm);
        else
            doDistSetup();
    }
    virtual void stop() override
    {
        HashDistributeSlaveBase::stop();
        if (instrm)
            instrm.clear(); // should remove here rather than later?
    }
};

//===========================================================================

class IndexDistributeSlaveActivity : public HashDistributeSlaveBase
{
    class CKeyLookup : implements IHash
    {
        IndexDistributeSlaveActivity &owner;
        Owned<IKeyIndex> tlk;
        Owned<IKeyManager> tlkManager;
        IHThorKeyedDistributeArg *helper;
        unsigned numslaves;
    public:
        CKeyLookup(IndexDistributeSlaveActivity &_owner, IHThorKeyedDistributeArg *_helper, IKeyIndex *_tlk)
            : owner(_owner), helper(_helper), tlk(_tlk)
        {
            tlkManager.setown(createKeyManager(tlk, tlk->keySize(), NULL));
            numslaves = owner.queryContainer().queryJob().querySlaves();
        }
        unsigned hash(const void *data)
        {
            helper->createSegmentMonitors(tlkManager, data);
            tlkManager->finishSegmentMonitors();
            tlkManager->reset();
            verifyex(tlkManager->lookup(false));
            tlkManager->releaseSegmentMonitors();
            offset_t partNo = tlkManager->queryFpos();
            if (partNo)
                partNo--; // note that partNo==0 means lower than anything in the key - should be treated same as partNo==1 here
            return ((unsigned)partNo % numslaves);
        }
    } *lookup;

public:
    IndexDistributeSlaveActivity(CGraphElementBase *container) : HashDistributeSlaveBase(container), lookup(NULL)
    {
    }
    ~IndexDistributeSlaveActivity()
    {
        if (lookup)
            delete lookup;
    }
    virtual void init(MemoryBuffer &data, MemoryBuffer &slaveData) override
    {
        HashDistributeSlaveBase::init(data, slaveData);

        IHThorKeyedDistributeArg *helper = (IHThorKeyedDistributeArg *) queryHelper();

        offset_t tlkSz;
        data.read(tlkSz);
        Owned<IFileIO> iFileIO = createIFileI((size32_t)tlkSz, data.readDirect((size32_t)tlkSz));

        // NB: this TLK is an in-memory TLK serialized from the master - the name is for tracing by the key code only
        VStringBuffer name("index");
        name.append(queryId()).append("_tlk");
        lookup = new CKeyLookup(*this, helper, createKeyIndex(name.str(), 0, *iFileIO, true, false)); // MORE - crc is not 0...
        ihash = lookup;
    }
};

//===========================================================================

#define HTSIZE_LIMIT_PC 75 // %
#define HASHDEDUP_HT_INIT_MAX_SIZE 0x600000
#define HASHDEDUP_MINSPILL_THRESHOLD 1000
#define HASHDEDUP_HT_BUCKET_SIZE 0x10000 // 64k (rows)
#define HASHDEDUP_HT_INC_SIZE 0x10000 // 64k (rows)
#define HASHDEDUP_BUCKETS_MIN 11 // (NB: prime #)
#define HASHDEDUP_BUCKETS_MAX 9973 // (NB: prime #)

class HashDedupSlaveActivityBase;
class CBucket;
class CHashTableRowTable : private CThorExpandingRowArray
{
    CBucket *owner;
    HashDedupSlaveActivityBase &activity;
    IHash *iRowHash, *iKeyHash;
    ICompare *iCompare;
    rowidx_t htElements, htMax;

    class CHashTableRowStream : public CSimpleInterfaceOf<IRowStream>
    {
        CHashTableRowTable * parent;
        bool stopped;
        unsigned pos;
    public:
        CHashTableRowStream(CHashTableRowTable * _parent) : parent(_parent), pos(0), stopped(false) {};
        const void * nextRow()
        {
            if (stopped)
                return nullptr;
            while (pos < parent->numRows)
            {
                const void * row = parent->getRowClear(pos);
                ++pos;
                if (row) return row;
            }
            stopped = true;
            return nullptr;
        }
        void stop() { stopped=true; }
    };

public:
    IMPLEMENT_IINTERFACE_USING(CSimpleInterface);

    CHashTableRowTable(HashDedupSlaveActivityBase &_activity, IThorRowInterfaces *rowIf, IHash *_iRowHash, IHash *_iKeyHash, ICompare *_iCompare);
    inline const void *query(rowidx_t i) const { return CThorExpandingRowArray::query(i); }
    inline void setOwner(CBucket *_owner) { owner = _owner; }
    bool kill()
    {
        if (!rows)
            return false;
        CThorExpandingRowArray::kill();
        htMax = htElements = 0;
        return true;
    }
    bool clear()
    {
        if (0 == htElements)
            return false;
        CThorExpandingRowArray::clearRows();
        memset(rows, 0, maxRows * sizeof(void *));
        htElements = 0;
        htMax = maxRows * HTSIZE_LIMIT_PC / 100;
        return true;
    }
    void init(rowidx_t sz);
    const void **allocateNewTable(unsigned maxSpillCost)
    {
        rowidx_t newMaxRows = maxRows+HASHDEDUP_HT_INC_SIZE;
        return allocateRowTable(newMaxRows, maxSpillCost);
    }
    void rehash(const void **newRows);
    unsigned lookupRow(unsigned htPos, const void *row) const // return htpos of match or UINT_MAX if no match
    {
        rowidx_t s = htPos;
        for (;;)
        {
            const void *htKey = rows[htPos];
            if (!htKey)
                break;
            if (0 == iCompare->docompare(row, htKey))
                return htPos;
            if (++htPos==maxRows)
                htPos = 0;
            if (htPos == s)
                ThrowStringException(0, "lookupRow() HT full - infinite loop!");
        }
        return UINT_MAX;
    }
    inline void addRow(unsigned htPos, const void *row)
    {
        while (NULL != rows[htPos])
        {
            if (++htPos==maxRows)
                htPos = 0;
        }
        // similar to underlying CThorExpandingRowArray::setRow, but cheaper, as know no old row to dispose of
        rows[htPos] = row;
        ++htElements;
        if (htPos+1>numRows) // keeping high water mark
            numRows = htPos+1;
    }
    inline const void *getRowClear(unsigned htPos)
    {
        dbgassertex(htPos < maxRows);
        const void *ret = CThorExpandingRowArray::getClear(htPos);
        if (ret)
            --htElements;
        return ret;
    }
    inline const void *queryRow(unsigned htPos) const
    {
        return CThorExpandingRowArray::query(htPos);
    }
    inline rowidx_t queryHtElements() const { return htElements; }
    inline bool hasRoom() const { return htElements < htMax; }
    inline rowidx_t queryMaxRows() const { return CThorExpandingRowArray::queryMaxRows(); }
    inline const void **getRowArray() { return CThorExpandingRowArray::getRowArray(); }
    inline unsigned getHighWaterMark() const { return numRows; }
    inline IRowStream *getRowStream() { return new CHashTableRowStream(this); }
};

class CSpill : implements IRowWriter, public CSimpleInterface
{
    CActivityBase &owner;
    IThorRowInterfaces *rowIf;
    rowcount_t count;
    Owned<CFileOwner> spillFile;
    IRowWriter *writer;
    StringAttr desc;
    unsigned bucketN, rwFlags;

public:
    IMPLEMENT_IINTERFACE_USING(CSimpleInterface);

    CSpill(CActivityBase &_owner, IThorRowInterfaces *_rowIf, const char *_desc, unsigned _bucketN)
        : owner(_owner), rowIf(_rowIf), desc(_desc), bucketN(_bucketN)
    {
        count = 0;
        writer = NULL;
        rwFlags = DEFAULT_RWFLAGS;
    }
    ~CSpill()
    {
        ::Release(writer);
    }
    void init()
    {
        dbgassertex(NULL == writer);
        count = 0;
        StringBuffer tempname, prefix("hashdedup_bucket");
        prefix.append(bucketN).append('_').append(desc);
        GetTempName(tempname, prefix.str(), true);
        OwnedIFile iFile = createIFile(tempname.str());
        spillFile.setown(new CFileOwner(iFile.getLink()));
        if (owner.getOptBool(THOROPT_COMPRESS_SPILLS, true))
        {
            rwFlags |= rw_compress;
            StringBuffer compType;
            owner.getOpt(THOROPT_COMPRESS_SPILL_TYPE, compType);
            setCompFlag(compType, rwFlags);
        }
        writer = createRowWriter(iFile, rowIf, rwFlags);
    }
    IRowStream *getReader(rowcount_t *_count=NULL) // NB: also detatches ownership of 'fileOwner'
    {
        assertex(NULL == writer); // should have been closed
        Owned<CFileOwner> fileOwner = spillFile.getClear();
        if (!fileOwner)
        {
            if (_count)
                *_count = 0;
            return NULL;
        }
        Owned<IExtRowStream> strm = createRowStream(&fileOwner->queryIFile(), rowIf, rwFlags);
        Owned<CStreamFileOwner> fileStream = new CStreamFileOwner(fileOwner, strm);
        if (_count)
            *_count = count;
        return fileStream.getClear();
    }
    rowcount_t getCount() const { return count; }
    void close()
    {
        if (NULL == writer)
            return;
        flush();
        ::Release(writer);
        writer = NULL;
    }
// IRowWriter
    virtual void putRow(const void *row)
    {
        writer->putRow(row);
        ++count; // NULL's too (but there won't be any in usage of this impl.)
    }
    virtual void flush()
    {
        writer->flush();
    }
};

class CBucket : public CSimpleInterface
{
    HashDedupSlaveActivityBase &owner;
    IThorRowInterfaces *rowIf, *keyIf;
    IHash *iRowHash, *iKeyHash;
    ICompare *iCompare;
    Owned<IEngineRowAllocator> _keyAllocator;
    IEngineRowAllocator *keyAllocator;
    CHashTableRowTable *htRows;
    bool extractKey, spilt;
    CriticalSection lock;
    unsigned bucketN;
    CSpill rowSpill, keySpill;
    bool keepBest;
    ICompare *keepBestCompare;
    void doSpillHashTable();
    bool rowsInBucketDedupedAlready;
    bool streamed = true;

public:
    CBucket(HashDedupSlaveActivityBase &_owner, IThorRowInterfaces *_rowIf, IThorRowInterfaces *_keyIf, IHash *_iRowHash, IHash *_iKeyHash, ICompare *_iCompare, bool _extractKey, unsigned _bucketN, CHashTableRowTable *_htRows);
    bool addKey(const void *key, unsigned hashValue);
    bool addRow(const void *row, unsigned hashValue);
    void clear();
    bool clearHashTable(bool ptrTable) // returns true if freed mem
    {
        dbgassertex(htRows);
        if (ptrTable)
            return htRows->kill();
        else
            return htRows->clear();
    }
    bool spillHashTable(bool critical); // returns true if freed mem
    bool flush(bool critical);
    bool rehash();
    void close()
    {
        rowSpill.close();
        keySpill.close();
    }
    inline IRowStream *getSpillRowStream(rowcount_t *count) { return rowSpill.getReader(count); }
    inline IRowStream *getSpillKeyStream(rowcount_t *count) { return keySpill.getReader(count); }
    inline IRowStream *getRowStream()
    {
        // NB: must be called when spilling blocked (see CBucketHandler::spillCrit)
        streamed = true;
        return htRows->getRowStream();
    }
    inline rowidx_t getKeyCount() const { return htRows->queryHtElements(); }
    inline rowcount_t getSpiltRowCount() const { return rowSpill.getCount(); }
    inline rowcount_t getSpiltKeyCount() const { return keySpill.getCount(); }
    inline bool isSpilt() const { return spilt; }
    inline bool isSpillable() const { return !spilt && !streamed; }
    inline unsigned queryBucketNumber() const { return bucketN; }
    inline const void *queryRow(unsigned htPos) const
    {
        if (htPos < htRows->getHighWaterMark())
            return htRows->queryRow(htPos);
        return nullptr;
    }
    inline void setRowsInBucketDeduped()
    {
        dbgassertex(!isSpilt());
        rowsInBucketDedupedAlready=true;
    }
    inline bool areRowsInBucketDeduped() const
    {
        return rowsInBucketDedupedAlready;
    }
};

class CBucketHandler : public CSimpleInterface, implements IInterface, implements roxiemem::IBufferedRowCallback
{
    HashDedupSlaveActivityBase &owner;
    IThorRowInterfaces *rowIf, *keyIf;
    IHash *iRowHash, *iKeyHash;
    ICompare *iCompare;
    bool extractKey;
    unsigned numBuckets, currentBucket, nextSpilledBucketFlush;
    unsigned depth, div;
    unsigned nextToSpill;
    PointerArrayOf<CBucket> _buckets;
    CBucket **buckets;
    mutable rowidx_t peakKeyCount;
    bool callbacksInstalled = false;
    unsigned nextBestBucket = 0;
    bool bestReady = false;
    CriticalSection spillCrit;

    rowidx_t getTotalBucketCount() const
    {
        rowidx_t totalCount = 0;
        for (unsigned i=0; i<numBuckets; i++)
            totalCount += buckets[i]->getKeyCount();
        return totalCount;
    }
    void recalcPeakKeyCount() const
    {
        rowidx_t newPeakKeyCount = getTotalBucketCount();
        if ((RCIDXMAX == peakKeyCount) || (newPeakKeyCount > peakKeyCount))
            peakKeyCount = newPeakKeyCount;
    }

    class CPostSpillFlush : implements roxiemem::IBufferedRowCallback
    {
        CBucketHandler &owner;
    public:
        CPostSpillFlush(CBucketHandler &_owner) : owner(_owner)
        {
        }
    // IBufferedRowCallback
        virtual unsigned getSpillCost() const
        {
            return SPILL_PRIORITY_HASHDEDUP_BUCKET_POSTSPILL;
        }
        virtual unsigned getActivityId() const
        {
            return owner.getActivityId();
        }
        virtual bool freeBufferedRows(bool critical)
        {
            if (NotFound == owner.nextSpilledBucketFlush)
                return false;
            unsigned startNum = owner.nextSpilledBucketFlush;
            for (;;)
            {
                CBucket *bucket = owner.buckets[owner.nextSpilledBucketFlush];
                ++owner.nextSpilledBucketFlush;
                if (owner.nextSpilledBucketFlush == owner.numBuckets)
                    owner.nextSpilledBucketFlush = 0;
                if (bucket->flush(critical))
                    return true;
                if (startNum == owner.nextSpilledBucketFlush)
                    break;
            }
            return false;
        }
    } postSpillFlush;
public:
    IMPLEMENT_IINTERFACE_USING(CSimpleInterface);

    CBucketHandler(HashDedupSlaveActivityBase &_owner, IThorRowInterfaces *_rowIf, IThorRowInterfaces *_keyIf, IHash *_iRowHash, IHash *_iKeyHash, ICompare *_iCompare, bool _extractKey, unsigned _depth, unsigned _div);
    ~CBucketHandler();
    unsigned getBucketEstimate(rowcount_t totalRows) const;
    unsigned getBucketEstimateWithPrev(rowcount_t totalRows, rowidx_t prevPeakKeys, rowidx_t keyCount) const;
    void init(unsigned numBuckets, IRowStream *seeKeys=NULL);
    inline rowcount_t getPeakCount() const
    {
        if (NotFound == nextToSpill)
            recalcPeakKeyCount();
        return peakKeyCount;
    }
    void clearCallbacks();
    void initCallbacks();
    void flushBuckets();
    CBucket *queryBucket(unsigned bucketn) { assertex (bucketn < numBuckets); return buckets[bucketn]; }
    bool spillBucket(bool critical) // spills a bucket
    {
        if (NotFound == nextToSpill)
        {
            nextToSpill = 0;
            recalcPeakKeyCount();
            // post spill, turn on, on higher priority, flushes spilt buckets that have accrued keys
            nextSpilledBucketFlush = 0;
        }
        CriticalBlock b(spillCrit);
        unsigned start=nextToSpill;
        do
        {
            // NB: lock ensures exclusivity to write to bucket inside spillHashTable
            // Another thread could create a bucket at this time, but
            // access to 'buckets' (which can be assigned to by other thread) should be atomic, on Intel at least.
            CBucket *bucket = buckets[nextToSpill++];
            if (nextToSpill == numBuckets)
                nextToSpill = 0;
            if (bucket->isSpillable() && (critical || (bucket->getKeyCount() >= HASHDEDUP_MINSPILL_THRESHOLD)))
            {
                // spill whole bucket unless last
                // The one left, will be last bucket standing and grown to fill mem
                // it is still useful to use as much as poss. of remaining bucket HT as filter
                if (bucket->spillHashTable(critical))
                    return true;
            }
        }
        while (nextToSpill != start);
        return false;
    }
    CBucketHandler *getNextBucketHandler(Owned<IRowStream> &nextInput);

public:
    bool addRow(const void *row);
    inline unsigned calcBucket(unsigned hashValue) const
    {
        // JCSMORE - if huge # of rows 32bit has may not be enough?
        return (hashValue / div) % numBuckets;
    }
// IBufferedRowCallback
    virtual unsigned getSpillCost() const
    {
        return SPILL_PRIORITY_HASHDEDUP;
    }
    virtual unsigned getActivityId() const;
    virtual bool freeBufferedRows(bool critical)
    {
        return spillBucket(critical);
    }
    IRowStream * getNextBestRowStream()
    {
        // NB: Called only once input has been read
        CriticalBlock b(spillCrit); // buckets can still be spilt
        if (!bestReady)
        {
            // All non-spilled buckets in memory at this point in time are deduped
            // -> set flag in all these buckets just in case they are spilled so that
            //    when they need to be streamed back it's not necessary to dedup again
            bestReady = true;
            for (unsigned cur=0; cur<numBuckets; cur++)
            {
                if (!buckets[cur]->isSpilt())
                    buckets[cur]->setRowsInBucketDeduped();
            }
        }
        while (nextBestBucket < numBuckets)
        {
            CBucket *bucket = buckets[nextBestBucket++];
            if (bucket->isSpilt())
            {
                if (bucket->areRowsInBucketDeduped())
                {
                    rowcount_t count; // unused
                    return bucket->getSpillRowStream(&count);
                }
            }
            else
            {
                if (bucket->getKeyCount())
                    return bucket->getRowStream();
            }
        }
        return nullptr;
    }
};

class HashDedupSlaveActivityBase : public CSlaveActivity
{
    typedef CSlaveActivity PARENT;

protected:
    IRowStream *distInput = nullptr;
    IRowStream *initialInput = nullptr;
    Owned<IRowStream> currentInput;
    bool inputstopped, eos, lastEog, extractKey, local, isVariable, grouped;
    IHThorHashDedupArg *helper;
    IHash *iHash, *iKeyHash;
    ICompare *iCompare, *rowKeyCompare;
    Owned<IThorRowInterfaces> _keyRowInterfaces;
    IThorRowInterfaces *keyRowInterfaces;
    Owned<CBucketHandler> bucketHandler;
    IArrayOf<CBucketHandler> bucketHandlerStack;
    SpinLock stopSpin;
    PointerArrayOf<CHashTableRowTable> _hashTables;
    CHashTableRowTable **hashTables;
    unsigned numHashTables, initialNumBuckets;
    roxiemem::RoxieHeapFlags allocFlags;
    bool keepBest;
    ICompare *keepBestCompare;
    Owned<IRowStream> bestRowStream;
    unsigned testSpillTimes;

    inline CHashTableRowTable &queryHashTable(unsigned n) const { return *hashTables[n]; }
    void ensureNumHashTables(unsigned _numHashTables)
    {
        rowidx_t initSize = HASHDEDUP_HT_INIT_MAX_SIZE / _numHashTables;
        if (initSize > HASHDEDUP_HT_INC_SIZE)
            initSize = HASHDEDUP_HT_INC_SIZE;
        if (_numHashTables <= numHashTables)
        {
            unsigned i=0;
            for (; i<_numHashTables; i++)
                hashTables[i]->init(initSize);
            for (; i<numHashTables; i++)
            {
                ::Release(hashTables[i]);
                hashTables[i] = NULL;
            }
        }
        else if (_numHashTables > numHashTables)
        {
            _hashTables.ensure(_numHashTables);
            hashTables = (CHashTableRowTable **)_hashTables.getArray();
            for (unsigned i=numHashTables; i<_numHashTables; i++)
            {
                hashTables[i] = new CHashTableRowTable(*this, keyRowInterfaces, iHash, iKeyHash, rowKeyCompare);
                hashTables[i]->init(initSize);
            }
        }
        numHashTables = _numHashTables;
    }

public:
    IMPLEMENT_IINTERFACE_USING(CSlaveActivity);

    HashDedupSlaveActivityBase(CGraphElementBase *_container, bool _local)
        : CSlaveActivity(_container), local(_local)
    {
        helper = (IHThorHashDedupArg *)queryHelper();
        initialNumBuckets = 0;
        inputstopped = eos = lastEog = extractKey = local = isVariable = grouped = false;
        iHash = iKeyHash = NULL;
        iCompare = rowKeyCompare = NULL;
        keyRowInterfaces = NULL;
        hashTables = NULL;
        numHashTables = initialNumBuckets = 0;
        roxiemem::RoxieHeapFlags allocFlags = roxiemem::RHFnone;
        appendOutputLinked(this);
        keepBest = false;
        testSpillTimes = getOptInt("testHashDedupSpillTimes");
    }
    ~HashDedupSlaveActivityBase()
    {
        for (unsigned i=0; i<numHashTables; i++)
            ::Release(hashTables[i]);
    }
    virtual void init(MemoryBuffer &data, MemoryBuffer &slaveData) override
    {
        iHash = helper->queryHash();
        iCompare = helper->queryCompare();
        keepBest = helper->keepBest();
        keepBestCompare = helper->queryCompareBest();
        assertex (!keepBest || keepBestCompare);

        // JCSMORE - really should ask / lookup what flags the allocator created for extractKey has...
        allocFlags = queryJobChannel().queryThorAllocator()->queryFlags();

        // JCSMORE - it may not be worth extracting the key,
        // if there's an upstream activity that holds onto rows for periods of time (e.g. sort)
        IOutputMetaData *km = helper->queryKeySize();
        extractKey = (0 == (HDFwholerecord & helper->getFlags())) && !keepBest;
        if (extractKey)
        {
            // if key and row are fixed length, check that estimated memory sizes make it worth extracting key per row
            isVariable = km->isVariableSize();
            if (!isVariable && helper->queryOutputMeta()->isFixedSize())
            {
                memsize_t keySize = queryRowManager()->getExpectedCapacity(km->getMinRecordSize(), allocFlags);
                memsize_t rowSize = queryRowManager()->getExpectedCapacity(helper->queryOutputMeta()->getMinRecordSize(), allocFlags);
                if (keySize >= rowSize)
                    extractKey = false;
            }
        }
        if (extractKey)
        {
            _keyRowInterfaces.setown(createRowInterfaces(km));
            keyRowInterfaces = _keyRowInterfaces;
            rowKeyCompare = helper->queryRowKeyCompare();
            iKeyHash = helper->queryKeyHash();
        }
        else
        {
            isVariable = helper->queryOutputMeta()->isVariableSize();
            keyRowInterfaces = this;
            rowKeyCompare = iCompare;
            iKeyHash = iHash;
        }
        grouped = container.queryGrouped();
    }
    virtual void start() override
    {
        ActivityTimer s(totalCycles, timeActivities);
        PARENT::start();
        inputstopped = false;
        eos = lastEog = false;
        ThorDataLinkMetaInfo info;
        queryInput(0)->getMetaInfo(info);
        distInput = inputStream;
        initialInput = distInput;
        unsigned div = local ? 1 : queryJob().querySlaves(); // if global, hash values already modulated by # slaves
        bucketHandler.setown(new CBucketHandler(*this, this, keyRowInterfaces, iHash, iKeyHash, rowKeyCompare, extractKey, 0, div));
        initialNumBuckets = container.queryXGMML().getPropInt("hint[@name=\"num_buckets\"]/@value");
        if (0 == initialNumBuckets)
        {
            if (grouped)
                initialNumBuckets = HASHDEDUP_BUCKETS_MIN;
            else
                initialNumBuckets = bucketHandler->getBucketEstimate(info.totalRowsMax); // will use default if no meta total
        }
        ensureNumHashTables(initialNumBuckets);
        bucketHandler->init(initialNumBuckets);
    }
    void stopInput()
    {
        if (!inputstopped)
        {
            SpinBlock b(stopSpin);
            PARENT::stopInput(0);
            inputstopped = true;
        }
    }
    virtual void stop() override
    {
        stopInput();
        PARENT::stop();
    }
    void kill()
    {
        ActPrintLog("kill");
        currentInput.clear();
        bucketHandler.clear();
        bucketHandlerStack.kill();
        CSlaveActivity::kill();
    }
    CATCH_NEXTROW()
    {
        ActivityTimer t(totalCycles, timeActivities);
        if (eos)
            return NULL;

        // bucket handlers, stream out non-duplicates (1st entry in HT)
        for (;;)
        {
            OwnedConstThorRow row;
            if (bestRowStream)
            {
                row.setown(bestRowStream->nextRow());
                if (row)
                {
                    dataLinkIncrement();
                    return row.getClear();
                }
                // Else drop-through
            }
            else
            {
                SpinBlock b(stopSpin);
                row.setown(grouped?distInput->nextRow():distInput->ungroupedNextRow());
            }
            if (row)
            {
                lastEog = false;
                if (bucketHandler->addRow(row)) // true if new, i.e. non-duplicate (does not take ownership)
                {
                    // Keepbest doesn't return rows straight-away, it builds the
                    // best rows in the hash table first
                    if (!keepBest)
                    {
                        dataLinkIncrement();
                        return row.getClear();
                    }
                }
            }
            else
            {
                // Keepbest has populated the hashtable with the best rows
                // -> stream back best rows from hash table
                if (keepBest)
                {
                    // This should cause one of the buckets to spill (used for testing)
                    if (testSpillTimes)
                    {
                        bucketHandler->spillBucket(false);
                        testSpillTimes--;
                    }

                    /* Get next available best IRowStream, i.e. buckets that did not spill before end of input.
                     * The bucket whose stream is returned is no longer be spillable.
                     * Other buckets continue to be, but are marked to be ignored by future handler stages.
                     */
                    bestRowStream.setown(bucketHandler->getNextBestRowStream());
                    if (bestRowStream)
                        continue;
                }
                // If spill event occurred, disk buckets + key buckets will have been created by this stage.
                bucketHandler->flushBuckets();
                Owned<CBucketHandler> nextBucketHandler;
                for (;;)
                {
                    // pop off parents until one has a bucket left to read
                    Owned<IRowStream> nextInput;
                    nextBucketHandler.setown(bucketHandler->getNextBucketHandler(nextInput));
                    if (!nextBucketHandler)
                    {
                        if (!bucketHandlerStack.ordinality())
                        {
                            currentInput.clear();
                            bucketHandler.clear();

                            if (grouped)
                            {
                                if (lastEog)
                                    eos = true;
                                else
                                {
                                    lastEog = true;
                                    // reset for next group
                                    distInput = initialInput;
                                    bucketHandler.setown(new CBucketHandler(*this, this, keyRowInterfaces, iHash, iKeyHash, rowKeyCompare, extractKey, 0, 1));
                                    ensureNumHashTables(initialNumBuckets); // resets
                                    bucketHandler->init(initialNumBuckets);
                                }
                            }
                            else
                                eos = true;
                            return NULL;
                        }
                        bucketHandler.setown(&bucketHandlerStack.popGet());
                    }
                    else
                    {
                        // NB: if wanted threading, then each sibling bucket could be handled on own thread,
                        // but they'd be competing for disk and memory and involve more locking
                        bucketHandlerStack.append(*bucketHandler.getClear()); // push current handler on to stack
                        bucketHandler.setown(nextBucketHandler.getClear());
                        currentInput.setown(nextInput.getClear());
                        break;
                    }
                }
                assertex(currentInput);
                distInput = currentInput;
            }
        }
    }

    virtual bool isGrouped() const override { return grouped; }
    virtual void getMetaInfo(ThorDataLinkMetaInfo &info) = 0;
friend class CBucketHandler;
friend class CHashTableRowTable;
friend class CBucket;
};

CHashTableRowTable::CHashTableRowTable(HashDedupSlaveActivityBase &_activity, IThorRowInterfaces *rowIf, IHash *_iRowHash, IHash *_iKeyHash, ICompare *_iCompare)
    : CThorExpandingRowArray(_activity, rowIf, true),
      activity(_activity), iRowHash(_iRowHash), iKeyHash(_iKeyHash), iCompare(_iCompare)
{
    htMax = htElements = 0;
    owner = NULL;
}

void CHashTableRowTable::init(rowidx_t sz)
{
    // reinitialize if need bigger or if requested size is much smaller than existing
    rowidx_t newMaxRows = activity.queryRowManager()->getExpectedCapacity(sz * sizeof(rowidx_t *), activity.allocFlags) / sizeof(rowidx_t *);
    if (newMaxRows <= maxRows && ((maxRows-newMaxRows) <= HASHDEDUP_HT_INC_SIZE))
        return;
    ReleaseThorRow(rows);
    OwnedConstThorRow newRows = allocateRowTable(sz);
    if (!newRows)
        throw MakeActivityException(&activity, -1, "Failed to initialize initial memory for hash tables");
    rows = (const void **)newRows.getClear();
    maxRows = RoxieRowCapacity(rows) / sizeof(void *);
    memset(rows, 0, maxRows * sizeof(void *));
    numRows = 0;
    htMax = maxRows * HTSIZE_LIMIT_PC / 100;
}

void CHashTableRowTable::rehash(const void **newRows)
{
    OwnedConstThorRow _newRows = newRows;

    dbgassertex(iKeyHash);
    rowidx_t newMaxRows = RoxieRowCapacity(newRows) / sizeof(void *);
    memset(newRows, 0, newMaxRows * sizeof(void *));
    rowidx_t newNumRows=0;
    for (rowidx_t i=0; i<maxRows; i++)
    {
        const void *row = rows[i];
        if (row)
        {
            unsigned h = iKeyHash->hash(row) % newMaxRows;
            while (NULL != newRows[h])
            {
                if (++h == newMaxRows)
                    h = 0;
            }
            newRows[h] = row;
            if (h>=newNumRows)
                newNumRows = h+1;
        }
    }

    if (maxRows)
        ActPrintLog(&activity, "Rehashed bucket %d - old size = %d, new size = %d, elements = %d", owner->queryBucketNumber(), maxRows, newMaxRows, htElements);

    const void **oldRows = rows;
    rows = (const void **)_newRows.getClear();
    ReleaseThorRow(oldRows);
    maxRows = newMaxRows;
    numRows = newNumRows;
    htMax = maxRows * HTSIZE_LIMIT_PC / 100;
}

//

CBucket::CBucket(HashDedupSlaveActivityBase &_owner, IThorRowInterfaces *_rowIf, IThorRowInterfaces *_keyIf, IHash *_iRowHash, IHash *_iKeyHash, ICompare *_iCompare, bool _extractKey, unsigned _bucketN, CHashTableRowTable *_htRows)
    : owner(_owner), rowIf(_rowIf), keyIf(_keyIf), iRowHash(_iRowHash), iKeyHash(_iKeyHash), iCompare(_iCompare), extractKey(_extractKey), bucketN(_bucketN), htRows(_htRows),
      rowSpill(owner, _rowIf, "rows", _bucketN), keySpill(owner, _keyIf, "keys", _bucketN), rowsInBucketDedupedAlready(false)

{
    spilt = false;
    /* Although, using a unique allocator per bucket would mean on a spill event, the pages could be freed,
     * it is too costly overall, because in effect it means a roxieimem page for each bucket is reserved.
     * Sharing an allocator, will likely mean that pages are not be freed on spill events, but freed row space will be shared.
     */
    if (extractKey)
    {
        _keyAllocator.setown(owner.getRowAllocator(keyIf->queryRowMetaData(), owner.allocFlags));
        keyAllocator = _keyAllocator;
    }
    else
        keyAllocator = keyIf->queryRowAllocator();

    keepBest = owner.helper->keepBest();
    keepBestCompare = owner.helper->queryCompareBest();
}

void CBucket::clear()
{
    // bucket read-only after this (getKeyStream/getRowStream etc.)
    if (htRows)
    {
        clearHashTable(false);
        htRows = NULL;
    }
}

void CBucket::doSpillHashTable()
{
    if (isSpilt())
        return;
    spilt = true;
    rowSpill.init();
    keySpill.init();
    rowidx_t maxRows = htRows->queryMaxRows();
    for (rowidx_t i=0; i<maxRows; i++)
    {
        OwnedConstThorRow key = htRows->getRowClear(i);
        if (key)
            keySpill.putRow(key.getClear());
    }
}

bool CBucket::spillHashTable(bool critical)
{
    CriticalBlock b(lock);
    rowidx_t removeN = htRows->queryHtElements();
    if (spilt) // NB: if split, will be handled by CBucket on different priority
        return false; // signal nothing to spill
    else if (0 == removeN)
    {
        if (!critical || !clearHashTable(true))
            return false; // signal nothing to spill
    }
    doSpillHashTable();
    ActPrintLog(&owner, "Spilt bucket %d - %d elements of hash table", bucketN, removeN);
    return true;
}

bool CBucket::flush(bool critical)
{
    CriticalBlock b(lock);
    if (isSpilt())
    {
        rowidx_t count = getKeyCount();
        // want to avoid flushing tiny buckets (unless critical), to make room for a few rows repeatedly
        if (critical || (count >= HASHDEDUP_MINSPILL_THRESHOLD))
        {
            if (clearHashTable(critical))
            {
                PROGLOG("Flushed%s bucket %d - %d elements", critical?"(critical)":"", queryBucketNumber(), count);
                return true;
            }
        }
    }
    return false;
}

bool CBucket::addKey(const void *key, unsigned hashValue)
{
    {
        CriticalBlock b(lock);
        if (!isSpilt())
        {
            bool doAdd = true;
            if (!htRows->hasRoom())
            {
                // attempt rehash
                if (!rehash())
                {
                    // no room to rehash, ensure spilt
                    doSpillHashTable(); // NB: may have spilt already when allocating for rehash
                    doAdd = false;
                }
            }
            if (doAdd)
            {
                unsigned htPos = hashValue % htRows->queryMaxRows();
                LinkThorRow(key);
                htRows->addRow(htPos, key);
                return true;
            }
        }
    }
    LinkThorRow(key);
    keySpill.putRow(key);
    return false;
}

// NB: always called inside a CriticalBlock b(lock)
// NB2: returns true if okay to proceed to use HT (basically if !spilt)
bool CBucket::rehash()
{
    // Returns true, if there's room in HT

    // Have to be careful not to block 'lock' when allocating here.
    // Because, spillHashTable() needs to block 'lock'
    OwnedConstThorRow newHtRows;
    {
        CriticalUnblock b(lock); // allocate may cause spill
        newHtRows.setown(htRows->allocateNewTable(SPILL_PRIORITY_HASHDEDUP_REHASH)); // don't force other hash tables to spill for rehash
    }
    if (!newHtRows)
        return false;
    htRows->rehash((const void **)newHtRows.getClear());
    return true;
}

bool CBucket::addRow(const void *row, unsigned hashValue)
{
    {
        CriticalBlock b(lock);
        bool doAdd = true;
        bool needRehash = !htRows->hasRoom();
        if (needRehash)
        {
            if (isSpilt())
                doAdd = false; // don't rehash if full and already spilt
        }
        if (htRows->queryMaxRows()) // might be 0, if HT cleared
        {
            // Even if not adding, check HT for dedupping purposes upfront
            unsigned htPos = hashValue % htRows->queryMaxRows();
            unsigned matchedHtPos = htRows->lookupRow(htPos, row);
            if (matchedHtPos != UINT_MAX)
            {
                const void * oldrow = htRows->queryRow(matchedHtPos);
                if (!keepBest || keepBestCompare->docompare(oldrow,row) <= 0)
                    return false; // dedupped

                // Remove the non-best row
                ReleaseRoxieRow(htRows->getRowClear(matchedHtPos));
                // drop-through to add the best row
            }

            if (doAdd)
            {
                if (needRehash)
                {
                    if (rehash()) // even if rehash fails, there may be room to continue (following a flush)
                        htPos = hashValue % htRows->queryMaxRows();
                    else
                    {
                        // no room to rehash, ensure spilt
                        doSpillHashTable(); // NB: may have spilt already when allocating for rehash
                    }
                }
                if (htRows->hasRoom())
                {
                    OwnedConstThorRow key;
                    if (extractKey)
                    {
                        CriticalUnblock b(lock); // will allocate, might cause spill
                        RtlDynamicRowBuilder krow(keyAllocator);
                        size32_t sz = owner.helper->recordToKey(krow, row);
                        assertex(sz);
                        key.setown(krow.finalizeRowClear(sz));
                    }
                    else
                        key.set(row);
                    if (htRows->queryMaxRows())
                        htRows->addRow(htPos, key.getClear());
                    if (!isSpilt()) // could have spilt whilst extracting key
                        return true;

                    // if spilt, then still added/used to dedup, but have to commit row to disk
                    // as no longer know it's 1st/unique
                }
            }
        }
    }
    LinkThorRow(row);
    rowSpill.putRow(row);
    return false;
}

//

CBucketHandler::CBucketHandler(HashDedupSlaveActivityBase &_owner, IThorRowInterfaces *_rowIf, IThorRowInterfaces *_keyIf, IHash *_iRowHash, IHash *_iKeyHash, ICompare *_iCompare, bool _extractKey, unsigned _depth, unsigned _div)
    : owner(_owner), rowIf(_rowIf), keyIf(_keyIf), iRowHash(_iRowHash), iKeyHash(_iKeyHash), iCompare(_iCompare), extractKey(_extractKey), depth(_depth), div(_div), postSpillFlush(*this)
{
    currentBucket = 0;
    nextToSpill = NotFound;
    peakKeyCount = RCIDXMAX;
    nextSpilledBucketFlush = NotFound;
    numBuckets = 0;
    buckets = NULL;
}

CBucketHandler::~CBucketHandler()
{
    if (callbacksInstalled)
    {
        owner.queryRowManager()->removeRowBuffer(this);
        owner.queryRowManager()->removeRowBuffer(&postSpillFlush);
    }
    for (unsigned i=0; i<numBuckets; i++)
        ::Release(buckets[i]);
}

void CBucketHandler::clearCallbacks()
{
    if (callbacksInstalled)
    {
        owner.queryRowManager()->removeRowBuffer(this);
        owner.queryRowManager()->removeRowBuffer(&postSpillFlush);
        callbacksInstalled = false;
    }
}

void CBucketHandler::initCallbacks()
{
    if (!callbacksInstalled)
    {
        owner.queryRowManager()->addRowBuffer(this);
        // postSpillFlush not needed until after 1 spill event, but not safe to add within callback
        owner.queryRowManager()->addRowBuffer(&postSpillFlush);
        callbacksInstalled = true;
    }
}

void CBucketHandler::flushBuckets()
{
    clearCallbacks();
    for (unsigned i=0; i<numBuckets; i++)
    {
        CBucket &bucket = *buckets[i];
        bucket.clear();
        // close stream now, to flush rows out in write streams
        if (bucket.isSpilt())
            bucket.close();
    }
}

unsigned CBucketHandler::getBucketEstimateWithPrev(rowcount_t totalRows, rowidx_t prevPeakKeys, rowidx_t keyCount) const
{
    // how many buckets would the # records we managed to squeeze in last round fit it:
    unsigned retBuckets = 0;
    if (prevPeakKeys)
    {
        retBuckets = (unsigned)(((keyCount+totalRows)+prevPeakKeys-1) / prevPeakKeys);
        retBuckets = retBuckets * 125 / 100;
    }
    if (retBuckets < HASHDEDUP_BUCKETS_MIN)
        retBuckets = HASHDEDUP_BUCKETS_MIN;
    else if (retBuckets > HASHDEDUP_BUCKETS_MAX)
        retBuckets = HASHDEDUP_BUCKETS_MAX;
    return retBuckets;
}

unsigned CBucketHandler::getBucketEstimate(rowcount_t totalRows) const
{
    // Try and estimate the number of buckets that the hash dedup should use.
    // If the number of buckets is too high the hash dedup may write to too many individual disk files - potentially causing many excessive seeks.
    // It will also not use all the memory in the next phase.
    // I'm not sure either are significant problems (output is buffered, and second point may be a bonus).
    // If the number of buckets is too low then we might need to do another round of spilling - which is painful.
    //
    // The estimation below, assumes there are no duplicates, i.e. the worse case, as such, it is very likely to be an over-estimate.
    // Over-estimating is likely to be preferable to underestimating, which would cause more phases.
    //
    // Lower and upper bounds are defined for # buckets (HASHDEDUP_BUCKETS_MIN/HASHDEDUP_BUCKETS_MAX)
    // NB: initial estimate is bypassed completely if "num_buckets" hint specifics starting # buckets.

    unsigned retBuckets = HASHDEDUP_BUCKETS_MIN;
    // only guess in fixed case and if totalRows known and >0
    if (RCMAX != totalRows && totalRows>0 && !owner.isVariable)
    {
        // Rough estimate for # buckets to start with
        // likely to be way off for variable

        // JCSMORE - will need to change based on whether upstream keeps packed or not.

        memsize_t availMem = roxiemem::getTotalMemoryLimit()-0x500000;
        memsize_t initKeySize = owner.queryRowManager()->getExpectedCapacity(keyIf->queryRowMetaData()->getMinRecordSize(), owner.allocFlags);
        memsize_t minBucketSpace = retBuckets * owner.queryRowManager()->getExpectedCapacity(HASHDEDUP_HT_BUCKET_SIZE * sizeof(void *), owner.allocFlags);

        rowcount_t _maxRowGuess = (availMem-minBucketSpace) / initKeySize; // without taking into account ht space / other overheads
        rowidx_t maxRowGuess;
        if (_maxRowGuess >= RCIDXMAX/sizeof(void *)) // because can't allocate a block bigger than 32bit
            maxRowGuess = (rowidx_t)RCIDXMAX/sizeof(void *);
        else
            maxRowGuess = (rowidx_t)_maxRowGuess;
        memsize_t bucketSpace = retBuckets * owner.queryRowManager()->getExpectedCapacity(((maxRowGuess+retBuckets-1)/retBuckets) * sizeof(void *), owner.allocFlags);
        // now rebase maxRowGuess
        _maxRowGuess = (availMem-bucketSpace) / initKeySize;
        if (_maxRowGuess >= RCIDXMAX/sizeof(void *))
            maxRowGuess = (rowidx_t)RCIDXMAX/sizeof(void *);
        else
            maxRowGuess = (rowidx_t)_maxRowGuess;
        maxRowGuess = (rowidx_t) (((float)maxRowGuess / 100) * HTSIZE_LIMIT_PC); // scale down to ht limit %
        memsize_t rowMem = maxRowGuess * initKeySize;
        if (rowMem > (availMem-bucketSpace))
        {
            rowMem = availMem - minBucketSpace; // crude
            maxRowGuess = rowMem / initKeySize;
        }
        retBuckets = (unsigned)((totalRows+maxRowGuess-1) / maxRowGuess);
    }
    if (retBuckets < HASHDEDUP_BUCKETS_MIN)
        retBuckets = HASHDEDUP_BUCKETS_MIN;
    else if (retBuckets > HASHDEDUP_BUCKETS_MAX)
        retBuckets = HASHDEDUP_BUCKETS_MAX;
    return retBuckets;
}

unsigned CBucketHandler::getActivityId() const
{
    return owner.queryActivityId();
}

void CBucketHandler::init(unsigned _numBuckets, IRowStream *keyStream)
{
    numBuckets = _numBuckets;
    _buckets.ensure(numBuckets);
    buckets = (CBucket **)_buckets.getArray();
    for (unsigned i=0; i<numBuckets; i++)
    {
        CHashTableRowTable &htRows = owner.queryHashTable(i);
        buckets[i] = new CBucket(owner, rowIf, keyIf, iRowHash, iKeyHash, iCompare, extractKey, i, &htRows);
        htRows.setOwner(buckets[i]);
    }
    ActPrintLog(&owner, "Max %d buckets, current depth = %d", numBuckets, depth+1);
    initCallbacks();
    if (keyStream)
    {
        for (;;)
        {
            OwnedConstThorRow key = keyStream->nextRow();
            if (!key)
                break;
            unsigned hashValue = iKeyHash->hash(key);
            unsigned bucketN = calcBucket(hashValue);
            buckets[bucketN]->addKey(key, hashValue);
        }
    }
}

CBucketHandler *CBucketHandler::getNextBucketHandler(Owned<IRowStream> &nextInput)
{
    if (NotFound == nextToSpill) // no spilling
        return NULL;
    while (currentBucket<numBuckets)
    {
        CBucket *bucket = buckets[currentBucket];
        if (bucket->isSpilt() && !bucket->areRowsInBucketDeduped())
        {
            rowcount_t keyCount, count;
            /* If each key and row stream were to use a unique allocator per destination bucket
             * thereby keeping rows/keys together in pages, it would make it easier to free pages on spill requests.
             * However, it would also mean a lot of allocators with at least one page per allocate, which ties up a lot of memory
             */
            Owned<IRowStream> keyStream = bucket->getSpillKeyStream(&keyCount);
            dbgassertex(keyStream);
            Owned<CBucketHandler> newBucketHandler = new CBucketHandler(owner, rowIf, keyIf, iRowHash, iKeyHash, iCompare, extractKey, depth+1, div*numBuckets);
            ActPrintLog(&owner, "Created bucket handler %d, depth %d", currentBucket, depth+1);
            nextInput.setown(bucket->getSpillRowStream(&count));
            dbgassertex(nextInput);
            // Use peak in mem keys as estimate for next round of buckets.
            unsigned nextNumBuckets = getBucketEstimateWithPrev(count, (rowidx_t)getPeakCount(), (rowidx_t)keyCount);
            owner.ensureNumHashTables(nextNumBuckets);
            newBucketHandler->init(nextNumBuckets, keyStream);
            ++currentBucket;
            return newBucketHandler.getClear();
        }
        ++currentBucket;
    }
    return NULL;
}

bool CBucketHandler::addRow(const void *row)
{
    unsigned hashValue = iRowHash->hash(row);
    unsigned bucketN = calcBucket(hashValue);
    return buckets[bucketN]->addRow(row, hashValue);
}

class LocalHashDedupSlaveActivity : public HashDedupSlaveActivityBase
{
public:
    LocalHashDedupSlaveActivity(CGraphElementBase *container)
        : HashDedupSlaveActivityBase(container, true)
    {
    }
    void getMetaInfo(ThorDataLinkMetaInfo &info)
    {
        initMetaInfo(info);
        info.unknownRowsOutput = true;
    }
};

class GlobalHashDedupSlaveActivity : public HashDedupSlaveActivityBase, implements IStopInput
{
    typedef HashDedupSlaveActivityBase PARENT;

    mptag_t mptag;
    CriticalSection stopsect;
    IHashDistributor *distributor;
    Owned<IRowStream> instrm;

public:
    GlobalHashDedupSlaveActivity(CGraphElementBase *container)
        : HashDedupSlaveActivityBase(container, false)
    {
        distributor = NULL;
        mptag = TAG_NULL;
    }
    ~GlobalHashDedupSlaveActivity()
    {
        instrm.clear();
        if (distributor)
        {
            distributor->disconnect(false);
            distributor->join();
            distributor->Release();
        }
    }
    virtual void init(MemoryBuffer &data, MemoryBuffer &slaveData)
    {
        HashDedupSlaveActivityBase::init(data, slaveData);
        mptag = container.queryJobChannel().deserializeMPTag(data);
        distributor = createHashDistributor(this, queryJobChannel().queryJobComm(), mptag, true, this);
    }
    virtual void start() override
    {
        HashDedupSlaveActivityBase::start();
        ActivityTimer s(totalCycles, timeActivities);
        Owned<IThorRowInterfaces> myRowIf = getRowInterfaces(); // avoiding circular link issues
        instrm.setown(distributor->connect(myRowIf, distInput, iHash, iCompare, keepBestCompare));
        distInput = instrm.get();
    }
    virtual void stop() override
    {
        ActPrintLog("stopping");
        if (instrm)
        {
            instrm->stop();
            instrm.clear();
        }
        if (distributor)
        {
            distributor->disconnect(true);
            distributor->join();
        }
        stopInput();
        PARENT::stop();
    }
    virtual void abort()
    {
        HashDedupSlaveActivityBase::abort();
        if (distributor)
            distributor->abort();
    }
    virtual void getMetaInfo(ThorDataLinkMetaInfo &info)
    {
        initMetaInfo(info);
        info.canStall = true;
        info.unknownRowsOutput = true;
    }

// IStopInput
    virtual void stopInput() override
    {
        CriticalBlock block(stopsect);  // can be called async by distribute
        HashDedupSlaveActivityBase::stopInput();
    }
};

//===========================================================================


class HashJoinSlaveActivity : public CSlaveActivity, implements IStopInput
{
    typedef CSlaveActivity PARENT;

    IThorDataLink *inL = nullptr;
    IThorDataLink *inR = nullptr;
    IEngineRowStream *leftInputStream = nullptr;
    IEngineRowStream *rightInputStream = nullptr;
    MemoryBuffer ptrbuf;
    IHThorHashJoinArg *joinargs;
    Owned<IJoinHelper> joinhelper;
    bool eof;
    Owned<IRowStream> strmL;
    Owned<IRowStream> strmR;
    CriticalSection joinHelperCrit;
    CriticalSection stopsect;
    rowcount_t lhsProgressCount;
    rowcount_t rhsProgressCount;
    bool inputLstopped;
    bool inputRstopped;
    bool leftdone;
    mptag_t mptag;
    mptag_t mptag2;
    Owned<IHashDistributor> lhsDistributor, rhsDistributor;

public:
    HashJoinSlaveActivity(CGraphElementBase *_container)
        : CSlaveActivity(_container)
    {
        lhsProgressCount = rhsProgressCount = 0;
        mptag = TAG_NULL;
        mptag2 = TAG_NULL;
        appendOutputLinked(this);
    }
    ~HashJoinSlaveActivity()
    {
        strmL.clear();
        strmR.clear();
        joinhelper.clear();
    }
    virtual void init(MemoryBuffer &data, MemoryBuffer &slaveData)
    {
        joinargs = (IHThorHashJoinArg *)queryHelper();
        mptag = container.queryJobChannel().deserializeMPTag(data);
        mptag2 = container.queryJobChannel().deserializeMPTag(data);
        ActPrintLog("HASHJOIN: init tags %d,%d",(int)mptag,(int)mptag2);
    }
    virtual void start()
    {
        ActivityTimer s(totalCycles, timeActivities);
        startAllInputs();
        inputLstopped = true;
        inputRstopped = true;
        leftdone = false;
        eof = false;
        ActPrintLog("HASHJOIN: starting");
        inL = queryInput(0);
        inputLstopped = false;
        inR = queryInput(1);
        inputRstopped = false;
        IHash *ihashL = joinargs->queryHashLeft();
        IHash *ihashR = joinargs->queryHashRight();
        ICompare *icompareL = joinargs->queryCompareLeft();
        ICompare *icompareR = joinargs->queryCompareRight();
        if (!lhsDistributor)
            lhsDistributor.setown(createHashDistributor(this, queryJobChannel().queryJobComm(), mptag, false, this, "LHS"));
        Owned<IRowStream> reader = lhsDistributor->connect(queryRowInterfaces(inL), leftInputStream, ihashL, icompareL, nullptr);
        Owned<IThorRowLoader> loaderL = createThorRowLoader(*this, ::queryRowInterfaces(inL), icompareL, stableSort_earlyAlloc, rc_allDisk, SPILL_PRIORITY_HASHJOIN);
        strmL.setown(loaderL->load(reader, abortSoon));
        loaderL.clear();
        reader.clear();
        stopInputL();
        lhsDistributor->disconnect(false);
        lhsDistributor->join();
        leftdone = true;
        if (!rhsDistributor)
            rhsDistributor.setown(createHashDistributor(this, queryJobChannel().queryJobComm(), mptag2, false, this, "RHS"));
        reader.setown(rhsDistributor->connect(queryRowInterfaces(inR), rightInputStream, ihashR, icompareR, nullptr));
        Owned<IThorRowLoader> loaderR = createThorRowLoader(*this, ::queryRowInterfaces(inR), icompareR, stableSort_earlyAlloc, rc_mixed, SPILL_PRIORITY_HASHJOIN);;
        strmR.setown(loaderR->load(reader, abortSoon));
        loaderR.clear();
        reader.clear();
        stopInputR();
        rhsDistributor->disconnect(false);
        rhsDistributor->join();
        { CriticalBlock b(joinHelperCrit);
            switch(container.getKind())
            {
                case TAKhashjoin:
                    {
                        bool hintunsortedoutput = getOptBool(THOROPT_UNSORTED_OUTPUT, (JFreorderable & joinargs->getJoinFlags()) != 0);
                        bool hintparallelmatch = getOptBool(THOROPT_PARALLEL_MATCH, hintunsortedoutput); // i.e. unsorted, implies use parallel by default, otherwise no point
                        joinhelper.setown(createJoinHelper(*this, joinargs, this, hintparallelmatch, hintunsortedoutput));
                    }
                    break;
                case TAKhashdenormalize:
                case TAKhashdenormalizegroup:
                    joinhelper.setown(createDenormalizeHelper(*this, joinargs, this));
                    break;
                default:
                    throwUnexpected();
            }
        }
        joinhelper->init(strmL, strmR, ::queryRowAllocator(inL), ::queryRowAllocator(inR), ::queryRowMetaData(inL));
        dataLinkStart();
    }
    void stopInput()
    {
        if (leftdone)
            stopInputR();
        else
            stopInputL();
    }
    void stopInputL()
    {
        CriticalBlock block(stopsect);  // can be called async by distribute
        if (!inputLstopped)
        {
            PARENT::stopInput(0);
            inputLstopped = true;
        }
    }
    void stopInputR()
    {
        CriticalBlock block(stopsect);  // can be called async by distribute
        if (!inputRstopped)
        {
            PARENT::stopInput(1);
            inputRstopped = true;
        }
    }
    virtual void stop()
    {
        ActPrintLog("HASHJOIN: stopping");
        stopInputL();
        stopInputR();
        if (joinhelper)
        {
            lhsProgressCount = joinhelper->getLhsProgress();
            rhsProgressCount = joinhelper->getRhsProgress();
        }
        strmL.clear();
        strmR.clear();
        {
            CriticalBlock b(joinHelperCrit);
            joinhelper.clear();
        }
        PARENT::stop();
    }
    void kill()
    {
        ActPrintLog("HASHJOIN: kill");
        CSlaveActivity::kill();
    }
    void abort()
    {
        CSlaveActivity::abort();
        if (lhsDistributor)
            lhsDistributor->abort();
        if (rhsDistributor)
            rhsDistributor->abort();
        if (joinhelper)
            joinhelper->stop();
    }
    CATCH_NEXTROW()
    {
        ActivityTimer t(totalCycles, timeActivities);
        if (!eof) {
            OwnedConstThorRow row = joinhelper->nextRow();
            if (row) {
                dataLinkIncrement();
                return row.getClear();
            }
            eof = true;
        }
        return NULL;
    }
    virtual bool isGrouped() const override { return false; }
    void getMetaInfo(ThorDataLinkMetaInfo &info)
    {
        initMetaInfo(info);
        info.canStall = true;
        info.unknownRowsOutput = true;
    }
    void serializeStats(MemoryBuffer &mb)
    {
        CSlaveActivity::serializeStats(mb);
        CriticalBlock b(joinHelperCrit);
        if (!joinhelper) // bit odd, but will leave as was for now.
        {
            mb.append(lhsProgressCount);
            mb.append(rhsProgressCount);
        }
        else
        {
            mb.append(joinhelper->getLhsProgress());
            mb.append(joinhelper->getRhsProgress());
        }
    }
};
#ifdef _MSC_VER
#pragma warning(pop)
#endif


//===========================================================================

RowAggregator *mergeLocalAggs(Owned<IHashDistributor> &distributor, CActivityBase &activity, IHThorRowAggregator &helper, IHThorHashAggregateExtra &helperExtra, RowAggregator *localAggTable, mptag_t mptag, bool ordered)
{
    Owned<IRowStream> strm;
    Owned<RowAggregator> globalAggTable = new RowAggregator(helperExtra, helper);
    globalAggTable->start(activity.queryRowAllocator());
    __int64 readCount = 0;
    if (ordered)
    {
        class CRowAggregatedStream : implements IRowStream, public CInterface
        {
            CActivityBase &activity;
            IThorRowInterfaces *rowIf;
            Linked<RowAggregator> localAggregated;
            RtlDynamicRowBuilder outBuilder;
            size32_t node;
        public:
            IMPLEMENT_IINTERFACE;
            CRowAggregatedStream(CActivityBase &_activity, IThorRowInterfaces *_rowIf, RowAggregator *_localAggregated) : activity(_activity), rowIf(_rowIf), localAggregated(_localAggregated), outBuilder(_rowIf->queryRowAllocator())
            {
                node = activity.queryContainer().queryJobChannel().queryMyRank();
            }
            // IRowStream impl.
            virtual const void *nextRow()
            {
                Owned<AggregateRowBuilder> next = localAggregated->nextResult();
                if (!next) return NULL;
                byte *outPtr = outBuilder.getSelf();
                memcpy(outPtr, &node, sizeof(node));
                const void *nextRow = next->finalizeRowClear();
                memcpy(outPtr+sizeof(node), &nextRow, sizeof(const void *));
                return outBuilder.finalizeRowClear(sizeof(node)+sizeof(const void *));
            }
            virtual void stop() { }
        };
        Owned<IOutputMetaData> nodeRowMeta = createOutputMetaDataWithChildRow(activity.queryRowAllocator(), sizeof(size32_t));
        Owned<IThorRowInterfaces> nodeRowMetaRowIf = activity.createRowInterfaces(nodeRowMeta);
        Owned<IRowStream> localAggregatedStream = new CRowAggregatedStream(activity, nodeRowMetaRowIf, localAggTable);
        class CNodeCompare : implements ICompare, implements IHash
        {
            IHash *baseHash;
        public:
            CNodeCompare(IHash *_baseHash) : baseHash(_baseHash) { }
            virtual int docompare(const void *l,const void *r) const
            {
                size32_t lNode, rNode;
                memcpy(&lNode, l, sizeof(size32_t));
                memcpy(&rNode, r, sizeof(size32_t));
                return (int)lNode-(int)rNode;
            }
            virtual unsigned hash(const void *rowMeta)
            {
                const void *row;
                memcpy(&row, ((const byte *)rowMeta)+sizeof(size32_t), sizeof(const void *));
                return baseHash->hash(row);
            }
        } nodeCompare(helperExtra.queryHashElement());
        if (!distributor)
            distributor.setown(createPullHashDistributor(&activity, activity.queryContainer().queryJobChannel().queryJobComm(), mptag, false, NULL, "MERGEAGGS"));
<<<<<<< HEAD
        strm.setown(distributor->connect(nodeRowMetaRowIf, localAggregatedStream, &nodeCompare, &nodeCompare, NULL));
        loop
=======
        strm.setown(distributor->connect(nodeRowMetaRowIf, localAggregatedStream, &nodeCompare, &nodeCompare));
        for (;;)
>>>>>>> a072ebfd
        {
            OwnedConstThorRow rowMeta = strm->nextRow();
            if (!rowMeta)
                break;
            readCount++;
            const void *row;
            memcpy(&row, ((const byte *)rowMeta.get())+sizeof(size32_t), sizeof(const void *));
            globalAggTable->mergeElement(row);
        }
    }
    else
    {
        class CRowAggregatedStream : implements IRowStream, public CInterface
        {
            Linked<RowAggregator> localAggregated;
        public:
            IMPLEMENT_IINTERFACE;
            CRowAggregatedStream(RowAggregator *_localAggregated) : localAggregated(_localAggregated)
            {
            }
            // IRowStream impl.
            virtual const void *nextRow()
            {
                Owned<AggregateRowBuilder> next = localAggregated->nextResult();
                if (!next) return NULL;
                return next->finalizeRowClear();
            }
            virtual void stop() { }
        };
        Owned<IRowStream> localAggregatedStream = new CRowAggregatedStream(localAggTable);
        if (!distributor)
            distributor.setown(createHashDistributor(&activity, activity.queryContainer().queryJobChannel().queryJobComm(), mptag, false, NULL, "MERGEAGGS"));
        Owned<IThorRowInterfaces> rowIf = activity.getRowInterfaces(); // create new rowIF / avoid using activities IRowInterface, otherwise suffer from circular link
<<<<<<< HEAD
        strm.setown(distributor->connect(rowIf, localAggregatedStream, helperExtra.queryHashElement(), NULL, NULL));
        loop
=======
        strm.setown(distributor->connect(rowIf, localAggregatedStream, helperExtra.queryHashElement(), NULL));
        for (;;)
>>>>>>> a072ebfd
        {
            OwnedConstThorRow row = strm->nextRow();
            if (!row)
                break;
            readCount++;
            globalAggTable->mergeElement(row);
        }
    }

    strm->stop();
    strm.clear();
    distributor->disconnect(true);
    distributor->join();

    activity.ActPrintLog("HASHAGGREGATE: Read %" RCPF "d records to build hash table", readCount);
    StringBuffer str("HASHAGGREGATE: After distribution merge contains ");
    activity.ActPrintLog("%s", str.append(globalAggTable->elementCount()).append("entries").str());
    return globalAggTable.getClear();
}

#ifdef _MSC_VER
#pragma warning(push)
#pragma warning( disable : 4355 ) // 'this' : used in base member initializer list
#endif
class CHashAggregateSlave : public CSlaveActivity, implements IHThorRowAggregator
{
    typedef CSlaveActivity PARENT;

    IHThorHashAggregateArg *helper;
    mptag_t mptag;
    Owned<RowAggregator> localAggTable;
    bool eos;
    Owned<IHashDistributor> distributor;

    bool doNextGroup()
    {
        try
        {
            localAggTable->start(queryRowAllocator());
            while (!abortSoon)
            {
                OwnedConstThorRow row = inputStream->nextRow();
                if (!row)
                {
                    if (container.queryGrouped())
                        break;
                    row.setown(inputStream->nextRow());
                    if (!row)
                        break;
                }
                localAggTable->addRow(row);
            }
            return 0 != localAggTable->elementCount();
        }
        catch (IException *e)
        {
            if (!isOOMException(e))
                throw e;
            IOutputMetaData *inputOutputMeta = input->queryFromActivity()->queryContainer().queryHelper()->queryOutputMeta();
            throw checkAndCreateOOMContextException(this, e, "aggregating using hash table", localAggTable->elementCount(), inputOutputMeta, NULL);
        }
    }

public:
    CHashAggregateSlave(CGraphElementBase *_container)
        : CSlaveActivity(_container)
    {
        helper = static_cast <IHThorHashAggregateArg *> (queryHelper());
        mptag = TAG_NULL;
        eos = true;
        if (container.queryLocalOrGrouped())
            setRequireInitData(false);
        appendOutputLinked(this);
    }
    virtual void init(MemoryBuffer & data, MemoryBuffer &slaveData)
    {
        if (!container.queryLocalOrGrouped())
        {
            mptag = container.queryJobChannel().deserializeMPTag(data);
            ActPrintLog("HASHAGGREGATE: init tags %d",(int)mptag);
        }
        localAggTable.setown(new RowAggregator(*helper, *helper));
    }
    virtual void start()
    {
        ActivityTimer s(totalCycles, timeActivities);
        PARENT::start();
        doNextGroup(); // or local set if !grouped
        if (!container.queryGrouped())
            ActPrintLog("Table before distribution contains %d entries", localAggTable->elementCount());
        if (!container.queryLocalOrGrouped() && container.queryJob().querySlaves()>1)
        {
            bool ordered = 0 != (TAForderedmerge & helper->getAggregateFlags());
            localAggTable.setown(mergeLocalAggs(distributor, *this, *helper, *helper, localAggTable, mptag, ordered));
            ActPrintLog("Table after distribution contains %d entries", localAggTable->elementCount());
        }
        eos = false;
    }
    virtual void stop()
    {
        ActPrintLog("HASHAGGREGATE: stopping");
        if (localAggTable)
            localAggTable->reset();
        PARENT::stop();
    }
    virtual void abort()
    {
        CSlaveActivity::abort();
        if (distributor)
            distributor->abort();
    }
    CATCH_NEXTROW()
    {
        ActivityTimer t(totalCycles, timeActivities);
        if (eos) return NULL;
        Owned<AggregateRowBuilder> next = localAggTable->nextResult();
        if (next)
        {
            dataLinkIncrement();
            return next->finalizeRowClear();
        }
        if (container.queryGrouped())
        {
            localAggTable->reset();
            if (!doNextGroup())
                eos = true;
        }
        else
            eos = true;
        return NULL;
    }
    virtual bool isGrouped() const override { return false; }
    virtual void getMetaInfo(ThorDataLinkMetaInfo &info)
    {
        initMetaInfo(info);
        info.canStall = true;
        // maybe more?
    }
// IHThorRowAggregator impl. - JCSMORE more until aggregator allows selectInterface to return.
    virtual size32_t clearAggregate(ARowBuilder & rowBuilder) { return helper->clearAggregate(rowBuilder); }
    virtual size32_t processFirst(ARowBuilder & rowBuilder, const void * src) { return helper->processFirst(rowBuilder, src); }
    virtual size32_t processNext(ARowBuilder & rowBuilder, const void * src) { return helper->processNext(rowBuilder, src); }
    virtual size32_t mergeAggregate(ARowBuilder & rowBuilder, const void * src) { return helper->mergeAggregate(rowBuilder, src); }
};
#ifdef _MSC_VER
#pragma warning(pop)
#endif


class CHashDistributedSlaveActivity : public CSlaveActivity
{
    typedef CSlaveActivity PARENT;

    IHash *ihash;
    unsigned myNode, nodes;

public:
    CHashDistributedSlaveActivity(CGraphElementBase *_container) : CSlaveActivity(_container)
    {
        IHThorHashDistributeArg *distribargs = (IHThorHashDistributeArg *)queryHelper();
        ihash = distribargs->queryHash();
        myNode = queryJobChannel().queryMyRank()-1;
        nodes = container.queryJob().querySlaves();
        setRequireInitData(false);
        appendOutputLinked(this);
    }
    virtual void start() override
    {
        ActivityTimer s(totalCycles, timeActivities);
        PARENT::start();
    }
    CATCH_NEXTROW()
    {
        ActivityTimer t(totalCycles, timeActivities);
        OwnedConstThorRow row = inputStream->ungroupedNextRow();
        if (!row)
            return NULL;
        if (myNode != (ihash->hash(row.get()) % nodes))
        {
            StringBuffer errMsg("Not distributed");
            CommonXmlWriter xmlWrite(0);
            if (baseHelper->queryOutputMeta()->hasXML())
            {
                errMsg.append(" - detected at row: ");
                baseHelper->queryOutputMeta()->toXML((byte *) row.get(), xmlWrite);
                errMsg.append(xmlWrite.str());
            }
            throw MakeActivityException(this, 0, "%s", errMsg.str());
        }
        dataLinkIncrement();
        return row.getClear();
    }
    virtual bool isGrouped() const override { return queryInput(0)->isGrouped(); }
    virtual void getMetaInfo(ThorDataLinkMetaInfo &info) override
    {
        initMetaInfo(info);
        if (input)
            input->getMetaInfo(info);
    }
};


//===========================================================================


CActivityBase *createHashDistributeSlave(CGraphElementBase *container)
{
    if (container&&(((IHThorHashDistributeArg *)container->queryHelper())->queryHash()==NULL))
        return createReDistributeSlave(container);
    ActPrintLog(container, "HASHDISTRIB: createHashDistributeSlave");
    return new HashDistributeSlaveActivity(container);
}

CActivityBase *createHashDistributeMergeSlave(CGraphElementBase *container)
{
    ActPrintLog(container, "HASHDISTRIB: createHashDistributeMergeSlave");
    return new HashDistributeMergeSlaveActivity(container);
}

CActivityBase *createHashDedupSlave(CGraphElementBase *container)
{
    ActPrintLog(container, "HASHDEDUP: createHashDedupSlave");
    return new GlobalHashDedupSlaveActivity(container);
}

CActivityBase *createHashLocalDedupSlave(CGraphElementBase *container)
{
    ActPrintLog(container, "LOCALHASHDEDUP: createHashLocalDedupSlave");
    return new LocalHashDedupSlaveActivity(container);
}

CActivityBase *createHashJoinSlave(CGraphElementBase *container)
{
    ActPrintLog(container, "HASHJOIN: createHashJoinSlave");
    return new HashJoinSlaveActivity(container);
}

CActivityBase *createHashAggregateSlave(CGraphElementBase *container)
{
    ActPrintLog(container, "HASHAGGREGATE: createHashAggregateSlave");
    return new CHashAggregateSlave(container);
}

CActivityBase *createIndexDistributeSlave(CGraphElementBase *container)
{
    ActPrintLog(container, "DISTRIBUTEINDEX: createIndexDistributeSlave");
    return new IndexDistributeSlaveActivity(container);
}

CActivityBase *createReDistributeSlave(CGraphElementBase *container)
{
    ActPrintLog(container, "REDISTRIBUTE: createReDistributeSlave");
    return new ReDistributeSlaveActivity(container);
}

CActivityBase *createHashDistributedSlave(CGraphElementBase *container)
{
    return new CHashDistributedSlaveActivity(container);
}
<|MERGE_RESOLUTION|>--- conflicted
+++ resolved
@@ -3986,13 +3986,8 @@
         } nodeCompare(helperExtra.queryHashElement());
         if (!distributor)
             distributor.setown(createPullHashDistributor(&activity, activity.queryContainer().queryJobChannel().queryJobComm(), mptag, false, NULL, "MERGEAGGS"));
-<<<<<<< HEAD
         strm.setown(distributor->connect(nodeRowMetaRowIf, localAggregatedStream, &nodeCompare, &nodeCompare, NULL));
-        loop
-=======
-        strm.setown(distributor->connect(nodeRowMetaRowIf, localAggregatedStream, &nodeCompare, &nodeCompare));
         for (;;)
->>>>>>> a072ebfd
         {
             OwnedConstThorRow rowMeta = strm->nextRow();
             if (!rowMeta)
@@ -4026,13 +4021,8 @@
         if (!distributor)
             distributor.setown(createHashDistributor(&activity, activity.queryContainer().queryJobChannel().queryJobComm(), mptag, false, NULL, "MERGEAGGS"));
         Owned<IThorRowInterfaces> rowIf = activity.getRowInterfaces(); // create new rowIF / avoid using activities IRowInterface, otherwise suffer from circular link
-<<<<<<< HEAD
         strm.setown(distributor->connect(rowIf, localAggregatedStream, helperExtra.queryHashElement(), NULL, NULL));
-        loop
-=======
-        strm.setown(distributor->connect(rowIf, localAggregatedStream, helperExtra.queryHashElement(), NULL));
         for (;;)
->>>>>>> a072ebfd
         {
             OwnedConstThorRow row = strm->nextRow();
             if (!row)

--- conflicted
+++ resolved
@@ -631,14 +631,8 @@
             CriticalBlock b(activeWritersLock);
             if ((totalActiveWriters < owner.writerPoolSize) && (!owner.targetWriterLimit || (target->getActiveWriters() < owner.targetWriterLimit)))
             {
-<<<<<<< HEAD
                 HDSendPrintLog3("CSender::add (new thread), dest=%d, active=%d", dest, totalActiveWriters);
                 writerPool->start(bucket);
-=======
-                HDSendPrintLog2("CSender::add disposing of bucket [finished(%d)]", dest);
-                decTotal(bucket->querySize());
-                bucket->Release();
->>>>>>> 54edf3bf
             }
             else // an existing writer will pick up
                 target->enqueuePendingBucket(bucket);

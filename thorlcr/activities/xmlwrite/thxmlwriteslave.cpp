/*##############################################################################

    HPCC SYSTEMS software Copyright (C) 2012 HPCC Systems.

    Licensed under the Apache License, Version 2.0 (the "License");
    you may not use this file except in compliance with the License.
    You may obtain a copy of the License at

       http://www.apache.org/licenses/LICENSE-2.0

    Unless required by applicable law or agreed to in writing, software
    distributed under the License is distributed on an "AS IS" BASIS,
    WITHOUT WARRANTIES OR CONDITIONS OF ANY KIND, either express or implied.
    See the License for the specific language governing permissions and
    limitations under the License.
############################################################################## */


#include "jio.hpp"
#include "jtime.hpp"
#include "jfile.ipp"
#include "thbuf.hpp"
#include "thexception.hpp"
#include "thbufdef.hpp"
#include "thmfilemanager.hpp"
#include "slave.ipp"
#include "thactivityutil.ipp"
#include "thorxmlwrite.hpp"
#include "thxmlwriteslave.ipp"

class CXmlWriteSlaveActivity : public CDiskWriteSlaveActivityBase
{
    IHThorXmlWriteArg *helper;
    ThorActivityKind kind;

public:
    CXmlWriteSlaveActivity(CGraphElementBase *container, ThorActivityKind _kind) : CDiskWriteSlaveActivityBase(container), kind(_kind)
    {
        helper = static_cast <IHThorXmlWriteArg *> (queryHelper());
    }
    virtual void write()
    {
        StringBuffer rowTag;
        OwnedRoxieString xmlpath(helper->getXmlIteratorPath());
        if (!xmlpath)
        {
            rowTag.append(DEFAULTXMLROWTAG);
        }
        else
        {
            const char *path = xmlpath;
            if (*path == '/') path++;
            if (strchr(path, '/')) UNIMPLEMENTED;
            rowTag.append(path);
        }

        StringBuffer out;
        if (!dlfn.isExternal() || firstNode()) // if external, 1 header,footer
        {
            OwnedRoxieString suppliedHeader(helper->getHeader());
            if (kind==TAKjsonwrite)
                buildJsonHeader(out, suppliedHeader, rowTag);
            else if (suppliedHeader)
                out.set(suppliedHeader);
            else
<<<<<<< HEAD
                out.set("<Dataset>").newline();
            outraw->write(out.length(), out.str());
=======
                out.set(DEFAULTXMLHEADER).newline();
            outraw->write(out.length(), out.toCharArray());
>>>>>>> ac5c2748
            if (calcFileCrc)
                fileCRC.tally(out.length(), out.str());
        }
        Owned<IXmlWriterExt> writer = createIXmlWriterExt(helper->getXmlFlags(), 0, NULL, (kind==TAKjsonwrite) ? WTJSON : WTStandard);
        writer->outputBeginArray(rowTag); //need this to format rows, even if not outputting it below
        while(!abortSoon)
        {
            OwnedConstThorRow row = input->ungroupedNextRow();
            if (!row)
                break;
            writer->clear().outputBeginNested(rowTag, false);
            helper->toXML((const byte *)row.get(), *writer);
            writer->outputEndNested(rowTag);
            outraw->write(writer->length(), writer->str());
            if (calcFileCrc)
                fileCRC.tally(writer->length(), writer->str());
            processed++;
        }
        if (!dlfn.isExternal() || lastNode()) // if external, 1 header,footer
        {
            OwnedRoxieString suppliedFooter(helper->getFooter());
            if (kind==TAKjsonwrite)
                buildJsonFooter(out.clear().newline(), suppliedFooter, rowTag);
            else if (suppliedFooter)
                out.set(suppliedFooter);
            else
<<<<<<< HEAD
                out.set("</Dataset>").newline();
            outraw->write(out.length(), out.str());
=======
                out.set(DEFAULTXMLFOOTER).newline();
            outraw->write(out.length(), out.toCharArray());
>>>>>>> ac5c2748
            if (calcFileCrc)
                fileCRC.tally(out.length(), out.str());
        }
    }
    virtual bool wantRaw() { return true; }
};

CActivityBase *createXmlWriteSlave(CGraphElementBase *container, ThorActivityKind kind)
{
    return new CXmlWriteSlaveActivity(container, kind);
}

<|MERGE_RESOLUTION|>--- conflicted
+++ resolved
@@ -63,13 +63,8 @@
             else if (suppliedHeader)
                 out.set(suppliedHeader);
             else
-<<<<<<< HEAD
-                out.set("<Dataset>").newline();
+                out.set(DEFAULTXMLHEADER).newline();
             outraw->write(out.length(), out.str());
-=======
-                out.set(DEFAULTXMLHEADER).newline();
-            outraw->write(out.length(), out.toCharArray());
->>>>>>> ac5c2748
             if (calcFileCrc)
                 fileCRC.tally(out.length(), out.str());
         }
@@ -96,13 +91,8 @@
             else if (suppliedFooter)
                 out.set(suppliedFooter);
             else
-<<<<<<< HEAD
-                out.set("</Dataset>").newline();
+                out.set(DEFAULTXMLFOOTER).newline();
             outraw->write(out.length(), out.str());
-=======
-                out.set(DEFAULTXMLFOOTER).newline();
-            outraw->write(out.length(), out.toCharArray());
->>>>>>> ac5c2748
             if (calcFileCrc)
                 fileCRC.tally(out.length(), out.str());
         }

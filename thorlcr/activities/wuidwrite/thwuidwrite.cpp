--- conflicted
+++ resolved
@@ -51,22 +51,11 @@
     }
     void init()
     {
-<<<<<<< HEAD
-        workunitWriteLimit = (unsigned)container.queryJob().getWorkUnitValueInt("outputLimit", DEFAULT_WUIDWRITE_LIMIT) * 0x100000;
-=======
         workunitWriteLimit = getOptInt(THOROPT_OUTPUTLIMIT, DEFAULT_WUIDWRITE_LIMIT);
         if (workunitWriteLimit>DALI_RESULT_OUTPUTMAX)
             throw MakeActivityException(this, 0, "Dali result outputs are restricted to a maximum of %d MB, the default limit is %d MB. A huge dali result usually indicates the ECL needs altering.", DALI_RESULT_OUTPUTMAX, DEFAULT_WUIDWRITE_LIMIT);
         assertex(workunitWriteLimit<=0x1000); // 32bit limit because MemoryBuffer/CMessageBuffers involved etc.
         workunitWriteLimit *= 0x100000;
-
-        if (appendOutput)
-        {
-            Owned<IWorkUnit> wu = &container.queryJob().queryWorkUnit().lock();
-            Owned<IWUResult> result = updateWorkUnitResult(wu, helper->queryName(), helper->getSequence());
-            numResults = validRC(result->getResultRowCount());
-        }
->>>>>>> 4cd6a3fa
     }
     virtual void serializeSlaveData(MemoryBuffer &dst, unsigned slave)
     {

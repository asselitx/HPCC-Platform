/*##############################################################################

    HPCC SYSTEMS software Copyright (C) 2012 HPCC Systems®.

    Licensed under the Apache License, Version 2.0 (the "License");
    you may not use this file except in compliance with the License.
    You may obtain a copy of the License at

       http://www.apache.org/licenses/LICENSE-2.0

    Unless required by applicable law or agreed to in writing, software
    distributed under the License is distributed on an "AS IS" BASIS,
    WITHOUT WARRANTIES OR CONDITIONS OF ANY KIND, either express or implied.
    See the License for the specific language governing permissions and
    limitations under the License.
############################################################################## */

#include "jlib.hpp"
#include "thexception.hpp"
#include "thorfile.hpp"
#include "thactivitymaster.ipp"
#include "../diskread/thdiskread.ipp"
#include "thwuidread.ipp"

class CWorkUnitReadMaster : public CMasterActivity
{
public:
    CWorkUnitReadMaster(CMasterGraphElement * info) : CMasterActivity(info) { }

    virtual void handleSlaveMessage(CMessageBuffer &msg)
    {
        IHThorWorkunitReadArg *helper = (IHThorWorkunitReadArg *)queryHelper();
        size32_t lenData;
        void *tempData;
        OwnedRoxieString fromWuid(helper->getWUID());
        if (fromWuid)
            queryCodeContext()->getExternalResultRaw(lenData, tempData, fromWuid, helper->queryName(), helper->querySequence(), helper->queryXmlTransformer(), helper->queryCsvTransformer());
        else
            queryCodeContext()->getResultRaw(lenData, tempData, helper->queryName(), helper->querySequence(), helper->queryXmlTransformer(), helper->queryCsvTransformer());
        msg.clear();
<<<<<<< HEAD
        msg.append(lenData, tempData);
        queryJobChannel().queryJobComm().reply(msg);
=======
        msg.setBuffer(lenData, tempData, true);
        container.queryJob().queryJobComm().reply(msg);
>>>>>>> aed34b2b
    }
};

static bool getWorkunitResultFilename(CGraphElementBase &container, StringBuffer & diskFilename, const char * wuid, const char * stepname, int sequence)
{
    try
    {
        ICodeContextExt &codeContext = *QUERYINTERFACE(container.queryCodeContext(), ICodeContextExt);
        Owned<IConstWUResult> result;
        if (wuid)
            result.setown(codeContext.getExternalResult(wuid, stepname, sequence));
        else
            result.setown(codeContext.getResultForGet(stepname, sequence));
        if (!result)
            throw MakeThorException(TE_FailedToRetrieveWorkunitValue, "Failed to find value %s:%d in workunit %s", stepname?stepname:"(null)", sequence, wuid?wuid:"(null)");

        SCMStringBuffer tempFilename;
        result->getResultFilename(tempFilename);
        if (tempFilename.length() == 0)
            return false;

        diskFilename.append("~").append(tempFilename.str());
        return true;
    }
    catch (IException * e) 
    {
        StringBuffer text; 
        e->errorMessage(text); 
        e->Release();
        throw MakeThorException(TE_FailedToRetrieveWorkunitValue, "Failed to find value %s:%d in workunit %s [%s]", stepname?stepname:"(null)", sequence, wuid?wuid:"(null)", text.str());
    }
    return false;
}


CActivityBase *createWorkUnitActivityMaster(CMasterGraphElement *container)
{
    StringBuffer diskFilename;
    IHThorWorkunitReadArg *wuReadHelper = (IHThorWorkunitReadArg *)container->queryHelper();
    wuReadHelper->onCreate(container->queryCodeContext(), NULL, NULL);
    OwnedRoxieString fromWuid(wuReadHelper->getWUID());
    if (getWorkunitResultFilename(*container, diskFilename, fromWuid, wuReadHelper->queryName(), wuReadHelper->querySequence()))
    {
        Owned<IHThorDiskReadArg> diskReadHelper = createWorkUnitReadArg(diskFilename, LINK(wuReadHelper));
        Owned<CActivityBase> retAct = createDiskReadActivityMaster(container, diskReadHelper);
        return retAct.getClear();
    }
    else
        return new CWorkUnitReadMaster(container);
}<|MERGE_RESOLUTION|>--- conflicted
+++ resolved
@@ -38,13 +38,8 @@
         else
             queryCodeContext()->getResultRaw(lenData, tempData, helper->queryName(), helper->querySequence(), helper->queryXmlTransformer(), helper->queryCsvTransformer());
         msg.clear();
-<<<<<<< HEAD
-        msg.append(lenData, tempData);
+        msg.setBuffer(lenData, tempData, true);
         queryJobChannel().queryJobComm().reply(msg);
-=======
-        msg.setBuffer(lenData, tempData, true);
-        container.queryJob().queryJobComm().reply(msg);
->>>>>>> aed34b2b
     }
 };
 

/*##############################################################################

    HPCC SYSTEMS software Copyright (C) 2012 HPCC Systems®.

    Licensed under the Apache License, Version 2.0 (the "License");
    you may not use this file except in compliance with the License.
    You may obtain a copy of the License at

       http://www.apache.org/licenses/LICENSE-2.0

    Unless required by applicable law or agreed to in writing, software
    distributed under the License is distributed on an "AS IS" BASIS,
    WITHOUT WARRANTIES OR CONDITIONS OF ANY KIND, either express or implied.
    See the License for the specific language governing permissions and
    limitations under the License.
############################################################################## */

#include <array>
#include <vector>
#include <algorithm>
#include "dasess.hpp"
#include "dadfs.hpp"
#include "thexception.hpp"

#include "../fetch/thfetchcommon.hpp"
#include "../hashdistrib/thhashdistrib.ipp"
#include "thkeyedjoincommon.hpp"
#include "thkeyedjoin.ipp"
#include "jhtree.hpp"


class CKeyedJoinMaster : public CMasterActivity
{
    IHThorKeyedJoinArg *helper = nullptr;
    Owned<IFileDescriptor> dataFileDesc, indexFileDesc;
    MemoryBuffer initMb;
    unsigned numTags = 0;
    std::vector<mptag_t> tags;
    bool local = false;
    bool remoteKeyedLookup = false;
    bool remoteKeyedFetch = false;
    bool assumePrimary = false;
    unsigned totalIndexParts = 0;

    // CMap contains mappings and lists of parts for each slave
    class CMap
    {
    public:
        std::vector<unsigned> allParts;
        std::vector<std::vector<unsigned>> slavePartMap; // vector of slave parts (IPartDescriptor's slavePartMap[<slave>] serialized to each slave)
        std::vector<unsigned> partToSlave; // vector mapping part index to slave (sent to all slaves)

        void setup(unsigned slaves, unsigned parts)
        {
            clear();
            slavePartMap.resize(slaves);
            partToSlave.resize(parts);
        }
        void clear()
        {
            allParts.clear();
            slavePartMap.clear();
            partToSlave.clear();
        }
        unsigned count() const { return partToSlave.size(); }
        void serializePartMap(MemoryBuffer &mb) const
        {
            mb.append(partToSlave.size() * sizeof(unsigned), &partToSlave[0]);
        }
        unsigned querySlave(unsigned part) const { return partToSlave[part]; }
        std::vector<unsigned> &querySlaveParts(unsigned slave) { return slavePartMap[slave]; }
        std::vector<unsigned> &queryAllParts() { return allParts; }


        /* maps input file into lists of parts for slaves and a mapping for slaves to find other parts
         * If 'allLocal' option is true, it will also map replicate copies and use them directly if local to slave.
         */
        void map(CKeyedJoinMaster &activity, IDistributedFile *file, bool isIndexWithTlk, bool allLocal)
        {
            Owned<IFileDescriptor> fileDesc = file->getFileDescriptor();
            assertex(fileDesc);
            IDistributedSuperFile *super = file->querySuperFile();
            ISuperFileDescriptor *superFileDesc = fileDesc->querySuperFileDescriptor();
            unsigned totalParts = file->numParts();
            if (isIndexWithTlk)
                totalParts -= super ? super->numSubFiles(true) : 1;

            IGroup &dfsGroup = queryDfsGroup();
            setup(dfsGroup.ordinality(), totalParts);

            unsigned numSuperIndexSubs = 0;
            unsigned superWidth = 0;
            if (super)
            {
                if (super->numSubFiles(true))
                {
                    if (!super->isInterleaved())
                        numSuperIndexSubs = super->numSubFiles(true);

                    IDistributedFile &sub = super->querySubFile(0, true);
                    superWidth = sub.numParts();
                    if (isIndexWithTlk)
                        --superWidth;
                }
            }

            unsigned groupSize = dfsGroup.ordinality();
            std::vector<unsigned> partsByPartIdx;
            Owned<IBitSet> partsOnSlaves = createBitSet();
            unsigned numParts = fileDesc->numParts();
            unsigned nextGroupStartPos = 0;

            for (unsigned p=0; p<numParts; p++)
            {
                IPartDescriptor *part = fileDesc->queryPart(p);
                const char *kind = isIndexWithTlk ? part->queryProperties().queryProp("@kind") : nullptr;
                if (!kind || !strsame("topLevelKey", kind))
                {
                    unsigned partIdx = part->queryPartIndex();
                    unsigned subfile = NotFound;
                    unsigned subPartIdx = partIdx;
                    if (superFileDesc)
                    {
                        superFileDesc->mapSubPart(partIdx, subfile, subPartIdx);
                        partIdx = superWidth*subfile+subPartIdx;
                    }
                    if (activity.local)
                    {
                        if (activity.queryContainer().queryLocalData())
                        {
                            if (subPartIdx < dfsGroup.ordinality())
                            {
                                std::vector<unsigned> &slaveParts = querySlaveParts(subPartIdx);
                                slaveParts.push_back(p);
                            }
                        }
                        else
                        {
                            for (auto &slaveParts : slavePartMap)
                                slaveParts.push_back(p);
                        }
                        partsByPartIdx.push_back(partIdx);
                    }
                    else
                    {
                        /* see if any of the part copies are local to any of the cluster nodes
                         * Add them to local parts list if found.
                         */
                        unsigned mappedPos = NotFound;
                        unsigned copies = part->numCopies();
                        bool filePartExists = false;
                        if (activity.assumePrimary)
                        {
                            /* If the index is big (e.g. large super-index), then it can be expensive
                             * to walk over all part copies, checking their existence.
                             * This option provides a workaround in those cases, to avoid that check,
                             * by assuming the primary copy will exist and be used.
                             */
                            copies = 1;
                            filePartExists = true;
                        }
                        for (unsigned c = 0; c < copies; c++)
                        {
                            INode *partNode = part->queryNode(c);
                            unsigned partCopy = p | (c << partBits);
                            unsigned start=nextGroupStartPos;
                            unsigned gn=start;
                            if (!activity.assumePrimary)
                            {
                                RemoteFilename rfn;
                                part->getFilename(c, rfn);
                                Owned<IFile> file = createIFile(rfn);
                                filePartExists = file->exists(); // skip if copy doesn't exist
                            }
                            if (filePartExists)
                            {
                                do
                                {
                                    INode &groupNode = dfsGroup.queryNode(gn);
                                    if (partNode->equals(&groupNode))
                                    {
                                        /* NB: If there's >1 slave per node (e.g. slavesPerNode>1) then there are multiple matching node's in the dfsGroup
                                        * Which means a copy of a part may already be assigned to a cluster slave map. This check avoid handling it again if it has.
                                        */
                                        if (!partsOnSlaves->testSet(groupSize*p+gn))
                                        {
                                            std::vector<unsigned> &slaveParts = querySlaveParts(gn);
                                            if (NotFound == mappedPos)
                                            {
                                                /* NB: to avoid all parts being mapped to same remote slave process (significant if slavesPerNode>1)
                                                * or (conditionally) all accessible locals being added to all slaves (which may have detrimental effect on key node caching)
                                                * inc. group start pos for beginning of next search.
                                                */
                                                slaveParts.push_back(partCopy);
                                                if (activity.queryContainer().queryJob().queryChannelsPerSlave()>1)
                                                    mappedPos = gn % queryNodeClusterWidth();
                                                else
                                                    mappedPos = gn;
                                                nextGroupStartPos = gn+1;
                                                if (nextGroupStartPos == groupSize)
                                                    nextGroupStartPos = 0;

                                                /* NB: normally if the part is within the cluster, the copy will be 0 (i.e. primary)
                                                * But it's possible that a non-primary copy from another logical cluster is local to
                                                * this cluster, in which case, must capture which copy it is here in the map, so the
                                                * slaves can send the requests to the correct slave and tell it to deal with the
                                                * correct copy.
                                                */
                                                mappedPos |= (c << slaveBits); // encode which copy into mappedPos
                                            }
                                            else if (allLocal) // all slaves get all locally accessible parts
                                                slaveParts.push_back(partCopy);
                                        }
                                    }
                                    gn++;
                                    if (gn == groupSize)
                                        gn = 0;
                                }
                                while (gn != start);
                            }
                        }
                        if (NotFound == mappedPos)
                        {
                            // part not within the cluster, add it to all slave maps, meaning these part meta will be serialized to all slaves so they handle the lookups directly.
                            for (auto &slaveParts : slavePartMap)
                                slaveParts.push_back(p);
                        }
                        if (superFileDesc)
                            partIdx = superWidth*subfile+subPartIdx;
                        partsByPartIdx.push_back(partIdx);
                        assertex(partIdx < totalParts);
                        partToSlave[partIdx] = mappedPos;
                    }
                }
            }
            if (!activity.local)
            {
                if (0 == numSuperIndexSubs)
                {
                    for (unsigned p=0; p<totalParts; p++)
                        allParts.push_back(p);
                }
                else // non-interleaved superindex
                {
                    unsigned p=0;
                    for (unsigned i=0; i<numSuperIndexSubs; i++)
                    {
                        for (unsigned kp=0; kp<superWidth; kp++)
                            allParts.push_back(p++);
                        if (isIndexWithTlk)
                            p++; // TLK's serialized separately.
                    }
                }
                // ensure sorted by partIdx, so that consistent order for partHandlers/lookup
                std::sort(allParts.begin(), allParts.end(), [partsByPartIdx](unsigned a, unsigned b) { return partsByPartIdx[a] < partsByPartIdx[b]; });
            }
            // ensure sorted by partIdx, so that consistent order for partHandlers/lookup
            for (auto &slaveParts : slavePartMap)
                std::sort(slaveParts.begin(), slaveParts.end(), [partsByPartIdx](unsigned a, unsigned b) { return partsByPartIdx[a & partMask] < partsByPartIdx[b & partMask]; });
        }
    };

    CMap indexMap, dataMap;


public:
<<<<<<< HEAD
    CKeyedJoinMaster(CMasterGraphElement *info) : CMasterActivity(info, keyedJoinActivityStatistics), indexMap(*this), dataMap(*this)
=======
    CKeyedJoinMaster(CMasterGraphElement *info) : CMasterActivity(info)
>>>>>>> a2de5ce8
    {
        helper = (IHThorKeyedJoinArg *) queryHelper();
        reInit = 0 != (helper->getFetchFlags() & (FFvarfilename|FFdynamicfilename)) || (helper->getJoinFlags() & JFvarindexfilename);
        // NB: force options are there to force all parts to be remote, even if local to slave (handled on slave)
        remoteKeyedLookup = getOptBool(THOROPT_REMOTE_KEYED_LOOKUP, true);
        if (getOptBool(THOROPT_FORCE_REMOTE_KEYED_LOOKUP))
            remoteKeyedLookup = true;
        remoteKeyedFetch = getOptBool(THOROPT_REMOTE_KEYED_FETCH, true);
        if (getOptBool(THOROPT_FORCE_REMOTE_KEYED_FETCH))
            remoteKeyedFetch = true;

        assumePrimary = getOptBool(THOROPT_KJ_ASSUME_PRIMARY);

        if (helper->diskAccessRequired())
            numTags += 2;
        for (unsigned t=0; t<numTags; t++)
        {
            mptag_t tag = container.queryJob().allocateMPTag();
            tags.push_back(tag);
        }
    }
    ~CKeyedJoinMaster()
    {
        for (const mptag_t &tag : tags)
            container.queryJob().freeMPTag(tag);
    }
    virtual void init()
    {
        CMasterActivity::init();
        OwnedRoxieString indexFileName(helper->getIndexFileName());

        initMb.clear();
        initMb.append(indexFileName.get());
        bool keyHasTlk = false;
        totalIndexParts = 0;

        Owned<IDistributedFile> dataFile;
        Owned<IDistributedFile> indexFile = queryThorFileManager().lookup(container.queryJob(), indexFileName, false, 0 != (helper->getJoinFlags() & JFindexoptional), true, container.activityIsCodeSigned());
        if (indexFile)
        {
            if (!isFileKey(indexFile))
                throw MakeActivityException(this, TE_FileTypeMismatch, "Attempting to read flat file as an index: %s", indexFileName.get());
            IDistributedSuperFile *superIndex = indexFile->querySuperFile();
            if (helper->diskAccessRequired())
            {
                OwnedRoxieString fetchFilename(helper->getFileName());
                if (fetchFilename)
                {
                    dataFile.setown(queryThorFileManager().lookup(container.queryJob(), fetchFilename, false, 0 != (helper->getFetchFlags() & FFdatafileoptional), true, container.activityIsCodeSigned()));
                    if (dataFile)
                    {
                        if (isFileKey(dataFile))
                            throw MakeActivityException(this, TE_FileTypeMismatch, "Attempting to read index as a flat file: %s", fetchFilename.get());
                        if (superIndex)
                            throw MakeActivityException(this, 0, "Superkeys and full keyed joins are not supported");

                        dataFileDesc.setown(getConfiguredFileDescriptor(*dataFile));
                        void *ekey;
                        size32_t ekeylen;
                        helper->getFileEncryptKey(ekeylen,ekey);
                        bool encrypted = dataFileDesc->queryProperties().getPropBool("@encrypted");
                        if (0 != ekeylen)
                        {
                            memset(ekey,0,ekeylen);
                            free(ekey);
                            if (!encrypted)
                            {
                                Owned<IException> e = MakeActivityWarning(&container, TE_EncryptionMismatch, "Ignoring encryption key provided as file '%s' was not published as encrypted", dataFile->queryLogicalName());
                                queryJobChannel().fireException(e);
                            }
                        }
                        else if (encrypted)
                            throw MakeActivityException(this, 0, "File '%s' was published as encrypted but no encryption key provided", dataFile->queryLogicalName());

                        /* If fetch file is local to cluster, fetches are sent to the slave the parts are local to.
                         * If fetch file is off cluster, fetches are performed by requesting node directly on fetch part, therefore each nodes
                         * needs all part descriptors.
                         */
                        if (remoteKeyedFetch)
                        {
                            RemoteFilename rfn;
                            dataFileDesc->queryPart(0)->getFilename(0, rfn);
                            if (!rfn.queryIP().ipequals(container.queryJob().querySlaveGroup().queryNode(0).endpoint()))
                                remoteKeyedFetch = false;
                        }
                        dataMap.map(*this, dataFile, false, getOptBool("allLocalFetchParts"));
                    }
                }
            }
            if (!helper->diskAccessRequired() || dataFileDesc)
            {
                bool localKey = indexFile->queryAttributes().getPropBool("@local");
                bool partitionKey = indexFile->queryAttributes().hasProp("@partitionFieldMask");
                local = (localKey && !partitionKey) || container.queryLocalData();
                if (local)
                {
                    remoteKeyedLookup = false;
                    remoteKeyedFetch = false;
                }
                //MORE: Change to getIndexProjectedFormatCrc once we support projected rows for indexes?
                checkFormatCrc(this, indexFile, helper->getIndexFormatCrc(), helper->queryIndexRecordSize(), helper->getProjectedIndexFormatCrc(), helper->queryProjectedIndexRecordSize(), true);
                indexFileDesc.setown(indexFile->getFileDescriptor());

                unsigned superIndexWidth = 0;
                unsigned numSuperIndexSubs = 0;
                if (superIndex)
                {
                    numSuperIndexSubs = superIndex->numSubFiles(true);
                    bool first=true;
                    // consistency check
                    Owned<IDistributedFileIterator> iter = superIndex->getSubFileIterator(true);
                    ForEach(*iter)
                    {
                        IDistributedFile &f = iter->query();
                        unsigned np = f.numParts()-1;
                        IDistributedFilePart &part = f.queryPart(np);
                        const char *kind = part.queryAttributes().queryProp("@kind");
                        bool hasTlk = NULL != kind && 0 == stricmp("topLevelKey", kind); // if last part not tlk, then deemed local (might be singlePartKey)
                        if (first)
                        {
                            first = false;
                            keyHasTlk = hasTlk;
                            superIndexWidth = f.numParts();
                            if (keyHasTlk)
                                --superIndexWidth;
                        }
                        else
                        {
                            if (hasTlk != keyHasTlk)
                                throw MakeActivityException(this, 0, "Local/Single part keys cannot be mixed with distributed(tlk) keys in keyedjoin");
                            if (keyHasTlk && superIndexWidth != f.numParts()-1)
                                throw MakeActivityException(this, 0, "Super sub keys of different width cannot be mixed with distributed(tlk) keys in keyedjoin");
                            if (localKey && superIndexWidth != queryClusterWidth())
                                throw MakeActivityException(this, 0, "Super keys of local index must be same width as target cluster");
                        }
                    }
                    if (keyHasTlk)
                        totalIndexParts = superIndexWidth * numSuperIndexSubs;
                    else
                        totalIndexParts = superIndex->numParts();
                }
                else
                {
                    totalIndexParts = indexFile->numParts();
                    if (totalIndexParts)
                    {
                        const char *kind = indexFile->queryPart(indexFile->numParts()-1).queryAttributes().queryProp("@kind");
                        keyHasTlk = NULL != kind && 0 == stricmp("topLevelKey", kind);
                        if (keyHasTlk)
                            --totalIndexParts;
                    }
                }

                // serialize common (to all slaves) info
                initMb.append(totalIndexParts);
                if (totalIndexParts)
                {
                    indexMap.map(*this, indexFile, keyHasTlk, getOptBool("allLocalIndexParts"));
                    if (remoteKeyedLookup && !getOptBool(THOROPT_FORCE_REMOTE_KEYED_LOOKUP))
                    {
                        /* heuristic to determine how many nodes in this cluster, have had parts
                         * mapped for remote lookup.
                         * If <50%, then turn off remoteKeyedLookup, and process directly
                         * This scenario can happen, when the index has been written to an overlapping but smaller cluster,
                         * or if a narrow index has been copied to this cluster (e.g a 1-way hthor index).
                         */ 
                        unsigned nodesWithMappedParts = 0;
                        unsigned groupSize = queryDfsGroup().ordinality();
                        for (unsigned s=0; s<groupSize; s++)
                        {
                            std::vector<unsigned> &parts = indexMap.querySlaveParts(s);
                            if (parts.size())
                                nodesWithMappedParts++;
                        }
                        if ((nodesWithMappedParts * 2) < groupSize) // i.e. if less than 50% nodes have any parts mapped
                        {
                            remoteKeyedLookup = false;
                            remoteKeyedFetch = false;
                            ActPrintLog("Remote keyed lookups disabled, because too few nodes mapped to service requests of narrow key [cluster nodes=%u, key width=%u, nodes mapped=%u]", groupSize, indexFile->numParts(), nodesWithMappedParts);
                        }
                    }

                    initMb.append(numTags);
                    for (auto &tag: tags)
                        initMb.append(tag);
                    initMb.append(remoteKeyedLookup);
                    initMb.append(remoteKeyedFetch);
                    initMb.append(superIndexWidth); // 0 if not superIndex
                    if (localKey && !partitionKey)
                        keyHasTlk = false; // JCSMORE, not used at least for now
                    initMb.append(keyHasTlk);
                    if (keyHasTlk)
                    {
                        if (numSuperIndexSubs)
                            initMb.append(numSuperIndexSubs);
                        else
                            initMb.append((unsigned)1);

                        Owned<IDistributedFileIterator> iter;
                        IDistributedFile *f;
                        if (superIndex)
                        {
                            iter.setown(superIndex->getSubFileIterator(true));
                            f = &iter->query();
                        }
                        else
                            f = indexFile;
                        for (;;)
                        {
                            unsigned location;
                            OwnedIFile iFile;
                            StringBuffer filePath;
                            Owned<IFileDescriptor> fileDesc = f->getFileDescriptor();
                            Owned<IPartDescriptor> tlkDesc = fileDesc->getPart(fileDesc->numParts()-1);
                            if (!getBestFilePart(this, *tlkDesc, iFile, location, filePath, this))
                                throw MakeThorException(TE_FileNotFound, "Top level key part does not exist, for key: %s", f->queryLogicalName());
                            OwnedIFileIO iFileIO = iFile->open(IFOread);
                            assertex(iFileIO);

                            size32_t tlkSz = (size32_t)iFileIO->size();
                            initMb.append(tlkSz);
                            ::read(iFileIO, 0, tlkSz, initMb);

                            if (!iter || !iter->next())
                                break;
                            f = &iter->query();
                        }
                    }
                }
                else
                {
                    indexFile.clear();
                    indexFileDesc.clear();
                    dataFile.clear();
                    dataFileDesc.clear();
                }
            }
        }
        else
            initMb.append(totalIndexParts); // 0
        if (indexFile)
        {
            addReadFile(indexFile);
            if (dataFile)
                addReadFile(dataFile);
        }
    }
    virtual void serializeSlaveData(MemoryBuffer &dst, unsigned slave)
    {
        dst.append(initMb);
        if (totalIndexParts)
        {
            std::vector<unsigned> &allParts = local ? indexMap.querySlaveParts(slave) : indexMap.queryAllParts();
            unsigned numParts = allParts.size();
            dst.append(numParts);
            if (numParts)
            {
                indexFileDesc->serializeParts(dst, &allParts[0], numParts);
                std::vector<unsigned> &parts = remoteKeyedLookup ? indexMap.querySlaveParts(slave) : allParts;
                unsigned numSlaveParts = parts.size();
                dst.append(numSlaveParts);
                if (numSlaveParts)
                    dst.append(sizeof(unsigned)*numSlaveParts, &parts[0]);
            }
            if (remoteKeyedLookup)
                indexMap.serializePartMap(dst);
            unsigned totalDataParts = dataMap.count();
            dst.append(totalDataParts);
            if (totalDataParts)
            {
                std::vector<unsigned> &allParts = dataMap.queryAllParts();
                unsigned numParts = allParts.size();
                dst.append(numParts);
                if (numParts)
                {
                    dataFileDesc->serializeParts(dst, &allParts[0], numParts);
                    std::vector<unsigned> &parts = remoteKeyedFetch ? dataMap.querySlaveParts(slave) : allParts;
                    unsigned numSlaveParts = parts.size();
                    dst.append(numSlaveParts);
                    if (numSlaveParts)
                        dst.append(sizeof(unsigned)*numSlaveParts, &parts[0]);
                }
                if (remoteKeyedFetch)
                    dataMap.serializePartMap(dst);
            }
        }
    }
};


CActivityBase *createKeyedJoinActivityMaster(CMasterGraphElement *info)
{
    if (info->getOptBool("legacykj"))
        return LegacyKJ::createKeyedJoinActivityMaster(info);
    return new CKeyedJoinMaster(info);
}<|MERGE_RESOLUTION|>--- conflicted
+++ resolved
@@ -264,11 +264,7 @@
 
 
 public:
-<<<<<<< HEAD
-    CKeyedJoinMaster(CMasterGraphElement *info) : CMasterActivity(info, keyedJoinActivityStatistics), indexMap(*this), dataMap(*this)
-=======
-    CKeyedJoinMaster(CMasterGraphElement *info) : CMasterActivity(info)
->>>>>>> a2de5ce8
+    CKeyedJoinMaster(CMasterGraphElement *info) : CMasterActivity(info, keyedJoinActivityStatistics)
     {
         helper = (IHThorKeyedJoinArg *) queryHelper();
         reInit = 0 != (helper->getFetchFlags() & (FFvarfilename|FFdynamicfilename)) || (helper->getJoinFlags() & JFvarindexfilename);

--- conflicted
+++ resolved
@@ -2619,10 +2619,7 @@
         // NB: This is called in partNo ascending order
 
         unsigned partNo = partCopy & partMask;
-<<<<<<< HEAD
-=======
         unsigned copy = partCopy >> partBits;
->>>>>>> 553e6e69
         unsigned slave = 0;
         if (partToSlaveMap.size())
         {

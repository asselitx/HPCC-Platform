--- conflicted
+++ resolved
@@ -1085,11 +1085,7 @@
     }
     catch(...)
     {
-<<<<<<< HEAD
-        status.appendJSONListMessage("Encountered unexpected exception during health report");
-=======
         status.appendMessage("Encountered unexpected exception during health report");
->>>>>>> 353b4eac
         status.escalateStatusCode(LOGACCESS_STATUS_fail);
     }
 

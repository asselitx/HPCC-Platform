/*##############################################################################

    HPCC SYSTEMS software Copyright (C) 2012 HPCC Systems®.

    Licensed under the Apache License, Version 2.0 (the "License");
    you may not use this file except in compliance with the License.
    You may obtain a copy of the License at

       http://www.apache.org/licenses/LICENSE-2.0

    Unless required by applicable law or agreed to in writing, software
    distributed under the License is distributed on an "AS IS" BASIS,
    WITHOUT WARRANTIES OR CONDITIONS OF ANY KIND, either express or implied.
    See the License for the specific language governing permissions and
    limitations under the License.
############################################################################## */

// Some ssl prototypes use char* where they should be using const char *, resulting in lots of spurious warnings
#ifndef _MSC_VER
#pragma GCC diagnostic ignored "-Wwrite-strings"
#endif

//jlib
#include "jliball.hpp"
#include "string.h"

#ifdef _WIN32
#include <windows.h>
#include <winsock2.h>
#include <ws2tcpip.h>
#else
#include <sys/types.h>
#include <sys/socket.h>
#include <netinet/tcp.h>
#include <netinet/in.h>
#include <arpa/inet.h>
#include <stddef.h>
#include <errno.h>
#endif
#include <signal.h>

//openssl
#include <openssl/rsa.h>
#include <openssl/crypto.h>
#ifndef _WIN32
//x509.h includes evp.h, which in turn includes des.h which defines 
//crypt() that throws different exception than in unistd.h
//(this causes build break on linux) so exclude it
#define crypt DONT_DEFINE_CRYPT
#include <openssl/x509.h>
#undef  crypt
#else
#include <openssl/x509.h>
#endif
#include <openssl/ssl.h>
#include <openssl/pem.h>
#include <openssl/err.h>
#include <openssl/conf.h>
#include <openssl/x509v3.h>

#include "jsmartsock.ipp"
#include "securesocket.hpp"

static JSocketStatistics *SSTATS;

bool accept_selfsigned = false;

#define CHK_NULL(x) if((x)==NULL) exit(1)
#define CHK_ERR(err, s) if((err)==-1){perror(s);exit(1);}
#define CHK_SSL(err) if((err) ==-1){ERR_print_errors_fp(stderr); exit(2);}

#define THROWSECURESOCKETEXCEPTION(err) \
    throw MakeStringException(-1, "SecureSocket Exception Raised in: %s, line %d - %s", sanitizeSourceFile(__FILE__), __LINE__, err);


static int pem_passwd_cb(char* buf, int size, int rwflag, void* password)
{
    strncpy(buf, (char*)password, size);
    buf[size - 1] = '\0';
    return(strlen(buf));
}

static void readBio(BIO* bio, StringBuffer& buf)
{
    char readbuf[1024];

    int len = 0;
    while((len = BIO_read(bio, readbuf, 1024)) > 0)
    {
        buf.append(len, readbuf);
    }
}

//Use a namespace to prevent clashes with a class of the same name in jhtree
namespace securesocket
{

class CStringSet : public CInterface
{
    class StringHolder : public CInterface
    {
    public:
        StringBuffer m_str;
        StringHolder(const char* str)
        {
            m_str.clear().append(str);
        }

        const char *queryFindString() const { return m_str.str(); }
    };

private:
    OwningStringSuperHashTableOf<StringHolder> strhash;

public:
    void add(const char* val)
    {
        StringHolder* h1 = strhash.find(val);
        if(h1 == NULL)
            strhash.add(*(new StringHolder(val)));
    }

    bool contains(const char* val)
    {
        StringHolder* h1 = strhash.find(val);
        return (h1 != NULL);
    }
};

class CSecureSocket : implements ISecureSocket, public CInterface
{
private:
    SSL*        m_ssl;
    Owned<ISocket> m_socket;
    bool        m_verify;
    bool        m_address_match;
    CStringSet* m_peers;
    int         m_loglevel;
    bool        m_isSecure;
<<<<<<< HEAD
    size32_t    nextblocksize = 0;
    unsigned    blockflags = BF_ASYNC_TRANSFER;
    unsigned    blocktimeoutms = WAIT_FOREVER;
#ifdef USERECVSEM
    static Semaphore receiveblocksem;
    bool             receiveblocksemowned; // owned by this socket
#endif
=======
    StringBuffer m_fqdn;
>>>>>>> c56bf38d
private:
    StringBuffer& get_cn(X509* cert, StringBuffer& cn);
    bool verify_cert(X509* cert);

public:
    IMPLEMENT_IINTERFACE;

    CSecureSocket(ISocket* sock, SSL_CTX* ctx, bool verify = false, bool addres_match = false, CStringSet* m_peers = NULL, int loglevel=SSLogNormal, const char *fqdn = nullptr);
    CSecureSocket(int sockfd, SSL_CTX* ctx, bool verify = false, bool addres_match = false, CStringSet* m_peers = NULL, int loglevel=SSLogNormal, const char *fqdn = nullptr);
    ~CSecureSocket();

    virtual int secure_accept(int logLevel);
    virtual int secure_connect(int logLevel);

    virtual int logPollError(unsigned revents, const char *rwstr);
    virtual int wait_read(unsigned timeoutms);
    virtual void read(void* buf, size32_t min_size, size32_t max_size, size32_t &size_read,unsigned timeoutsecs);
    virtual void readtms(void* buf, size32_t min_size, size32_t max_size, size32_t &size_read, unsigned timeoutms);
    virtual size32_t write(void const* buf, size32_t size);
    virtual size32_t writetms(void const* buf, size32_t size, unsigned timeoutms=WAIT_FOREVER);

    void readTimeout(void* buf, size32_t min_size, size32_t max_size, size32_t &size_read, unsigned timeout, bool useSeconds);

    virtual StringBuffer& get_ssl_version(StringBuffer& ver)
    {
        ver.set(SSL_get_version(m_ssl));
        return ver;
    }

    //The following are the functions from ISocket that haven't been implemented.


    virtual void   read(void* buf, size32_t size)
    {
        size32_t size_read;
        // MCK - this was:
        // readTimeout(buf, size, size, size_read, 0, false);
        // but that is essentially a non-blocking read() and we want a blocking read() ...
        // read() is always expecting size bytes so min_size should be size
        readTimeout(buf, size, size, size_read, WAIT_FOREVER, false);
    }

    virtual size32_t get_max_send_size()
    {
        throw MakeStringException(-1, "CSecureSocket::get_max_send_size: not implemented");
    }

    //
    // This method is called by server to accept client connection
    //
    virtual ISocket* accept(bool allowcancel=false, SocketEndpoint *peerEp=nullptr) // not needed for UDP
    {
        throw MakeStringException(-1, "CSecureSocket::accept: not implemented");
    }

    //
    // This method is called to check whether a socket is ready to write (i.e. some free buffer space)
    // 
    virtual int wait_write(unsigned timeout)
    {
        return m_socket->wait_write(timeout);
    }

    //
    // can be used with write to allow it to return if it would block
    // be sure and restore to old state before calling other functions on this socket
    //
    virtual bool set_nonblock(bool on) // returns old state
    {
        throw MakeStringException(-1, "CSecureSocket::set_nonblock: not implemented");
    }

    // enable 'nagling' - small packet coalescing (implies delayed transmission)
    //
    virtual bool set_nagle(bool on) // returns old state
    {
        throw MakeStringException(-1, "CSecureSocket::set_nagle: not implemented");
    }

    // set 'linger' time - time close will linger so that outstanding unsent data will be transmited
    //
    virtual void set_linger(int lingersecs)  
    {
        m_socket->set_linger(lingersecs);
    }

    //
    // Cancel accept operation and close socket
    //
    virtual void  cancel_accept() // not needed for UDP
    {
        m_socket->cancel_accept();
    }

    //
    // Shutdown socket: prohibit write and read operations on socket
    //
    virtual void  shutdown(unsigned mode) // not needed for UDP
    {
        m_socket->shutdown(mode);
    }

    // Get local name of accepted (or connected) socket and returns port
    virtual int name(char *name,size32_t namemax)
    {
        return m_socket->name(name, namemax);
    }

    // Get peer name of socket and returns port - in UDP returns return addr
    virtual int peer_name(char *name,size32_t namemax)
    {
        return m_socket->peer_name(name, namemax);
    }

    // Get peer endpoint of socket - in UDP returns return addr
    virtual SocketEndpoint &getPeerEndpoint(SocketEndpoint &ep)
    {
        return m_socket->getPeerEndpoint(ep);
    }

    // Get peer ip of socket - in UDP returns return addr
    virtual IpAddress &getPeerAddress(IpAddress &addr)
    {
        return m_socket->getPeerAddress(addr);
    }

    // Get local endpoint of socket
    virtual SocketEndpoint &getEndpoint(SocketEndpoint &ep) const override
    {
        return m_socket->getEndpoint(ep);
    }

    //
    // Close socket
    //
    virtual bool connectionless() // true if accept need not be called (i.e. UDP)
    {
        throw MakeStringException(-1, "CSecureSocket::connectionless: not implemented");
    }

    virtual void set_return_addr(int port,const char *name) // used for UDP servers only
    {
        throw MakeStringException(-1, "CSecureSocket::set_return_addr: not implemented");
    }

    // Block functions 
    // TLS TODO: can we move these block* into a base class for both CSocket and CSecureSocket ?

    virtual void  set_block_mode(                // must be called before block operations
                            unsigned flags,      // BF_* flags (must match receive_block)
                            size32_t recsize=0,  // record size (required for rec compression)
                            unsigned timeout=0   // timeout in msecs (0 for no timeout)
                  );

    virtual bool  send_block( 
                            const void *blk,     // data to send
                            size32_t sz          // size to send (0 for eof)
                  );

    virtual size32_t receive_block_size();       // get size of next block (always must call receive_block after)

    virtual size32_t receive_block(
                            void *blk,           // receive pointer
                            size32_t sz          // max size to read (0 for sync eof) 
                     );                          // if less than block size truncates block

    virtual void  close()
    {
        m_socket->close();  
    }

    virtual unsigned OShandle() const             // for internal use
    {
        return m_socket->OShandle();
    }

    virtual bool isValid() const
    {
        return m_socket->isValid();
    }

    virtual size32_t avail_read()            // called after wait_read to see how much data available
    {
        int pending = SSL_pending(m_ssl);
        if(pending > 0)
            return pending;
        // pending == 0 : check if there still might be data to read
        // (often used as a check for if socket was closed by peer)
        size32_t avr = m_socket->avail_read();
        if (avr > 0)
        {
            // TLS TODO: MCK - needs to be thought out and refactored
            // Bytes here may be part of encrypted SSL record.
            // If SSL_MODE_AUTO_RETRY set (and it is) then bytes
            // here may also be from auto-renegotiation.
            // If return 0 here, caller may think socket was closed
            // If return >0 here, caller may block on next SSL_read()
            // Only two locations where this value other than !=0 is used:
            //     CRemoteFileServer->notifySelected() (dafsserver)
            //     CMPPacketReader->notifySelected() (mpcomm)
            return 1;
            /* --------------------------------
            // bytes may be SSL/TLS protocol and not part of msg
            byte c[2];
            // TODO this may block ...
            pending = SSL_peek(m_ssl, c, 1);
            // 0 almost always means socket was closed
            if (pending == 0)
                return 0;
            if (pending > 0)
                return SSL_pending(m_ssl);
            // pending < 0 : TODO should handle SSL_ERROR_WANT_READ/WRITE error
            if (m_loglevel >= SSLogNormal)
            {
                int ret = SSL_get_error(m_ssl, pending);
                char errbuf[512];
                ERR_error_string_n(ERR_get_error(), errbuf, 512);
                errbuf[511] = '\0';
                DBGLOG("SSL_peek (avail_read) returns error %d - %s", ret, errbuf);
            }
            -------------------------------- */
        }
        return 0;
    }

    virtual size32_t write_multiple(unsigned num, const void **buf, size32_t *size)
    {
        size32_t res = 0;
        for (int i=0; i<num; i++)
        {
            if (size[i] > 0)
            {
                // non-tls version tries to write equal 64k chunks, but unless we set
                // SSL_MODE_ENABLE_PARTIAL_WRITE, we should write each buf[i] entirely ...
                res += write(buf[i], size[i]);
            }
        }
        return res;
    }

    virtual size32_t get_send_buffer_size() // get OS send buffer
    {
        throw MakeStringException(-1, "CSecureSocket::get_send_buffer_size: not implemented");
    }

    void set_send_buffer_size(size32_t sz)  // set OS send buffer size
    {
        throw MakeStringException(-1, "CSecureSocket::set_send_buffer_size: not implemented");
    }

    bool join_multicast_group(SocketEndpoint &ep)   // for udp multicast
    {
        throw MakeStringException(-1, "CSecureSocket::join_multicast_group: not implemented");
        return false;
    }

    bool leave_multicast_group(SocketEndpoint &ep)  // for udp multicast
    {
        throw MakeStringException(-1, "CSecureSocket::leave_multicast_group: not implemented");
        return false;
    }

    void set_ttl(unsigned _ttl)   // set ttl
    {
        throw MakeStringException(-1, "CSecureSocket::set_ttl: not implemented");
    }

    size32_t get_receive_buffer_size()  // get OS send buffer
    {
        throw MakeStringException(-1, "CSecureSocket::get_receive_buffer_size: not implemented");
    }

    void set_receive_buffer_size(size32_t sz)   // set OS send buffer size
    {
        throw MakeStringException(-1, "CSecureSocket::set_receive_buffer_size: not implemented");
    }

    virtual void set_keep_alive(bool set) // set option SO_KEEPALIVE
    {
        m_socket->set_keep_alive(set);
    }

    virtual size32_t udp_write_to(const SocketEndpoint &ep, void const* buf, size32_t size)
    {
        throw MakeStringException(-1, "CSecureSocket::udp_write_to: not implemented");
    }

    virtual bool check_connection()
    {
        return m_socket->check_connection();
    }

    virtual bool isSecure() const override
    {
        return m_isSecure;
    }
};

#ifdef USERECVSEM
Semaphore CSecureSocket::receiveblocksem(2);
#endif

/**************************************************************************
 *  CSecureSocket -- secure socket layer implementation using openssl     *
 **************************************************************************/
CSecureSocket::CSecureSocket(ISocket* sock, SSL_CTX* ctx, bool verify, bool address_match, CStringSet* peers, int loglevel, const char *fqdn)
{
    m_socket.setown(sock);
    m_ssl = SSL_new(ctx);

    m_verify = verify;
    m_address_match = address_match;
    m_peers = peers;;
    m_loglevel = loglevel;
    m_isSecure = false;

    if(m_ssl == NULL)
    {
        throw MakeStringException(-1, "Can't create ssl");
    }

    // there is no MSG_NOSIGNAL or SO_NOSIGPIPE for SSL_write() ...
#ifndef _WIN32
    signal(SIGPIPE, SIG_IGN);
#endif

    SSL_set_fd(m_ssl, sock->OShandle());

    if (fqdn)
        m_fqdn.set(fqdn);
}

CSecureSocket::CSecureSocket(int sockfd, SSL_CTX* ctx, bool verify, bool address_match, CStringSet* peers, int loglevel, const char *fqdn)
{
    //m_socket.setown(sock);
    //m_socket.setown(ISocket::attach(sockfd));
    m_ssl = SSL_new(ctx);

    m_verify = verify;
    m_address_match = address_match;
    m_peers = peers;;
    m_loglevel = loglevel;
    m_isSecure = false;

    if(m_ssl == NULL)
    {
        throw MakeStringException(-1, "Can't create ssl");
    }

    // there is no MSG_NOSIGNAL or SO_NOSIGPIPE for SSL_write() ...
#ifndef _WIN32
    signal(SIGPIPE, SIG_IGN);
#endif

    SSL_set_fd(m_ssl, sockfd);

    if (fqdn)
        m_fqdn.set(fqdn);
}

CSecureSocket::~CSecureSocket()
{
    SSL_free(m_ssl);
}

StringBuffer& CSecureSocket::get_cn(X509* cert, StringBuffer& cn)
{
    X509_NAME *subj;
    char      data[256];
    int       extcount;
    int       found = 0;

    if ((extcount = X509_get_ext_count(cert)) > 0)
    {
        int i;

        for (i = 0;  i < extcount;  i++)
        {
            const char              *extstr;
            X509_EXTENSION    *ext;

            ext = X509_get_ext(cert, i);
            extstr = OBJ_nid2sn(OBJ_obj2nid(X509_EXTENSION_get_object(ext)));

            if (!strcmp(extstr, "subjectAltName"))
            {
                int                  j;
                unsigned char        *data;
                STACK_OF(CONF_VALUE) *val;
                CONF_VALUE           *nval;
#if (OPENSSL_VERSION_NUMBER > 0x00909000L) 
                const X509V3_EXT_METHOD    *meth;
#else
                X509V3_EXT_METHOD    *meth;
#endif 
                void                 *ext_str = NULL;

                if (!(meth = X509V3_EXT_get(ext)))
                    break;
#if OPENSSL_VERSION_NUMBER < 0x10100000L
                data = ext->value->data;
                auto length = ext->value->length;
#else
                data = X509_EXTENSION_get_data(ext)->data;
                auto length = X509_EXTENSION_get_data(ext)->length;
#endif
#if (OPENSSL_VERSION_NUMBER > 0x00908000L) 
                if (meth->it)
                    ext_str = ASN1_item_d2i(NULL, (const unsigned char **)&data, length,
                        ASN1_ITEM_ptr(meth->it));
                else
                    ext_str = meth->d2i(NULL, (const unsigned char **) &data, length);
#elif (OPENSSL_VERSION_NUMBER > 0x00907000L)     
                if (meth->it)
                    ext_str = ASN1_item_d2i(NULL, (unsigned char **)&data, length,
                        ASN1_ITEM_ptr(meth->it));
                else
                    ext_str = meth->d2i(NULL, (unsigned char **) &data, length);
#else
                    ext_str = meth->d2i(NULL, &data, length);
#endif
                val = meth->i2v(meth, ext_str, NULL);
                for (j = 0;  j < sk_CONF_VALUE_num(val);  j++)
                {
                    nval = sk_CONF_VALUE_value(val, j);
                    if (!strcmp(nval->name, "DNS"))
                    {
                        cn.append(nval->value);                     
                        found = 1;
                        break;
                    }
                }
            }
            if (found)
                break;
        }
    }

    if (!found && (subj = X509_get_subject_name(cert)) &&
        X509_NAME_get_text_by_NID(subj, NID_commonName, data, 256) > 0)
    {
        data[255] = 0;
        cn.append(data);
    }

    return cn;
}

bool CSecureSocket::verify_cert(X509* cert)
{
    DBGLOG ("peer's certificate:\n");

    char *s, oneline[1024];

    s = X509_NAME_oneline (X509_get_subject_name (cert), oneline, 1024);
    if(s != NULL)
    {
        DBGLOG ("\t subject: %s", oneline);
    }

    s = X509_NAME_oneline (X509_get_issuer_name  (cert), oneline, 1024);
    if(s != NULL)
    {
        DBGLOG ("\t issuer: %s", oneline);
    }

    StringBuffer cn;
    get_cn(cert, cn);

    if(cn.length() == 0)
        throw MakeStringException(-1, "cn of the certificate can't be found");

    if(m_address_match)
    {
        SocketEndpoint ep;
        m_socket->getPeerEndpoint(ep);
        StringBuffer iptxt;
        ep.getIpText(iptxt);
        SocketEndpoint cnep(cn.str());
        StringBuffer cniptxt;
        cnep.getIpText(cniptxt);
        DBGLOG("peer ip=%s, certificate ip=%s", iptxt.str(), cniptxt.str());
        if(!(cniptxt.length() > 0 && stricmp(iptxt.str(), cniptxt.str()) == 0))
        {
            DBGLOG("Source address of the request doesn't match the certificate");
            return false;
        }
    }
    
    if (m_peers->contains("anyone") || m_peers->contains(cn.str()))
    {
        DBGLOG("%s among trusted peers", cn.str());
        return true;
    }
    else
    {
        DBGLOG("%s not among trusted peers, verification failed", cn.str());
        return false;
    }
}

int CSecureSocket::secure_accept(int logLevel)
{
    int err;
    err = SSL_accept(m_ssl);
    if(err == 0)
    {
        int ret = SSL_get_error(m_ssl, err);
        // if err == 0 && ret == SSL_ERROR_SYSCALL
        // then client closed connection gracefully before ssl neg
        // which can happen with port scan / VIP ...
        // NOTE: ret could also be SSL_ERROR_ZERO_RETURN if client closed
        // gracefully after ssl neg initiated ...
        if ( (logLevel >= SSLogNormal) || (ret != SSL_ERROR_SYSCALL) )
        {
            char errbuf[512];
            ERR_error_string_n(ERR_get_error(), errbuf, 512);
            DBGLOG("SSL_accept returned 0, error - %s", errbuf);
        }
        return -1;
    }
    else if(err < 0)
    {
        int ret = SSL_get_error(m_ssl, err);
        char errbuf[512];
        ERR_error_string_n(ERR_get_error(), errbuf, 512);
        errbuf[511] = '\0';
        DBGLOG("SSL_accept returned %d, SSL_get_error=%d, error - %s", err, ret, errbuf);
        if(strstr(errbuf, "error:1408F455:") != NULL)
        {
            DBGLOG("Unrecoverable SSL library error.");
            _exit(0);
        }
        return err;
    }

    if (logLevel > SSLogNormal)
        DBGLOG("SSL accept ok, using %s", SSL_get_cipher(m_ssl));

    if(m_verify)
    {
        bool verified = false;
        // Get client's certificate (note: beware of dynamic allocation) - opt 
        X509* client_cert = SSL_get_peer_certificate (m_ssl);
        if (client_cert != NULL) 
        {
            // We could do all sorts of certificate verification stuff here before
            // deallocating the certificate.
            verified = verify_cert(client_cert);
            X509_free (client_cert);
        }

        if(!verified)
            throw MakeStringException(-1, "certificate verification failed");

    }

    m_isSecure = true;
    return 0;
}

int CSecureSocket::secure_connect(int logLevel)
{
    if (m_fqdn.length() > 0)
    {
        if (!streq(m_fqdn.str(), "."))
            SSL_set_tlsext_host_name(m_ssl, m_fqdn.str());
    }

    int err = SSL_connect (m_ssl);                     
    if(err <= 0)
    {
        int ret = SSL_get_error(m_ssl, err);
        char errbuf[512];
        ERR_error_string_n(ERR_get_error(), errbuf, 512);
        DBGLOG("SSL_connect error - %s, SSL_get_error=%d, error - %d", errbuf,ret, err);
        throw MakeStringException(-1, "SSL_connect failed: %s", errbuf);
    }
    
    if (logLevel > SSLogNormal)
        DBGLOG("SSL connect ok, using %s", SSL_get_cipher (m_ssl));

    // Currently only do fake verify - simply logging the subject and issuer
    // The verify parameter makes it possible for the application to verify only
    // once per session and cache the result of the verification.
    if(m_verify)
    {
        // Following two steps are optional and not required for
        // data exchange to be successful.
        
        // Get server's certificate (note: beware of dynamic allocation) - opt
        X509* server_cert = SSL_get_peer_certificate (m_ssl);
        bool verified = false;
        if(server_cert != NULL)
        {
            // We could do all sorts of certificate verification stuff here before
            // deallocating the certificate.
            verified = verify_cert(server_cert);

            X509_free (server_cert);    
        }

        if(!verified)
            throw MakeStringException(-1, "certificate verification failed");

    }

    m_isSecure = true;
    return 0;
}

//
// log poll() errors
//
int CSecureSocket::logPollError(unsigned revents, const char *rwstr)
{
    return m_socket->logPollError(revents, rwstr);
}

//
// This method is called to check whether a socket has data ready
// 
int CSecureSocket::wait_read(unsigned timeoutms)
{
    int pending = SSL_pending(m_ssl);
    if(pending > 0)
        return pending;
    return m_socket->wait_read(timeoutms);
}

inline unsigned socketTime(bool useSeconds)
{
    if (useSeconds)
    {
        time_t timenow;
        return (unsigned) time(&timenow);
    }
    return msTick();
}

inline unsigned socketTimeRemaining(bool useSeconds, unsigned start, unsigned timeout)
{
    unsigned elapsed = socketTime(useSeconds) - start;
    if (elapsed < timeout)
    {
        unsigned timeleft = timeout - elapsed;
        if (useSeconds)
            timeleft *= 1000;
        return timeleft;
    }
    return 0;
}

void CSecureSocket::readTimeout(void* buf, size32_t min_size, size32_t max_size, size32_t &size_read, unsigned timeout, bool useSeconds)
{
    size_read = 0;
    unsigned start;
    unsigned timeleft;

    if (timeout != WAIT_FOREVER) {
        start = socketTime(useSeconds);
        timeleft = timeout;
        if (useSeconds)
            timeleft *= 1000;
    }

    do {
        int rc;
        if (timeout != WAIT_FOREVER) {
            rc = wait_read(timeleft);
            if (rc < 0) {
                THROWSECURESOCKETEXCEPTION("wait_read error"); 
            }
            if (rc == 0) {
                THROWSECURESOCKETEXCEPTION("timeout expired"); 
            }
            timeleft = socketTimeRemaining(useSeconds, start, timeout);
        }

        ERR_clear_error();
        rc = SSL_read(m_ssl, (char*)buf + size_read, max_size - size_read);
        if (rc > 0)
        {
            size_read += rc;
        }
        else
        {
            int err = SSL_get_error(m_ssl, rc);
            char errbuf[512];
            ERR_error_string_n(err, errbuf, 512);
            ERR_clear_error();
            VStringBuffer errmsg("SSL_read error %d - %s", err, errbuf);
            if (m_loglevel >= SSLogMax)
                DBGLOG("Warning: %s", errmsg.str());
            if (min_size > 0)
                throw createJSocketException(JSOCKERR_graceful_close, errmsg);
        }
    } while (size_read < min_size);
}


void CSecureSocket::readtms(void* buf, size32_t min_size, size32_t max_size, size32_t &size_read, unsigned timeoutms)
{
    readTimeout(buf, min_size, max_size, size_read, timeoutms, false);
}

void CSecureSocket::read(void* buf, size32_t min_size, size32_t max_size, size32_t &size_read,unsigned timeoutsecs)
{
    readTimeout(buf, min_size, max_size, size_read, timeoutsecs, true);
}

size32_t CSecureSocket::write(void const* buf, size32_t size)
{
    if (size == 0)
        return 0;
    int numwritten = SSL_write(m_ssl, buf, size);
    // 0 is an error
    if (numwritten <= 0)
    {
        int err = SSL_get_error(m_ssl, numwritten);
        // SSL_ERROR_WANT_READ/WRITE errors and retry should not be required
        // b/c of blocking bio and SSL_MODE_ENABLE_PARTIAL_WRITE is not set
        char errbuf[512];
        ERR_error_string_n(err, errbuf, 512);
        ERR_clear_error();
        VStringBuffer errmsg("SSL_write error %d - %s", err, errbuf);
        if (err == SSL_ERROR_ZERO_RETURN)
            throw createJSocketException(JSOCKERR_graceful_close, errmsg);
        else
            throw createJSocketException(JSOCKERR_broken_pipe, errmsg);
    }
    return numwritten;
}

size32_t CSecureSocket::writetms(void const* buf, size32_t size, unsigned timeoutms)
{
    // timeoutms not implemented yet ...
    if (size == 0)
        return 0;
    int numwritten = SSL_write(m_ssl, buf, size);
    // 0 is an error
    if (numwritten <= 0)
    {
        int err = SSL_get_error(m_ssl, numwritten);
        // SSL_ERROR_WANT_READ/WRITE errors and retry should not be required
        // b/c of blocking bio and SSL_MODE_ENABLE_PARTIAL_WRITE is not set
        char errbuf[512];
        ERR_error_string_n(err, errbuf, 512);
        ERR_clear_error();
        VStringBuffer errmsg("SSL_write (tms) error %d - %s", err, errbuf);
        if (err == SSL_ERROR_ZERO_RETURN)
            throw createJSocketException(JSOCKERR_graceful_close, errmsg);
        else
            throw createJSocketException(JSOCKERR_broken_pipe, errmsg);
    }
    return numwritten;
}

// ----------------------------

void CSecureSocket::set_block_mode(unsigned flags, size32_t recsize, unsigned _timeoutms)
{
    blockflags = flags;
    nextblocksize = UINT_MAX;
    blocktimeoutms = _timeoutms?_timeoutms:WAIT_FOREVER;
}

size32_t CSecureSocket::receive_block_size()
{
    // assumed always paired with receive_block
    if (nextblocksize) {
        if (blockflags&BF_SYNC_TRANSFER_PULL) {
            bool eof=false;
            write(&eof,sizeof(eof));
        }
        size32_t rd;
        readtms(&nextblocksize,sizeof(nextblocksize),sizeof(nextblocksize),rd,blocktimeoutms);
        _WINREV(nextblocksize);
        if (nextblocksize==0) { // confirm eof
            try {
                bool confirm=true;
                write(&confirm,sizeof(confirm));
            }
            catch (IJSOCK_Exception *e) {
                if ((e->errorCode()!=JSOCKERR_broken_pipe)&&(e->errorCode()!=JSOCKERR_graceful_close))
                    EXCLOG(e,"receive_block_size");
                e->Release();
            }
        }
        else if (blockflags&BF_SYNC_TRANSFER_PUSH) {  // leaves receiveblocksem clear
#ifdef USERECVSEM
            CSemProtect semprot; // this will catch exception in write
            while (!semprot.wait(&receiveblocksem,&receiveblocksemowned,60*1000*5))
                IWARNLOG("Receive block stalled");
#endif
            bool eof=false;
            write(&eof,sizeof(eof));
#ifdef USERECVSEM
            semprot.clear();
#endif
        }
    }
    return nextblocksize;
}

size32_t CSecureSocket::receive_block(void *blk, size32_t maxsize)
{
#ifdef USERECVSEM
    CSemProtect semprot; // this will catch exceptions
#endif
    size32_t sz = nextblocksize;
    if (sz) {
        if (sz==UINT_MAX) { // need to get size
            if (!blk||!maxsize) {
                if (blockflags&BF_SYNC_TRANSFER_PUSH) { // ignore block size
                    size32_t rd;
                    readtms(&nextblocksize,sizeof(nextblocksize),sizeof(nextblocksize),rd,blocktimeoutms);
                }
                if (blockflags&(BF_SYNC_TRANSFER_PULL|BF_SYNC_TRANSFER_PUSH)) { // signal eof
                    bool eof=true;
                    write(&eof,sizeof(eof));
                    nextblocksize = 0;
                    return 0;
                }
            }
            sz = receive_block_size();
            if (!sz)
                return 0;
        }
        unsigned startt=usTick();   // include sem block but not initial handshake
#ifdef USERECVSEM
        if (blockflags&BF_SYNC_TRANSFER_PUSH)  // read_block_size sets semaphore
            semprot.set(&receiveblocksem,&receiveblocksemowned);  // this will reset semaphore on exit
#endif
        nextblocksize = UINT_MAX;
        size32_t rd;
        if (sz<=maxsize) {
            readtms(blk,sz,sz,rd,blocktimeoutms);
        }
        else { // truncate
            readtms(blk,maxsize,maxsize,rd,blocktimeoutms);
            sz -= maxsize;
            OwnedMalloc<void> tmp = malloc(sz);
            readtms(tmp,sz,sz,rd,blocktimeoutms);
            sz = maxsize;
        }
        if (blockflags&BF_RELIABLE_TRANSFER) {
            bool isok=true;
            write(&isok,sizeof(isok));
        }
        unsigned elapsed = usTick()-startt;
        SSTATS = getSocketStatPtr();
        if (SSTATS)
        {
            SSTATS->blockrecvtime+=elapsed;
            SSTATS->numblockrecvs++;
            SSTATS->blockrecvsize+=sz;
        }
    }
    return sz;
}

bool CSecureSocket::send_block(const void *blk, size32_t sz)
{
    unsigned startt=usTick();
#ifdef TRACE_SLOW_BLOCK_TRANSFER
    unsigned startt2 = startt;
    unsigned startt3 = startt;
#endif
    if (blockflags&BF_SYNC_TRANSFER_PULL) {
        size32_t rd;
        bool eof = true;
        readtms(&eof,sizeof(eof),sizeof(eof),rd,blocktimeoutms);
        if (eof)
            return false;
#ifdef TRACE_SLOW_BLOCK_TRANSFER
        startt2=usTick();
#endif
    }
    if (!blk||!sz) {
        sz = 0;
        write(&sz,sizeof(sz));
        try {
            bool reply;
            size32_t rd;
            readtms(&reply,sizeof(reply),sizeof(reply),rd,blocktimeoutms);
        }
        catch (IJSOCK_Exception *e) {
            if ((e->errorCode()!=JSOCKERR_broken_pipe)&&(e->errorCode()!=JSOCKERR_graceful_close))
                EXCLOG(e,"CSocket::send_block");
            e->Release();
        }
        return false;
    }
    size32_t rsz=sz;
    _WINREV(rsz);
    write(&rsz,sizeof(rsz));
    if (blockflags&BF_SYNC_TRANSFER_PUSH) {
#ifdef TRACE_SLOW_BLOCK_TRANSFER
        startt2=usTick();
#endif
        size32_t rd;
        bool eof = true;
        readtms(&eof,sizeof(eof),sizeof(eof),rd,blocktimeoutms);
        if (eof)
            return false;
#ifdef TRACE_SLOW_BLOCK_TRANSFER
        startt3=usTick();
#endif
    }
    write(blk,sz);
    if (blockflags&BF_RELIABLE_TRANSFER) {
        bool isok=false;
        size32_t rd;
        readtms(&isok,sizeof(isok),sizeof(isok),rd,blocktimeoutms);
        if (!isok)
            return false;
    }
    unsigned nowt = usTick();
    unsigned elapsed = nowt-startt;
    SSTATS = getSocketStatPtr();
    if (SSTATS)
    {
        SSTATS->blocksendtime+=elapsed;
        SSTATS->numblocksends++;
        SSTATS->blocksendsize+=sz;
        if (elapsed>SSTATS->longestblocksend) {
            SSTATS->longestblocksend = elapsed;
            SSTATS->longestblocksize = sz;
        }
    }
#ifdef TRACE_SLOW_BLOCK_TRANSFER
    if (elapsed>1000000*60)  // over 1min
        IWARNLOG("send_block took %ds to %s  (%d,%d,%d)",elapsed/1000000,tracename,startt2-startt,startt3-startt2,nowt-startt3);
#endif
    return true;
}

// ----------------------------

int verify_callback(int ok, X509_STORE_CTX *store)
{
    if(!ok)
    {
        X509 *cert = X509_STORE_CTX_get_current_cert(store);
        int err = X509_STORE_CTX_get_error(store);
        
        char issuer[256], subject[256];
        X509_NAME_oneline(X509_get_issuer_name(cert), issuer, 256);
        X509_NAME_oneline(X509_get_subject_name(cert), subject, 256);
        
        if(accept_selfsigned && (stricmp(issuer, subject) == 0))
        {
            DBGLOG("accepting selfsigned certificate, subject=%s", subject);
            ok = true;
        }
        else
            DBGLOG("Error with certificate: issuer=%s,subject=%s,err %d - %s", issuer, subject,err,X509_verify_cert_error_string(err));
    }
    return ok;
}

const char* strtok__(const char* s, const char* d, StringBuffer& tok)
{
    if(!s || !*s || !d || !*d)
        return s;

    while(*s && strchr(d, *s))
        s++;

    while(*s && !strchr(d, *s))
    {
        tok.append(*s);
        s++;
    }

    return s;
}

class CSecureSocketContext : implements ISecureSocketContext, public CInterface
{
private:
    SSL_CTX*    m_ctx;
#if (OPENSSL_VERSION_NUMBER > 0x00909000L) 
    const SSL_METHOD* m_meth;
#else
    SSL_METHOD* m_meth;
#endif 

    bool m_verify;
    bool m_address_match;
    Owned<CStringSet> m_peers;
    StringAttr password;

    void setSessionIdContext()
    {
        SSL_CTX_set_session_id_context(m_ctx, (const unsigned char*)"hpccsystems", 11);
    }

public:
    IMPLEMENT_IINTERFACE;
    CSecureSocketContext(SecureSocketType sockettype)
    {
        m_verify = false;
        m_address_match = false;

        if(sockettype == ClientSocket)
            m_meth = SSLv23_client_method();
        else
            m_meth = SSLv23_server_method();

        m_ctx = SSL_CTX_new(m_meth);

        if(!m_ctx)
        {
            throw MakeStringException(-1, "ctx can't be created");
        }

        if (sockettype == ServerSocket)
            setSessionIdContext();

        SSL_CTX_set_mode(m_ctx, SSL_CTX_get_mode(m_ctx) | SSL_MODE_AUTO_RETRY);
    }

    CSecureSocketContext(const char* certfile, const char* privkeyfile, const char* passphrase, SecureSocketType sockettype)
    {
        m_verify = false;
        m_address_match = false;

        if(sockettype == ClientSocket)
            m_meth = SSLv23_client_method();
        else
            m_meth = SSLv23_server_method();

        m_ctx = SSL_CTX_new(m_meth);

        if(!m_ctx)
        {
            throw MakeStringException(-1, "ctx can't be created");
        }

        if (sockettype == ServerSocket)
            setSessionIdContext();

        password.set(passphrase);
        SSL_CTX_set_default_passwd_cb_userdata(m_ctx, (void*)password.str());
        SSL_CTX_set_default_passwd_cb(m_ctx, pem_passwd_cb);

        if (SSL_CTX_use_certificate_chain_file(m_ctx, certfile)<=0)
        {
            char errbuf[512];
            ERR_error_string_n(ERR_get_error(), errbuf, 512);
            throw MakeStringException(-1, "error loading certificate chain file %s - %s", certfile, errbuf);
        }

        if(SSL_CTX_use_PrivateKey_file(m_ctx, privkeyfile, SSL_FILETYPE_PEM) <= 0)
        {
            char errbuf[512];
            ERR_error_string_n(ERR_get_error(), errbuf, 512);
            throw MakeStringException(-1, "error loading private key file %s - %s", privkeyfile, errbuf);
        }

        if(!SSL_CTX_check_private_key(m_ctx))
        {
            throw MakeStringException(-1, "Private key does not match the certificate public key");
        }
        
        SSL_CTX_set_mode(m_ctx, SSL_CTX_get_mode(m_ctx) | SSL_MODE_AUTO_RETRY);
    }

    CSecureSocketContext(IPropertyTree* config, SecureSocketType sockettype)
    {
        assertex(config);
        m_verify = false;
        m_address_match = false;

        if(sockettype == ClientSocket)
            m_meth = SSLv23_client_method();
        else
            m_meth = SSLv23_server_method();

        m_ctx = SSL_CTX_new(m_meth);

        if(!m_ctx)
        {
            throw MakeStringException(-1, "ctx can't be created");
        }

        if (sockettype == ServerSocket)
            setSessionIdContext();

        const char *cipherList = config->queryProp("cipherList");
        if (!cipherList || !*cipherList)
            cipherList = "ECDH+AESGCM:DH+AESGCM:ECDH+AES256:DH+AES256:ECDH+AES128:DH+AES:ECDH+3DES:DH+3DES:RSA+AESGCM:RSA+AES:RSA+3DES:!aNULL:!MD5";
        SSL_CTX_set_cipher_list(m_ctx, cipherList);

        const char* passphrase = config->queryProp("passphrase");
        if(passphrase && *passphrase)
        {
            StringBuffer pwd;
            decrypt(pwd, passphrase);
            password.set(pwd);
            SSL_CTX_set_default_passwd_cb_userdata(m_ctx, (void*)password.str());
            SSL_CTX_set_default_passwd_cb(m_ctx, pem_passwd_cb);
        }

        const char* certfile = config->queryProp("certificate");
        if(certfile && *certfile)
        {
            if (SSL_CTX_use_certificate_chain_file(m_ctx, certfile) <= 0)
            {
                char errbuf[512];
                ERR_error_string_n(ERR_get_error(), errbuf, 512);
                throw MakeStringException(-1, "error loading certificate chain file %s - %s", certfile, errbuf);
            }
        }

        const char* privkeyfile = config->queryProp("privatekey");
        if(privkeyfile && *privkeyfile)
        {
            if(SSL_CTX_use_PrivateKey_file(m_ctx, privkeyfile, SSL_FILETYPE_PEM) <= 0)
            {
                char errbuf[512];
                ERR_error_string_n(ERR_get_error(), errbuf, 512);
                throw MakeStringException(-1, "error loading private key file %s - %s", privkeyfile, errbuf);
            }
            if(!SSL_CTX_check_private_key(m_ctx))
            {
                throw MakeStringException(-1, "Private key does not match the certificate public key");
            }
        }
    
        SSL_CTX_set_mode(m_ctx, SSL_CTX_get_mode(m_ctx) | SSL_MODE_AUTO_RETRY);

        m_verify = config->getPropBool("verify/@enable");
        m_address_match = config->getPropBool("verify/@address_match");
        accept_selfsigned = config->getPropBool("verify/@accept_selfsigned");

        if(m_verify)
        {
            const char* capath = config->queryProp("verify/ca_certificates/@path");
            if(capath && *capath)
            {
                if(SSL_CTX_load_verify_locations(m_ctx, capath, NULL) != 1)
                {
                    throw MakeStringException(-1, "Error loading CA certificates from %s", capath);
                }
            }

            SSL_CTX_set_verify(m_ctx, SSL_VERIFY_PEER | SSL_VERIFY_FAIL_IF_NO_PEER_CERT | SSL_VERIFY_CLIENT_ONCE, verify_callback);

            m_peers.setown(new CStringSet());
            const char* peersstr = config->queryProp("verify/trusted_peers");
            while(peersstr && *peersstr)
            {
                StringBuffer onepeerbuf;
                peersstr = strtok__(peersstr, "|", onepeerbuf);
                if(onepeerbuf.length() == 0)
                    break;

                char*  onepeer = onepeerbuf.detach();
                if (isdigit(*onepeer))
                {
                    char *dash = strrchr(onepeer, '-');
                    if (dash)
                    {
                        *dash = 0;
                        int last = atoi(dash+1);
                        char *dot = strrchr(onepeer, '.');
                        *dot = 0;
                        int first = atoi(dot+1);
                        for (int i = first; i <= last; i++)
                        {
                            StringBuffer t;
                            t.append(onepeer).append('.').append(i);
                            m_peers->add(t.str());
                        }
                    }
                    else
                    {
                        m_peers->add(onepeer);
                    }
                }
                else
                {
                    m_peers->add(onepeer);
                }
                free(onepeer);
            }
        }
    }

    ~CSecureSocketContext()
    {
        SSL_CTX_free(m_ctx);
    }

    ISecureSocket* createSecureSocket(ISocket* sock, int loglevel, const char *fqdn)
    {
        return new CSecureSocket(sock, m_ctx, m_verify, m_address_match, m_peers, loglevel, fqdn);
    }

    ISecureSocket* createSecureSocket(int sockfd, int loglevel, const char *fqdn)
    {
        return new CSecureSocket(sockfd, m_ctx, m_verify, m_address_match, m_peers, loglevel, fqdn);
    }
};

class CRsaCertificate : implements ICertificate, public CInterface
{
private:
    StringAttr m_destaddr;
    StringAttr m_passphrase;
    int        m_days;
    StringAttr m_c;
    StringAttr m_s;
    StringAttr m_l;
    StringAttr m_o;
    StringAttr m_ou;
    StringAttr m_e;
    int        m_bits;

    void addNameEntry(X509_NAME *subj, const char* name, const char* value)
    {
        int nid;
        X509_NAME_ENTRY *ent;
        
        if ((nid = OBJ_txt2nid ((char*)name)) == NID_undef)
            throw MakeStringException(-1, "Error finding NID for %s\n", name);
        
        if (!(ent = X509_NAME_ENTRY_create_by_NID(NULL, nid, MBSTRING_ASC, (unsigned char*)value, -1)))
            throw MakeStringException(-1, "Error creating Name entry from NID");
        
        if (X509_NAME_add_entry (subj, ent, -1, 0) != 1)
            throw MakeStringException(-1, "Error adding entry to subject");
    }

public:
    IMPLEMENT_IINTERFACE;
    
    CRsaCertificate()
    {
        m_days = 365;
        m_bits = 1024;
    }

    virtual ~CRsaCertificate()
    {
    }

    virtual void setDestAddr(const char* destaddr)
    {
        m_destaddr.set(destaddr);
    }

    virtual void setDays(int days)
    {
        m_days = days;
    }

    virtual void setPassphrase(const char* passphrase)
    {
        m_passphrase.set(passphrase);
    }

    virtual void setCountry(const char* country)
    {
        m_c.set(country);
    }

    virtual void setState(const char* state)
    {
        m_s.set(state);
    }

    virtual void setCity(const char* city)
    {
        m_l.set(city);
    }

    virtual void setOrganization(const char* o)
    {
        m_o.set(o);
    }

    virtual void setOrganizationalUnit(const char* ou)
    {
        m_ou.set(ou);
    }

    virtual void setEmail(const char* email)
    {
        m_e.set(email);
    }

    virtual int generate(StringBuffer& certificate, StringBuffer& privkey)
    {
        if(m_destaddr.length() == 0)
            throw MakeStringException(-1, "Common Name (server's hostname or IP address) not set for certificate");
        if(m_passphrase.length() == 0)
            throw MakeStringException(-1, "passphrase not set.");
        if(m_days <= 0)
            throw MakeStringException(-1, "The number of days should be a positive integer");
        
        if(m_c.length() == 0)
            m_c.set("US");

        if(m_o.length() == 0)
            m_o.set("Customer Of Seisint");

        BIO *bio_err;
        BIO *pmem, *cmem;
        X509 *x509=NULL;
        EVP_PKEY *pkey=NULL;

        CRYPTO_mem_ctrl(CRYPTO_MEM_CHECK_ON);

        bio_err=BIO_new_fp(stderr, BIO_NOCLOSE);

        if ((pkey=EVP_PKEY_new()) == NULL)
            throw MakeStringException(-1, "can't create private key");

        if ((x509=X509_new()) == NULL)
            throw MakeStringException(-1, "can't create X509 structure");

#if OPENSSL_VERSION_NUMBER < 0x10100000L
        RSA *rsa = RSA_generate_key(m_bits, RSA_F4, NULL, NULL);
#else
        RSA *rsa = RSA_new();
        if (rsa)
        {
            BIGNUM *e;
            e = BN_new();
            if (e)
            {
                BN_set_word(e, RSA_F4);
                RSA_generate_key_ex(rsa, m_bits, e, NULL);
                BN_free(e);
            }
        }
#endif
        if (!rsa || !EVP_PKEY_assign_RSA(pkey, rsa))
        {
            char errbuf[512];
            ERR_error_string_n(ERR_get_error(), errbuf, 512);
            throw MakeStringException(-1, "EVP_PKEY_ASSIGN_RSA error - %s", errbuf);
        }

        X509_NAME *name=NULL;
        X509_set_version(x509,3);
        ASN1_INTEGER_set(X509_get_serialNumber(x509), 0); // serial number set to 0
        X509_gmtime_adj(X509_get_notBefore(x509),0);
        X509_gmtime_adj(X509_get_notAfter(x509),(long)60*60*24*m_days);
        X509_set_pubkey(x509, pkey);

        name=X509_get_subject_name(x509);
        /* This function creates and adds the entry, working out the
         * correct string type and performing checks on its length.
         * Normally we'd check the return value for errors...
         */
        X509_NAME_add_entry_by_txt(name,"C",
                    MBSTRING_ASC, (unsigned char*)m_c.get(), -1, -1, 0);
        if(m_s.length() > 0)
        {
            X509_NAME_add_entry_by_txt(name,"S",
                    MBSTRING_ASC, (unsigned char*)m_s.get(), -1, -1, 0);
        }

        if(m_l.length() > 0)
        {
            X509_NAME_add_entry_by_txt(name,"L",
                    MBSTRING_ASC, (unsigned char*)m_l.get(), -1, -1, 0);
        }

        X509_NAME_add_entry_by_txt(name,"O",
                    MBSTRING_ASC, (unsigned char*)m_o.get(), -1, -1, 0);

        if(m_ou.length() > 0)
        {
            X509_NAME_add_entry_by_txt(name,"OU",
                    MBSTRING_ASC, (unsigned char*)m_ou.get(), -1, -1, 0);
        }

        if(m_e.length() > 0)
        {
            X509_NAME_add_entry_by_txt(name,"E",
                    MBSTRING_ASC, (unsigned char*)m_e.get(), -1, -1, 0);
        }

        X509_NAME_add_entry_by_txt(name,"CN",
                    MBSTRING_ASC, (unsigned char*)m_destaddr.get(), -1, -1, 0);

        X509_set_issuer_name(x509,name);

        /* Add extension using V3 code: we can set the config file as NULL
         * because we wont reference any other sections. We can also set
         * the context to NULL because none of these extensions below will need
         * to access it.
         */
        X509_EXTENSION *ex = X509V3_EXT_conf_nid(NULL, NULL, NID_netscape_cert_type, "server");
        if(ex != NULL)
        {
            X509_add_ext(x509, ex, -1);
            X509_EXTENSION_free(ex);
        }

        ex = X509V3_EXT_conf_nid(NULL, NULL, NID_netscape_ssl_server_name,
                                (char*)m_destaddr.get());
        if(ex != NULL)
        {
            X509_add_ext(x509, ex,-1);
            X509_EXTENSION_free(ex);
        }

        if (!X509_sign(x509, pkey, EVP_md5()))
        {
            char errbuf[512];
            ERR_error_string_n(ERR_get_error(), errbuf, 512);
            throw MakeStringException(-1, "X509_sign error %s", errbuf);
        }

        const EVP_CIPHER *enc = EVP_des_ede3_cbc();
        pmem = BIO_new(BIO_s_mem());
        PEM_write_bio_PrivateKey(pmem, pkey, enc, (unsigned char*)m_passphrase.get(), m_passphrase.length(), NULL, NULL);
        readBio(pmem, privkey);

        cmem = BIO_new(BIO_s_mem());
        PEM_write_bio_X509(cmem, x509);
        readBio(cmem, certificate);

        X509_free(x509);
        EVP_PKEY_free(pkey);
        RSA_free(rsa);

#ifndef OPENSSL_NO_CRYPTO_MDEBUG
        CRYPTO_mem_leaks(bio_err);
#endif
        BIO_free(bio_err);
        BIO_free(pmem);
        BIO_free(cmem);

        return 0;
    }

    virtual int generate(StringBuffer& certificate, const char* privkey)
    {
        if(m_destaddr.length() == 0)
            throw MakeStringException(-1, "Common Name (server's hostname or IP address) not set for certificate");
        if(m_passphrase.length() == 0)
            throw MakeStringException(-1, "passphrase not set.");
        if(m_days <= 0)
            throw MakeStringException(-1, "The number of days should be a positive integer");
        
        if(m_c.length() == 0)
            m_c.set("US");

        if(m_o.length() == 0)
            m_o.set("Customer Of Seisint");

        BIO *bio_err;
        BIO *pmem, *cmem;
        X509 *x509=NULL;
        EVP_PKEY *pkey=NULL;

        CRYPTO_mem_ctrl(CRYPTO_MEM_CHECK_ON);
        bio_err=BIO_new_fp(stderr, BIO_NOCLOSE);

        OpenSSL_add_all_algorithms ();
        ERR_load_crypto_strings ();

        pmem = BIO_new(BIO_s_mem());
        BIO_puts(pmem, privkey);
        if (!(pkey = PEM_read_bio_PrivateKey (pmem, NULL, NULL, (void*)m_passphrase.get())))
            throw MakeStringException(-1, "Error reading private key");

        if ((x509=X509_new()) == NULL)
            throw MakeStringException(-1, "can't create X509 structure");

        X509_NAME *name=NULL;
        X509_set_version(x509,3);
        ASN1_INTEGER_set(X509_get_serialNumber(x509), 0); // serial number set to 0
        X509_gmtime_adj(X509_get_notBefore(x509),0);
        X509_gmtime_adj(X509_get_notAfter(x509),(long)60*60*24*m_days);
        X509_set_pubkey(x509, pkey);

        name=X509_get_subject_name(x509);
        /* This function creates and adds the entry, working out the
         * correct string type and performing checks on its length.
         * Normally we'd check the return value for errors...
         */
        X509_NAME_add_entry_by_txt(name,"C",
                    MBSTRING_ASC, (unsigned char*)m_c.get(), -1, -1, 0);
        if(m_s.length() > 0)
        {
            X509_NAME_add_entry_by_txt(name,"S",
                    MBSTRING_ASC, (unsigned char*)m_s.get(), -1, -1, 0);
        }

        if(m_l.length() > 0)
        {
            X509_NAME_add_entry_by_txt(name,"L",
                    MBSTRING_ASC, (unsigned char*)m_l.get(), -1, -1, 0);
        }

        X509_NAME_add_entry_by_txt(name,"O",
                    MBSTRING_ASC, (unsigned char*)m_o.get(), -1, -1, 0);

        if(m_ou.length() > 0)
        {
            X509_NAME_add_entry_by_txt(name,"OU",
                    MBSTRING_ASC, (unsigned char*)m_ou.get(), -1, -1, 0);
        }

        if(m_e.length() > 0)
        {
            X509_NAME_add_entry_by_txt(name,"E",
                    MBSTRING_ASC, (unsigned char*)m_e.get(), -1, -1, 0);
        }

        X509_NAME_add_entry_by_txt(name,"CN",
                    MBSTRING_ASC, (unsigned char*)m_destaddr.get(), -1, -1, 0);

        X509_set_issuer_name(x509,name);

        /* Add extension using V3 code: we can set the config file as NULL
         * because we wont reference any other sections. We can also set
         * the context to NULL because none of these extensions below will need
         * to access it.
         */
        X509_EXTENSION *ex = X509V3_EXT_conf_nid(NULL, NULL, NID_netscape_cert_type, "server");
        if(ex != NULL)
        {
            X509_add_ext(x509, ex, -1);
            X509_EXTENSION_free(ex);
        }

        ex = X509V3_EXT_conf_nid(NULL, NULL, NID_netscape_ssl_server_name,
                                (char*)m_destaddr.get());
        if(ex != NULL)
        {
            X509_add_ext(x509, ex,-1);
            X509_EXTENSION_free(ex);
        }

        if (!X509_sign(x509, pkey, EVP_md5()))
        {
            char errbuf[512];
            ERR_error_string_n(ERR_get_error(), errbuf, 512);
            throw MakeStringException(-1, "X509_sign error %s", errbuf);
        }

        cmem = BIO_new(BIO_s_mem());
        PEM_write_bio_X509(cmem, x509);
        readBio(cmem, certificate);

        X509_free(x509);
        EVP_PKEY_free(pkey);

#ifndef OPENSSL_NO_CRYPTO_MDEBUG
        CRYPTO_mem_leaks(bio_err);
#endif
        BIO_free(bio_err);
        BIO_free(pmem);
        BIO_free(cmem);

        return 0;
    }

    virtual int generateCSR(StringBuffer& privkey, StringBuffer& csr)
    {
        StringBuffer mycert;
        generate(mycert, privkey);
        return generateCSR(privkey.str(), csr);
    }

    virtual int generateCSR(const char* privkey, StringBuffer& csr)
    {
        if(m_destaddr.length() == 0)
            throw MakeStringException(-1, "Common Name (server's hostname or IP address) not set for certificate");
        if(m_passphrase.length() == 0)
            throw MakeStringException(-1, "passphrase not set.");
        
        if(m_c.length() == 0)
            m_c.set("US");

        if(m_o.length() == 0)
            m_o.set("Customer Of Seisint");

        BIO *bio_err;
        X509_REQ *req;
        X509_NAME *subj;
        EVP_PKEY *pkey = NULL;
        const EVP_MD *digest;
        BIO *pmem;

        CRYPTO_mem_ctrl(CRYPTO_MEM_CHECK_ON);
        bio_err=BIO_new_fp(stderr, BIO_NOCLOSE);

        OpenSSL_add_all_algorithms ();
        ERR_load_crypto_strings ();

        pmem = BIO_new(BIO_s_mem());
        BIO_puts(pmem, privkey);

        if (!(pkey = PEM_read_bio_PrivateKey (pmem, NULL, NULL, (void*)m_passphrase.get())))
            throw MakeStringException(-1, "Error reading private key");

        /* create a new request and add the key to it */
        if (!(req = X509_REQ_new ()))
            throw MakeStringException(-1, "Failed to create X509_REQ object");

        X509_REQ_set_version(req,0L);

        X509_REQ_set_pubkey (req, pkey);

        if (!(subj = X509_NAME_new ()))
            throw MakeStringException(-1, "Failed to create X509_NAME object");

        addNameEntry(subj, "countryName", m_c.get());

        if(m_s.length() > 0)
            addNameEntry(subj, "stateOrProvinceName", m_s.get());

        if(m_l.length() > 0)
            addNameEntry(subj, "localityName", m_l.get());

        addNameEntry(subj, "organizationName", m_o.get());

        if(m_ou.length() > 0)
            addNameEntry(subj, "organizationalUnitName", m_ou.get());

        if(m_e.length() > 0)
            addNameEntry(subj, "emailAddress", m_e.get());

        addNameEntry(subj, "commonName", m_destaddr.get());

        if (X509_REQ_set_subject_name (req, subj) != 1)
            throw MakeStringException(-1, "Error adding subject to request");

        /* pick the correct digest and sign the request */
#if OPENSSL_VERSION_NUMBER < 0x10100000L
        auto type = EVP_PKEY_type(pkey->type);
#else
        auto type = EVP_PKEY_base_id(pkey);
#endif
        if (type == EVP_PKEY_DSA)
#if OPENSSL_VERSION_NUMBER < 0x10100000L
            digest = EVP_dss1 ();
#else
            throw MakeStringException(-1, "Error checking public key for a valid digest (DSA not supported by openSSL 1.1)");
#endif
        else if (type == EVP_PKEY_RSA)
            digest = EVP_sha1 ();
        else
            throw MakeStringException(-1, "Error checking public key for a valid digest");

        if (!(X509_REQ_sign (req, pkey, digest)))
            throw MakeStringException(-1, "Error signing request");

        /* write the completed request */
        BIO* reqmem = BIO_new(BIO_s_mem());
        if (PEM_write_bio_X509_REQ(reqmem, req) != 1)
            throw MakeStringException(-1, "Error while writing request");

        readBio(reqmem, csr);

#ifndef OPENSSL_NO_CRYPTO_MDEBUG
        CRYPTO_mem_leaks(bio_err);
#endif
        BIO_free(pmem);
        BIO_free(reqmem);
        EVP_PKEY_free (pkey);
        X509_REQ_free (req);
        return 0;   
    }
};

} // namespace securesocket

extern "C" {

SECURESOCKET_API ISecureSocketContext* createSecureSocketContext(SecureSocketType sockettype)
{
    return new securesocket::CSecureSocketContext(sockettype);
}

SECURESOCKET_API ISecureSocketContext* createSecureSocketContextEx(const char* certfile, const char* privkeyfile, const char* passphrase, SecureSocketType sockettype)
{
    return new securesocket::CSecureSocketContext(certfile, privkeyfile, passphrase, sockettype);
}

SECURESOCKET_API ISecureSocketContext* createSecureSocketContextEx2(IPropertyTree* config, SecureSocketType sockettype)
{
    if (config == NULL)
        return createSecureSocketContext(sockettype);

    return new securesocket::CSecureSocketContext(config, sockettype);
}       

SECURESOCKET_API ISecureSocketContext* createSecureSocketContextSecret(const char *mtlsSecretName, SecureSocketType sockettype)
{
    IPropertyTree *info = queryMtlsSecretInfo(mtlsSecretName);
    //if the secret doesn't exist doesn't exist just go on without it. IF it is required the tls connection will fail. 
    //This is primarily for client side... server side would probably use the explict ptree config or explict cert param at least for now.
    if (info)
        return createSecureSocketContextEx2(info, sockettype);
    else
        return createSecureSocketContext(sockettype);
}

SECURESOCKET_API ISecureSocketContext* createSecureSocketContextSecretSrv(const char *mtlsSecretName)
{
    if (!queryMtls())
        throw makeStringException(-100, "TLS secure communication requested but not configured");

    IPropertyTree *info = queryMtlsSecretInfo(mtlsSecretName);
    if (info)
        return createSecureSocketContextEx2(info, ServerSocket);
    else
        throw makeStringException(-101, "TLS secure communication requested but not configured (2)");
}

SECURESOCKET_API ICertificate *createCertificate()
{
    return new securesocket::CRsaCertificate();
}

SECURESOCKET_API int signCertificate(const char* csr, const char* ca_certificate, const char* ca_privkey, const char* ca_passphrase, int days, StringBuffer& certificate)
{
    EVP_PKEY *pkey, *CApkey;
    const EVP_MD *digest;
    X509 *cert, *CAcert;
    X509_REQ *req;
    X509_NAME *name;

    if(days <= 0)
        days = 365;

    OpenSSL_add_all_algorithms ();
    ERR_load_crypto_strings ();
    
    BIO *bio_err;
    bio_err=BIO_new_fp(stderr, BIO_NOCLOSE);

    // Read in and verify signature on the request
    BIO *csrmem = BIO_new(BIO_s_mem());
    BIO_puts(csrmem, csr);
    if (!(req = PEM_read_bio_X509_REQ(csrmem, NULL, NULL, NULL)))
        throw MakeStringException(-1, "Error reading request from buffer");
    if (!(pkey = X509_REQ_get_pubkey(req)))
        throw MakeStringException(-1, "Error getting public key from request");
    if (X509_REQ_verify (req, pkey) != 1)
        throw MakeStringException(-1, "Error verifying signature on certificate");

    // read in the CA certificate and private key
    BIO *cacertmem = BIO_new(BIO_s_mem());
    BIO_puts(cacertmem, ca_certificate);
    if (!(CAcert = PEM_read_bio_X509(cacertmem, NULL, NULL, NULL)))
        throw MakeStringException(-1, "Error reading CA's certificate from buffer");
    BIO *capkeymem = BIO_new(BIO_s_mem());
    BIO_puts(capkeymem, ca_privkey);
    if (!(CApkey = PEM_read_bio_PrivateKey (capkeymem, NULL, NULL, (void*)ca_passphrase)))
        throw MakeStringException(-1, "Error reading CA private key");

    cert = X509_new();
    X509_set_version(cert,3);
    ASN1_INTEGER_set(X509_get_serialNumber(cert), 0); // serial number set to 0

    // set issuer and subject name of the cert from the req and the CA
    name = X509_REQ_get_subject_name (req);
    X509_set_subject_name (cert, name);
    name = X509_get_subject_name (CAcert);
    X509_set_issuer_name (cert, name);

    //set public key in the certificate
    X509_set_pubkey (cert, pkey);

    // set duration for the certificate
    X509_gmtime_adj (X509_get_notBefore (cert), 0);
    X509_gmtime_adj (X509_get_notAfter (cert), days*24*60*60);

    // sign the certificate with the CA private key
#if OPENSSL_VERSION_NUMBER < 0x10100000L
    auto type = EVP_PKEY_type(CApkey->type);
#else
    auto type = EVP_PKEY_base_id(CApkey);
#endif
    if (type == EVP_PKEY_DSA)
#if OPENSSL_VERSION_NUMBER < 0x10100000L
        digest = EVP_dss1 ();
#else
        throw MakeStringException(-1, "Error checking public key for a valid digest (DSA not supported by openSSL 1.1)");
#endif
    else if (type == EVP_PKEY_RSA)
        digest = EVP_sha1 ();
    else
        throw MakeStringException(-1, "Error checking public key for a valid digest");
    
    if (!(X509_sign (cert, CApkey, digest)))
        throw MakeStringException(-1, "Error signing certificate");

    // write the completed certificate
    BIO* cmem = BIO_new(BIO_s_mem());
    PEM_write_bio_X509(cmem, cert);
    readBio(cmem, certificate);

#ifndef OPENSSL_NO_CRYPTO_MDEBUG
    CRYPTO_mem_leaks(bio_err);
#endif
    BIO_free(csrmem);
    BIO_free(cacertmem);
    BIO_free(cmem);
    EVP_PKEY_free(pkey);
    X509_REQ_free(req);
    return 0;
}

} // extern C

class CSecureSmartSocketFactory : public CSmartSocketFactory
{
public:
    Owned<ISecureSocketContext> secureContext;

    CSecureSmartSocketFactory(const char *_socklist, bool _retry, unsigned _retryInterval, unsigned _dnsInterval) : CSmartSocketFactory(_socklist, _retry, _retryInterval, _dnsInterval)
    {
        secureContext.setown(createSecureSocketContext(ClientSocket));
    }

    virtual ISmartSocket *connect_timeout(unsigned timeoutms) override
    {
        SocketEndpoint ep;
        SmartSocketEndpoint *ss = nullptr;
        Owned<ISecureSocket> ssock;
        Owned<ISocket> sock = connect_sock(timeoutms, ss, ep);
        try
        {
            ssock.setown(secureContext->createSecureSocket(sock.getClear()));
            // secure_connect may also DBGLOG() errors ...
            int res = ssock->secure_connect();
            if (res < 0)
                throw MakeStringException(-1, "connect_timeout : Failed to establish secure connection");
        }
        catch (IException *)
        {
            ss->status = false;
            throw;
        }
        return new CSmartSocket(ssock.getClear(), ep, this);
    }
};

ISmartSocketFactory *createSecureSmartSocketFactory(const char *_socklist, bool _retry, unsigned _retryInterval, unsigned _dnsInterval)
{
    return new CSecureSmartSocketFactory(_socklist, _retry, _retryInterval, _dnsInterval);
}

class CSingletonSecureSocketConnection: public CSingletonSocketConnection
{
public:
    Owned<ISecureSocketContext> secureContextClient;
    Owned<ISecureSocketContext> secureContextServer;
    int tlsLogLevel;

    CSingletonSecureSocketConnection(SocketEndpoint &_ep)
    {
        ep = _ep;
        state = Snone;
        cancelling = false;
        secureContextClient.setown(createSecureSocketContextSecret("local", ClientSocket));
        secureContextServer.setown(createSecureSocketContextSecretSrv("local"));
#ifdef _CONTAINERIZED
        tlsLogLevel = getComponentConfigSP()->getPropInt("logging/@detail", SSLogMin);
        if (tlsLogLevel >= ExtraneousMsgThreshold) // or InfoMsgThreshold ?
            tlsLogLevel = SSLogMax;
#else
        tlsLogLevel = SSLogMin;
#endif
    }

    virtual ~CSingletonSecureSocketConnection()
    {
        try {
            if (sock)
                sock->close();
        }
        catch (IException *e) {
            if (e->errorCode()!=JSOCKERR_graceful_close)
                EXCLOG(e,"CSingletonSocketConnection close");
            e->Release();
        }
    }

    bool connect(unsigned timeoutms) override
    {
        bool srtn = CSingletonSocketConnection::connect(timeoutms);
        if (srtn)
        {
            Owned<ISecureSocket> ssock = secureContextClient->createSecureSocket(sock.getClear(), tlsLogLevel);
            int status = ssock->secure_connect(tlsLogLevel);
            if (status < 0)
            {
                ssock->close();
                return false;
            }
            else
            {
                sock.setown(ssock.getClear());
                return true;
            }
        }
        return srtn;
    }

    bool accept(unsigned timeoutms) override
    {
        bool srtn = CSingletonSocketConnection::accept(timeoutms);
        if (srtn)
        {
            Owned<ISecureSocket> ssock = secureContextServer->createSecureSocket(sock.getClear(), tlsLogLevel);
            int status = ssock->secure_accept(tlsLogLevel);
            if (status < 0)
            {
                ssock->close();
                return false;
            }
            else
            {
                sock.setown(ssock.getClear());
                return true;
            }
        }
        return srtn;
    }

};

IConversation *createSingletonSecureSocketConnection(unsigned short port,SocketEndpoint *_ep)
{
    SocketEndpoint ep;
    if (_ep)
        ep = *_ep;
    if (port)
        ep.port = port;
    return new CSingletonSecureSocketConnection(ep);
}<|MERGE_RESOLUTION|>--- conflicted
+++ resolved
@@ -137,17 +137,13 @@
     CStringSet* m_peers;
     int         m_loglevel;
     bool        m_isSecure;
-<<<<<<< HEAD
-    size32_t    nextblocksize = 0;
+    StringBuffer m_fqdn;
     unsigned    blockflags = BF_ASYNC_TRANSFER;
     unsigned    blocktimeoutms = WAIT_FOREVER;
 #ifdef USERECVSEM
     static Semaphore receiveblocksem;
     bool             receiveblocksemowned; // owned by this socket
 #endif
-=======
-    StringBuffer m_fqdn;
->>>>>>> c56bf38d
 private:
     StringBuffer& get_cn(X509* cert, StringBuffer& cn);
     bool verify_cert(X509* cert);

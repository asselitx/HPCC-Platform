--- conflicted
+++ resolved
@@ -45,11 +45,7 @@
     StringAttr   m_pw;
     StringAttr   m_Fqdn;
     StringAttr   m_Peer;
-<<<<<<< HEAD
-    bool         m_isAuthenticated;
-=======
     authStatus   m_authenticateStatus;
->>>>>>> 3dac26bf
     CDateTime    m_passwordExpiration;//local time
     unsigned     m_userid;
     MemoryBuffer m_usersid;
@@ -133,12 +129,9 @@
        return numDays;
    }
 
-<<<<<<< HEAD
-=======
    authStatus getAuthenticateStatus()           { return m_authenticateStatus; }
    void setAuthenticateStatus(authStatus status){ m_authenticateStatus = status; }
 
->>>>>>> 3dac26bf
    ISecUser * clone();
     virtual void setProperty(const char* name, const char* value){}
     virtual const char* getProperty(const char* name){ return "";}

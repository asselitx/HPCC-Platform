/*##############################################################################

    HPCC SYSTEMS software Copyright (C) 2012 HPCC Systems.

    Licensed under the Apache License, Version 2.0 (the "License");
    you may not use this file except in compliance with the License.
    You may obtain a copy of the License at

       http://www.apache.org/licenses/LICENSE-2.0

    Unless required by applicable law or agreed to in writing, software
    distributed under the License is distributed on an "AS IS" BASIS,
    WITHOUT WARRANTIES OR CONDITIONS OF ANY KIND, either express or implied.
    See the License for the specific language governing permissions and
    limitations under the License.
############################################################################## */

// LDAP prototypes use char* where they should be using const char *, resulting in lots of spurious warnings
#pragma warning( disable : 4786 )
#ifdef __GNUC__
#pragma GCC diagnostic ignored "-Wwrite-strings"
#endif

#include "permissions.ipp"
#include "aci.ipp"
#include "ldapsecurity.ipp"
#include "jsmartsock.hpp"
#include "jrespool.tpp"
#include "mpbase.hpp"
#include "dautils.hpp"

#undef new
#include <map>
#include <string>
#include <set>
#if defined(_DEBUG) && defined(_WIN32) && !defined(USING_MPATROL)
 #define new new(_NORMAL_BLOCK, __FILE__, __LINE__)
#endif
#ifdef _WIN32
#include <lm.h>
#define LdapRename ldap_rename_ext_s
    LDAPMessage* (*LdapFirstEntry)(LDAP*, LDAPMessage*) = &ldap_first_entry;
    LDAPMessage* (*LdapNextEntry)(LDAP* ld, LDAPMessage* entry) = &ldap_next_entry;
#else
#define LdapRename ldap_rename_s
    LDAPMessage* (__stdcall *LdapFirstEntry)(LDAP*, LDAPMessage*) = &ldap_first_message;
    LDAPMessage* (__stdcall *LdapNextEntry)(LDAP* ld, LDAPMessage* entry) = &ldap_next_message;
#endif

#define LDAPSEC_MAX_RETRIES 2
#define LDAPSEC_RETRY_WAIT  3

#ifdef _WIN32 
#define LDAP_NO_ATTRS "1.1"
#endif

#define PWD_NEVER_EXPIRES (__int64)0x8000000000000000

class CLoadBalancer : public CInterface, implements IInterface
{
private:
    StringArray hostArray;
    unsigned    nextIndex;
    Mutex       m_mutex;

public:
    IMPLEMENT_IINTERFACE

    CLoadBalancer(const char* addrlist)
    {
        char *copyFullText = strdup(addrlist);
        char *saveptr;
        char *ip = strtok_r(copyFullText, "|", &saveptr);
        while (ip != NULL)
        {
            if (isdigit(*ip))
            {
                char *dash = strrchr(ip, '-');
                if (dash)
                {
                    *dash = 0;
                    int last = atoi(dash+1);
                    char *dot = strrchr(ip, '.');
                    *dot = 0;
                    int first = atoi(dot+1);
                    for (int i = first; i <= last; i++)
                    {
                        StringBuffer t;
                        t.append(ip).append('.').append(i);
                        hostArray.append(t.str());
                    }
                }
                else
                {
                    hostArray.append(ip);
                }
            }
            else
            {
                hostArray.append(ip);
            }
            ip = strtok_r(NULL, "|", &saveptr);
        }
        free(copyFullText);

        if(hostArray.length() == 0)
        {
            throw MakeStringException(-1, "No valid ldap server address specified");
        }

        Owned<IRandomNumberGenerator> random = createRandomNumberGenerator();
        random->seed((unsigned)get_cycles_now());

        unsigned i = hostArray.ordinality();
        while (i > 1)
        {
            unsigned j = random->next() % i;
            i--;
            hostArray.swap(i, j);
        }

        nextIndex = 0;

        for(unsigned ind = 0; ind < hostArray.length(); ind++)
        {
            DBGLOG("Added ldap server %s", hostArray.item(ind));
        }
    }

    virtual ~CLoadBalancer()
    {
    }

    const char* next()
    {
        unsigned curindex = 0;
        
        {
            synchronized block(m_mutex);
            curindex = nextIndex;
            ++nextIndex %= hostArray.ordinality();
        }

        return (hostArray.item(curindex));
    }
};

inline bool LdapServerDown(int rc)
{
    return rc==LDAP_SERVER_DOWN||rc==LDAP_UNAVAILABLE||rc==LDAP_TIMEOUT;
}

class CLdapConfig : public CInterface, implements ILdapConfig
{
private:
    LdapServerType       m_serverType; 
    StringAttr           m_cfgServerType;//LDAP Server type name (ActiveDirectory, Fedora389, etc)

    Owned<IPropertyTree> m_cfg;

    Owned<CLoadBalancer> m_ldaphosts;
    int                  m_ldapport;
    int                  m_ldap_secure_port;
    StringBuffer         m_protocol;
    StringBuffer         m_basedn;
    StringBuffer         m_domain;
    StringBuffer         m_authmethod;

    StringBuffer         m_user_basedn;
    StringBuffer         m_group_basedn;
    StringBuffer         m_resource_basedn;
    StringBuffer         m_filescope_basedn;
    StringBuffer         m_workunitscope_basedn;
    StringBuffer         m_sudoers_basedn;
    StringBuffer         m_template_name;

    StringBuffer         m_sysuser;
    StringBuffer         m_sysuser_commonname;
    StringBuffer         m_sysuser_password;
    StringBuffer         m_sysuser_basedn;

    bool                 m_sysuser_specified;
    StringBuffer         m_sysuser_dn;

    int                  m_maxConnections;
    
    StringBuffer         m_sdfieldname;
public:
    IMPLEMENT_IINTERFACE

    CLdapConfig(IPropertyTree* cfg)
    {
        int version = LDAP_VERSION3;
        ldap_set_option( NULL, LDAP_OPT_PROTOCOL_VERSION, &version);

        m_cfg.set(cfg);

        //Check for LDAP Server type in config
        m_serverType = LDAPSERVER_UNKNOWN;
        m_cfgServerType.set(cfg->queryProp(".//@serverType"));
        if (m_cfgServerType.length())
        {
            if (0 == stricmp(m_cfgServerType, "ActiveDirectory"))
                m_serverType = ACTIVE_DIRECTORY;
            else if (0 == stricmp(m_cfgServerType, "389DirectoryServer"))//uses iPlanet style ACI
                m_serverType = OPEN_LDAP;
            else if (0 == stricmp(m_cfgServerType, "OpenLDAP"))
                m_serverType = OPEN_LDAP;
            else if (0 == stricmp(m_cfgServerType, "Fedora389"))
                m_serverType = OPEN_LDAP;
            else if (0 == stricmp(m_cfgServerType, "iPlanet"))
                m_serverType = IPLANET;
            else
                throw MakeStringException(-1, "Unknown LDAP serverType '%s' specified",m_cfgServerType.get());
        }
        else
        {
            DBGLOG("LDAP serverType not specified, will try to deduce");
        }

        StringBuffer hostsbuf;
        cfg->getProp(".//@ldapAddress", hostsbuf);
        if(hostsbuf.length() == 0)
        {
            throw MakeStringException(-1, "ldapAddress not found in config");
        }
        m_ldaphosts.setown(new CLoadBalancer(hostsbuf.str()));

        cfg->getProp(".//@ldapProtocol", m_protocol);
        if(m_protocol.length() == 0)
        {
            m_protocol.append("ldap");
        }
        
        StringBuffer portbuf;
        cfg->getProp(".//@ldapPort", portbuf);
        if(portbuf.length() == 0)
            m_ldapport = 389;
        else
            m_ldapport = atoi(portbuf.str());

        portbuf.clear();
        cfg->getProp(".//@ldapSecurePort", portbuf);
        if(portbuf.length() == 0)
            m_ldap_secure_port = 636;
        else
            m_ldap_secure_port = atoi(portbuf.str());

        StringBuffer hostbuf, dcbuf;
        int rc = 0;
        getLdapHost(hostbuf);
        for(int retries = 0; retries <= LDAPSEC_MAX_RETRIES; retries++)
        {
            rc = LdapUtils::getServerInfo(hostbuf.str(), m_ldapport, dcbuf, m_serverType, cfg->queryProp(".//@ldapDomain"));
            if(!LdapServerDown(rc) || retries > LDAPSEC_MAX_RETRIES)
                break;
            sleep(LDAPSEC_RETRY_WAIT);
            if(retries < LDAPSEC_MAX_RETRIES)
            {
                DBGLOG("Server %s temporarily unreachable.", hostbuf.str());
                // Retrying next ldap sever, might be the same server
                hostbuf.clear();
                getLdapHost(hostbuf);
                DBGLOG("Retrying with %s...", hostbuf.str());
            }
        }
        if(rc != LDAP_SUCCESS)
        {
            throw MakeStringException(-1, "getServerInfo error - %s", ldap_err2string(rc));
        }
        const char* basedn = cfg->queryProp(".//@commonBasedn");
        if(basedn == NULL || *basedn == '\0')
        {
            basedn = dcbuf.str();
        }
        LdapUtils::cleanupDn(basedn, m_basedn);

        StringBuffer user_basedn;
        cfg->getProp(".//@usersBasedn", user_basedn);
        if(user_basedn.length() == 0)
        {
            throw MakeStringException(-1, "users basedn not found in config");
        }
        LdapUtils::normalizeDn(user_basedn.str(), m_basedn.str(), m_user_basedn);
        
        StringBuffer group_basedn;
        cfg->getProp(".//@groupsBasedn", group_basedn);
        if(group_basedn.length() == 0)
        {
            throw MakeStringException(-1, "groups basedn not found in config");
        }
        LdapUtils::normalizeDn(group_basedn.str(), m_basedn.str(), m_group_basedn);

        StringBuffer dnbuf;
        cfg->getProp(".//@modulesBasedn", dnbuf);
        if(dnbuf.length() == 0)
            cfg->getProp(".//@resourcesBasedn", dnbuf);
        if(dnbuf.length() > 0)
            LdapUtils::normalizeDn(dnbuf.str(), m_basedn.str(), m_resource_basedn);

        dnbuf.clear();
        cfg->getProp(".//@filesBasedn", dnbuf);
        if(dnbuf.length() > 0)
            LdapUtils::normalizeDn(dnbuf.str(), m_basedn.str(), m_filescope_basedn);

        dnbuf.clear();
        cfg->getProp(".//@workunitsBasedn", dnbuf);
        if(dnbuf.length() > 0)
            LdapUtils::normalizeDn(dnbuf.str(), m_basedn.str(), m_workunitscope_basedn);
        
        if(m_resource_basedn.length() + m_filescope_basedn.length() + m_workunitscope_basedn.length() == 0)
        {
            throw MakeStringException(-1, "One of the following basedns need to be defined: modulesBasedn, resourcesBasedn, filesBasedn or workunitScopesBasedn.");
        }

        dnbuf.clear();
        cfg->getProp(".//@sudoersBasedn", dnbuf);
        if(dnbuf.length() == 0)
            dnbuf.append("ou=SUDOers");
        LdapUtils::normalizeDn(dnbuf.str(), m_basedn.str(), m_sudoers_basedn);

        cfg->getProp(".//@templateName", m_template_name);
        cfg->getProp(".//@authMethod", m_authmethod);
        cfg->getProp(".//@ldapDomain", m_domain);
        if(m_domain.length() == 0)
        {
            const char* dptr = strchr(m_basedn.str(), '=');
            if(dptr != NULL)
            {
                dptr++;
                while(*dptr != 0 && *dptr != ',')
                {
                    char c = *dptr++;
                    m_domain.append(c);
                }
            }
        }

        m_sysuser_specified = true;
        cfg->getProp(".//@systemUser", m_sysuser);
        if(m_sysuser.length() == 0)
        {
            m_sysuser_specified = false;
        }

        cfg->getProp(".//@systemCommonName", m_sysuser_commonname);
        if(m_sysuser_specified && (m_sysuser_commonname.length() == 0))
        {
            throw MakeStringException(-1, "SystemUser commonname is empty");
        }

        StringBuffer passbuf;
        cfg->getProp(".//@systemPassword", passbuf);
        decrypt(m_sysuser_password, passbuf.str());

        StringBuffer sysuser_basedn;
        cfg->getProp(".//@systemBasedn", sysuser_basedn);

        if(sysuser_basedn.length() == 0)
        {
            if(m_serverType == ACTIVE_DIRECTORY)
                LdapUtils::normalizeDn( "cn=Users", m_basedn.str(), m_sysuser_basedn);
            else if(m_serverType == IPLANET)
                m_sysuser_basedn.append("ou=administrators,ou=topologymanagement,o=netscaperoot");
            else if(m_serverType == OPEN_LDAP)
                m_sysuser_basedn.append(m_basedn.str());
        }
        else
        {
            if(m_serverType == ACTIVE_DIRECTORY)
                LdapUtils::normalizeDn(sysuser_basedn.str(), m_basedn.str(), m_sysuser_basedn);
            else
                m_sysuser_basedn.append(sysuser_basedn.str());
        }

        if(m_sysuser_specified)
        {
            if(m_serverType == IPLANET)
                m_sysuser_dn.append("uid=").append(m_sysuser.str()).append(",").append(m_sysuser_basedn.str());
            else if(m_serverType == ACTIVE_DIRECTORY)
                m_sysuser_dn.append("cn=").append(m_sysuser_commonname.str()).append(",").append(m_sysuser_basedn.str());
            else if(m_serverType == OPEN_LDAP)
                m_sysuser_dn.append("cn=").append(m_sysuser_commonname.str()).append(",").append(m_sysuser_basedn.str());
        }

        m_maxConnections = cfg->getPropInt(".//@maxConnections", DEFAULT_LDAP_POOL_SIZE);
        if(m_maxConnections <= 0)
            m_maxConnections = DEFAULT_LDAP_POOL_SIZE;

        if(m_serverType == ACTIVE_DIRECTORY)
            m_sdfieldname.append("ntSecurityDescriptor");
        else if(m_serverType == IPLANET)
            m_sdfieldname.append("aci");
        else if(m_serverType == OPEN_LDAP)
            m_sdfieldname.append("aci");
    }

    virtual LdapServerType getServerType()
    {
        return m_serverType;
    }

    virtual const char * getCfgServerType() const
    {
        return m_cfgServerType.get();
    }

    virtual const char* getSdFieldName()
    {
        return m_sdfieldname.str();
    }

    virtual StringBuffer& getLdapHost(StringBuffer& hostbuf)
    {
        hostbuf.clear();
        try
        {
            hostbuf.append(m_ldaphosts->next());
        }
        catch(IException* e)
        {
            StringBuffer emsg;
            e->errorMessage(emsg);
            DBGLOG("getLdapHost exception - %s", emsg.str());
            e->Release();
        }
        catch(...)
        {
            DBGLOG("getLdapHost unknown exception");
        }

        return hostbuf;
    }

    virtual void markDown(const char* ldaphost)
    {
        //SocketEndpoint ep(ldaphost, 0);
        //m_ldaphosts->setStatus(ep, false);
    }

    virtual int getLdapPort()
    {
        return m_ldapport;
    }

    virtual int getLdapSecurePort()
    {
        return m_ldap_secure_port;
    }

    virtual const char* getProtocol()
    {
        return m_protocol.str();
    }


    virtual const char* getBasedn()
    {
        return m_basedn.str();
    }

    virtual const char* getDomain()
    {
        return m_domain.str();
    }

    virtual const char* getAuthMethod()
    {
        return m_authmethod.str();
    }

    virtual const char* getUserBasedn()
    {
        return m_user_basedn.str();
    }

    virtual const char* getGroupBasedn()
    {
        return m_group_basedn.str();
    }

    virtual const char* getResourceBasedn(SecResourceType rtype)
    {
        if(rtype == RT_DEFAULT || rtype == RT_MODULE || rtype == RT_SERVICE)
            return m_resource_basedn.str();
        else if(rtype == RT_FILE_SCOPE)
            return m_filescope_basedn.str();
        else if(rtype == RT_WORKUNIT_SCOPE)
            return m_workunitscope_basedn.str();
        else if(rtype == RT_SUDOERS)
            return m_sudoers_basedn.str();
        else
            return m_resource_basedn.str();
    }

    virtual const char* getTemplateName()
    {
        return m_template_name.str();
    }

    virtual const char* getSysUser()
    {
        return m_sysuser.str();
    }

    virtual const char* getSysUserDn()
    {
        return m_sysuser_dn.str();
    }

    virtual const char* getSysUserCommonName()
    {
        return m_sysuser_commonname.str();
    }

    virtual const char* getSysUserPassword()
    {
        return m_sysuser_password.str();
    }

    virtual const char* getSysUserBasedn()
    {
        return m_sysuser_basedn.str();
    }

    virtual bool sysuserSpecified()
    {
        return m_sysuser_specified;
    }

    virtual int getMaxConnections()
    {
        return m_maxConnections;
    }

    // For now, only sets default resourcebasedn, since it's only used by ESP services
    virtual void setResourceBasedn(const char* rbasedn, SecResourceType rtype)
    {
        if(rbasedn == NULL || rbasedn[0] == '\0')
            return;

        if(rtype == RT_DEFAULT || rtype == RT_MODULE || rtype == RT_SERVICE)
        {
            LdapUtils::normalizeDn(rbasedn, m_basedn.str(), m_resource_basedn);
        }
        else if(rtype == RT_FILE_SCOPE)
        {
            LdapUtils::normalizeDn(rbasedn, m_basedn.str(), m_filescope_basedn);
        }
        else if(rtype == RT_WORKUNIT_SCOPE)
        {
            LdapUtils::normalizeDn(rbasedn, m_basedn.str(), m_workunitscope_basedn);
        }
        else
        {
            LdapUtils::normalizeDn(rbasedn, m_basedn.str(), m_resource_basedn);
        }
    }

    virtual void getDefaultSysUserBasedn(StringBuffer& sysuser_basedn)
    {
        if(m_serverType == ACTIVE_DIRECTORY)
            LdapUtils::normalizeDn( "cn=Users", m_basedn.str(), sysuser_basedn);
        else if(m_serverType == IPLANET)
            sysuser_basedn.append("ou=administrators,ou=topologymanagement,o=netscaperoot");
    }
};


class CLdapConnection : public CInterface, implements ILdapConnection
{
private:
    LDAP                *m_ld;
    Owned<CLdapConfig>   m_ldapconfig;

    time_t               m_lastaccesstime;
    bool                 m_connected;

public:
    IMPLEMENT_IINTERFACE

    CLdapConnection(CLdapConfig* ldapconfig)
    {
        m_ldapconfig.setown(LINK(ldapconfig));
        m_ld = NULL;
        m_connected = false;
        m_lastaccesstime = 0;
    }

    ~CLdapConnection()
    {
        if(m_ld != NULL)
        {
            ldap_unbind(m_ld);
        }
    }

    virtual int connect(const char* ldapserver, const char* protocol)
    {
        if(!ldapserver || *ldapserver == '\0')
            return -1;

        m_ld = LdapUtils::LdapInit(protocol, ldapserver, m_ldapconfig->getLdapPort(), m_ldapconfig->getLdapSecurePort());
        int rc = LDAP_SUCCESS;
        if(m_ldapconfig->sysuserSpecified())
            rc =  LdapUtils::LdapBind(m_ld, m_ldapconfig->getDomain(), m_ldapconfig->getSysUser(), m_ldapconfig->getSysUserPassword(), m_ldapconfig->getSysUserDn(), m_ldapconfig->getServerType(), m_ldapconfig->getAuthMethod());
        else
            rc =  LdapUtils::LdapBind(m_ld, m_ldapconfig->getDomain(), NULL, NULL, NULL, m_ldapconfig->getServerType(), m_ldapconfig->getAuthMethod());

        if(rc == LDAP_SUCCESS)
        {
            time(&m_lastaccesstime);
            m_connected = true;
            const char * ldap = NULL;
            switch (m_ldapconfig->getServerType())
            {
            case ACTIVE_DIRECTORY:
                ldap = "Active Directory";
                break;
            case OPEN_LDAP:
                ldap = "OpenLDAP";
                break;
            case IPLANET:
                ldap = "iplanet";
                break;
            default:
                ldap = "unknown";
                break;
            }
            DBGLOG("Connected to '%s' LdapServer %s using protocol %s", ldap, ldapserver, protocol);
        }
        else
        {
            DBGLOG("LDAP: sysuser bind failed - %s", ldap_err2string(rc));
            ldap_unbind(m_ld);
            m_ld = NULL;
        }

        return rc;
    }

    virtual bool connect(bool force_ssl = false)
    {
        StringBuffer hostbuf;
        m_ldapconfig->getLdapHost(hostbuf);
        int rc = LDAP_SERVER_DOWN;
        const char* proto;
        if(force_ssl)
            proto = "ldaps";
        else
            proto = m_ldapconfig->getProtocol();
        
        for(int retries = 0; retries <= LDAPSEC_MAX_RETRIES; retries++)
        {
            rc = connect(hostbuf.str(), proto);
            if(!LdapServerDown(rc) || retries > LDAPSEC_MAX_RETRIES)
                break;
            sleep(LDAPSEC_RETRY_WAIT);
            if(retries < LDAPSEC_MAX_RETRIES)
                DBGLOG("Server temporarily unreachable, retrying ...");
            // Retrying next ldap sever, might be the same server
            hostbuf.clear();
            m_ldapconfig->getLdapHost(hostbuf);
        }

        if(rc == LDAP_SERVER_DOWN)
        {
            StringBuffer dc;
            LdapUtils::getDcName(m_ldapconfig->getDomain(), dc);
            if(dc.length() > 0)
            {
                WARNLOG("Using automatically obtained LDAP Server %s", dc.str());
                rc = connect(dc.str(), proto);
            }
        }
        if(rc == LDAP_SUCCESS)
            return true;
        else
            return false;
    }

    virtual LDAP* getLd()
    {
        return m_ld;
    }

    virtual bool validate()
    {
        time_t now;
        time(&now);

        if(!m_connected)
            return connect();
        else if(now - m_lastaccesstime <= 300)
            return true;
        else
        {
            bool ok = false;
            LDAPMessage* msg = NULL;
            
            TIMEVAL timeOut = {LDAPTIMEOUT,0};
            int err = ldap_search_ext_s(m_ld, NULL, LDAP_SCOPE_BASE, "objectClass=*", NULL, 0, NULL, NULL, &timeOut, 1, &msg);

            if(err == LDAP_SUCCESS)
            {
                ok = true;
            }

            if(msg != NULL)
                ldap_msgfree(msg);
            
            if(!ok)
            {
                if(m_ld != NULL)
                {
                    ldap_unbind(m_ld);
                    m_ld = NULL;
                    m_connected = false;
                }
                DBGLOG("cached connection invalid, creating a new connection");
                return connect();
            }
            else
            {
                time(&m_lastaccesstime);
            }
        }

        return true;
    }
};

class CLdapConnectionPool : public CInterface, implements ILdapConnectionPool
{
private:
    int m_maxsize;
    int m_currentsize;
    IArrayOf<ILdapConnection> m_connections;
    Monitor m_monitor;
    Owned<CLdapConfig> m_ldapconfig;

public:
    IMPLEMENT_IINTERFACE

    CLdapConnectionPool(CLdapConfig* ldapconfig)
    {
        m_ldapconfig.setown(LINK(ldapconfig));
        m_maxsize = m_ldapconfig->getMaxConnections();
        m_currentsize = 0;
        // Set LDAP version to 3
        int version = LDAP_VERSION3;
        ldap_set_option( NULL, LDAP_OPT_PROTOCOL_VERSION, &version);
    }

    virtual ILdapConnection* getConnection()
    {
        synchronized block(m_monitor);
        ForEachItemIn(x, m_connections)
        {
            CLdapConnection* curcon = (CLdapConnection*)&(m_connections.item(x));
            if(curcon != NULL && !curcon->IsShared())
            {
                //PrintLog("Reusing an LDAP connection");
                if(curcon->validate())
                    return LINK(curcon);
                else
                    throw MakeStringException(-1, "Connecting/authenticating to ldap server in re-validation failed");
            }
        }

        //PrintLog("Creating new connection");
        CLdapConnection* newcon = new CLdapConnection(m_ldapconfig.get());
        if(newcon != NULL)
        {
            if(!newcon->connect())
            {
                throw MakeStringException(-1, "Connecting/authenticating to ldap server failed");
            }
            
            if(m_currentsize <= m_maxsize)
            {
                m_connections.append(*newcon);
                m_currentsize++;
                return LINK(newcon);
            }
            else
            {
                return newcon;
            }
        }
        else
        {
            throw MakeStringException(-1, "Failed to create new ldap connection");
        }
    }

    virtual ILdapConnection* getSSLConnection()
    {
        CLdapConnection* newcon = new CLdapConnection(m_ldapconfig.get());
        if(newcon != NULL)
        {
            if(!newcon->connect(true))
            {
                throw MakeStringException(-1, "Connecting/authenticating to ldap server via ldaps failed");
            }
            return newcon;
        }
        else
        {
            throw MakeStringException(-1, "Failed to create new ldap connection");
        }
    }

};

#define LDAP_CONNECTION_TIMEOUT INFINITE

//------------ New Connection Pool Implementation ------------//
class CLdapConnectionManager : public CInterface, implements IResourceFactory<CLdapConnection>
{
    Owned<CLdapConfig>   m_ldapconfig;
    
public:
    IMPLEMENT_IINTERFACE;
    
    CLdapConnectionManager(CLdapConfig* ldapconfig)
    {
        m_ldapconfig.setown(LINK(ldapconfig));
    }

    CLdapConnection* createResource()
    {
        CLdapConnection* newcon = new CLdapConnection(m_ldapconfig.get());
        if(newcon != NULL)
        {
            if(!newcon->connect())
            {
                throw MakeStringException(-1, "Connecting/authenticating to ldap server failed");
            }
            
            return newcon;
        }
        else
        {
            throw MakeStringException(-1, "Failed to create new ldap connection");
        }
    }
};

class CLdapConnectionPool2 : public CInterface, implements ILdapConnectionPool
{
private:
    int m_maxsize;
    Owned<CLdapConfig> m_ldapconfig;
    Owned<CResourcePool<CLdapConnection> > m_connections;
public:
    IMPLEMENT_IINTERFACE

    CLdapConnectionPool2(CLdapConfig* ldapconfig)
    {
        m_ldapconfig.setown(LINK(ldapconfig));
        m_maxsize = m_ldapconfig->getMaxConnections();
        // Set LDAP version to 3
        int version = LDAP_VERSION3;
        ldap_set_option( NULL, LDAP_OPT_PROTOCOL_VERSION, &version);

        m_connections.setown(new CResourcePool<CLdapConnection>);
        Owned<CLdapConnectionManager> poolMgr = new CLdapConnectionManager(ldapconfig);
        m_connections->init(m_maxsize, poolMgr.get());
    }

    virtual ILdapConnection* getConnection()
    {
        Owned<CLdapConnection> con;
        try
        {
            con.setown(m_connections->get(LDAP_CONNECTION_TIMEOUT));
        }
        catch(IException* e)
        {
            StringBuffer emsg;
            e->errorMessage(emsg);
            DBGLOG("getConnection exception - %s", emsg.str());
            e->Release();
        }
        catch(...)
        {
            DBGLOG("getConnection unknown exception");
        }

        if(con.get())
        {
            if(con->validate())
                return con.getLink();
            else
                throw MakeStringException(-1, "Connecting/authenticating to ldap server in re-validation failed");
        }
        else
                throw MakeStringException(-1, "Failed to get an LDAP Connection.");
    }

    virtual ILdapConnection* getSSLConnection()
    {
        CLdapConnection* newcon = new CLdapConnection(m_ldapconfig.get());
        if(newcon != NULL)
        {
            if(!newcon->connect(true))
            {
                throw MakeStringException(-1, "Connecting/authenticating to ldap server via ldaps failed");
            }
            return newcon;
        }
        else
        {
            throw MakeStringException(-1, "Failed to create new ldap connection");
        }
    }
};


struct ltstr
{
    bool operator()(const char* s1, const char* s2) const { return strcmp(s1, s2) < 0; }
};

//--------------------------------------------
// This helper class ensures memory allocate by
// calls to ldap_get_values gets freed
//--------------------------------------------
class CLDAPGetValuesWrapper
{
private:
    char **values;
public:
    CLDAPGetValuesWrapper(LDAP *ld, LDAPMessage *msg, const char * attr)
    {
#ifdef _WIN32
        values = ldap_get_values(ld, msg, (const PCHAR)attr);
#else
        values = ldap_get_values(ld, msg, attr);
#endif
    }

    ~CLDAPGetValuesWrapper()
    {
        if (values)
            ldap_value_free(values);
    }
    inline bool hasValues()     { return values != NULL  && *values != (char)NULL; }
    inline char **queryValues() { return values; }
};

//--------------------------------------------
// This helper class ensures memory allocate by
// calls to ldap_get_values_len gets freed
//--------------------------------------------
class CLDAPGetValuesLenWrapper
{
private:
    struct berval** bvalues;
public:
    CLDAPGetValuesLenWrapper()
    {
        bvalues = NULL;
    }
    CLDAPGetValuesLenWrapper(LDAP *ld, LDAPMessage *msg, const char * attr)
    {
        getValues(ld,msg,attr);
    }

    ~CLDAPGetValuesLenWrapper()
    {
        if (bvalues)
            ldap_value_free_len(bvalues);
    }
    inline bool hasValues()         { return bvalues != NULL  && *bvalues != NULL; }
    inline berval **queryValues()   { return bvalues; }

    //Delayed call to ldap_get_values_len
    void getValues(LDAP *ld, LDAPMessage *msg, const char * attr)
    {
        if (bvalues)
            ldap_value_free_len(bvalues);
#ifdef _WIN32
        bvalues = ldap_get_values_len(ld, msg, (const PCHAR)attr);
#else
        bvalues = ldap_get_values_len(ld, msg, attr);
#endif
    }
};


//--------------------------------------------
// This helper class ensures memory allocate by calls
// to ldap_first_attribute/ldap_next_attribute gets freed
//--------------------------------------------
class CLDAPGetAttributesWrapper
{
private:
        LDAP *          ld;
        LDAPMessage *   entry;
        BerElement *    elem;
        char *          attribute;
public:
    CLDAPGetAttributesWrapper(LDAP * _ld, LDAPMessage * _entry)
        : ld(_ld), entry(_entry)
    {
        elem = NULL;
        attribute = NULL;
    }

    ~CLDAPGetAttributesWrapper()
    {
        if (attribute)
            ldap_memfree(attribute);
        if (elem)
            ber_free(elem, 0);
    }

    inline char * getFirst()
    {
        return attribute = ldap_first_attribute(ld, entry, &elem);
    }

    inline char * getNext()
    {
        if (attribute)
            ldap_memfree(attribute);
        return attribute = ldap_next_attribute(ld, entry, elem);
    }
};


class CLdapClient : public CInterface, implements ILdapClient
{
private:
    Owned<ILdapConnectionPool> m_connections;
    IPermissionProcessor* m_pp;     
    //int                  m_defaultFileScopePermission;
    //int                  m_defaultWorkunitScopePermission;
    Owned<CLdapConfig>   m_ldapconfig;
    StringBuffer         m_pwscheme;
    bool                 m_domainPwdsNeverExpire;//no domain policy for password expiration
    __int64              m_maxPwdAge;
    time_t               m_lastPwdAgeCheck;

    class CLDAPMessage
    {
    public:
        LDAPMessage *msg;
        CLDAPMessage()       { msg = NULL; }
        ~CLDAPMessage()      { ldapMsgFree(); }
        inline void ldapMsgFree()  { if (msg) { ldap_msgfree(msg); msg = NULL;} }
        inline operator LDAPMessage *() const { return msg; }
    };

public:
    IMPLEMENT_IINTERFACE

    CLdapClient(IPropertyTree* cfg)
    {
        m_ldapconfig.setown(new CLdapConfig(cfg));
        if(cfg && cfg->getPropBool("@useRealConnectionPool", false))
            m_connections.setown(new CLdapConnectionPool2(m_ldapconfig.get())); 
        else
            m_connections.setown(new CLdapConnectionPool(m_ldapconfig.get()));  
        m_pp = NULL;
        m_lastPwdAgeCheck = 0;
        //m_defaultFileScopePermission = -2;
        //m_defaultWorkunitScopePermission = -2;
    }

    virtual void init(IPermissionProcessor* pp)
    {
        m_pp = pp;
        if(m_ldapconfig->getServerType() == OPEN_LDAP)
        {
            try
            {
                addDC(m_ldapconfig->getBasedn());
            }
            catch(...)
            {
            }
            try
            {
                addGroup("Directory Administrators", m_ldapconfig->getBasedn());
            }
            catch(...)
            {
            }
        }
        createLdapBasedn(NULL, m_ldapconfig->getResourceBasedn(RT_DEFAULT), PT_DEFAULT);
        createLdapBasedn(NULL, m_ldapconfig->getResourceBasedn(RT_FILE_SCOPE), PT_DEFAULT);
        createLdapBasedn(NULL, m_ldapconfig->getResourceBasedn(RT_WORKUNIT_SCOPE), PT_DEFAULT);
        createLdapBasedn(NULL, m_ldapconfig->getResourceBasedn(RT_SUDOERS), PT_DEFAULT);

        createLdapBasedn(NULL, m_ldapconfig->getUserBasedn(), PT_DEFAULT);
        createLdapBasedn(NULL, m_ldapconfig->getGroupBasedn(), PT_DEFAULT);
    }

    virtual LdapServerType getServerType()
    {
        return m_ldapconfig->getServerType();
    }

    virtual ILdapConfig* getLdapConfig()
    {
        return m_ldapconfig.get();
    }

    virtual void setResourceBasedn(const char* rbasedn, SecResourceType rtype)
    {
        m_ldapconfig->setResourceBasedn(rbasedn, rtype);
        createLdapBasedn(NULL, m_ldapconfig->getResourceBasedn(rtype), PT_DEFAULT);
    }

    virtual __int64 getMaxPwdAge()
    {
        if ((msTick() - m_lastPwdAgeCheck) < (60*1000))
            return m_maxPwdAge;
        char* attrs[] = {"maxPwdAge", NULL};
        CLDAPMessage searchResult;
        TIMEVAL timeOut = {LDAPTIMEOUT,0};
        Owned<ILdapConnection> lconn = m_connections->getConnection();
        LDAP* sys_ld = ((CLdapConnection*)lconn.get())->getLd();
        int result = ldap_search_ext_s(sys_ld, (char*)m_ldapconfig->getBasedn(), LDAP_SCOPE_BASE, NULL,
                                        attrs, 0, NULL, NULL, &timeOut, LDAP_NO_LIMIT, &searchResult.msg);
        if(result != LDAP_SUCCESS)
        {
            DBGLOG("ldap_search_ext_s error: %s, when searching maxPwdAge", ldap_err2string( result ));
            return 0;
        }
        unsigned entries = ldap_count_entries(sys_ld, searchResult);
        if(entries == 0)
        {
            DBGLOG("ldap_search_ext_s error: Could not find maxPwdAge");
            return 0;
        }
        m_maxPwdAge = 0;
        CLDAPGetValuesWrapper vals(sys_ld, searchResult.msg, "maxPwdAge");
        if (vals.hasValues())
        {
            char *val = vals.queryValues()[0];
            if (*val == '-')
                ++val;
            for (int x=0; val[x]; x++)
                m_maxPwdAge = m_maxPwdAge * 10 + ( (int)val[x] - '0');
        }
        else
            m_maxPwdAge = PWD_NEVER_EXPIRES;
        m_lastPwdAgeCheck = msTick();
        return m_maxPwdAge;
    }

    void calcPWExpiry(CDateTime &dt, unsigned len, char * val)
    {
        __int64 time = 0;
        for (unsigned x=0; x < len; x++)
            time = time * 10 + ( (int)val[x] - '0');
        time += m_maxPwdAge;
        dt.setFromFILETIME(time);
        dt.adjustTime(dt.queryUtcToLocalDelta());
    }

    virtual bool authenticate(ISecUser& user)
    {
        {
            char        *attribute;
            user.setAuthenticateStatus(AS_UNEXPECTED_ERROR);//assume the worst

            const char* username = user.getName();
            const char* password = user.credentials().getPassword();
            if(!username || !*username || !password || !*password)
                return false;

            getMaxPwdAge();//sets m_maxPwdAge
            if (m_maxPwdAge != PWD_NEVER_EXPIRES)
                m_domainPwdsNeverExpire = false;
            else
                m_domainPwdsNeverExpire = true;

            const char* sysuser = m_ldapconfig->getSysUser();
            bool sysUser = false;
            if(sysuser && *sysuser && (strcmp(username, sysuser) == 0))
            {
                if(strcmp(password, m_ldapconfig->getSysUserPassword()) == 0)
                {
                    user.setFullName(m_ldapconfig->getSysUserCommonName());
                    user.setAuthenticateStatus(AS_AUTHENTICATED);
                    if (m_ldapconfig->getServerType() != ACTIVE_DIRECTORY)
                        return true;
                    sysUser = true;
                }
                else
                {
                    user.setAuthenticateStatus(AS_INVALID_CREDENTIALS);
                    return false;
                }
            }

            StringBuffer filter;
            // Retrieve user's dn with system connection
            if(m_ldapconfig->getServerType() == ACTIVE_DIRECTORY)
                filter.append("sAMAccountName=");
            else
                filter.append("uid=");
            filter.append(username);

            char* attrs[] = {"cn", "userAccountControl", "pwdLastSet", "givenName", "sn", NULL};

            Owned<ILdapConnection> lconn = m_connections->getConnection();
            LDAP* sys_ld = ((CLdapConnection*)lconn.get())->getLd();
            CLDAPMessage searchResult;
            TIMEVAL timeOut = {LDAPTIMEOUT,0};
            int result = ldap_search_ext_s(sys_ld,
                            (char*)m_ldapconfig->getUserBasedn(), //distinguished name of the entry at which to start the search
                            LDAP_SCOPE_SUBTREE,
                            (char*)filter.str(), //search filter
                            attrs,
                            0, //attribute types and values are to be returned, nonzero if only types are required
                            NULL,
                            NULL,
                            &timeOut,
                            LDAP_NO_LIMIT,
                            &searchResult.msg);

            if(result != LDAP_SUCCESS)
            {
                DBGLOG("ldap_search_ext_s error: %s, when searching %s under %s", ldap_err2string( result ), filter.str(), m_ldapconfig->getUserBasedn());
                return false;
            }

            unsigned entries = ldap_count_entries(sys_ld, searchResult);
            if(entries == 0)
            {
                searchResult.ldapMsgFree();
                TIMEVAL timeOut = {LDAPTIMEOUT,0};
                result = ldap_search_ext_s(sys_ld, (char*)m_ldapconfig->getSysUserBasedn(), LDAP_SCOPE_SUBTREE, (char*)filter.str(), attrs, 0, NULL, NULL, &timeOut, LDAP_NO_LIMIT, &searchResult.msg);
                if(result != LDAP_SUCCESS)
                {
                    DBGLOG("ldap_search_ext_s error: %s, when searching %s under %s", ldap_err2string( result ), filter.str(), m_ldapconfig->getSysUserBasedn());
                    user.setAuthenticateStatus(AS_INVALID_CREDENTIALS);
                    return false;
                }

                entries = ldap_count_entries(sys_ld, searchResult);
                if(entries == 0)
                {
                    DBGLOG("LDAP: User %s not found", username);
                    user.setAuthenticateStatus(AS_INVALID_CREDENTIALS);
                    return false;
                }
            }

            LDAPMessage *entry = LdapFirstEntry(sys_ld, searchResult);
            if(entry == NULL)
            {
                DBGLOG("LDAP: Can't find entry for user %s", username);
                return false;
            }
            bool accountPwdNeverExpires = false;

            CLDAPGetAttributesWrapper   atts(sys_ld, searchResult);
            for ( attribute = atts.getFirst();
                  attribute != NULL;
                  attribute = atts.getNext())
            {
                if(stricmp(attribute, "cn") == 0)
                {
                    CLDAPGetValuesWrapper vals(sys_ld, entry, attribute);
                    if (vals.hasValues())
                        user.setFullName(vals.queryValues()[0]);
                }
                else if((stricmp(attribute, "givenName") == 0))
                {
                    CLDAPGetValuesWrapper vals(sys_ld, entry, attribute);
                    if (vals.hasValues())
                        user.setFirstName(vals.queryValues()[0]);
                }
                else if((stricmp(attribute, "sn") == 0))
                {
                    CLDAPGetValuesWrapper vals(sys_ld, entry, attribute);
                    if (vals.hasValues())
                        user.setLastName(vals.queryValues()[0]);
                }
                else if((stricmp(attribute, "userAccountControl") == 0))
                {
                    //UF_DONT_EXPIRE_PASSWD 0x10000
                    CLDAPGetValuesWrapper vals(sys_ld, entry, attribute);
                    if (vals.hasValues())
                        if (atoi((char*)vals.queryValues()[0]) & 0x10000)//this can be true at the account level, even if domain policy requires password
                            accountPwdNeverExpires = true;
                }
                else if((stricmp(attribute, "pwdLastSet") == 0))
                {
                    /*pwdLastSet is the date and time that the password for this account was last changed. This
                    value is stored as a large integer that represents the number of 100 nanosecond intervals
                    since January 1, 1601 (UTC), also known as a FILETIME value. If this value is set
                    to 0 and the User-Account-Control attribute does not contain the UF_DONT_EXPIRE_PASSWD
                    flag, then the user must set the password at the next logon.
                    */
                    CLDAPGetValuesLenWrapper valsLen(sys_ld, entry, attribute);
                    if (valsLen.hasValues())
                    {
                        CDateTime expiry;
                        if (!m_domainPwdsNeverExpire && !accountPwdNeverExpires)
                        {
                            struct berval* val = valsLen.queryValues()[0];
                            calcPWExpiry(expiry, (unsigned)val->bv_len, val->bv_val);
                        }
                        else
                        {
                            expiry.clear();
                            DBGLOG("LDAP: Password never expires for user %s", username);
                        }
                        user.setPasswordExpiration(expiry);
                    }
                }
            }

            char *userdn = ldap_get_dn(sys_ld, entry);
            if(userdn == NULL || strlen(userdn) == 0)
            {
                DBGLOG("LDAP: dn not found for user %s", username);
                return false;
            }

            StringBuffer userdnbuf;
            userdnbuf.append(userdn);
            ldap_memfree(userdn);

            if (sysUser)
                return true;//sysuser authenticated above

            StringBuffer hostbuf;
            m_ldapconfig->getLdapHost(hostbuf);
            int rc = LDAP_SERVER_DOWN;
            char *ldap_errstring=NULL;

            for(int retries = 0; retries <= LDAPSEC_MAX_RETRIES; retries++)
            {
                DBGLOG("LdapBind for user %s (retries=%d).", username, retries);
                {
#ifdef NULL_DALIUSER_STACKTRACE
                    //following debug code to be removed
                    if (!username)
                    {
                        DBGLOG("UNEXPECTED USER (NULL) in ldapconnection.cpp authenticate() line %d", __LINE__);
                        PrintStackReport();
                    }
#endif
                    LDAP* user_ld = LdapUtils::LdapInit(m_ldapconfig->getProtocol(), hostbuf.str(), m_ldapconfig->getLdapPort(), m_ldapconfig->getLdapSecurePort());
                    rc = LdapUtils::LdapBind(user_ld, m_ldapconfig->getDomain(), username, password, userdnbuf.str(), m_ldapconfig->getServerType(), m_ldapconfig->getAuthMethod());
                    if(rc != LDAP_SUCCESS)
                        ldap_get_option(user_ld, LDAP_OPT_ERROR_STRING, &ldap_errstring);
                    ldap_unbind(user_ld);
                }
                DBGLOG("finished LdapBind for user %s, rc=%d", username, rc);
                if(!LdapServerDown(rc) || retries > LDAPSEC_MAX_RETRIES)
                    break;
                sleep(LDAPSEC_RETRY_WAIT);
                if(retries < LDAPSEC_MAX_RETRIES)
                    DBGLOG("Server temporarily unreachable, retrying ...");
                // Retrying next ldap sever, might be the same server
                hostbuf.clear();
                m_ldapconfig->getLdapHost(hostbuf);
            }

            if(rc == LDAP_SERVER_DOWN)
            {
                StringBuffer dc;
                LdapUtils::getDcName(NULL, dc);
                if(dc.length() > 0)
                {
                    WARNLOG("Using automatically obtained LDAP Server %s", dc.str());
                    LDAP* user_ld = LdapUtils::LdapInit(m_ldapconfig->getProtocol(), dc.str(), m_ldapconfig->getLdapPort(), m_ldapconfig->getLdapSecurePort());
                    rc = LdapUtils::LdapBind(user_ld, m_ldapconfig->getDomain(), username, password, userdnbuf.str(), m_ldapconfig->getServerType(), m_ldapconfig->getAuthMethod());
                    if(rc != LDAP_SUCCESS)
                        ldap_get_option(user_ld, LDAP_OPT_ERROR_STRING, &ldap_errstring);
                    ldap_unbind(user_ld);
                }
            }
            if(rc != LDAP_SUCCESS)
            {
                if (ldap_errstring && *ldap_errstring && strstr(ldap_errstring, " data "))//if extended error strings are available (they are not in windows clients)
                {
#ifdef _DEBUG
                    DBGLOG("LDAPBIND ERR: RC=%d, - '%s'", rc, ldap_errstring);
#endif
                    if (strstr(ldap_errstring, "data 532"))//80090308: LdapErr: DSID-0C0903A9, comment: AcceptSecurityContext error, data 532, v1db0.
                    {
                        DBGLOG("LDAP: Password Expired(1) for user %s", username);
                        user.setAuthenticateStatus(AS_PASSWORD_VALID_BUT_EXPIRED);
                    }
                    else
                    {
                        DBGLOG("LDAP: Authentication(1) for user %s failed - %s", username, ldap_err2string(rc));
                        user.setAuthenticateStatus(AS_INVALID_CREDENTIALS);
                    }
                }
                else
                {
                    //This path is typical if running ESP on Windows. We have no way
                    //to determine if password entered is valid but expired
                    if (user.getPasswordDaysRemaining() == -1)
                    {
                        DBGLOG("LDAP: Password Expired(2) for user %s", username);
                        user.setAuthenticateStatus(AS_PASSWORD_EXPIRED);
                    }
                    else
                    {
                        DBGLOG("LDAP: Authentication(2) for user %s failed - %s", username, ldap_err2string(rc));
                        user.setAuthenticateStatus(AS_INVALID_CREDENTIALS);
                    }
                }
                return false;
            }
            user.setAuthenticateStatus(AS_AUTHENTICATED);
        }
        //Always retrieve user info(SID, UID, fullname, etc) for Active Directory, when the user first logs in.
        if((m_ldapconfig->getServerType() == ACTIVE_DIRECTORY) && (m_pp != NULL))
            m_pp->retrieveUserInfo(user);

        return true;
    };

    virtual bool authorize(SecResourceType rtype, ISecUser& user, IArrayOf<ISecResource>& resources)
    {
        bool ok = false;
        const char* basedn = m_ldapconfig->getResourceBasedn(rtype);
        if(basedn == NULL || *basedn == '\0')
        {
            DBGLOG("corresponding basedn is not defined for authorize");
            return false;
        }

        const char* username = user.getName();
        if(!username || !*username)
            return false;

        const char* sysuser = m_ldapconfig->getSysUser();
        if(sysuser && *sysuser && (strcmp(username, sysuser) == 0))
        {
            ForEachItemIn(x, resources)
            {
                ISecResource* res = &resources.item(x);
                if(!res)
                    continue;
                if(rtype == RT_MODULE)
                {
                    StringBuffer filter;
                    if(m_ldapconfig->getServerType() == ACTIVE_DIRECTORY)
                        filter.append("name=");
                    else
                        filter.append("ou=");
                    filter.append(res->getName());
                    int count = countEntries(m_ldapconfig->getResourceBasedn(rtype), (char*)filter.str(), 10);
                    if(count != 0)
                        res->setAccessFlags(SecAccess_Full);
                    else
                        res->setAccessFlags(-1);
                }
                else
                    res->setAccessFlags(SecAccess_Full);
            }
            return true;
        }

        if(rtype == RT_FILE_SCOPE)
        {
            int defaultFileScopePermission = queryDefaultPermission(user);
            IArrayOf<ISecResource> non_emptylist;
            ForEachItemIn(x, resources)
            {
                ISecResource& res = resources.item(x);
                const char* res_name = res.getName();
                if(res_name == NULL || *res_name == '\0')
                    res.setAccessFlags(defaultFileScopePermission); //res.setAccessFlags(m_defaultFileScopePermission);
                else 
                    non_emptylist.append(*LINK(&res));
            }

            ok = authorizeScope(user, non_emptylist, basedn);
            //if(ok && m_defaultFileScopePermission != -2)
            if(ok && defaultFileScopePermission != -2)
            {
                ForEachItemIn(x, non_emptylist)
                {
                    ISecResource& res = non_emptylist.item(x);
                    if(res.getAccessFlags() == -1)
                        res.setAccessFlags(defaultFileScopePermission); //res.setAccessFlags(m_defaultFileScopePermission);
                }
            }

            return ok;
        }
        else if(rtype == RT_WORKUNIT_SCOPE)
        {
            int defaultWorkunitScopePermission = -2;
            //if(m_defaultWorkunitScopePermission == -2)
            {
                const char* basebasedn = strchr(basedn, ',') + 1;
                StringBuffer baseresource;
                baseresource.append(basebasedn-basedn-4, basedn+3);
                IArrayOf<ISecResource> base_resources;
                base_resources.append(*(new CLdapSecResource(baseresource.str())));
                bool baseok = authorizeScope(user, base_resources, basebasedn);
                if(baseok)
                {
                    defaultWorkunitScopePermission = base_resources.item(0).getAccessFlags();
                }
            }
            IArrayOf<ISecResource> non_emptylist;
            ForEachItemIn(x, resources)
            {
                ISecResource& res = resources.item(x);
                const char* res_name = res.getName();
                if(res_name == NULL || *res_name == '\0')
                    res.setAccessFlags(defaultWorkunitScopePermission);
                else 
                    non_emptylist.append(*LINK(&res));
            }
            ok = authorizeScope(user, non_emptylist, basedn);
            if(ok && defaultWorkunitScopePermission != -2)
            {
                ForEachItemIn(x, non_emptylist)
                {
                    ISecResource& res = non_emptylist.item(x);
                    if(res.getAccessFlags() == -1)
                        res.setAccessFlags(defaultWorkunitScopePermission);
                }
            }

            return ok;
        }
        else
        {
            IArrayOf<CSecurityDescriptor> sdlist;
            ForEachItemIn(x, resources)
            {
                ISecResource& res = resources.item(x);
                const char* resourcename = res.getName();
                CSecurityDescriptor* sd = new CSecurityDescriptor(resourcename);
                sdlist.append(*sd);
            }

            getSecurityDescriptors(rtype, sdlist);
            if(m_pp != NULL)
                ok = m_pp->getPermissions(user, sdlist, resources);
            return ok;
        }
    }

    // Returns true if all resources are correctly added, otherwise returns false.
    virtual bool addResources(SecResourceType rtype, ISecUser& user, IArrayOf<ISecResource>& resources, SecPermissionType ptype, const char* basedn)
    {
        bool ret = true;

        for(unsigned i = 0; i < resources.length(); i++)
        {
            ISecResource* resource = &resources.item(i);
            if(resource != NULL)
            {
                bool oneret = addResource(rtype, user, resource, ptype, basedn);
                ret = ret && oneret; 
            }
        }

        return ret;
    }

    virtual bool getUserInfo(ISecUser& user, const char* infotype)
    {
        char        *attribute;
        LDAPMessage *message;

        const char* username = user.getName();

        if(username == NULL || strlen(username) == 0)
        {
            DBGLOG("LDAP: getUserInfo : username is empty");
            return false;
        }
        
        if(infotype && stricmp(infotype, "sudoers") == 0)
        {
            CLdapSecUser* ldapuser = dynamic_cast<CLdapSecUser*>(&user);

            TIMEVAL timeOut = {LDAPTIMEOUT,0};   
            Owned<ILdapConnection> lconn = m_connections->getConnection();
            LDAP* ld = ((CLdapConnection*)lconn.get())->getLd();

            StringBuffer filter("sudoUser=");
            filter.append(username);
            char  *attrs[] = {"sudoHost", "sudoCommand", "sudoOption", NULL};
            const char* basedn = m_ldapconfig->getResourceBasedn(RT_SUDOERS);
            CLDAPMessage searchResult;
            int rc = ldap_search_ext_s(ld, (char*)basedn, LDAP_SCOPE_SUBTREE, (char*)filter.str(), attrs, 0, NULL, NULL, &timeOut, LDAP_NO_LIMIT, &searchResult.msg);

            if ( rc != LDAP_SUCCESS )
            {
                DBGLOG("ldap_search_ext_s error: %s, when searching %s under %s", ldap_err2string( rc ), filter.str(), basedn);
                ldapuser->setSudoersEnabled(false);
                ldapuser->setInSudoers(false);
                return false;
            }
            
            ldapuser->setSudoersEnabled(true);

            unsigned entries = ldap_count_entries(ld, searchResult);
            if(entries == 0)
            {
                ldapuser->setInSudoers(false);
                return true;
            }

            message = LdapFirstEntry(ld, searchResult);
            if(message == NULL)
            {
                ldapuser->setInSudoers(false);
                return true;
            }

            ldapuser->setInSudoers(true);
            CLDAPGetAttributesWrapper   atts(ld, searchResult);
            for ( attribute = atts.getFirst();
                  attribute != NULL;
                  attribute = atts.getNext())
            {
                CLDAPGetValuesWrapper vals(ld, message, attribute);
                if (vals.hasValues())
                {
                    if(stricmp(attribute, "sudoHost") == 0)
                        ldapuser->setSudoHost(vals.queryValues()[0]);
                    else if(stricmp(attribute, "sudoCommand") == 0)
                        ldapuser->setSudoCommand(vals.queryValues()[0]);
                    else if(stricmp(attribute, "sudoOption") == 0)
                        ldapuser->setSudoOption(vals.queryValues()[0]);
                }
            }
            return true;
        }
        else
        {
            StringBuffer filter;
            const char* basedn = m_ldapconfig->getUserBasedn();
            if(m_ldapconfig->getServerType() == ACTIVE_DIRECTORY)
            {
                filter.append("sAMAccountName=");
            }
            else
            {
                filter.append("uid=");
                if(stricmp(username, m_ldapconfig->getSysUser()) == 0)
                    basedn = m_ldapconfig->getSysUserBasedn();
            }

            filter.append(user.getName());

            TIMEVAL timeOut = {LDAPTIMEOUT,0};   
            
            Owned<ILdapConnection> lconn = m_connections->getConnection();
            LDAP* ld = ((CLdapConnection*)lconn.get())->getLd();

            char        *attrs[] = {"cn", "givenName", "sn", "gidnumber", "uidnumber", "homedirectory", "loginshell", "objectClass", NULL};
            CLDAPMessage searchResult;
            int rc = ldap_search_ext_s(ld, (char*)basedn, LDAP_SCOPE_SUBTREE, (char*)filter.str(), attrs, 0, NULL, NULL, &timeOut, LDAP_NO_LIMIT,   &searchResult.msg );

            if ( rc != LDAP_SUCCESS )
            {
                DBGLOG("ldap_search_ext_s error: %s, when searching %s under %s", ldap_err2string( rc ), filter.str(), basedn);
                return false;
            }

            ((CLdapSecUser*)&user)->setPosixenabled(false);
            // Go through the search results by checking message types
            for(message = LdapFirstEntry( ld, searchResult); message != NULL; message = ldap_next_entry(ld, message))
            {
                CLDAPGetAttributesWrapper   atts(ld, searchResult);
                for ( attribute = atts.getFirst();
                      attribute != NULL;
                      attribute = atts.getNext())
                {
                    CLDAPGetValuesWrapper vals(ld, message, attribute);
                    if (vals.hasValues())
                    {
                        if(stricmp(attribute, "cn") == 0)
                            user.setFullName(vals.queryValues()[0]);
                        else if(stricmp(attribute, "givenName") == 0)
                            user.setFirstName(vals.queryValues()[0]);
                        else if(stricmp(attribute, "sn") == 0)
                            user.setLastName(vals.queryValues()[0]);
                        else if(stricmp(attribute, "gidnumber") == 0)
                            ((CLdapSecUser*)&user)->setGidnumber(vals.queryValues()[0]);
                        else if(stricmp(attribute, "uidnumber") == 0)
                            ((CLdapSecUser*)&user)->setUidnumber(vals.queryValues()[0]);
                        else if(stricmp(attribute, "homedirectory") == 0)
                            ((CLdapSecUser*)&user)->setHomedirectory(vals.queryValues()[0]);
                        else if(stricmp(attribute, "loginshell") == 0)
                            ((CLdapSecUser*)&user)->setLoginshell(vals.queryValues()[0]);
                        else if(stricmp(attribute, "objectClass") == 0)
                        {
                            int valind = 0;
                            char ** values = vals.queryValues();
                            while(values[valind])
                            {
                                if(values[valind] && stricmp(values[valind], "posixAccount") == 0)
                                {
                                    ((CLdapSecUser*)&user)->setPosixenabled(true);
                                    break;
                                }
                                valind++;
                            }
                        }
                    }
                }
            }
            return true;
        }
    }

    ISecUser* lookupUser(unsigned uid)
    {
        StringBuffer sysuser;
        sysuser.append(m_ldapconfig->getSysUser());
        if(sysuser.length() == 0)
        {
#ifdef _WIN32
            char uname[128];
            unsigned long len = 128;
            int rc = GetUserName(uname, &len);
            if(rc != 0)
                sysuser.append(len, uname);
            else
                throw MakeStringException(-1, "Error getting current user's username, error code = %d", rc);
#else
            throw MakeStringException(-1, "systemUser not found in config");
#endif
        }
        
        MemoryBuffer usersidbuf;
        StringBuffer usersidstr;

        if(m_ldapconfig->getServerType() == ACTIVE_DIRECTORY)
        {
            if(m_pp != NULL)
                m_pp->lookupSid(sysuser.str(), usersidbuf);
            if(usersidbuf.length() == 0)
            {
                throw MakeStringException(-1, "system user %s's SID not found", sysuser.str());
            }

            int sidlen = usersidbuf.length();
            char* uidbuf = (char*)&uid;
            for(int i = 0; i < 4; i++)
            {
                usersidbuf.writeDirect(sidlen -4 + i, 1, (uidbuf + 3 - i));
            }
            LdapUtils::bin2str(usersidbuf, usersidstr);
        }
        else
        {
            usersidbuf.append(uid);
        }

        char        *attribute;
        LDAPMessage *message;

        StringBuffer filter;
        if(m_ldapconfig->getServerType() == ACTIVE_DIRECTORY)
        {
            filter.append("objectSid=").append(usersidstr.str());
        }
        else
        {
            filter.appendf("entryid=%d", uid);
        }

        TIMEVAL timeOut = {LDAPTIMEOUT,0}; 

        Owned<ILdapConnection> lconn = m_connections->getConnection();
        LDAP* ld = ((CLdapConnection*)lconn.get())->getLd();

        char* act_fieldname;
        if(m_ldapconfig->getServerType() == ACTIVE_DIRECTORY)
        {
            act_fieldname = "sAMAccountName";
        }
        else
        {
            act_fieldname = "uid";
        }
            
        char        *attrs[] = {"cn", act_fieldname, NULL};
        CLDAPMessage searchResult;
        int rc = ldap_search_ext_s(ld, (char*)m_ldapconfig->getUserBasedn(), LDAP_SCOPE_SUBTREE, (char*)filter.str(), attrs, 0, NULL, NULL, &timeOut, LDAP_NO_LIMIT,    &searchResult.msg );

        if ( rc != LDAP_SUCCESS )
        {
            DBGLOG("ldap_search_ext_s error: %s, when searching %s under %s", ldap_err2string( rc ), filter.str(), m_ldapconfig->getUserBasedn());
            return NULL;
        }

        if(ldap_count_entries(ld, searchResult) < 1)
        {
            DBGLOG("No entries are found for user with uid %0X", uid);
            return NULL;
        }

        CLdapSecUser* ldapuser = new CLdapSecUser("", "");

        // Go through the search results by checking message types
        for(message = LdapFirstEntry( ld, searchResult); message != NULL; message = ldap_next_entry(ld, message))
        {
            CLDAPGetAttributesWrapper   atts(ld, searchResult);
            for ( attribute = atts.getFirst();
                  attribute != NULL;
                  attribute = atts.getNext())
            {
                CLDAPGetValuesWrapper vals(ld, message, attribute);
                if (vals.hasValues())
                {
                    if(stricmp(attribute, "cn") == 0)
                        ldapuser->setFullName(vals.queryValues()[0]);
                    else if(stricmp(attribute, act_fieldname) == 0)
                        ldapuser->setName(vals.queryValues()[0]);
                }
            }
        }

        ldapuser->setUserID(uid);
        ldapuser->setUserSid(usersidbuf.length(), usersidbuf.toByteArray());
        
        // Since we've got the SID for the user, cache it for later uses.
        MemoryBuffer mb;
        if(m_pp != NULL)
            m_pp->getCachedSid(ldapuser->getName(), mb);
        if(mb.length() == 0)
        {
            m_pp->cacheSid(ldapuser->getName(), usersidbuf.length(), usersidbuf.toByteArray());
        }

        return ldapuser;
    }

    bool lookupAccount(MemoryBuffer& sidbuf, StringBuffer& account_name, ACT_TYPE& act_type)
    {
        char        *attribute;
        LDAPMessage *message;

        char* act_fieldname;

        StringBuffer filter;
        if(m_ldapconfig->getServerType() == ACTIVE_DIRECTORY)
        {
            act_fieldname = "sAMAccountName";
            StringBuffer usersidstr;
            LdapUtils::bin2str(sidbuf, usersidstr);
            filter.append("objectSid=").append(usersidstr.str());
        }
        else
        {
            unsigned* uid = (unsigned*)sidbuf.toByteArray();
            filter.appendf("entryid=%d", *uid);
            act_fieldname = "uid";
        }

        TIMEVAL timeOut = {LDAPTIMEOUT,0}; 

        Owned<ILdapConnection> lconn = m_connections->getConnection();
        LDAP* ld = ((CLdapConnection*)lconn.get())->getLd();
        
        char  *attrs[] = {"cn", act_fieldname, "objectClass", NULL};
        CLDAPMessage searchResult;
        int rc = ldap_search_ext_s(ld, (char*)m_ldapconfig->getUserBasedn(), LDAP_SCOPE_SUBTREE, (char*)filter.str(), attrs, 0, NULL, NULL, &timeOut, LDAP_NO_LIMIT,    &searchResult.msg );

        if ( rc != LDAP_SUCCESS )
        {
            DBGLOG("ldap_search_ext_s error: %s, when searching %s under %s", ldap_err2string( rc ), filter.str(), m_ldapconfig->getUserBasedn());
            return false;
        }

        if(ldap_count_entries(ld, searchResult) < 1)
        {
            searchResult.ldapMsgFree();
            rc = ldap_search_ext_s(ld, (char*)m_ldapconfig->getGroupBasedn(), LDAP_SCOPE_SUBTREE, (char*)filter.str(), attrs, 0, NULL, NULL, &timeOut, LDAP_NO_LIMIT,   &searchResult.msg );
            if(ldap_count_entries(ld, searchResult) < 1)
            {
                searchResult.ldapMsgFree();
                rc = ldap_search_ext_s(ld, (char*)m_ldapconfig->getSysUserBasedn(), LDAP_SCOPE_SUBTREE, (char*)filter.str(), attrs, 0, NULL, NULL, &timeOut, LDAP_NO_LIMIT, &searchResult.msg );
                //DBGLOG("No entries are found");
                return false;
            }
        }

        StringBuffer act_name;
        StringBuffer cnbuf;

        // Go through the search results by checking message types
        for(message = LdapFirstEntry( ld, searchResult); message != NULL; message = ldap_next_entry(ld, message))
        {
            CLDAPGetAttributesWrapper   atts(ld, searchResult);
            for ( attribute = atts.getFirst();
                  attribute != NULL;
                  attribute = atts.getNext())
            {
                CLDAPGetValuesWrapper vals(ld, message, attribute);
                if (vals.hasValues())
                {
                    if(stricmp(attribute, act_fieldname) == 0)
                        act_name.clear().append(vals.queryValues()[0]);
                    else if(stricmp(attribute, "cn") == 0)
                        cnbuf.clear().append(vals.queryValues()[0]);
                    else if(stricmp(attribute, "objectClass") == 0)
                    {
                        int i = 0;
                        while(vals.queryValues()[i] != NULL)
                        {
                            if(stricmp(vals.queryValues()[i], "person") == 0)
                                act_type = USER_ACT;
                            if(stricmp(vals.queryValues()[i], "group") == 0)
                                act_type = GROUP_ACT;
                            i++;
                        }
                    }
                }
            }
        }

        if(act_type == USER_ACT)
            account_name.append(act_name.str());
        else
            account_name.append(cnbuf.str());

        return true;
    }

    virtual void lookupSid(const char* basedn, const char* filter, MemoryBuffer& act_sid)
    {
        char        *attribute;       
        LDAPMessage *message;

        TIMEVAL timeOut = {LDAPTIMEOUT,0};   

        Owned<ILdapConnection> lconn = m_connections->getConnection();
        LDAP* ld = ((CLdapConnection*)lconn.get())->getLd();

        char* fieldname;
        if(m_ldapconfig->getServerType() == ACTIVE_DIRECTORY)
            fieldname = "objectSid";
        else
            fieldname = "entryid";

        char        *attrs[] = {fieldname, NULL};
        CLDAPMessage searchResult;
        int rc = ldap_search_ext_s(ld, (char*)basedn, LDAP_SCOPE_SUBTREE, (char*)filter, attrs, 0, NULL, NULL, &timeOut, LDAP_NO_LIMIT, &searchResult.msg );

        if ( rc != LDAP_SUCCESS )
        {
            DBGLOG("ldap_search_ext_s error: %s, when searching %s under %s", ldap_err2string( rc ), filter, basedn);
            return;
        }

        message = LdapFirstEntry( ld, searchResult);
        if(message != NULL)
        {
            CLDAPGetAttributesWrapper   atts(ld, searchResult);
            for ( attribute = atts.getFirst();
                  attribute != NULL;
                  attribute = atts.getNext())
            {
                if(0 == stricmp(attribute, fieldname))
                {
                    CLDAPGetValuesLenWrapper valsLen(ld, message, attribute);
                    if (valsLen.hasValues())
                    {
                        struct berval* val = valsLen.queryValues()[0];
                        if(val != NULL)
                        {
                            int len = val->bv_len;
                            act_sid.append(val->bv_len, val->bv_val);
                        }
                    }
                    break;
                }
            }
        }
    }

    virtual void lookupSid(const char* act_name, MemoryBuffer& act_sid, ACT_TYPE act_type)
    {
        StringBuffer filter;
        const char* basedn;
        if(act_type == USER_ACT)
        {
            if(m_ldapconfig->getServerType() == ACTIVE_DIRECTORY)
                filter.append("sAMAccountName=").append(act_name);
            else
                filter.append("uid=").append(act_name);

            basedn = m_ldapconfig->getUserBasedn();
            lookupSid(basedn, filter.str(), act_sid);
            if(act_sid.length() == 0)
            {
                StringBuffer basebuf;
                if(m_ldapconfig->getServerType() == ACTIVE_DIRECTORY)
                    basebuf.append("cn=Users,").append(m_ldapconfig->getBasedn());
                else if(stricmp(act_name, m_ldapconfig->getSysUser()) == 0)
                    basebuf.append(m_ldapconfig->getSysUserBasedn());
                else
                    basebuf.append("ou=People,").append(m_ldapconfig->getBasedn());

                lookupSid(basebuf.str(), filter.str(), act_sid);
            }
        }
        else
        {
            filter.append("cn=").append(act_name);
            basedn = m_ldapconfig->getGroupBasedn();
            lookupSid(basedn, filter.str(), act_sid);
            if(act_sid.length() == 0)
            {
                StringBuffer basebuf;
                basebuf.append("cn=Users,").append(m_ldapconfig->getBasedn());
                lookupSid(basebuf.str(), filter.str(), act_sid);
                if(act_sid.length() == 0)
                {
                    basebuf.clear();
                    basebuf.append("cn=Builtin,").append(m_ldapconfig->getBasedn());
                    lookupSid(basebuf.str(), filter.str(), act_sid);
                }
            }       
        }

    }

    virtual void setPermissionProcessor(IPermissionProcessor* pp)
    {
        m_pp = pp;
    }

    virtual bool retrieveUsers(IUserArray& users)
    {
        return retrieveUsers("", users);
    }

    virtual bool retrieveUsers(const char* searchstr, IUserArray& users)
    {
        char        *attribute;
        LDAPMessage *message;

        StringBuffer filter;
        if(m_ldapconfig->getServerType() == ACTIVE_DIRECTORY)
            filter.append("objectClass=User");
        else
            filter.append("objectClass=inetorgperson");

        TIMEVAL timeOut = {LDAPTIMEOUT,0};   

        Owned<ILdapConnection> lconn = m_connections->getConnection();
        LDAP* ld = ((CLdapConnection*)lconn.get())->getLd();

        char* act_fieldname;
        char* sid_fieldname;
        if(m_ldapconfig->getServerType() == ACTIVE_DIRECTORY)
        {
            act_fieldname = "sAMAccountName";
            sid_fieldname = "objectSid";
        }
        else
        {
            act_fieldname = "uid";
            sid_fieldname = "entryid";
        }

        if(searchstr && *searchstr && strcmp(searchstr, "*") != 0)
        {
            filter.insert(0, "(&(");
            filter.appendf(")(|(%s=*%s*)(%s=*%s*)(%s=*%s*)))", act_fieldname, searchstr, "givenName", searchstr, "sn", searchstr);
        }

        char *attrs[] = {act_fieldname, sid_fieldname, "cn", "userAccountControl", "pwdLastSet", NULL};
        CLDAPMessage searchResult;
        int rc = ldap_search_ext_s(ld, (char*)m_ldapconfig->getUserBasedn(), LDAP_SCOPE_SUBTREE, (char*)filter.str(), attrs, 0, NULL, NULL, &timeOut, LDAP_NO_LIMIT,    &searchResult.msg );
        if ( rc != LDAP_SUCCESS )
        {
            DBGLOG("ldap_search_ext_s error: %s, when searching %s under %s", ldap_err2string( rc ), filter.str(), m_ldapconfig->getUserBasedn());
            return false;
        }


        // Go through the search results by checking message types
        for(message = LdapFirstEntry( ld, searchResult); message != NULL; message = ldap_next_entry(ld, message))
        {
            bool accountPwdNeverExpires = false;
            Owned<ISecUser> user = new CLdapSecUser("", "");

            CLDAPGetAttributesWrapper   atts(ld, searchResult);
            for ( attribute = atts.getFirst();
                  attribute != NULL;
                  attribute = atts.getNext())
            {
                if(stricmp(attribute, "cn") == 0)
                {
                    CLDAPGetValuesWrapper vals(ld, message, attribute);
                    if (vals.hasValues())
                        user->setFullName(vals.queryValues()[0]);
                }
                else if (stricmp(attribute, "userAccountControl") == 0)
                {
                    //UF_DONT_EXPIRE_PASSWD 0x10000
                    CLDAPGetValuesWrapper vals(ld, message, attribute);
                    if (vals.hasValues())
                        if (atoi((char*)vals.queryValues()[0]) & 0x10000)//this can be true at the account level, even if domain policy requires password
                            accountPwdNeverExpires = true;
                }
                else if(stricmp(attribute, "pwdLastSet") == 0)
                {
                    CDateTime expiry;
                    if (!m_domainPwdsNeverExpire && !accountPwdNeverExpires)
                    {
                        CLDAPGetValuesLenWrapper valsLen(ld, message, attribute);
                        if (valsLen.hasValues())
                        {
                            struct berval* val = valsLen.queryValues()[0];
                            calcPWExpiry(expiry, (unsigned)val->bv_len, val->bv_val);
                        }
                    }
                    else
                        expiry.clear();
                    user->setPasswordExpiration(expiry);
                }
                else if(stricmp(attribute, act_fieldname) == 0)
                {
                    CLDAPGetValuesWrapper vals(ld, message, attribute);
                    if (vals.hasValues())
                        user->setName(vals.queryValues()[0]);
                }
                else if(stricmp(attribute, sid_fieldname) == 0)
                {
                    if(m_ldapconfig->getServerType() == ACTIVE_DIRECTORY)
                    {
                        CLDAPGetValuesLenWrapper valsLen(ld, message, attribute);
                        if (valsLen.hasValues())
                        {
                            struct berval* val = valsLen.queryValues()[0];
                            if(val != NULL)
                            {
                                unsigned uid = val->bv_val[val->bv_len - 4];
                                int i;
                                for(i = 3; i > 0; i--)
                                {
                                    uid = (uid << 8) + val->bv_val[val->bv_len - i];
                                }
                                ((CLdapSecUser*)user.get())->setUserID(uid);
                            }
                        }
                    }
                    else
                    {
                        CLDAPGetValuesWrapper vals(ld, message, attribute);
                        if (vals.hasValues())
                            ((CLdapSecUser*)user.get())->setUserID(atoi(vals.queryValues()[0]));
                    }
                }
            }
            users.append(*LINK(user.get()));
        }
        return true;
    }

    virtual bool userInGroup(const char* userdn, const char* groupdn)
    {
        const char* fldname;
        if(m_ldapconfig->getServerType() == ACTIVE_DIRECTORY)
            fldname = "member";
        else
            fldname = "uniquemember";

        Owned<ILdapConnection> lconn = m_connections->getConnection();
        LDAP* ld = ((CLdapConnection*)lconn.get())->getLd();

        int rc = ldap_compare_s(ld, (char*)groupdn, (char*)fldname, (char*)userdn);
        if(rc == LDAP_COMPARE_TRUE)
            return true;
        else
            return false;
    }

    // Update user's firstname, lastname (plus displayname for active directory).
    virtual bool updateUser(const char* type, ISecUser& user)
    {
        const char* username = user.getName();
        if(!username || !*username)
            return false;

        StringBuffer userdn;
        getUserDN(username, userdn);

        int rc = LDAP_SUCCESS;

        if(!type || !*type || stricmp(type, "names") == 0)
        {
            StringBuffer cnbuf;
            const char* fname = user.getFirstName();
            const char* lname = user.getLastName();
            if(fname && *fname && lname && *lname)
            {
                cnbuf.append(fname).append(" ").append(lname);
            }
            else
                throw MakeStringException(-1, "Please specify both firstname and lastname");

            char *gn_values[] = { (char*)fname, NULL };
            LDAPMod gn_attr = {
                LDAP_MOD_REPLACE,
                "givenName",
                gn_values
            };

            char *sn_values[] = { (char*)lname, NULL };
            LDAPMod sn_attr = {
                LDAP_MOD_REPLACE,
                "sn",
                sn_values
            };

            char *cn_values[] = {(char*)cnbuf.str(), NULL };
            LDAPMod cn_attr = 
            {
                LDAP_MOD_REPLACE,
                "cn",
                cn_values
            };

            char *dispname_values[] = {(char*)cnbuf.str(), NULL };
            LDAPMod dispname_attr = 
            {
                LDAP_MOD_REPLACE,
                "displayName",
                dispname_values
            };

            LDAPMod *attrs[4];
            int ind = 0;
        
            attrs[ind++] = &gn_attr;
            attrs[ind++] = &sn_attr;

            if(m_ldapconfig->getServerType() == ACTIVE_DIRECTORY)
            {
                attrs[ind++] = &dispname_attr;
            }
            else
            {
                attrs[ind++] = &cn_attr;
            }
            
            attrs[ind] = NULL;
            
            Owned<ILdapConnection> lconn = m_connections->getConnection();
            LDAP* ld = ((CLdapConnection*)lconn.get())->getLd();

            rc = ldap_modify_s(ld, (char*)userdn.str(), attrs);
            if (rc == LDAP_SUCCESS && m_ldapconfig->getServerType() == ACTIVE_DIRECTORY)
            {
                StringBuffer newrdn("cn=");
                newrdn.append(cnbuf.str());
                rc = LdapRename(ld, (char*)userdn.str(), (char*)newrdn.str(), NULL, true, NULL, NULL);
            }
        }
        else if(stricmp(type, "posixenable") == 0)
        {
            if(m_ldapconfig->getServerType() == ACTIVE_DIRECTORY)
                throw MakeStringException(-1, "posixAccount isn't applicable to Active Directory");

            CLdapSecUser* ldapuser = dynamic_cast<CLdapSecUser*>(&user);

            char* oc_values[] = {"posixAccount", NULL};
            LDAPMod oc_attr = {
                LDAP_MOD_ADD,
                "objectclass",
                oc_values
            };

            char* oc1_values[] = {"shadowAccount", NULL};
            LDAPMod oc1_attr = {
                LDAP_MOD_ADD,
                "objectclass",
                oc1_values
            };

            char *gidnum_values[] = { (char*)ldapuser->getGidnumber(), NULL };
            LDAPMod gidnum_attr = {
                LDAP_MOD_REPLACE,
                "gidnumber",
                gidnum_values
            };

            char *uidnum_values[] = { (char*)ldapuser->getUidnumber(), NULL };
            LDAPMod uidnum_attr = {
                LDAP_MOD_REPLACE,
                "uidnumber",
                uidnum_values
            };

            char *homedir_values[] = {(char*)ldapuser->getHomedirectory(), NULL };
            LDAPMod homedir_attr = 
            {
                LDAP_MOD_REPLACE,
                "homedirectory",
                homedir_values
            };

            char *loginshell_values[] = {(char*)ldapuser->getLoginshell(), NULL };
            LDAPMod loginshell_attr = 
            {
                LDAP_MOD_REPLACE,
                "loginshell",
                loginshell_values
            };

            LDAPMod *attrs[7];
            int ind = 0;
        
            attrs[ind++] = &gidnum_attr;
            attrs[ind++] = &uidnum_attr;
            attrs[ind++] = &homedir_attr;
            attrs[ind++] = &loginshell_attr;
            Owned<ILdapConnection> lconn = m_connections->getConnection();
            LDAP* ld = ((CLdapConnection*)lconn.get())->getLd();
            int compresult = ldap_compare_s(ld, (char*)userdn.str(), (char*)"objectclass", (char*)"posixAccount");
            if(compresult != LDAP_COMPARE_TRUE)
                attrs[ind++] = &oc_attr;
            compresult = ldap_compare_s(ld, (char*)userdn.str(), (char*)"objectclass", (char*)"shadowAccount");
            if(compresult != LDAP_COMPARE_TRUE)
                attrs[ind++] = &oc1_attr;
            attrs[ind] = NULL;
            rc = ldap_modify_s(ld, (char*)userdn.str(), attrs);
        }
        else if(stricmp(type, "posixdisable") == 0)
        {
            if(m_ldapconfig->getServerType() == ACTIVE_DIRECTORY)
                throw MakeStringException(-1, "posixAccount isn't applicable to Active Directory");

            Owned<ILdapConnection> lconn = m_connections->getConnection();
            LDAP* ld = ((CLdapConnection*)lconn.get())->getLd();
            int compresult = ldap_compare_s(ld, (char*)userdn.str(), (char*)"objectclass", (char*)"posixAccount");
            if(compresult != LDAP_COMPARE_TRUE)
            {
                rc = LDAP_SUCCESS;
            }
            else
            {

                CLdapSecUser* ldapuser = dynamic_cast<CLdapSecUser*>(&user);

                char* oc_values[] = {"posixAccount", NULL};
                LDAPMod oc_attr = {
                    LDAP_MOD_DELETE,
                    "objectclass",
                    oc_values
                };

                char* oc1_values[] = {"shadowAccount", NULL};
                LDAPMod oc1_attr = {
                    LDAP_MOD_DELETE,
                    "objectclass",
                    oc1_values
                };

                char *gidnum_values[] = { NULL };
                LDAPMod gidnum_attr = {
                    LDAP_MOD_DELETE,
                    "gidnumber",
                    gidnum_values
                };

                char *uidnum_values[] = {NULL };
                LDAPMod uidnum_attr = {
                    LDAP_MOD_DELETE,
                    "uidnumber",
                    uidnum_values
                };

                char *homedir_values[] = { NULL };
                LDAPMod homedir_attr = 
                {
                    LDAP_MOD_DELETE,
                    "homedirectory",
                    homedir_values
                };

                char *loginshell_values[] = { NULL };
                LDAPMod loginshell_attr = 
                {
                    LDAP_MOD_DELETE,
                    "loginshell",
                    loginshell_values
                };

                LDAPMod *attrs[7];
                int ind = 0;
            
                attrs[ind++] = &gidnum_attr;
                attrs[ind++] = &uidnum_attr;
                attrs[ind++] = &homedir_attr;
                attrs[ind++] = &loginshell_attr;
                attrs[ind++] = &oc_attr;
                attrs[ind++] = &oc1_attr;
                attrs[ind] = NULL;

                rc = ldap_modify_s(ld, (char*)userdn.str(), attrs);
            }
        }
        else if(stricmp(type, "sudoersadd") == 0)
        {
            CLdapSecUser* ldapuser = dynamic_cast<CLdapSecUser*>(&user);

            char *cn_values[] = {(char*)username, NULL };
            LDAPMod cn_attr = 
            {
                LDAP_MOD_ADD,
                "cn",
                cn_values
            };

            char *oc_values[] = {"sudoRole", NULL };
            LDAPMod oc_attr =
            {
                LDAP_MOD_ADD,
                "objectClass",
                oc_values
            };

            char *user_values[] = {(char*)username, NULL };
            LDAPMod user_attr = 
            {
                LDAP_MOD_ADD,
                "sudoUser",
                user_values
            };

            char* sudoHost = (char*)ldapuser->getSudoHost();
            char* sudoCommand = (char*)ldapuser->getSudoCommand();
            char* sudoOption = (char*)ldapuser->getSudoOption();

            char *host_values[] = {sudoHost, NULL };
            LDAPMod host_attr = 
            {
                LDAP_MOD_ADD,
                "sudoHost",
                host_values
            };
            char *cmd_values[] = {sudoCommand, NULL };
            LDAPMod cmd_attr = 
            {
                LDAP_MOD_ADD,
                "sudoCommand",
                cmd_values
            };
            char *option_values[] = {sudoOption, NULL };
            LDAPMod option_attr = 
            {
                LDAP_MOD_ADD,
                "sudoOption",
                option_values
            };

            LDAPMod *attrs[8];
            int ind = 0;
            
            attrs[ind++] = &cn_attr;
            attrs[ind++] = &oc_attr;
            attrs[ind++] = &user_attr;
            if(sudoHost && *sudoHost)
                attrs[ind++] = &host_attr;
            if(sudoCommand && *sudoCommand)
                attrs[ind++] = &cmd_attr;
            if(sudoOption && *sudoOption)
                attrs[ind++] = &option_attr;

            attrs[ind] = NULL;

            Owned<ILdapConnection> lconn = m_connections->getConnection();
            LDAP* ld = ((CLdapConnection*)lconn.get())->getLd();
            StringBuffer dn;
            dn.append("cn=").append(username).append(",").append(m_ldapconfig->getResourceBasedn(RT_SUDOERS));
            int rc = ldap_add_ext_s(ld, (char*)dn.str(), attrs, NULL, NULL);
            if ( rc != LDAP_SUCCESS )
            {
                if(rc == LDAP_ALREADY_EXISTS)
                {
                    throw MakeStringException(-1, "can't add %s to sudoers, an LDAP object with this name already exists", username);
                }
                else
                {
                    DBGLOG("error adding %s to sudoers: %s", username, ldap_err2string( rc ));
                    throw MakeStringException(-1, "error adding %s to sudoers: %s", username, ldap_err2string( rc ));
                }
            }
        }
        else if(stricmp(type, "sudoersdelete") == 0)
        {
            StringBuffer dn;
            dn.append("cn=").append(username).append(",").append(m_ldapconfig->getResourceBasedn(RT_SUDOERS));

            Owned<ILdapConnection> lconn = m_connections->getConnection();
            LDAP* ld = ((CLdapConnection*)lconn.get())->getLd();
            
            int rc = ldap_delete_s(ld, (char*)dn.str());

            if ( rc != LDAP_SUCCESS )
            {
                throw MakeStringException(-1, "Error deleting user %s from sudoers: %s", username, ldap_err2string(rc));
            }
        }
        else if(stricmp(type, "sudoersupdate") == 0)
        {
            CLdapSecUser* ldapuser = dynamic_cast<CLdapSecUser*>(&user);
            
            char* sudoHost = (char*)ldapuser->getSudoHost();
            char* sudoCommand = (char*)ldapuser->getSudoCommand();
            char* sudoOption = (char*)ldapuser->getSudoOption();

            char *host_values[] = {(sudoHost&&*sudoHost)?sudoHost:NULL, NULL };
            LDAPMod host_attr = 
            {
                LDAP_MOD_REPLACE,
                "sudoHost",
                host_values
            };
            
            char *cmd_values[] = {(sudoCommand&&*sudoCommand)?sudoCommand:NULL, NULL };
            LDAPMod cmd_attr = 
            {
                LDAP_MOD_REPLACE,
                "sudoCommand",
                cmd_values
            };
            
            char *option_values[] = {(sudoOption&&*sudoOption)?sudoOption:NULL, NULL };
            LDAPMod option_attr = 
            {
                LDAP_MOD_REPLACE,
                "sudoOption",
                option_values
            };

            LDAPMod *attrs[4];
            int ind = 0;
            
            attrs[ind++] = &host_attr;
            attrs[ind++] = &cmd_attr;
            attrs[ind++] = &option_attr;

            attrs[ind] = NULL;

            Owned<ILdapConnection> lconn = m_connections->getConnection();
            LDAP* ld = ((CLdapConnection*)lconn.get())->getLd();
            StringBuffer dn;
            dn.append("cn=").append(username).append(",").append(m_ldapconfig->getResourceBasedn(RT_SUDOERS));
            int rc = ldap_modify_ext_s(ld, (char*)dn.str(), attrs, NULL, NULL);
            if ( rc != LDAP_SUCCESS )
            {
                DBGLOG("error modifying sudoers for user %s: %s", username, ldap_err2string( rc ));
                throw MakeStringException(-1, "error modifying sudoers for user %s: %s", username, ldap_err2string( rc ));
            }
        }

        if (rc == LDAP_SUCCESS )
            DBGLOG("User %s successfully updated", username);
        else
            throw MakeStringException(-1, "Error updating user %s - %s", username, ldap_err2string( rc ));

        return true;
    }

    virtual bool changePasswordSSL(const char* username, const char* newPassword)
    {
        Owned<ILdapConnection> lconn;
        try
        {
            lconn.setown(m_connections->getSSLConnection());
        }
        catch(IException*)
        {
            throw MakeStringException(-1, "Failed to set user %s's password because of not being able to create an SSL connection to the ldap server. To set an Active Directory user's password from Linux, you need to enable SSL on the Active Directory ldap server", username);
        }

        LDAP* ld = ((CLdapConnection*)lconn.get())->getLd();

        char        *attribute, **values = NULL;       
        LDAPMessage *message;

        TIMEVAL timeOut = {LDAPTIMEOUT,0};   

        StringBuffer filter;
        filter.append("sAMAccountName=").append(username);

        char        *attrs[] = {"cn", NULL};
        CLDAPMessage searchResult;
        int rc = ldap_search_ext_s(ld, (char*)m_ldapconfig->getUserBasedn(), LDAP_SCOPE_SUBTREE, (char*)filter.str(), attrs, 0, NULL, NULL, &timeOut, LDAP_NO_LIMIT,    &searchResult.msg );

        if ( rc != LDAP_SUCCESS )
        {
            DBGLOG("ldap_search_ext_s error: %s, when searching %s under %s", ldap_err2string( rc ), filter.str(), m_ldapconfig->getUserBasedn());
            return false;
        }

        StringBuffer userdn;
        message = LdapFirstEntry( ld, searchResult);
        if(message != NULL)
        {
            CLDAPGetAttributesWrapper   atts(ld, searchResult);
            for ( attribute = atts.getFirst();
                  attribute != NULL;
                  attribute = atts.getNext())
            {
                if(0 == stricmp(attribute, "cn"))
                {
                    CLDAPGetValuesWrapper vals(ld, message, attribute);
                    if (vals.hasValues())
                        userdn.append("cn=").append(vals.queryValues()[0]).append(",").append(m_ldapconfig->getUserBasedn());
                    break;
                }
            }
        }

        if(userdn.length() == 0)
        {
            throw MakeStringException(-1, "can't find dn for user %s", username);
        }

        LDAPMod modPassword;
        LDAPMod *modEntry[2];
        struct berval pwdBerVal;
        struct berval *pwd_attr[2];
        unsigned short pszPasswordWithQuotes[1024];

        modEntry[0] = &modPassword;
        modEntry[1] = NULL;

        modPassword.mod_op = LDAP_MOD_REPLACE | LDAP_MOD_BVALUES;
        modPassword.mod_type =  "unicodePwd";
        modPassword.mod_vals.modv_bvals = pwd_attr;

        pwd_attr[0] = &pwdBerVal;
        pwd_attr[1]= NULL;

        StringBuffer quotedPasswd("\"");
        quotedPasswd.append(newPassword).append("\"");
        ConvertCToW(pszPasswordWithQuotes, quotedPasswd);

        pwdBerVal.bv_len = quotedPasswd.length() * sizeof(unsigned short);
        pwdBerVal.bv_val = (char*)pszPasswordWithQuotes;

        rc = ldap_modify_s(ld, (char*)userdn.str(), modEntry);

        if (rc == LDAP_SUCCESS )
            DBGLOG("User %s's password has been changed successfully", username);
        else
        {
            StringBuffer errmsg;
            errmsg.appendf("Error setting password for %s - (%d) %s.", username, rc, ldap_err2string( rc ));
            if(rc == LDAP_UNWILLING_TO_PERFORM)
                errmsg.append(" The ldap server refused to change the password. Usually this is because your new password doesn't satisfy the domain policy.");

            throw MakeStringExceptionDirect(-1, errmsg.str());
        }

        return true;
    }

    virtual bool queryPasswordStatus(ISecUser& user, const char* password)
    {
        char *ldap_errstring = NULL;
        const char * username = user.getName();

        StringBuffer userdn;
        getUserDN(user.getName(), userdn);

        StringBuffer hostbuf;
        m_ldapconfig->getLdapHost(hostbuf);

        LDAP* user_ld = LdapUtils::LdapInit(m_ldapconfig->getProtocol(), hostbuf.str(), m_ldapconfig->getLdapPort(), m_ldapconfig->getLdapSecurePort());
        int rc = LdapUtils::LdapBind(user_ld, m_ldapconfig->getDomain(), username, password, userdn, m_ldapconfig->getServerType(), m_ldapconfig->getAuthMethod());
        if(rc != LDAP_SUCCESS)
            ldap_get_option(user_ld, LDAP_OPT_ERROR_STRING, &ldap_errstring);
        ldap_unbind(user_ld);

        //Error string ""80090308: LdapErr: DSID-0C0903A9, comment: AcceptSecurityContext error, data 532, v1db0."
        //is returned if pw valid but expired
        if(rc == LDAP_SUCCESS || strstr(ldap_errstring, "data 532"))//
            return true;
        else
            return false;
    }

    virtual bool updateUserPassword(ISecUser& user, const char* newPassword, const char* currPassword)
    {
        const char* username = user.getName();
        if(!username || !*username)
            return false;

        if (currPassword)
        {
            //User will not be authenticated if their password was expired,
            //so check here that they provided a valid one in the "change
            //password" form (use the one they type, not the one in the secuser)
            bool validated = queryPasswordStatus(user, currPassword);
            if (!validated)
                throw MakeStringException(-1, "Password not changed, invalid credentials");
        }

        return updateUserPassword(username, newPassword);
    }

    virtual bool updateUserPassword(const char* username, const char* newPassword)
    {
        if(!username || !*username)
            return false;
        
        const char* sysuser = m_ldapconfig->getSysUser();
        if(sysuser && *sysuser && strcmp(username, sysuser) == 0)
            throw MakeStringException(-1, "You can't change password of the system user.");

        LdapServerType servertype = m_ldapconfig->getServerType();
        bool ret = true;
        if(servertype == ACTIVE_DIRECTORY)
        {
#ifdef _WIN32
            DWORD nStatus = 0;
            // The application has to run on the same domain as ldap host, and under an administrative user.
            USER_INFO_1003 usriSetPassword;
            StringBuffer fullserver("\\\\");
            StringBuffer server;
            m_ldapconfig->getLdapHost(server);
            fullserver.append(server.str());
            LPWSTR whost = (LPWSTR)alloca((fullserver.length() +1) * sizeof(WCHAR));
            ConvertCToW(whost, fullserver.str());

            LPWSTR wusername = (LPWSTR)alloca((strlen(username) + 1) * sizeof(WCHAR));
            ConvertCToW(wusername, username);
            LPWSTR wnewpasswd = (LPWSTR)alloca((strlen(newPassword) + 1) * sizeof(WCHAR));
            ConvertCToW(wnewpasswd, newPassword);
            usriSetPassword.usri1003_password  = wnewpasswd;
            nStatus = NetUserSetInfo(whost, wusername,  1003, (LPBYTE)&usriSetPassword, NULL);

            if (nStatus == NERR_Success)
            {
                DBGLOG("User %s's password has been changed successfully", username);
                return true;
            }
            else
            {
                StringBuffer errcode, errmsg;

                if(nStatus == ERROR_ACCESS_DENIED)
                {
                    errcode.append("ERROR_ACCESS_DENIED");
                    errmsg.append("The user does not have access to the requested information.");
                }
                else if(nStatus == ERROR_INVALID_PASSWORD)
                {
                    errcode.append("ERROR_INVALID_PASSWORD");
                    errmsg.append("The user has entered an invalid password.");
                }
                else if(nStatus == NERR_InvalidComputer)
                {
                    errcode.append("NERR_InvalidComputer");
                    errmsg.append("The computer name is invalid.");
                }
                else if(nStatus == NERR_NotPrimary)
                {
                    errcode.append("NERR_NotPrimary");
                    errmsg.append("The operation is allowed only on the primary domain controller of the domain.");
                }
                else if(nStatus == NERR_UserNotFound)
                {
                    errcode.append("NERR_UserNotFound");
                    errmsg.append("The user name could not be found.");
                }
                else if(nStatus == NERR_PasswordTooShort)
                {
                    errcode.append("NERR_PasswordTooShort");
                    errmsg.append("The password is shorter than required. ");
                }
                else if(nStatus == ERROR_LOGON_FAILURE)
                {
                    errcode.append("ERROR_LOGON_FAILURE");
                    errmsg.append("To be able to reset password this way, esp has to run under an administrative user on the same domain as the active directory. ");
                }
                else
                {
                    errcode.appendf("%d", nStatus);
                    errmsg.append("");
                }
                // For certain errors just return, other errors try changePasswordSSL.
                if(nStatus == ERROR_INVALID_PASSWORD || nStatus == NERR_UserNotFound || nStatus == NERR_PasswordTooShort)
                    throw MakeStringException(-1, "An error has occurred while setting password with NetUserSetInfo for %s: %s - %s\n", username, errcode.str(), errmsg.str());
                else
                    DBGLOG("An error has occurred while setting password with NetUserSetInfo for %s: %s - %s\n", username, errcode.str(), errmsg.str());
            }
            DBGLOG("Trying changePasswordSSL to change password over regular SSL connection.");
#endif
            changePasswordSSL(username, newPassword);
        }
        else 
        {
            StringBuffer filter;
            filter.append("uid=").append(username);

            char        **values = NULL;       
            LDAPMessage *message;

            TIMEVAL timeOut = {LDAPTIMEOUT,0};   

            Owned<ILdapConnection> lconn = m_connections->getConnection();
            LDAP* ld = ((CLdapConnection*)lconn.get())->getLd();

            char        *attrs[] = {LDAP_NO_ATTRS, NULL};
            CLDAPMessage searchResult;
            int rc = ldap_search_ext_s(ld, (char*)m_ldapconfig->getUserBasedn(), LDAP_SCOPE_SUBTREE, (char*)filter.str(), attrs, 0, NULL, NULL, &timeOut, LDAP_NO_LIMIT,    &searchResult.msg );

            if ( rc != LDAP_SUCCESS )
            {
                DBGLOG("ldap_search_ext_s error: %s, when searching %s under %s", ldap_err2string( rc ), filter.str(), m_ldapconfig->getUserBasedn());
                return false;
            }

            StringBuffer userdn;
            message = LdapFirstEntry( ld, searchResult);
            
            if(message != NULL)
            {
                char *p = ldap_get_dn(ld, message);
                userdn.append(p);
                ldap_memfree(p);
            }
            char* passwdvalue[] = { (char*)newPassword, NULL };
            LDAPMod pmod = 
            {
                LDAP_MOD_REPLACE,
                "userpassword", 
                passwdvalue
            };

            LDAPMod* pmods[] = {&pmod, NULL};
            rc = ldap_modify_s(ld, (char*)userdn.str(), pmods);

            if (rc == LDAP_SUCCESS )
                DBGLOG("User %s's password has been changed successfully", username);
            else
            {
                StringBuffer errmsg;
                errmsg.appendf("Error changing password for %s - (%d) %s.", username, rc, ldap_err2string( rc ));
                if(rc == LDAP_UNWILLING_TO_PERFORM)
                    errmsg.append(" The ldap server refused to execute the password change action, one of the reasons might be that the new password you entered doesn't satisfy the policy requirement.");

                throw MakeStringExceptionDirect(-1, errmsg.str());
            }
        }
        return true;
    }

    virtual bool getResources(SecResourceType rtype, const char * basedn, const char* prefix, IArrayOf<ISecResource>& resources)
    {
        char        *attribute;
        LDAPMessage *message;

        StringBuffer basednbuf;
        LdapUtils::normalizeDn(basedn, m_ldapconfig->getBasedn(), basednbuf);
        StringBuffer filter("objectClass=*");

        TIMEVAL timeOut = {LDAPTIMEOUT,0};   

        Owned<ILdapConnection> lconn = m_connections->getConnection();
        LDAP* ld = ((CLdapConnection*)lconn.get())->getLd();

        const char* fldname;
        LdapServerType servertype = m_ldapconfig->getServerType();
        if(servertype == ACTIVE_DIRECTORY && (rtype == RT_DEFAULT || rtype == RT_MODULE || rtype == RT_SERVICE))
            fldname = "name";
        else
            fldname = "ou";
        char        *attrs[] = {(char*)fldname, "description", NULL};
        CLDAPMessage searchResult;
        int rc = ldap_search_ext_s(ld, (char*)basednbuf.str(), LDAP_SCOPE_ONELEVEL, (char*)filter.str(), attrs, 0, NULL, NULL, &timeOut, LDAP_NO_LIMIT, &searchResult.msg );

        if ( rc != LDAP_SUCCESS )
        {
            DBGLOG("ldap_search_ext_s error: %s, when searching %s under %s", ldap_err2string( rc ), filter.str(), basednbuf.str());
            return false;
        }

        // Go through the search results by checking message types
        for(message = LdapFirstEntry( ld, searchResult); message != NULL; message = ldap_next_entry(ld, message))
        {
            StringBuffer descbuf;
            StringBuffer curname;
            CLDAPGetAttributesWrapper   atts(ld, searchResult);
            for ( attribute = atts.getFirst();
                  attribute != NULL;
                  attribute = atts.getNext())
            {
                CLDAPGetValuesWrapper vals(ld, message, attribute);
                if (vals.hasValues())
                {
                    char* val = vals.queryValues()[0];
                    if(val != NULL)
                    {
                        if(stricmp(attribute, fldname) == 0)
                        {
                            curname.append(val);
                        }
                        else if(stricmp(attribute, "description") == 0)
                        {
                            descbuf.append(val);
                        }
                    }
                }
            }
            if(curname.length() == 0)
                continue;
            StringBuffer resourcename;
            if(prefix != NULL && *prefix != '\0')
                resourcename.append(prefix);
            resourcename.append(curname.str());
            CLdapSecResource* resource = new CLdapSecResource(resourcename.str());
            resource->setDescription(descbuf.str());
            resources.append(*resource);
            if(rtype == RT_FILE_SCOPE || rtype == RT_WORKUNIT_SCOPE)
            {
                StringBuffer nextbasedn;
                nextbasedn.append("ou=").append(curname.str()).append(",").append(basedn);
                StringBuffer nextprefix;
                if(prefix != NULL && *prefix != '\0')
                    nextprefix.append(prefix);
                nextprefix.append(curname.str()).append("::");
                getResources(rtype, nextbasedn.str(), nextprefix.str(), resources);
            }
        }
        return true;
    }

    virtual bool getResourcesEx(SecResourceType rtype, const char * basedn, const char* prefix, const char* searchstr, IArrayOf<ISecResource>& resources)
    {
        char        *attribute;
        LDAPMessage *message;

        StringBuffer basednbuf;
        LdapUtils::normalizeDn(basedn, m_ldapconfig->getBasedn(), basednbuf);
        StringBuffer filter("objectClass=*");
        if(searchstr && *searchstr && strcmp(searchstr, "*") != 0)
        {
            filter.insert(0, "(&(");
            filter.appendf(")(|(%s=*%s*)))", "uNCName", searchstr);
        }

        TIMEVAL timeOut = {LDAPTIMEOUT,0};   

        Owned<ILdapConnection> lconn = m_connections->getConnection();
        LDAP* ld = ((CLdapConnection*)lconn.get())->getLd();

        const char* fldname;
        LdapServerType servertype = m_ldapconfig->getServerType();
        if(servertype == ACTIVE_DIRECTORY && (rtype == RT_DEFAULT || rtype == RT_MODULE || rtype == RT_SERVICE))
            fldname = "name";
        else
            fldname = "ou";
        char        *attrs[] = {(char*)fldname, "description", NULL};
        CLDAPMessage searchResult;
        int rc = ldap_search_ext_s(ld, (char*)basednbuf.str(), LDAP_SCOPE_ONELEVEL, (char*)filter.str(), attrs, 0, NULL, NULL, &timeOut, LDAP_NO_LIMIT, &searchResult.msg );

        if ( rc != LDAP_SUCCESS )
        {
            DBGLOG("ldap_search_ext_s error: %s, when searching %s under %s", ldap_err2string( rc ), filter.str(), basednbuf.str());
            return false;
        }

        // Go through the search results by checking message types
        for(message = LdapFirstEntry( ld, searchResult); message != NULL; message = ldap_next_entry(ld, message))
        {
            StringBuffer descbuf;
            StringBuffer curname;
            CLDAPGetAttributesWrapper   atts(ld, searchResult);
            for ( attribute = atts.getFirst();
                  attribute != NULL;
                  attribute = atts.getNext())
            {
                CLDAPGetValuesWrapper vals(ld, message, attribute);
                if (vals.hasValues())
                {
                    char* val = vals.queryValues()[0];
                    if(val != NULL)
                    {
                        if(stricmp(attribute, fldname) == 0)
                        {
                            curname.append(val);
                        }
                        else if(stricmp(attribute, "description") == 0)
                        {
                            descbuf.append(val);
                        }
                    }
                }
            }
            if(curname.length() == 0)
                continue;
            StringBuffer resourcename;
            if(prefix != NULL && *prefix != '\0')
                resourcename.append(prefix);
            resourcename.append(curname.str());
            CLdapSecResource* resource = new CLdapSecResource(resourcename.str());
            resource->setDescription(descbuf.str());
            resources.append(*resource);
            if(rtype == RT_FILE_SCOPE || rtype == RT_WORKUNIT_SCOPE)
            {
                StringBuffer nextbasedn;
                nextbasedn.append("ou=").append(curname.str()).append(",").append(basedn);
                StringBuffer nextprefix;
                if(prefix != NULL && *prefix != '\0')
                    nextprefix.append(prefix);
                nextprefix.append(curname.str()).append("::");
                getResources(rtype, nextbasedn.str(), nextprefix.str(), resources);
            }
        }
        return true;
    }

    virtual bool getPermissionsArray(const char* basedn, SecResourceType rtype, const char* name, IArrayOf<CPermission>& permissions)
    {
        StringBuffer basednbuf;
        LdapUtils::normalizeDn(basedn, m_ldapconfig->getBasedn(), basednbuf);
        Owned<CSecurityDescriptor> sd = new CSecurityDescriptor(name);
        IArrayOf<CSecurityDescriptor> sdlist;
        sdlist.append(*LINK(sd));
        if(rtype == RT_FILE_SCOPE || rtype == RT_WORKUNIT_SCOPE)
            getSecurityDescriptorsScope(sdlist, basednbuf.str());
        else
            getSecurityDescriptors(sdlist, basednbuf.str());

        m_pp->getPermissionsArray(sd.get(), permissions);

        return true;
    }

    virtual void getAllGroups(StringArray & groups)
    {
        if(m_ldapconfig->getServerType() == ACTIVE_DIRECTORY)
        {
            groups.append("Authenticated Users");
            groups.append("Administrators");
        }
        else
        {
            groups.append("Directory Administrators");
        }

        char        *attribute;
        LDAPMessage *message;

        StringBuffer filter;

        if(m_ldapconfig->getServerType() == ACTIVE_DIRECTORY)
            filter.append("objectClass=group");
        else
            filter.append("objectClass=groupofuniquenames");

        TIMEVAL timeOut = {LDAPTIMEOUT,0};   

        Owned<ILdapConnection> lconn = m_connections->getConnection();
        LDAP* ld = ((CLdapConnection*)lconn.get())->getLd();

        char        *attrs[] = {"cn", NULL};
        CLDAPMessage searchResult;
        int rc = ldap_search_ext_s(ld, (char*)m_ldapconfig->getGroupBasedn(), LDAP_SCOPE_SUBTREE, (char*)filter.str(), attrs, 0, NULL, NULL, &timeOut, LDAP_NO_LIMIT,   &searchResult.msg );

        if ( rc != LDAP_SUCCESS )
        {
            DBGLOG("ldap_search_ext_s error: %s, when searching %s under %s", ldap_err2string( rc ), filter.str(), m_ldapconfig->getGroupBasedn());
            return;
        }

        // Go through the search results by checking message types
        for(message = LdapFirstEntry( ld, searchResult); message != NULL; message = ldap_next_entry(ld, message))
        {
            CLDAPGetAttributesWrapper   atts(ld, searchResult);
            for ( attribute = atts.getFirst();
                  attribute != NULL;
                  attribute = atts.getNext())
            {
                if(stricmp(attribute, "cn") == 0)
                {
                    CLDAPGetValuesWrapper vals(ld, message, attribute);
                    if (vals.hasValues())
                        groups.append(vals.queryValues()[0]);
                }
            }
        }
    }

    virtual bool changePermission(CPermissionAction& action)
    {
        StringBuffer basednbuf;
        LdapUtils::normalizeDn(action.m_basedn.str(), m_ldapconfig->getBasedn(), basednbuf);
        Owned<CSecurityDescriptor> sd = new CSecurityDescriptor(action.m_rname.str());
        IArrayOf<CSecurityDescriptor> sdlist;
        sdlist.append(*LINK(sd));
        if(action.m_rtype == RT_FILE_SCOPE || action.m_rtype == RT_WORKUNIT_SCOPE)
            getSecurityDescriptorsScope(sdlist, basednbuf.str());
        else
            getSecurityDescriptors(sdlist, basednbuf.str());

        if(m_ldapconfig->getServerType() != ACTIVE_DIRECTORY)
        {
            StringBuffer act_dn;
            if(action.m_account_type == GROUP_ACT)
                getGroupDN(action.m_account_name.str(), act_dn);
            else
                getUserDN(action.m_account_name.str(), act_dn);
            
            action.m_account_name.clear().append(act_dn.str());
        }

        Owned<CSecurityDescriptor> newsd = m_pp->changePermission(sd.get(), action);

        StringBuffer normdnbuf;
        LdapServerType servertype = m_ldapconfig->getServerType();
        name2dn(action.m_rtype, action.m_rname.str(), action.m_basedn.str(), normdnbuf);

        char *empty_values[] = { NULL };

        int numberOfSegs = m_pp->sdSegments(newsd.get());

        LDAPMod *attrs[2];
        LDAPMod sd_attr;
        if(newsd->getDescriptor().length() > 0)
        {
            struct berval** sd_values = (struct berval**)alloca(sizeof(struct berval*)*(numberOfSegs+1));
            MemoryBuffer& sdbuf = newsd->getDescriptor();

            // Active Directory acutally has only one segment.
            if(servertype == ACTIVE_DIRECTORY)
            {
                struct berval* sd_val = (struct berval*)alloca(sizeof(struct berval));
                sd_val->bv_len = sdbuf.length();
                sd_val->bv_val = (char*)sdbuf.toByteArray();
                sd_values[0] = sd_val;
                sd_values[1] = NULL;

                sd_attr.mod_type = "nTSecurityDescriptor";
            }
            else
            {
                const char* bbptr = sdbuf.toByteArray();
                const char* bptr = sdbuf.toByteArray();
                int sdbuflen = sdbuf.length();
                int segind;
                for(segind = 0; segind < numberOfSegs; segind++)
                {
                    if(bptr - bbptr >= sdbuflen)
                        break;
                    while(*bptr == '\0' && (bptr - bbptr) < sdbuflen)
                        bptr++;

                    const char* eptr = bptr;
                    while(*eptr != '\0' && (eptr - bbptr) < sdbuflen)
                        eptr++;

                    struct berval* sd_val = (struct berval*)alloca(sizeof(struct berval));
                    sd_val->bv_len = eptr - bptr;
                    sd_val->bv_val = (char*)bptr;
                    sd_values[segind] = sd_val;

                    bptr = eptr + 1;
                }
                sd_values[segind] = NULL;

                sd_attr.mod_type = (char*)m_ldapconfig->getSdFieldName();
            }
            sd_attr.mod_op = LDAP_MOD_REPLACE | LDAP_MOD_BVALUES;
            sd_attr.mod_vals.modv_bvals = sd_values;

            attrs[0] = &sd_attr;
        }
        else
        {
            if(m_ldapconfig->getServerType() == OPEN_LDAP)
                throw MakeStringException(-1, "removing all permissions for openldap is currently not supported");

            sd_attr.mod_op = LDAP_MOD_DELETE;
            sd_attr.mod_type = (char*)m_ldapconfig->getSdFieldName();
            sd_attr.mod_vals.modv_strvals = empty_values;
            attrs[0] = &sd_attr;
        }

        attrs[1] = NULL;

        Owned<ILdapConnection> lconn = m_connections->getConnection();
        LDAP* ld = ((CLdapConnection*)lconn.get())->getLd();
        int rc = ldap_modify_s(ld, (char*)normdnbuf.str(), attrs);
        if ( rc != LDAP_SUCCESS )
        {
            throw MakeStringException(-1, "ldap_modify_s error: %d %s", rc, ldap_err2string( rc ));
        }

        return true;
    }

    virtual void getGroups(const char *user, StringArray& groups)
    {
        if(m_ldapconfig->getServerType() == ACTIVE_DIRECTORY)
        {
            char        *attribute;
            LDAPMessage *message;

            if(user == NULL || strlen(user) == 0)
                return;
            StringBuffer filter("sAMAccountName=");
            filter.append(user);

            TIMEVAL timeOut = {LDAPTIMEOUT,0};   

            Owned<ILdapConnection> lconn = m_connections->getConnection();
            LDAP* ld = ((CLdapConnection*)lconn.get())->getLd();

            char        *attrs[] = {"memberOf", NULL};
            CLDAPMessage searchResult;
            int rc = ldap_search_ext_s(ld, (char*)m_ldapconfig->getUserBasedn(), LDAP_SCOPE_SUBTREE, (char*)filter.str(), attrs, 0, NULL, NULL, &timeOut, LDAP_NO_LIMIT,    &searchResult.msg );

            if ( rc != LDAP_SUCCESS )
            {
                DBGLOG("ldap_search_ext_s error: %s, when searching %s under %s", ldap_err2string( rc ), filter.str(), m_ldapconfig->getUserBasedn());
                return;
            }
            
            unsigned entries = ldap_count_entries(ld, searchResult);
            if(entries == 0)
            {
                searchResult.ldapMsgFree();
                rc = ldap_search_ext_s(ld, (char*)m_ldapconfig->getSysUserBasedn(), LDAP_SCOPE_SUBTREE, (char*)filter.str(), attrs, 0, NULL, NULL, &timeOut, LDAP_NO_LIMIT, &searchResult.msg );

                if ( rc != LDAP_SUCCESS )
                {
                    DBGLOG("ldap_search_ext_s error: %s, when searching %s under %s", ldap_err2string( rc ), filter.str(), m_ldapconfig->getSysUserBasedn());
                    return;
                }
            }

            // Go through the search results by checking message types
            for(message = LdapFirstEntry( ld, searchResult); message != NULL; message = ldap_next_entry(ld, message))
            {
                CLDAPGetAttributesWrapper   atts(ld, searchResult);
                for ( attribute = atts.getFirst();
                      attribute != NULL;
                      attribute = atts.getNext())
                {
                    if(0 == stricmp(attribute, "memberOf"))
                    {
                        CLDAPGetValuesWrapper vals(ld, message, attribute);
                        if (vals.hasValues())
                        {
                            for (int i = 0; vals.queryValues()[ i ] != NULL; i++ )
                            {
                                char* val = vals.queryValues()[i];
                                char* comma = strchr(val, ',');
                                StringBuffer groupname;
                                groupname.append(comma - val -3, val+3);
                                groups.append(groupname.str());
                            }
                        }
                    }
                }
            }
        }
        else
        {
            StringArray allgroups;
            getAllGroups(allgroups);
            for(unsigned i = 0; i < allgroups.length(); i++)
            {
                const char* grp = allgroups.item(i);
                StringBuffer grpdn, usrdn;
                getUserDN(user, usrdn);
                getGroupDN(grp, grpdn);
                if(userInGroup(usrdn.str(), grpdn.str()))
                {
                    groups.append(grp);
                }
            }
        }       
    }

    virtual void changeUserGroup(const char* action, const char* username, const char* groupname)
    {
        StringBuffer userdn, groupdn;
        getUserDN(username, userdn);
        getGroupDN(groupname, groupdn);
        // Not needed for Active Directory
        // changeUserMemberOf(action, userdn.str(), groupdn.str());
        changeGroupMember(action, groupdn.str(), userdn.str());
    }

    virtual bool deleteUser(ISecUser* user)
    {
        if(user == NULL)
            return false;
        const char* username = user->getName();
        if(username == NULL || *username == '\0')
            return false;

        StringBuffer userdn;
        getUserDN(username, userdn);
        
        Owned<ILdapConnection> lconn = m_connections->getConnection();
        LDAP* ld = ((CLdapConnection*)lconn.get())->getLd();
        
        int rc = ldap_delete_s(ld, (char*)userdn.str());

        if ( rc != LDAP_SUCCESS )
        {
            throw MakeStringException(-1, "error deleting user %s: %s", username, ldap_err2string(rc));
        }

        StringArray grps;
        getGroups(username, grps);
        ForEachItemIn(x, grps)
        {
            const char* grp = grps.item(x);
            if(!grp || !*grp)
                continue;
            changeUserGroup("delete", username, grp);
        }

        //Remove tempfile scope for this user
        StringBuffer resName(queryDfsXmlBranchName(DXB_Internal));
        resName.append("::").append(username);
        deleteResource(RT_FILE_SCOPE, resName.str(), m_ldapconfig->getResourceBasedn(RT_FILE_SCOPE));
        
        return true;
    }

    virtual void addGroup(const char* groupname)
    {
        if(groupname == NULL || *groupname == '\0')
            throw MakeStringException(-1, "Can't add group, groupname is empty");

        addGroup(groupname, m_ldapconfig->getGroupBasedn());
    }

    virtual void addGroup(const char* groupname, const char* basedn)
    {
        if(groupname == NULL || *groupname == '\0')
            return;

        if(m_ldapconfig->getServerType() == ACTIVE_DIRECTORY)
        {
            if(stricmp(groupname, "Administrators") == 0)
                throw MakeStringException(-1, "Can't add group %s, it's reserved by the system.", groupname);
        }
        else
        {
            if(stricmp(groupname, "Directory Administrators") == 0)
                throw MakeStringException(-1, "Can't add group %s, it's reserved by the system.", groupname);
        }

        StringBuffer dn;
        dn.append("cn=").append(groupname).append(",").append(basedn);

        char* oc_name;
        if(m_ldapconfig->getServerType() == ACTIVE_DIRECTORY)
        {
            oc_name = "group";
        }
        else
        {
            oc_name = "groupofuniquenames";
        }

        char *cn_values[] = {(char*)groupname, NULL };
        LDAPMod cn_attr = 
        {
            LDAP_MOD_ADD,
            "cn",
            cn_values
        };

        char *oc_values[] = {oc_name, NULL };
        LDAPMod oc_attr =
        {
            LDAP_MOD_ADD,
            "objectClass",
            oc_values
        };

        char *member_values[] = {"", NULL};
        LDAPMod member_attr = 
        {
            LDAP_MOD_ADD,
            "uniqueMember",
            member_values
        };

        LDAPMod *attrs[5];
        int ind = 0;
        
        attrs[ind++] = &cn_attr;
        attrs[ind++] = &oc_attr;
        attrs[ind] = NULL;

        Owned<ILdapConnection> lconn = m_connections->getConnection();
        LDAP* ld = ((CLdapConnection*)lconn.get())->getLd();
        int rc = ldap_add_ext_s(ld, (char*)dn.str(), attrs, NULL, NULL);
        if ( rc == LDAP_INVALID_SYNTAX  && m_ldapconfig->getServerType() == OPEN_LDAP)//Fedora389 does not 'seem' to need this, openLDAP does
        {
            attrs[ind++] = &member_attr;
            attrs[ind] = NULL;
            rc = ldap_add_ext_s(ld, (char*)dn.str(), attrs, NULL, NULL);
        }
        if ( rc != LDAP_SUCCESS)
        {
            if(rc == LDAP_ALREADY_EXISTS)
            {
                throw MakeStringException(-1, "can't add group %s, an LDAP object with this name already exists", groupname);
            }
            else
            {
                DBGLOG("error addGroup %s, ldap_add_ext_s error: %s", groupname, ldap_err2string( rc ));
                throw MakeStringException(-1, "error addGroup %s, ldap_add_ext_s error: %s", groupname, ldap_err2string( rc ));
            }
        }

    }

    virtual void deleteGroup(const char* groupname)
    {
        if(groupname == NULL || *groupname == '\0')
            throw MakeStringException(-1, "group name can't be empty");

        if(m_ldapconfig->getServerType() == ACTIVE_DIRECTORY)
        {
            if(stricmp(groupname, "Administrators") == 0 || stricmp(groupname, "Authenticated Users") == 0)
                throw MakeStringException(-1, "you can't delete Authenticated Users or Administrators group");
        }
        else
        {
            if(stricmp(groupname, "Directory Administrators") == 0)
                throw MakeStringException(-1, "you can't delete Directory Administrators group");
        }

        StringBuffer dn;
        getGroupDN(groupname, dn);
        
        Owned<ILdapConnection> lconn = m_connections->getConnection();
        LDAP* ld = ((CLdapConnection*)lconn.get())->getLd();
        
        int rc = ldap_delete_s(ld, (char*)dn.str());

        if ( rc != LDAP_SUCCESS )
        {
            throw MakeStringException(-1, "error deleting group %s: %s", groupname, ldap_err2string(rc));
        }
    }

    virtual void getGroupMembers(const char* groupname, StringArray & users)
    {
        char        *attribute;
        LDAPMessage *message;

        if(groupname == NULL || strlen(groupname) == 0)
            throw MakeStringException(-1, "group name can't be empty");

        StringBuffer grpdn;
        getGroupDN(groupname, grpdn);
        StringBuffer filter;
        if(m_ldapconfig->getServerType() == ACTIVE_DIRECTORY)
        {
            filter.append("distinguishedName=").append(grpdn.str());
        }
        else if(m_ldapconfig->getServerType() == IPLANET)
        {
            filter.append("entrydn=").append(grpdn.str());
        }
        else if(m_ldapconfig->getServerType() == OPEN_LDAP)
        {
            filter.append("cn=").append(groupname);
        }

        TIMEVAL timeOut = {LDAPTIMEOUT,0};   

        Owned<ILdapConnection> lconn = m_connections->getConnection();
        LDAP* ld = ((CLdapConnection*)lconn.get())->getLd();

        const char* memfieldname;

        if(m_ldapconfig->getServerType() == ACTIVE_DIRECTORY)
        {
            memfieldname = "member";
        }
        else
        {
            memfieldname = "uniquemember";
        }

        char        *attrs[] = {(char*)memfieldname, NULL};
        StringBuffer groupbasedn;
        getGroupBaseDN(groupname, groupbasedn);
        CLDAPMessage searchResult;
        int rc = ldap_search_ext_s(ld, (char*)groupbasedn.str(),LDAP_SCOPE_SUBTREE, (char*)filter.str(), attrs, 0, NULL, NULL, &timeOut, LDAP_NO_LIMIT, &searchResult.msg );

        if ( rc != LDAP_SUCCESS )
        {
            DBGLOG("ldap_search_ext_s error: %s, when searching %s under %s", ldap_err2string( rc ), filter.str(), m_ldapconfig->getBasedn());
            return;
        }
        
        unsigned entries = ldap_count_entries(ld, searchResult);
        if(entries == 0)
        {
            throw MakeStringException(-1, "group %s not found", groupname);
        }

        // Go through the search results by checking message types
        for(message = LdapFirstEntry( ld, searchResult); message != NULL; message = ldap_next_entry(ld, message))
        {
            CLDAPGetAttributesWrapper   atts(ld, searchResult);
            for ( attribute = atts.getFirst();
                  attribute != NULL;
                  attribute = atts.getNext())
            {
                CLDAPGetValuesWrapper vals(ld, message, attribute);
                if (vals.hasValues())
                {
                    for (int i = 0; vals.queryValues()[ i ] != NULL; i++ )
                    {
                        char* val = vals.queryValues()[i];
                        StringBuffer uid;
                        getUidFromDN(val, uid);
                        if(uid.length() > 0)
                            users.append(uid.str());
                    }
                }
            }
        }
    }

    virtual void deleteResource(SecResourceType rtype, const char* name, const char* basedn)
    {
        if(basedn == NULL || *basedn == '\0')
            basedn = m_ldapconfig->getResourceBasedn(rtype);

        StringBuffer dn;
        name2dn(rtype, name, basedn, dn);

        Owned<ILdapConnection> lconn = m_connections->getConnection();
        LDAP* ld = ((CLdapConnection*)lconn.get())->getLd();
        
        int rc = ldap_delete_s(ld, (char*)dn.str());

        if ( rc != LDAP_SUCCESS )
        {
            DBGLOG("error deleting %s: %s", dn.str(), ldap_err2string(rc));
            //throw MakeStringException(-1, "error deleting %s: %s", dn.str(), ldap_err2string(rc));
        }
        
    }

    virtual void renameResource(SecResourceType rtype, const char* oldname, const char* newname, const char* basedn)
    {
        if(oldname == NULL || *oldname == '\0' || newname == NULL || *newname == '\0')
            throw MakeStringException(-1, "please specfiy old and new names");

        if(basedn == NULL || *basedn == '\0')
            basedn = m_ldapconfig->getResourceBasedn(rtype);

        StringBuffer olddn, newrdn;
        name2dn(rtype, oldname, basedn, olddn);
        name2rdn(rtype, newname, newrdn);
        Owned<ILdapConnection> lconn = m_connections->getConnection();
        LDAP* ld = ((CLdapConnection*)lconn.get())->getLd();

        if(m_ldapconfig->getServerType() == ACTIVE_DIRECTORY && (rtype == RT_DEFAULT || rtype == RT_MODULE || rtype == RT_SERVICE))
        {
            char* uncname_values[] = {(char*)newname, NULL};
            LDAPMod uncname_attr =
            {
                LDAP_MOD_REPLACE,
                "uNCName",
                uncname_values
            };

            LDAPMod *attrs[2];
            attrs[0] = &uncname_attr;
            attrs[1] = NULL;

            int rc = ldap_modify_s(ld, (char*)olddn.str(), attrs);

            if (rc != LDAP_SUCCESS )
            {
                DBGLOG("Error changing unc %s to %s - %s", oldname, newname, ldap_err2string( rc ));
                //throw MakeStringException(-1, "Error changing unc %s to %s - %s", oldname, newname, ldap_err2string( rc ));
            }
        }

#ifdef _WIN32
        int rc = ldap_rename_ext_s(ld, (char*)olddn.str(), (char*)newrdn.str(), NULL, true, NULL, NULL);
#else
        int rc = ldap_rename_s(ld, (char*)olddn.str(), (char*)newrdn.str(), NULL, true, NULL, NULL);
#endif
        if (rc != LDAP_SUCCESS )
        {
            DBGLOG("Error renaming %s to %s - %s", oldname, newname, ldap_err2string( rc ));
            //throw MakeStringException(-1, "Error renaming %s to %s - %s", oldname, newname, ldap_err2string( rc ));
        }
    }

    virtual void copyResource(SecResourceType rtype, const char* oldname, const char* newname, const char* basedn)
    {
        if(oldname == NULL || *oldname == '\0' || newname == NULL || *newname == '\0')
            throw MakeStringException(-1, "please specfiy old and new names");

        if(basedn == NULL || *basedn == '\0')
            basedn = m_ldapconfig->getResourceBasedn(rtype);

        Owned<CSecurityDescriptor> sd = new CSecurityDescriptor(oldname);
        IArrayOf<CSecurityDescriptor> sdlist;
        sdlist.append(*LINK(sd));
        if(rtype == RT_FILE_SCOPE || rtype == RT_WORKUNIT_SCOPE)
            getSecurityDescriptorsScope(sdlist, basedn);
        else
            getSecurityDescriptors(sdlist, basedn);

        if(sd->getDescriptor().length() == 0)
            throw MakeStringException(-1, "error copying %s to %s, %s doesn't exist", oldname, newname, oldname);
        
        ISecUser* user = NULL;
        CLdapSecResource resource(newname);
        addResource(rtype, *user, &resource, PT_DEFAULT, basedn, sd.get(), false);
    }

    void normalizeDn(const char* dn, StringBuffer& ndn)
    {
        LdapUtils::normalizeDn(dn, m_ldapconfig->getBasedn(), ndn);
    }

    virtual bool isSuperUser(ISecUser* user)
    {
        if(user == NULL || user->getName() == NULL)
            return false;
        const char* username = user->getName();
        const char* sysuser = m_ldapconfig->getSysUser();
        if(sysuser != NULL && stricmp(sysuser, username) == 0)
            return true;
        StringBuffer userdn, admingrpdn;
        getUserDN(username, userdn);
        getAdminGroupDN(admingrpdn);
        return userInGroup(userdn.str(), admingrpdn.str());
    }

    virtual ILdapConfig* queryConfig()
    {
        return m_ldapconfig.get();
    }

    virtual int countUsers(const char* searchstr, int limit)
    {
        StringBuffer filter;
        if(m_ldapconfig->getServerType() == ACTIVE_DIRECTORY)
            filter.append("objectClass=User");
        else
            filter.append("objectClass=inetorgperson");

        if(searchstr && *searchstr && strcmp(searchstr, "*") != 0)
        {
            filter.insert(0, "(&(");
            filter.appendf(")(|(%s=*%s*)(%s=*%s*)(%s=*%s*)))", (m_ldapconfig->getServerType()==ACTIVE_DIRECTORY)?"sAMAcccountName":"uid", searchstr, "givenName", searchstr, "sn", searchstr);
        }

        return countEntries(m_ldapconfig->getUserBasedn(), filter.str(), limit);
    }

    virtual int countResources(const char* basedn, const char* searchstr, int limit)
    {
        StringBuffer filter;
        filter.append("objectClass=*");

        if(searchstr && *searchstr && strcmp(searchstr, "*") != 0)
        {
            filter.insert(0, "(&(");
            filter.appendf(")(|(%s=*%s*)))", "uNCName", searchstr);
        }

        return countEntries(basedn, filter.str(), limit);
    }

    virtual int countEntries(const char* basedn, const char* filter, int limit)
    {
        TIMEVAL timeOut = {LDAPTIMEOUT,0};

        Owned<ILdapConnection> lconn = m_connections->getConnection();
        LDAP* ld = ((CLdapConnection*)lconn.get())->getLd();

        char *attrs[] = { LDAP_NO_ATTRS, NULL };
        CLDAPMessage searchResult;
        int rc = ldap_search_ext_s(ld, (char*)basedn, LDAP_SCOPE_SUBTREE, (char*)filter, attrs, 0, NULL, NULL, &timeOut, limit, &searchResult.msg );

        if ( rc != LDAP_SUCCESS )
        {
            if(rc == LDAP_SIZELIMIT_EXCEEDED)
                return -1;
            else
                throw MakeStringException(-1, "ldap_search_ext_s error: %s, when searching %s under %s", ldap_err2string( rc ), filter, basedn);
        }

        int entries = ldap_count_entries(ld, searchResult);
        return entries;
    }

    virtual const char* getPasswordStorageScheme()
    {
        if(m_pwscheme.length() == 0)
        {
            if(m_ldapconfig->getServerType() == IPLANET)
            {
                Owned<ILdapConnection> lconn = m_connections->getConnection();
                LDAP* ld = ((CLdapConnection*)lconn.get())->getLd();
                
                char* pw_attrs[] = {"nsslapd-rootpwstoragescheme", NULL};
                CLDAPMessage msg;
                int err = ldap_search_s(ld, "cn=config", LDAP_SCOPE_BASE, "objectClass=*", pw_attrs, false, &msg.msg);
                if(err != LDAP_SUCCESS)
                {
                    DBGLOG("ldap_search_s error: %s", ldap_err2string( err ));
                    return NULL;
                }
                LDAPMessage* entry = LdapFirstEntry(ld, msg);
                if(entry != NULL)
                {
                    CLDAPGetValuesWrapper vals(ld, entry, "nsslapd-rootpwstoragescheme");
                    if (vals.hasValues())
                        m_pwscheme.append(vals.queryValues()[0]);
                }
                ldap_msgfree(msg);
            }
        }
        
        if(m_pwscheme.length() == 0)
            return NULL;
        else
            return m_pwscheme.str();
    }

private:

    virtual void addDC(const char* dc)
    {
        if(dc == NULL || *dc == '\0')
            return;

        StringBuffer dcname;
        LdapUtils::getName(dc, dcname);

        char *dc_values[] = {(char*)dcname.str(), NULL };
        LDAPMod dc_attr = 
        {
            LDAP_MOD_ADD,
            "dc",
            dc_values
        };

        char *o_values[] = {(char*)dcname.str(), NULL };
        LDAPMod o_attr = 
        {
            LDAP_MOD_ADD,
            "o",
            o_values
        };

        char *oc_values[] = {"organization", "dcObject", NULL };
        LDAPMod oc_attr =
        {
            LDAP_MOD_ADD,
            "objectClass",
            oc_values
        };
        
        LDAPMod *attrs[4];
        attrs[0] = &oc_attr;
        attrs[1] = &o_attr;
        attrs[2] = &dc_attr;
        attrs[3] = NULL;

        Owned<ILdapConnection> lconn = m_connections->getConnection();
        LDAP* ld = ((CLdapConnection*)lconn.get())->getLd();
        int rc = ldap_add_ext_s(ld, (char*)dc, attrs, NULL, NULL);
        if ( rc != LDAP_SUCCESS )
        {
            if(rc == LDAP_ALREADY_EXISTS)
            {
                throw MakeStringException(-1, "can't add dc %s, an LDAP object with this name already exists", dc);
            }
            else
            {
                DBGLOG("error addDC %s, ldap_add_ext_s error: 0x%0x %s", dc, rc, ldap_err2string( rc ));
                throw MakeStringException(-1, "error addDC %s, ldap_add_ext_s error: %s", dc, ldap_err2string( rc ));
            }
        }
    }

    virtual void getUserDN(const char* username, StringBuffer& userdn)
    {
        if(m_ldapconfig->getServerType() == ACTIVE_DIRECTORY)
        {
            StringBuffer filter;
            filter.append("sAMAccountName=");
            filter.append(username);

            char        *attribute;
            LDAPMessage *message;

            TIMEVAL timeOut = {LDAPTIMEOUT,0};   

            char *dn_fieldname;
            dn_fieldname = "distinguishedName";

            Owned<ILdapConnection> lconn = m_connections->getConnection();
            LDAP* ld = ((CLdapConnection*)lconn.get())->getLd();

            char        *attrs[] = {dn_fieldname, NULL};
            CLDAPMessage searchResult;
            int rc = ldap_search_ext_s(ld, (char*)m_ldapconfig->getUserBasedn(), LDAP_SCOPE_SUBTREE, (char*)filter.str(), attrs, 0, NULL, NULL, &timeOut, LDAP_NO_LIMIT,    &searchResult.msg );

            if ( rc != LDAP_SUCCESS )
            {
                throw MakeStringException(-1, "ldap_search_ext_s error: %s, when searching %s under %s", ldap_err2string( rc ), filter.str(), m_ldapconfig->getUserBasedn());
            }

            unsigned entries = ldap_count_entries(ld, searchResult);
            if(entries == 0)
            {
                searchResult.ldapMsgFree();
                int rc = ldap_search_ext_s(ld, (char*)m_ldapconfig->getSysUserBasedn(), LDAP_SCOPE_SUBTREE, (char*)filter.str(), attrs, 0, NULL, NULL, &timeOut, LDAP_NO_LIMIT, &searchResult.msg );

                if ( rc != LDAP_SUCCESS )
                {
                    throw MakeStringException(-1, "ldap_search_ext_s error: %s, when searching %s under %s", ldap_err2string( rc ), filter.str(), m_ldapconfig->getSysUserBasedn());
                }
            }

            message = LdapFirstEntry( ld, searchResult);
            if(message != NULL)
            {

                CLDAPGetAttributesWrapper   atts(ld, searchResult);
                attribute = atts.getFirst();
                if(attribute != NULL)
                {
                    CLDAPGetValuesWrapper vals(ld, message, attribute);
                    if (vals.hasValues())
                        userdn.append(vals.queryValues()[0]);
                }
            }
            if(userdn.length() == 0)
                throw MakeStringException(-1, "user %s can't be found", username);
        }
        else
        {
            if(stricmp(username, "anyone") == 0)
                userdn.append(username);
            else
                userdn.append("uid=").append(username).append(",").append(m_ldapconfig->getUserBasedn());
        }

    }
    
    virtual void getUidFromDN(const char* dn, StringBuffer& uid)
    {
        if(dn == NULL || *dn == '\0')
            return;

        if(m_ldapconfig->getServerType() != ACTIVE_DIRECTORY)
        {
            if (strncmp(dn,"uid=",4))//Fedora389 returns "cn=Directory Administrators"
                return;
            const char* comma = strchr(dn, ',');
            // DN is in the format of "uid=uuu,ou=ooo,dc=dd"
            uid.append(comma - dn - 4, dn + 4);
            return;
        }

        StringBuffer filter;
        filter.append("distinguishedName=").append(dn);

        char        *attribute;
        LDAPMessage *message;

        TIMEVAL timeOut = {LDAPTIMEOUT,0};   

        char *uid_fieldname = "sAMAccountName";

        Owned<ILdapConnection> lconn = m_connections->getConnection();
        LDAP* ld = ((CLdapConnection*)lconn.get())->getLd();

        char        *attrs[] = {uid_fieldname, NULL};
        CLDAPMessage searchResult;
        int rc = ldap_search_ext_s(ld, (char*)m_ldapconfig->getUserBasedn(), LDAP_SCOPE_SUBTREE, (char*)filter.str(), attrs, 0, NULL, NULL, &timeOut, LDAP_NO_LIMIT,    &searchResult.msg );

        if ( rc != LDAP_SUCCESS )
        {
            throw MakeStringException(-1, "ldap_search_ext_s error: %s, when searching %s under %s", ldap_err2string( rc ), filter.str(), m_ldapconfig->getUserBasedn());
        }

        message = LdapFirstEntry( ld, searchResult);
        if(message != NULL)
        {
            CLDAPGetAttributesWrapper   atts(ld, searchResult);
            attribute = atts.getFirst();
            if(attribute != NULL)
            {
                CLDAPGetValuesWrapper vals(ld, message, attribute);
                if (vals.hasValues())
                    uid.append(vals.queryValues()[0]);
            }
        }
    }

    virtual void getGroupDN(const char* groupname, StringBuffer& groupdn)
    {
        if(groupname == NULL)
            return;
        LdapServerType stype = m_ldapconfig->getServerType();
        groupdn.append("cn=").append(groupname).append(",");
        if(stype == ACTIVE_DIRECTORY && stricmp(groupname, "Administrators") == 0)
        {
            groupdn.append("cn=Builtin,").append(m_ldapconfig->getBasedn());
        }
        else if((stype == IPLANET || stype == OPEN_LDAP) && stricmp(groupname, "Directory Administrators") == 0)
        {
            groupdn.append(m_ldapconfig->getBasedn());
        }
        else
        {
            groupdn.append(m_ldapconfig->getGroupBasedn());
        }
    }

    virtual void getGroupBaseDN(const char* groupname, StringBuffer& groupbasedn)
    {
        if(groupname == NULL)
            return;
        LdapServerType stype = m_ldapconfig->getServerType();
        if(stype == ACTIVE_DIRECTORY && stricmp(groupname, "Administrators") == 0)
        {
            groupbasedn.append("cn=Builtin,").append(m_ldapconfig->getBasedn());
        }
        else if((stype == IPLANET || stype == OPEN_LDAP) && stricmp(groupname, "Directory Administrators") == 0)
        {
            groupbasedn.append(m_ldapconfig->getBasedn());
        }
        else
        {
            groupbasedn.append(m_ldapconfig->getGroupBasedn());
        }
    }

    virtual void getAdminGroupDN(StringBuffer& groupdn)
    {
        LdapServerType stype = m_ldapconfig->getServerType();
        if(stype == ACTIVE_DIRECTORY)
        {
            groupdn.append("cn=Administrators,cn=Builtin,").append(m_ldapconfig->getBasedn());
        }
        else if(stype == IPLANET)
        {
            groupdn.append("cn=Directory Administrators,").append(m_ldapconfig->getBasedn());
        }
        else if(stype == OPEN_LDAP)
        {
            groupdn.append("cn=Directory Administrators,").append(m_ldapconfig->getBasedn());
        }
    }

    virtual void changeUserMemberOf(const char* action, const char* userdn, const char* groupdn)
    {
        char *grp_values[] = {(char*)groupdn, NULL};
        LDAPMod grp_attr = {
            (action != NULL && stricmp(action, "delete") == 0)?LDAP_MOD_DELETE:LDAP_MOD_ADD,
            "memberOf",
            grp_values
        };

        LDAPMod *grp_attrs[2];
        grp_attrs[0] = &grp_attr;
        grp_attrs[1] = NULL;

        Owned<ILdapConnection> lconn = m_connections->getConnection();
        LDAP* ld = ((CLdapConnection*)lconn.get())->getLd();

        int rc = ldap_modify_ext_s(ld, (char*)userdn, grp_attrs, NULL, NULL);
        if ( rc != LDAP_SUCCESS )
        {
            throw MakeStringException(-1, "error changing group for user %s, ldap_modify_ext_s error: %s", userdn, ldap_err2string( rc ));
        }
    }

    virtual void changeGroupMember(const char* action, const char* groupdn, const char* userdn)
    {
        Owned<ILdapConnection> lconn = m_connections->getConnection();
        LDAP* ld = ((CLdapConnection*)lconn.get())->getLd();

        const char* memberfieldname;
        if(m_ldapconfig->getServerType() == ACTIVE_DIRECTORY)
        {
            memberfieldname = "member";
        }
        else
        {
            memberfieldname = "uniquemember";
        }

        char *member_values[] = {(char*)userdn, NULL};
        LDAPMod member_attr = {
            (action != NULL && stricmp(action, "delete") == 0)?LDAP_MOD_DELETE:LDAP_MOD_ADD,
            (char*)memberfieldname,
            member_values
        };

        LDAPMod *member_attrs[2];
        member_attrs[0] = &member_attr;
        member_attrs[1] = NULL;

        int rc = ldap_modify_ext_s(ld, (char*)groupdn, member_attrs, NULL, NULL);
        if ( rc != LDAP_SUCCESS )
        {
            if (action != NULL && stricmp(action, "delete") == 0)
                throw MakeStringException(-1, "Failed in deleting member from group: ldap_modify_ext_s error: %s; userdn: %s; groupdn: %s", ldap_err2string( rc ), userdn, groupdn);
            else
                throw MakeStringException(-1, "Failed in adding member to group, ldap_modify_ext_s error: %s; userdn: %s; groupdn: %s", ldap_err2string( rc ), userdn, groupdn);
        }
    }

    void ConvertCToW(unsigned short* pszDest, const char * pszSrc)
    {
        unsigned i = 0;
        for(i = 0; i < strlen(pszSrc); i++)
            pszDest[i] = (unsigned short) pszSrc[i];
        pszDest[i] = (unsigned short)'\0';
    }


    virtual bool authorizeScope(ISecUser& user, IArrayOf<ISecResource>& resources, const char* basedn)
    {
        IArrayOf<CSecurityDescriptor> sdlist;
        std::set<const char*, ltstr> scopeset;
        ForEachItemIn(x, resources)
        {
            ISecResource& res = resources.item(x);
            const char* resourcename = res.getName();
            if(resourcename == NULL || *resourcename == '\0')
                continue;

            // Add one extra Volume type SecurityDescriptor for each resource for ActiveDirectory.
            if(m_ldapconfig->getServerType() == ACTIVE_DIRECTORY)
            {
                CSecurityDescriptor* sd = new CSecurityDescriptor(resourcename);
                sd->setObjectClass("Volume");
                sdlist.append(*sd);
            }

            scopeset.insert(resourcename);
            int len = strlen(resourcename);
            const char* curptr = resourcename + len - 1;
            while(curptr > resourcename)
            {
                while(curptr > resourcename && *curptr != ':')
                    curptr--;
                bool foundcolon=false;
                while(curptr >resourcename && *curptr == ':')
                {
                    curptr--;
                    foundcolon = true;
                }
                if(curptr > resourcename || foundcolon)
                {
                    int curlen = curptr - resourcename + 1;
                    char* curscope = (char*)alloca(curlen + 1);
                    strncpy(curscope, resourcename, curlen);
                    curscope[curlen] = 0;
                    scopeset.insert(curscope);
                }
            }
        }

        if(scopeset.size() == 0)
            return true;

        std::set<const char*, ltstr>::iterator iter;
        for(iter = scopeset.begin(); iter != scopeset.end(); iter++)
        {
            const char* curscope = *iter;
            CSecurityDescriptor* sd = new CSecurityDescriptor(*iter);
            sd->setObjectClass("organizationalUnit");
            sdlist.append(*sd);
        }

        getSecurityDescriptorsScope(sdlist, basedn);

        IArrayOf<CSecurityDescriptor> matched_sdlist;
        ForEachItemIn(y, resources)
        {
            ISecResource& res = resources.item(y);
            const char* rname = res.getName();
            if(rname == NULL || *rname == '\0')
                throw MakeStringException(-1, "resource name can't be empty inside authorizeScope");

            CSecurityDescriptor* matchedsd = NULL;
            ForEachItemIn(z, sdlist)
            {
                CSecurityDescriptor& sd = sdlist.item(z);
                const char* sdname = sd.getName();
                if(sdname ==  NULL || *sdname == '\0')
                    continue;
                if(strncmp(sdname, rname, strlen(sdname)) == 0 
                    && (matchedsd == NULL 
                        || ((matchedsd->getDescriptor().length() == 0 && sd.getDescriptor().length() > 0) 
                        || (sd.getDescriptor().length() > 0 && strlen(sdname) > strlen(matchedsd->getName())))))
                    matchedsd = &sd;
            }
            if(matchedsd != NULL)
                matched_sdlist.append(*LINK(matchedsd));
            else
                matched_sdlist.append(*(new CSecurityDescriptor(rname)));
        }

        bool ok = false;
        if(m_pp != NULL)
            ok = m_pp->getPermissions(user, matched_sdlist, resources);
        return ok;
    }

    virtual void getSecurityDescriptors(SecResourceType rtype, IArrayOf<CSecurityDescriptor>& sdlist)
    {
        int len = sdlist.length();
        if(len == 0)
            return;

        const char* rbasedn = m_ldapconfig->getResourceBasedn(rtype);
        if(rbasedn == NULL || *rbasedn == '\0')
        {
            DBGLOG("corresponding resource basedn is not defined");
            return;
        }
            
        std::map<std::string, IArrayOf<CSecurityDescriptor>*> sdmap;

        for(int i = 0; i < len; i++)
        {
            CSecurityDescriptor& sd = sdlist.item(i);
            const char* relativeBasedn = sd.getRelativeBasedn();
            StringBuffer basedn;
            if(relativeBasedn != NULL)
                basedn.append(relativeBasedn).append(",");
            basedn.append(rbasedn);

            std::map<std::string, IArrayOf<CSecurityDescriptor>*>::iterator sdit = sdmap.find(basedn.str());
            if(sdit == sdmap.end())
            {
                IArrayOf<CSecurityDescriptor>* newlist = new IArrayOf<CSecurityDescriptor>;
                newlist->append(*LINK(&sd));
                sdmap[basedn.str()] = newlist;
            }
            else
            {
                (*sdit).second->append(*LINK(&sd));
            }
        }

        for(std::map<std::string, IArrayOf<CSecurityDescriptor>*>::iterator cur = sdmap.begin(); cur != sdmap.end(); cur++)
        {
            getSecurityDescriptors(*((*cur).second), (*cur).first.c_str());
            delete (*cur).second;
        }

    }

    virtual void getSecurityDescriptors(IArrayOf<CSecurityDescriptor>& sdlist, const char* basedn)
    {
        char        *attribute;
        CLDAPGetValuesLenWrapper valsLen;
        LDAPMessage *message;
        int i;
        
        const char *id_fieldname;
        if(m_ldapconfig->getServerType() == ACTIVE_DIRECTORY)
        {
            id_fieldname = "name";
        }
        else
        {
            id_fieldname = "ou";
        }
        const char *des_fieldname = m_ldapconfig->getSdFieldName();

        int len = sdlist.length();
        if(len == 0)
            return;

        StringBuffer filter;
        filter.append("(|");
        for(i = 0; i < len; i++)
        {
            CSecurityDescriptor& sd = sdlist.item(i);
            StringBuffer namebuf;
            namebuf.append(sd.getName());
            namebuf.trim();
            if(namebuf.length() > 0)
            {
                filter.append("(").append(id_fieldname).append("=").append(namebuf.str()).append(")");;
            }
        }
        filter.append(")");

        TIMEVAL timeOut = {LDAPTIMEOUT,0};   
        
        char* attrs[] = {(char*)id_fieldname, (char*)des_fieldname, NULL};
        Owned<ILdapConnection> lconn = m_connections->getConnection();
        LDAP* ld = ((CLdapConnection*)lconn.get())->getLd();
        CLDAPMessage searchResult;
        int rc = ldap_search_ext_s(ld, (char*)basedn, LDAP_SCOPE_SUBTREE, (char*)filter.str(), attrs, 0, NULL, NULL, &timeOut, LDAP_NO_LIMIT, &searchResult.msg );     /* returned results */
        
        if ( rc != LDAP_SUCCESS )
        {
            DBGLOG("ldap_search_ext_s error: %s, when searching %s under %s", ldap_err2string( rc ), filter.str(), basedn);
            return;
        }

        // Go through the search results by checking message types
        for(message = LdapFirstEntry(ld, searchResult); message != NULL; message = ldap_next_entry(ld, message))
        {
            StringBuffer resourcename;
            CLDAPGetAttributesWrapper   atts(ld, searchResult);
            for ( attribute = atts.getFirst();
                  attribute != NULL;
                  attribute = atts.getNext())
            {
                if(stricmp(attribute, id_fieldname) == 0)
                {
                    CLDAPGetValuesWrapper vals(ld, message, attribute);
                    if (vals.hasValues())
                        resourcename.append(vals.queryValues()[0]);
                }
                else if(stricmp(attribute, des_fieldname) == 0) 
                {
                    valsLen.getValues(ld, message, attribute);
                }
            }
            for(i = 0; i < len; i++)
            {
                CSecurityDescriptor& sd = sdlist.item(i);
                if(resourcename.length() > 0 && stricmp(resourcename.str(), sd.getName()) == 0)
                {
                    if (valsLen.hasValues())
                    {
                        if(m_ldapconfig->getServerType() == ACTIVE_DIRECTORY)
                        {
                            struct berval* val = valsLen.queryValues()[0];
                            if(val != NULL)
                            {
                                CSecurityDescriptor& sd = sdlist.item(i);
                                sd.setDescriptor(val->bv_len, val->bv_val);
                            }
                        }
                        else
                        {
                            MemoryBuffer allvals;
                            int valseq = 0;
                            struct berval* val = valsLen.queryValues()[valseq++];
                            while(val != NULL)
                            {
                                if(val->bv_len > 0)
                                {
                                    allvals.append(val->bv_len, val->bv_val);
                                    allvals.append('\0'); // my separator between ACIs
                                }
                                val = valsLen.queryValues()[valseq++];
                            }
                            if(allvals.length() > 0)
                            {
                                CSecurityDescriptor& sd = sdlist.item(i);
                                sd.setDescriptor(allvals.length(), (void*)allvals.toByteArray());
                            }
                        }
                    }
                    break;
                }
            }
        }
    }

    virtual void getSecurityDescriptorsScope(IArrayOf<CSecurityDescriptor>& sdlist, const char* basedn)
    {
        char        *attribute;
        CLDAPGetValuesLenWrapper valsLen;
        LDAPMessage *message;
        int i;

        int len = sdlist.length();
        if(len == 0)
            return;

        LdapServerType servertype = m_ldapconfig->getServerType();

        char *sd_fieldname = (char*)m_ldapconfig->getSdFieldName();

        StringBuffer filter;
        filter.append("(|");
        for(i = 0; i < len; i++)
        {
            CSecurityDescriptor& sd = sdlist.item(i);
            StringBuffer namebuf;
            namebuf.append(sd.getName());
            namebuf.trim();
            if(namebuf.length() > 0)
            {
                const char* resourcename = namebuf.str();
                int len = namebuf.length();
                const char* curptr = resourcename + len - 1;
                StringBuffer dn, cn;
                bool isleaf = true;
                while(curptr > resourcename)
                {
                    const char* lastptr = curptr;
                    while(curptr > resourcename && *curptr != ':')
                        curptr--;
                    int curlen;
                    const char* curscope;
                    if(*curptr == ':')
                    {
                        curlen = lastptr - curptr;
                        curscope = curptr + 1;
                    }
                    else
                    {
                        curlen = lastptr - curptr + 1;
                        curscope = curptr;
                    }
                    if(isleaf && (sd.getObjectClass() != NULL) && (stricmp(sd.getObjectClass(), "Volume") == 0))
                    {
                        cn.append(curlen, curscope);
                        dn.append("cn=").append(curlen, curscope).append(",");
                    }
                    else
                    {
                        cn.append(curlen, curscope);
                        dn.append("ou=").append(curlen, curscope).append(",");
                    }
                    
                    isleaf = false;

                    if (curptr == resourcename) //handle a single char as the top scope, such as x::abc
                        break;

                    while(curptr >resourcename && *curptr == ':')
                        curptr--;

                    if (curptr == resourcename && *curptr != ':') //handle a single char as the top scope, such as x::abc
                    {
                        dn.append("ou=").append(1, curptr).append(",");
                    }
                }
                dn.append(basedn);

                if(servertype == ACTIVE_DIRECTORY)
                {
                    filter.append("(distinguishedName=").append(dn.str()).append(")");
                }
                else if(servertype == IPLANET)
                {
                    filter.append("(entrydn=").append(dn.str()).append(")");
                }
                else if(servertype == OPEN_LDAP)
                {
                    filter.append("(ou=").append(cn.str()).append(")");
                }
                sd.setDn(dn.str());
            }
        }
        filter.append(")");

        TIMEVAL timeOut = {LDAPTIMEOUT,0};   
        
        char* attrs[] = {sd_fieldname, NULL};
        Owned<ILdapConnection> lconn = m_connections->getConnection();
        LDAP* ld = ((CLdapConnection*)lconn.get())->getLd();
        CLDAPMessage searchResult;
        int rc = ldap_search_ext_s(ld, (char*)basedn, LDAP_SCOPE_SUBTREE, (char*)filter.str(), attrs, 0, NULL, NULL, &timeOut, LDAP_NO_LIMIT, &searchResult.msg );     /* returned results */
        
        if ( rc != LDAP_SUCCESS )
        {
            DBGLOG("ldap_search_ext_s error: %s, when searching %s under %s", ldap_err2string( rc ), filter.str(), basedn);
            return;
        }

        // Go through the search results by checking message types
        for(message = LdapFirstEntry(ld, searchResult); message != NULL; message = ldap_next_entry(ld, message))
        {
            StringBuffer dn;

            char *p = ldap_get_dn(ld, message);
            dn.append(p);
            ldap_memfree(p);

            CLDAPGetAttributesWrapper   atts(ld, searchResult);
            for ( attribute = atts.getFirst();
                  attribute != NULL;
                  attribute = atts.getNext())
            {
                if(stricmp(attribute, sd_fieldname) == 0) 
                {
                    valsLen.getValues(ld, message, attribute);
                }
            }
            for(i = 0; i < len; i++)
            {
                CSecurityDescriptor& sd = sdlist.item(i);
                if(dn.length() > 0 && stricmp(dn.str(), sd.getDn()) == 0)
                {
                    if (valsLen.hasValues())
                    {
                        if(m_ldapconfig->getServerType() == ACTIVE_DIRECTORY)
                        {
                            struct berval* val = valsLen.queryValues()[0];
                            if(val != NULL)
                            {
                                CSecurityDescriptor& sd = sdlist.item(i);
                                sd.setDescriptor(val->bv_len, val->bv_val);
                            }
                        }
                        else
                        {
                            MemoryBuffer allvals;
                            int valseq = 0;
                            struct berval* val = valsLen.queryValues()[valseq++];
                            while(val != NULL)
                            {
                                if(val->bv_len > 0)
                                {
                                    allvals.append(val->bv_len, val->bv_val);
                                    allvals.append('\0'); // my separator between ACIs
                                }
                                val = valsLen.queryValues()[valseq++];
                            }
                            if(allvals.length() > 0)
                            {
                                CSecurityDescriptor& sd = sdlist.item(i);
                                sd.setDescriptor(allvals.length(), (void*)allvals.toByteArray());
                            }
                        }

                    }
                    break;
                }
            }
        }
    }

    virtual void createLdapBasedn(ISecUser* user, const char* basedn, SecPermissionType ptype)
    {
        if(basedn == NULL || basedn[0] == '\0')
            return;

        const char* ptr = strstr(basedn, "ou=");
        if(ptr == NULL)
            return;
        ptr += 3;

        StringBuffer oubuf;
        const char* comma = strchr(ptr, ',');
        if(comma == NULL)
        {
            oubuf.append(ptr);
            ptr = NULL;
        }
        else
        {
            oubuf.append(comma - ptr, ptr);
            ptr = comma + 1;
        }

        if(ptr != NULL)
            createLdapBasedn(user, ptr, ptype);

        addOrganizationalUnit(user, oubuf.str(), ptr, ptype);

    }

    virtual bool addOrganizationalUnit(ISecUser* user, const char* name, const char* basedn, SecPermissionType ptype)
    {
        if(name == NULL || basedn == NULL)
            return false;

        if(strchr(name, '/') != NULL || strchr(name, '=') != NULL)
            return false;

        StringBuffer dn;
        dn.append("ou=").append(name).append(",").append(basedn);

        char *ou_values[] = {(char*)name, NULL };
        LDAPMod ou_attr = 
        {
            LDAP_MOD_ADD,
            "ou",
            ou_values
        };

        char *name_values[] = {(char*)name, NULL };
        LDAPMod name_attr = 
        {
            LDAP_MOD_ADD,
            "name",
            name_values
        };

        char *oc_values[] = {"OrganizationalUnit", NULL };
        LDAPMod oc_attr =
        {
            LDAP_MOD_ADD,
            "objectClass",
            oc_values
        };

        MemoryBuffer sdbuf;
        Owned<CSecurityDescriptor> default_sd = NULL;
        if(m_pp !=  NULL)
            default_sd.setown(m_pp->createDefaultSD(*user, name, ptype));
        if(default_sd != NULL)
            sdbuf.append(default_sd->getDescriptor());

        LDAPMod *attrs[6];
        int ind = 0;
        attrs[ind++] = &ou_attr;
        if(m_ldapconfig->getServerType() == ACTIVE_DIRECTORY)
        {       
            attrs[ind++] = &name_attr;
        }
        attrs[ind++] = &oc_attr;

        LDAPMod sd_attr;
        struct berval sd_val;
        sd_val.bv_len = sdbuf.length();
        sd_val.bv_val = (char*)sdbuf.toByteArray();
        struct berval* sd_values[] = {&sd_val, NULL};
        sd_attr.mod_op = LDAP_MOD_ADD | LDAP_MOD_BVALUES;
        
        sd_attr.mod_type = (char*)m_ldapconfig->getSdFieldName();

        sd_attr.mod_vals.modv_bvals = sd_values;

        if(sdbuf.length() > 0)
            attrs[ind++] = &sd_attr;

        attrs[ind] = NULL;

        Owned<ILdapConnection> lconn = m_connections->getConnection();
        LDAP* ld = ((CLdapConnection*)lconn.get())->getLd();
        int rc = ldap_add_ext_s(ld, (char*)dn.str(), attrs, NULL, NULL);
        if ( rc != LDAP_SUCCESS )
        {
            if(rc == LDAP_ALREADY_EXISTS)
            {
                //WARNLOG("Can't insert ou=%s,%s to Ldap Server, an LDAP object with this name already exists", name, basedn);
                return false;
            }
            else
            {
                throw MakeStringException(-1, "ldap_add_ext_s error for ou=%s,%s: %d %s", name, basedn, rc, ldap_err2string( rc ));
            }
        }

        return true;
    }

    virtual void name2dn(SecResourceType rtype, const char* resourcename, const char* basedn, StringBuffer& ldapname)
    {
        StringBuffer namebuf;

        const char* bptr = resourcename;
        const char* sep = strstr(resourcename, "::");
        while(sep != NULL)
        {
            if(sep > bptr)
            {
                StringBuffer onebuf;
                onebuf.append("ou=").append(sep-bptr, bptr).append(",");
                namebuf.insert(0, onebuf.str());
            }

            bptr = sep + 2;
            sep = strstr(bptr, "::");
        }
        if(*bptr != '\0')
        {
            StringBuffer onebuf;
            if(m_ldapconfig->getServerType() == ACTIVE_DIRECTORY && (rtype == RT_DEFAULT || rtype == RT_MODULE || rtype == RT_SERVICE))
                onebuf.append("cn");
            else
                onebuf.append("ou");
            onebuf.append("=").append(bptr).append(",");
            namebuf.insert(0, onebuf.str());
        }

        namebuf.append(basedn);
        LdapUtils::normalizeDn(namebuf.str(), m_ldapconfig->getBasedn(), ldapname);
    }

    virtual void name2rdn(SecResourceType rtype, const char* resourcename, StringBuffer& ldapname)
    {
        if(resourcename == NULL || *resourcename == '\0')
            return;

        if(m_ldapconfig->getServerType() == ACTIVE_DIRECTORY && (rtype == RT_DEFAULT || rtype == RT_MODULE || rtype == RT_SERVICE))
            ldapname.append("cn=");
        else
            ldapname.append("ou=");
        
        const char* prevptr = resourcename;
        const char* nextptr = strstr(resourcename, "::");
        while(nextptr != NULL)
        {
            prevptr = nextptr + 2;
            nextptr = strstr(prevptr, "::");
        }
        if(prevptr != NULL && *prevptr != '\0')
            ldapname.append(prevptr);
    }

    virtual bool addResource(SecResourceType rtype, ISecUser& user, ISecResource* resource, SecPermissionType ptype, const char* basedn)
    {
        Owned<CSecurityDescriptor> template_sd = NULL;
        const char* templatename = m_ldapconfig->getTemplateName();
        if(templatename != NULL && *templatename != '\0')
        {
            IArrayOf<CSecurityDescriptor> sdlist;
            template_sd.setown(new CSecurityDescriptor(templatename));
            sdlist.append(*LINK(template_sd));
            if(basedn && *basedn)
                getSecurityDescriptors(sdlist, basedn);
            else
                getSecurityDescriptors(rtype, sdlist);
        }

        Owned<CSecurityDescriptor> default_sd = NULL;
        if(template_sd != NULL && template_sd->getDescriptor().length() > 0)
        {
            MemoryBuffer template_sd_buf;
            template_sd_buf.append(template_sd->getDescriptor());
            if(m_pp != NULL)
                default_sd.setown(m_pp->createDefaultSD(user, resource, template_sd_buf));
        }
        else
        {
            if(m_pp !=  NULL)
                default_sd.setown(m_pp->createDefaultSD(user, resource, ptype));
        }

        return addResource(rtype, user, resource, ptype, basedn, default_sd.get());
    }

    virtual bool addResource(SecResourceType rtype, ISecUser& user, ISecResource* resource, SecPermissionType ptype, const char* basedn, CSecurityDescriptor* default_sd, bool lessException=true)
    {
        if(resource == NULL)
            return true;

        char* resourcename = (char*)resource->getName();
        if(resourcename == NULL)
        {
            DBGLOG("can't add resource, empty resource name");
            return false;
        }

        const char* rbasedn;
        StringBuffer rbasednbuf;
        if(basedn == NULL)
            rbasedn = m_ldapconfig->getResourceBasedn(rtype);
        else
        {
            LdapUtils::normalizeDn(basedn, m_ldapconfig->getBasedn(), rbasednbuf);
            rbasedn = rbasednbuf.str();
        }
        if(rbasedn == NULL || *rbasedn == '\0')
        {
            DBGLOG("Can't add resource, corresponding resource basedn is not defined");
            return false;
        }

        if(strchr(resourcename, '/') != NULL || strchr(resourcename, '=') != NULL)
            return false;

        if(rtype == RT_FILE_SCOPE || rtype == RT_WORKUNIT_SCOPE)
        {
            StringBuffer extbuf;
            name2dn(rtype, resourcename, rbasedn, extbuf);
            createLdapBasedn(&user, extbuf.str(), ptype);
            return true;
        }

        LdapServerType servertype = m_ldapconfig->getServerType();

        char* description = (char*)((CLdapSecResource*)resource)->getDescription();

        StringBuffer dn;
        
        char *fieldname, *oc_name;
        if(servertype == ACTIVE_DIRECTORY)
        {
            fieldname = "cn";
            oc_name = "Volume";
        }
        else
        {
            fieldname = "ou";
            oc_name = "OrganizationalUnit";
        }

        dn.append(fieldname).append("=").append(resourcename).append(",");
        dn.append(rbasedn);

        char *cn_values[] = {resourcename, NULL };
        LDAPMod cn_attr = 
        {
            LDAP_MOD_ADD,
            fieldname,
            cn_values
        };
        char *oc_values[] = {oc_name, NULL };
        LDAPMod oc_attr =
        {
            LDAP_MOD_ADD,
            "objectClass",
            oc_values
        };
        char* uncname_values[] = {resourcename, NULL};
        LDAPMod uncname_attr =
        {
            LDAP_MOD_ADD,
            "uNCName",
            uncname_values
        };

        StringBuffer descriptionbuf;
        if(description  && *description)
            descriptionbuf.append(description);
        else
            descriptionbuf.appendf("Access to %s", resourcename);

        char* description_values[] = {(char*)descriptionbuf.str(), NULL};
        LDAPMod description_attr =
        {
            LDAP_MOD_ADD,
            "description",
            description_values
        };

        Owned<CSecurityDescriptor> template_sd = NULL;
        const char* templatename = m_ldapconfig->getTemplateName();
        if(templatename != NULL && *templatename != '\0')
        {
            IArrayOf<CSecurityDescriptor> sdlist;
            template_sd.setown(new CSecurityDescriptor(templatename));
            sdlist.append(*LINK(template_sd));
            getSecurityDescriptors(rtype, sdlist);
        }

        int numberOfSegs = 0;
        if(default_sd != NULL)
        {
            numberOfSegs = m_pp->sdSegments(default_sd);
        }

        LDAPMod **attrs = (LDAPMod**)(alloca((5+numberOfSegs)*sizeof(LDAPMod*)));

        int ind = 0;
        attrs[ind++] = &cn_attr;
        attrs[ind++] = &oc_attr;
        attrs[ind++] = &description_attr;

        if(servertype == ACTIVE_DIRECTORY)
        {
            attrs[ind++] = &uncname_attr;
        }

        LDAPMod sd_attr;

        if(default_sd != NULL)
        {
            struct berval** sd_values = (struct berval**)alloca(sizeof(struct berval*)*(numberOfSegs+1));
            MemoryBuffer& sdbuf = default_sd->getDescriptor();

            // Active Directory acutally has only one segment.
            if(servertype == ACTIVE_DIRECTORY)
            {
                struct berval* sd_val = (struct berval*)alloca(sizeof(struct berval));
                sd_val->bv_len = sdbuf.length();
                sd_val->bv_val = (char*)sdbuf.toByteArray();
                sd_values[0] = sd_val;
                sd_values[1] = NULL;

                sd_attr.mod_type = "ntSecurityDescriptor";
            }
            else
            {
                const char* bbptr = sdbuf.toByteArray();
                const char* bptr = sdbuf.toByteArray();
                int sdbuflen = sdbuf.length();
                int segind;
                for(segind = 0; segind < numberOfSegs; segind++)
                {
                    if(bptr - bbptr >= sdbuflen)
                        break;
                    while(*bptr == '\0' && (bptr - bbptr) < sdbuflen)
                        bptr++;

                    const char* eptr = bptr;
                    while(*eptr != '\0' && (eptr - bbptr) < sdbuflen)
                        eptr++;

                    struct berval* sd_val = (struct berval*)alloca(sizeof(struct berval));
                    sd_val->bv_len = eptr - bptr;
                    sd_val->bv_val = (char*)bptr;
                    sd_values[segind] = sd_val;

                    bptr = eptr + 1;
                }
                sd_values[segind] = NULL;

                sd_attr.mod_type = (char*)m_ldapconfig->getSdFieldName();
            }
            sd_attr.mod_op = LDAP_MOD_ADD | LDAP_MOD_BVALUES;
            sd_attr.mod_vals.modv_bvals = sd_values;

            attrs[ind++] = &sd_attr;
        }
        attrs[ind] = NULL;

        Owned<ILdapConnection> lconn = m_connections->getConnection();
        LDAP* ld = ((CLdapConnection*)lconn.get())->getLd();
        int rc = ldap_add_ext_s(ld, (char*)dn.str(), attrs, NULL, NULL);
        if ( rc != LDAP_SUCCESS )
        {
            if(rc == LDAP_ALREADY_EXISTS)
            {
                //WARNLOG("Can't insert %s to Ldap Server, an LDAP object with this name already exists", resourcename);
                if(lessException)
                    return false;
                else
                    throw MakeStringException(-1, "Can't insert %s, an LDAP object with this name already exists", resourcename);
            }
            else
            {
                throw MakeStringException(-1, "ldap_add_ext_s error for %s: %d %s", resourcename, rc, ldap_err2string( rc ));
            }
        }

        return true;
    }

    virtual void enableUser(ISecUser* user, const char* dn, LDAP* ld)
    {
        const char* username = user->getName();

        StringBuffer filter;
        filter.append("sAMAccountName=").append(username);

        char        *attribute;
        LDAPMessage *message;

        TIMEVAL timeOut = {LDAPTIMEOUT,0};   

        char        *attrs[] = {"userAccountControl", NULL};
        CLDAPMessage searchResult;
        int rc = ldap_search_ext_s(ld, (char*)m_ldapconfig->getUserBasedn(), LDAP_SCOPE_SUBTREE, (char*)filter.str(), attrs, 0, NULL, NULL, &timeOut, LDAP_NO_LIMIT,    &searchResult.msg );

        if ( rc != LDAP_SUCCESS )
        {
            DBGLOG("ldap_search_ext_s error: %s, when searching %s under %s", ldap_err2string( rc ), filter.str(), m_ldapconfig->getUserBasedn());
            throw MakeStringException(-1, "ldap_search_ext_s error: %s, when searching %s under %s", ldap_err2string( rc ), filter.str(), m_ldapconfig->getUserBasedn());
        }

        StringBuffer act_ctrl;
        message = LdapFirstEntry( ld, searchResult);
        if(message != NULL)
        {
            CLDAPGetAttributesWrapper   atts(ld, searchResult);
            for ( attribute = atts.getFirst();
                  attribute != NULL;
                  attribute = atts.getNext())
            {
                if(0 == stricmp(attribute, "userAccountControl"))
                {
                    CLDAPGetValuesWrapper vals(ld, message, attribute);
                    if (vals.hasValues())
                    {
                        act_ctrl.append(vals.queryValues()[0]);
                        break;
                    }
                }
            }
        }

        if(act_ctrl.length() == 0)
        {
            DBGLOG("enableUser: userAccountControl doesn't exist for user %s",username);
            throw MakeStringException(-1, "enableUser: userAccountControl doesn't exist for user %s",username);
        }

        unsigned act_ctrl_val = atoi(act_ctrl.str());

        // UF_ACCOUNTDISABLE 0x0002
        act_ctrl_val &= 0xFFFFFFFD;
#ifdef _DONT_EXPIRE_PASSWORD
        // UF_DONT_EXPIRE_PASSWD 0x10000
        if (m_domainPwdsNeverExpire)
            act_ctrl_val |= 0x10000;
#endif

        StringBuffer new_act_ctrl;
        new_act_ctrl.append(act_ctrl_val);

        char *ctrl_values[] = {(char*)new_act_ctrl.str(), NULL};
        LDAPMod ctrl_attr = {
            LDAP_MOD_REPLACE,
            "userAccountControl",
            ctrl_values
        };
        LDAPMod *cattrs[2];
        cattrs[0] = &ctrl_attr;
        cattrs[1] = NULL;

        rc = ldap_modify_ext_s(ld, (char*)dn, cattrs, NULL, NULL);
        if ( rc != LDAP_SUCCESS )
        {
            throw MakeStringException(-1, "error enableUser %s, ldap_modify_ext_s error: %s", username, ldap_err2string( rc ));
        }

        // set the password.
        Owned<ISecUser> tmpuser = new CLdapSecUser(user->getName(), "");
        const char* passwd = user->credentials().getPassword();
        if(passwd == NULL || *passwd == '\0')
            passwd = "password";

        if (!updateUserPassword(*tmpuser, passwd, NULL))
        {
            DBGLOG("Error updating password for %s",username);
            throw MakeStringException(-1, "Error updating password for %s",username);
        }
    }


    virtual bool addUser(ISecUser& user)
    {
        const char* username = user.getName();
        if(username == NULL || *username == '\0')
        {
            DBGLOG("Can't add user, username not set");
            throw MakeStringException(-1, "Can't add user, username not set");
        }

        const char* fname = user.getFirstName();
        const char* lname = user.getLastName();
        if((lname == NULL || *lname == '\0') && (fname == NULL || *fname == '\0' || m_ldapconfig->getServerType() == IPLANET))
            lname = username;

        const char* fullname = user.getFullName();
        StringBuffer fullname_buf;
        if(fullname == NULL || *fullname == '\0')
        {
            if(fname != NULL && *fname != '\0')
            {
                fullname_buf.append(fname);
                if(lname != NULL && *lname != '\0')
                    fullname_buf.append(" ");
            }
            if(lname != NULL && *lname  != '\0')
                fullname_buf.append(lname);

            if(fullname_buf.length() == 0)
            {
                fullname_buf.append(username);
            }
            fullname = fullname_buf.str();
        }

        StringBuffer dn;
        if(m_ldapconfig->getServerType() == ACTIVE_DIRECTORY)
        {
            dn.append("cn=").append(fullname).append(",");
        }
        else
        {
            dn.append("uid=").append(user.getName()).append(",");
        }
        dn.append(m_ldapconfig->getUserBasedn());

        char* oc_name;
        char* act_fieldname;
        if(m_ldapconfig->getServerType() == ACTIVE_DIRECTORY)
        {
            oc_name = "User";
            act_fieldname = "sAMAccountName";
        }
        else
        {
            oc_name = "inetorgperson";
            act_fieldname = "uid";
        }

        char *cn_values[] = {(char*)fullname, NULL };
        LDAPMod cn_attr = 
        {
            LDAP_MOD_ADD,
            "cn",
            cn_values
        };

        char *oc_values[] = {oc_name, NULL};
        LDAPMod oc_attr =
        {
            LDAP_MOD_ADD,
            "objectClass",
            oc_values
        };

        char *gn_values[] = { (char*)fname, NULL };
        LDAPMod gn_attr = {
            LDAP_MOD_ADD,
            "givenName",
            gn_values
        };

        char *sn_values[] = { (char*)lname, NULL };
        LDAPMod sn_attr = {
            LDAP_MOD_ADD,
            "sn",
            sn_values
        };

        char* actname_values[] = {(char*)username, NULL};
        LDAPMod actname_attr =
        {
            LDAP_MOD_ADD,
            act_fieldname,
            actname_values
        };

        const char* passwd = user.credentials().getPassword();
        if(passwd == NULL || *passwd == '\0')
            passwd = "password";
        char* passwd_values[] = {(char*)passwd, NULL};
        LDAPMod passwd_attr =
        {
            LDAP_MOD_ADD,
            "userpassword",
            passwd_values
        };

        char *dispname_values[] = {(char*)fullname, NULL };
        LDAPMod dispname_attr = 
        {
            LDAP_MOD_ADD,
            "displayName",
            dispname_values
        };

        char* username_values[] = {(char*)username, NULL};
        LDAPMod username_attr =
        {
            LDAP_MOD_ADD,
            "userPrincipalName",
            username_values
        };

        LDAPMod *attrs[8];
        int ind = 0;
        
        attrs[ind++] = &cn_attr;
        attrs[ind++] = &oc_attr;
        if(fname != NULL && *fname != '\0')
            attrs[ind++] = &gn_attr;
        if(lname != NULL && *lname != '\0')
            attrs[ind++] = &sn_attr;
        attrs[ind++] = &actname_attr;

        if(m_ldapconfig->getServerType() == ACTIVE_DIRECTORY)
        {
            attrs[ind++] = &username_attr;
            attrs[ind++] = &dispname_attr;
        }
        else
        {
            attrs[ind++] = &passwd_attr;
        }

        attrs[ind] = NULL;

        Owned<ILdapConnection> lconn = m_connections->getConnection();
        LDAP* ld = ((CLdapConnection*)lconn.get())->getLd();
        int rc = ldap_add_ext_s(ld, (char*)dn.str(), attrs, NULL, NULL);
        if ( rc != LDAP_SUCCESS )
        {
            if(rc == LDAP_ALREADY_EXISTS)
            {
                DBGLOG("Can't add user %s, an LDAP object with this name already exists", username);
                throw MakeStringException(-1, "Can't add user %s, an LDAP object with this name already exists", username);
            }
            else
            {
                DBGLOG("Error addUser %s, ldap_add_ext_s error: %s", username, ldap_err2string( rc ));
                throw MakeStringException(-1, "Error addUser %s, ldap_add_ext_s error: %s", username, ldap_err2string( rc ));
            }
        }

        if(m_ldapconfig->getServerType() == ACTIVE_DIRECTORY)
        {
            try
            {
                enableUser(&user, dn.str(), ld);
            }
            catch(...)
            {
                deleteUser(&user);
                throw;
            }
        }

        //Add tempfile scope for this user (spill, paused and checkpoint
        //will be created under this user specific scope)
        StringBuffer resName(queryDfsXmlBranchName(DXB_Internal));
        resName.append("::").append(username);
        Owned<ISecResource> resource = new CLdapSecResource(resName.str());
        if (!addResource(RT_FILE_SCOPE, user, resource, PT_ADMINISTRATORS_AND_USER, m_ldapconfig->getResourceBasedn(RT_FILE_SCOPE)))
        {
            throw MakeStringException(-1, "Error adding temp file scope %s",resName.str());
        }

        return true;
    }

    bool createUserScope(ISecUser& user)
    {
        //Add tempfile scope for given user (spill, paused and checkpoint
        //files will be created under this user specific scope)
        StringBuffer resName(queryDfsXmlBranchName(DXB_Internal));
        resName.append("::").append(user.getName());
        Owned<ISecResource> resource = new CLdapSecResource(resName.str());
        return addResource(RT_FILE_SCOPE, user, resource, PT_ADMINISTRATORS_AND_USER, m_ldapconfig->getResourceBasedn(RT_FILE_SCOPE));
    }

    virtual aindex_t getManagedFileScopes(IArrayOf<ISecResource>& scopes)
    {
        getResourcesEx(RT_FILE_SCOPE, m_ldapconfig->getResourceBasedn(RT_FILE_SCOPE), NULL, NULL, scopes);
        return scopes.length();
    }

    virtual int queryDefaultPermission(ISecUser& user)
    {
        const char* basedn = m_ldapconfig->getResourceBasedn(RT_FILE_SCOPE);
        if(basedn == NULL || *basedn == '\0')
        {
            DBGLOG("corresponding basedn is not defined");
            return -2;
        }
        const char* basebasedn = strchr(basedn, ',') + 1;
        StringBuffer baseresource;
        baseresource.append(basebasedn-basedn-4, basedn+3);
        IArrayOf<ISecResource> base_resources;
        base_resources.append(*new CLdapSecResource(baseresource.str()));
        bool baseok = authorizeScope(user, base_resources, basebasedn);
        if(baseok)
            return base_resources.item(0).getAccessFlags();
        else
            return -2;
    }
};

int LdapUtils::getServerInfo(const char* ldapserver, int ldapport, StringBuffer& domainDN, LdapServerType& stype, const char* domainname)
{
    LdapServerType deducedSType = LDAPSERVER_UNKNOWN;
    LDAP* ld = LdapInit("ldap", ldapserver, ldapport, 636); 
    if(ld == NULL)
    {
        ERRLOG("ldap init error");
        return false;
    }
    
    int err = LdapSimpleBind(ld, NULL, NULL);
    if(err != LDAP_SUCCESS)
    {
        DBGLOG("ldap anonymous bind error (%d) - %s", err, ldap_err2string(err));

        // for new versions of openldap, version 2.2.*
        if(err == LDAP_PROTOCOL_ERROR)
            DBGLOG("If you're trying to connect to an OpenLdap server, make sure you have \"allow bind_v2\" enabled in slapd.conf");

        return err;
    }

    LDAPMessage* msg = NULL;
    char* attrs[] = {"namingContexts", NULL};
    err = ldap_search_s(ld, NULL, LDAP_SCOPE_BASE, "objectClass=*", attrs, false, &msg);
    if(err != LDAP_SUCCESS)
    {
        DBGLOG("ldap_search_s error: %s", ldap_err2string( err ));
        if (msg)
            ldap_msgfree(msg);
        return err;
    }
    LDAPMessage* entry = LdapFirstEntry(ld, msg);
    if(entry != NULL)
    {
        CLDAPGetValuesWrapper vals(ld, entry, "namingContexts");
        char** domains = vals.queryValues();
        if(domains != NULL)
        {
            int i = 0;
            char* curdn;
            StringBuffer onedn;
            while((curdn = domains[i]) != NULL)
            {
                if(*curdn != '\0' && (strncmp(curdn, "dc=", 3) == 0 || strncmp(curdn, "DC=", 3) == 0) && strstr(curdn,"DC=ForestDnsZones")==0 && strstr(curdn,"DC=DomainDnsZones")==0 )
                {
                    if(domainDN.length() == 0)
                    {
                        StringBuffer curdomain;
                        LdapUtils::getName(curdn, curdomain);
                        if(onedn.length() == 0)
                        {
                            DBGLOG("Queried '%s', selected basedn '%s'",curdn, curdomain.str());
                            onedn.append(curdomain.str());
                        }
                        else
                            DBGLOG("Ignoring %s", curdn);
                        if(!domainname || !*domainname || stricmp(curdomain.str(), domainname) == 0)
                            domainDN.append(curdn);
                    }
                }
                else if(*curdn != '\0' && strcmp(curdn, "o=NetscapeRoot") == 0)
                {
                    PROGLOG("Deduced LDAP Server Type 'iPlanet'");
                    deducedSType = IPLANET;
                }
                i++;
            }
            
            if(domainDN.length() == 0)
                domainDN.append(onedn.str());

<<<<<<< HEAD
            ldap_value_free(domains);

            if (deducedSType == LDAPSERVER_UNKNOWN)
=======
            if(stype == LDAPSERVER_UNKNOWN)
>>>>>>> b053e49d
            {
                if(i <= 1)
                {
                    PROGLOG("Deduced LDAP Server Type 'OpenLDAP'");
                    deducedSType = OPEN_LDAP;
                }
                else
                {
                    PROGLOG("Deduced LDAP Server Type 'Active Directory'");
                    deducedSType = ACTIVE_DIRECTORY;
                }
            }
        }
    }
    ldap_msgfree(msg);
    ldap_unbind(ld);

    if (stype == LDAPSERVER_UNKNOWN)
        stype = deducedSType;
    else if (deducedSType != stype)
        WARNLOG("Ignoring deduced LDAP Server Type, does not match config LDAPServerType");

    return err;
}

#ifdef _WIN32
bool verifyServerCert(LDAP* ld, PCCERT_CONTEXT pServerCert)
{
    return true;
}
#endif

ILdapClient* createLdapClient(IPropertyTree* cfg)
{
    return new CLdapClient(cfg);
}
<|MERGE_RESOLUTION|>--- conflicted
+++ resolved
@@ -5257,13 +5257,7 @@
             if(domainDN.length() == 0)
                 domainDN.append(onedn.str());
 
-<<<<<<< HEAD
-            ldap_value_free(domains);
-
             if (deducedSType == LDAPSERVER_UNKNOWN)
-=======
-            if(stype == LDAPSERVER_UNKNOWN)
->>>>>>> b053e49d
             {
                 if(i <= 1)
                 {

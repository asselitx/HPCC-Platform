--- conflicted
+++ resolved
@@ -1658,18 +1658,11 @@
 
             //Create base LDAP OU tree. Specify PT_ADMINISTRATORS_ONLY to ensure each OU
             //grants access to Administrators only
-<<<<<<< HEAD
-            createLdapBasedn(NULL, m_ldapconfig->getResourceBasedn(RT_DEFAULT), PT_ADMINISTRATORS_ONLY);
-            createLdapBasedn(NULL, m_ldapconfig->getResourceBasedn(RT_FILE_SCOPE), PT_DEFAULT);
-            createLdapBasedn(NULL, m_ldapconfig->getResourceBasedn(RT_VIEW_SCOPE), PT_ADMINISTRATORS_ONLY);
-            createLdapBasedn(NULL, m_ldapconfig->getResourceBasedn(RT_WORKUNIT_SCOPE), PT_DEFAULT);
-=======
             createLdapBasedn(NULL, m_ldapconfig->getResourceBasedn(RT_DEFAULT), PT_ADMINISTRATORS_ONLY, nullptr);
             createLdapBasedn(NULL, m_ldapconfig->getResourceBasedn(RT_FILE_SCOPE), PT_DEFAULT, nullptr);
             createLdapBasedn(NULL, m_ldapconfig->getResourceBasedn(RT_VIEW_SCOPE), PT_ADMINISTRATORS_ONLY, nullptr);
             createLdapBasedn(NULL, m_ldapconfig->getResourceBasedn(RT_WORKUNIT_SCOPE), PT_DEFAULT, nullptr);
             createLdapBasedn(NULL, m_ldapconfig->getResourceBasedn(RT_SUDOERS), PT_ADMINISTRATORS_ONLY, nullptr);
->>>>>>> 8db74865
 
             createLdapBasedn(NULL, m_ldapconfig->getUserBasedn(), PT_ADMINISTRATORS_ONLY, nullptr);
             createLdapBasedn(NULL, m_ldapconfig->getGroupBasedn(), PT_ADMINISTRATORS_ONLY, nullptr);

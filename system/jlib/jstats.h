--- conflicted
+++ resolved
@@ -83,10 +83,7 @@
     void setEdgeId(unsigned _id, unsigned _output);
     void setFunctionId(const char * _name);
     void setFileId(const char * _name);
-<<<<<<< HEAD
-=======
     void setChannelId(unsigned id);
->>>>>>> 7fdff2d6
     void setSubgraphId(unsigned _id);
     void setWorkflowId(unsigned _id);
     void setChildGraphId(unsigned _id);

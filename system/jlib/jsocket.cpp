--- conflicted
+++ resolved
@@ -2648,11 +2648,7 @@
 IpAddress & queryLocalIP()
 {
     CriticalBlock c(hostnamesect);
-<<<<<<< HEAD
-    if (localhostip.isNull()) 
-=======
     if (localhostip.isNull())
->>>>>>> ef7e0461
     {
         if (IP6preferred)
             localhostip.ipset("::1");   //IPv6 

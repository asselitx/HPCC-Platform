--- conflicted
+++ resolved
@@ -8876,29 +8876,9 @@
 
 void executeConfigUpdaterCallbacks()
 {
-<<<<<<< HEAD
     if (!configFileUpdater) // NB: executeConfigUpdaterCallbacks should always be called after configFileUpdater is initialized
         return;
-    configFileUpdater->executeCallbacks(componentConfiguration.getLink(), globalConfiguration.getLink());
-=======
-    if (!configFileUpdater)
-        WARNLOG("executeConfigUpdaterCallbacks(): configuration updater not installed");
-    else
-        configFileUpdater->executeCallbacks(componentConfiguration, globalConfiguration);
-}
-#else
-unsigned installConfigUpdateHook(ConfigUpdateFunc notifyFunc)
-{
-    return 0;
-}
-
-void removeConfigUpdateHook(unsigned notifyFuncId)
-{
-}
-
-void executeConfigUpdaterCallbacks()
-{
->>>>>>> 89936017
+    configFileUpdater->executeCallbacks(componentConfiguration, globalConfiguration);
 }
 
 void CConfigUpdateHook::clear()

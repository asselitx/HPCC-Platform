/*##############################################################################

    HPCC SYSTEMS software Copyright (C) 2012 HPCC Systems.

    Licensed under the Apache License, Version 2.0 (the "License");
    you may not use this file except in compliance with the License.
    You may obtain a copy of the License at

       http://www.apache.org/licenses/LICENSE-2.0

    Unless required by applicable law or agreed to in writing, software
    distributed under the License is distributed on an "AS IS" BASIS,
    WITHOUT WARRANTIES OR CONDITIONS OF ANY KIND, either express or implied.
    See the License for the specific language governing permissions and
    limitations under the License.
############################################################################## */


// JLIB LZW compression class 
#include "platform.h"
#include "jmisc.hpp"
#include "jlib.hpp"
#include <time.h>
#include "jfile.hpp"
#include "jencrypt.hpp"
#include "jflz.hpp"

#ifdef _WIN32
#include <io.h>
#endif

#include "jlzw.ipp"

#define COMMITTED ((size32_t)-1)

#define BITS_LO                    9
#define BITS_HI                    15
#define MAX_CODE                   ((1<<BITS_HI)-1)
#define BUMP_CODE                  257
#define FIRST_CODE                 258
#define SAFETY_MARGIN              16 // for 15 bits

#define BITS_PER_UNIT   8
#define BITS_ALWAYS     8
#define ALWAYS_MASK     ((1<<BITS_ALWAYS)-1)

typedef unsigned long   bucket_t;
// typedef long long       lbucket_t;
typedef __int64 lbucket_t;


//#define STATS
//#define TEST
#ifdef _DEBUG
#define ASSERT(a) assertex(a)
#else
#define ASSERT(a) 
#endif

LZWDictionary::LZWDictionary()
{
    curbits = 0;
}

void LZWDictionary::initdict()
{
    nextcode = FIRST_CODE;
    curbits = BITS_LO;
    nextbump = 1<<BITS_LO;
}


bool LZWDictionary::bumpbits()
{
    if (curbits==BITS_HI)
        return false;
    curbits++;
    nextbump = 1<<curbits;
    return true;
}

#ifdef STATS
static unsigned st_tottimems=0;
static unsigned st_maxtime=0;
static int st_maxtime_writes=0;
static int st_totwrites=0;
static int st_totblocks=0;
static int st_totwritten=0; // in K
static int st_totread=0;    // in K
static unsigned st_thistime=0;
static int st_thiswrites=0;
static unsigned st_totbitsize=0;
static unsigned st_totbitsizeuc=0;
#endif


CLZWCompressor::CLZWCompressor(bool _supportbigendian)
{
    outbuf = NULL;
    outlen = 0;
    maxlen = 0;
    bufalloc = 0;
    inuseflag=0xff;
    supportbigendian = _supportbigendian;
}

CLZWCompressor::~CLZWCompressor()
{
    if (bufalloc)
        free(outbuf);
#ifdef STATS
    printf("HLZW STATS:\n");
    printf(" st_tottimems = %d\n",st_tottimems);
    printf(" st_maxtime = %d\n",st_maxtime);
    printf(" st_maxtime_writes = %d\n",st_maxtime_writes);
    printf(" st_totwrites = %d\n",st_totwrites);
    printf(" st_totblocks = %d\n",st_totblocks);
    printf(" st_totwritten = %dK\n",st_totwritten); // in K
    printf(" st_totread = %dK\n",st_totread);       // in K
    printf(" st_totbitsize = %d\n",st_totbitsize);
    printf(" st_totbitsizeuc = %d\n",st_totbitsizeuc);
#endif
}

void CLZWCompressor::initdict()
{
    dict.initdict();
    // use inuseflag rather than clearing as this can take a large proportion of the time
    // (e.g. in hozed)
    if (inuseflag==0xff) {
        memset(dictinuse,0,sizeof(dictinuse));
        inuseflag=0;
    }
    inuseflag++;
}


struct ShiftInfo {
    int mask1;
    int shift2;           // NB right shift, not left
    int mask2;
    int padding;          // make it multiple of 4
};


ShiftInfo ShiftArray[BITS_HI-BITS_ALWAYS+1][BITS_PER_UNIT];

static struct __initShiftArray {
    __initShiftArray()
    {
        for (unsigned numBits = BITS_LO; numBits <= BITS_HI; ++numBits) {
            unsigned copyBits = numBits-BITS_ALWAYS;
            unsigned mask = (1<<numBits)-1-ALWAYS_MASK;
            for (unsigned shift = 0; shift < BITS_PER_UNIT; shift++) {
                ShiftInfo & cur = ShiftArray[copyBits][shift];

                if (shift + copyBits <= BITS_PER_UNIT) {
                    cur.mask1 = mask;
                    cur.shift2 = 0;
                    cur.mask2 = 0;
                }
                else {
                    cur.shift2 = BITS_PER_UNIT + BITS_ALWAYS - shift;
                    cur.mask1 = (1<<cur.shift2)-1-ALWAYS_MASK;
                    cur.mask2 = mask - cur.mask1;
                }
            }
        }
    }
} __do_initShiftArray;

#define PUTCODE(code)                                       \
{                                                            \
  register unsigned inbits=code;                             \
  register int shift=curShift;                               \
  int copyBits = dict.curbits - BITS_PER_UNIT;               \
                                                             \
  *(outbytes++) = (unsigned char)(inbits&0xff);              \
  ShiftInfo & cur = ShiftArray[copyBits][shift];             \
  outbitbuf |= (inbits & cur.mask1) >> (BITS_ALWAYS-shift);  \
  shift += copyBits;                                         \
  if (shift >= BITS_PER_UNIT)                                \
  {                                                          \
    shift -= BITS_PER_UNIT;                                  \
    *(outbits++) = outbitbuf;                                \
    if (outbits==outnext) {                                  \
      outbytes = outnext;                                    \
      outbits = outbytes+BITS_ALWAYS;                        \
      outnext += dict.curbits;                               \
      outlen += dict.curbits;                                \
      ASSERT(shift==0);                                      \
    }                                                        \
    outbitbuf = 0;                                           \
    if (shift != 0)                                          \
       outbitbuf = (inbits & cur.mask2) >> cur.shift2;       \
  }                                                          \
  curShift = shift;                                          \
}


#define GETCODE(ret)                                        \
{                                                            \
  int shift=curShift;                                        \
  int copyBits = dict.curbits - BITS_PER_UNIT;               \
                                                             \
  ret = *(inbytes++);                                        \
  ShiftInfo & cur = ShiftArray[copyBits][shift];             \
  ret |= (*inbits << (BITS_ALWAYS-shift)) & cur.mask1;       \
  shift += copyBits;                                         \
  if (shift >= BITS_PER_UNIT)                                \
  {                                                          \
    shift -= BITS_PER_UNIT;                                  \
    inbits++;                                                \
    if (inbits==innext) {                                    \
      inbytes = innext;                                      \
      inbits = inbytes+BITS_ALWAYS;                          \
      innext += dict.curbits;                                \
      ASSERT(shift==0);                                      \
    }                                                        \
    if (shift != 0)                                          \
       ret |= (*inbits << cur.shift2) & cur.mask2;           \
  }                                                          \
  curShift = shift;                                          \
}


void CLZWCompressor::flushbuf()
{
    if (outbytes==outnext)
        return;
    *(outbits++) = outbitbuf;
    while (outbits!=outnext) {
        *(outbits++) = 0;
    }
    do {
        *(outbytes++) = 0;
    } while (outbytes+(dict.curbits-8)!=outnext);
}



void CLZWCompressor::open(void *buf,size32_t max)
{

#ifdef STATS
    st_thistime = msTick();
    st_thiswrites=0;
#endif

    if (buf) {
        if (bufalloc) {
            free(outbuf);
        }
        bufalloc = 0;
        outbuf = buf;
    }
    else if (max>bufalloc) {
        if (bufalloc)
            free(outbuf);
        bufalloc = max;
        outbuf = malloc(bufalloc);
    }
    ASSERT(max>SAFETY_MARGIN+sizeof(size32_t)); // minimum required
    maxlen=max-SAFETY_MARGIN;
    ASSERT(dict.curbits==0);   // check for open called twice with no close
    initdict();
    curcode = -1;
    inlen = 0;
    inlenblk = COMMITTED;
    memset(outbuf,0,sizeof(size32_t));
    outlen = sizeof(size32_t)+dict.curbits;
    outbytes = (unsigned char *)outbuf+sizeof(size32_t);
    outbits = outbytes+8;
    outnext = outbytes+dict.curbits;
    curShift=0; //outmask = 0x80;
    outbitbuf = 0;
}



#define HASHC(code,ch) (((0x01000193*(unsigned)code)^(unsigned char)ch)%LZW_HASH_TABLE_SIZE)

#define BE_MEMCPY4(dst,src)     { if (supportbigendian) _WINCPYREV4(dst,src); else memcpy(dst,src,4); }


size32_t CLZWCompressor::write(const void *buf,size32_t buflen)
{
    if (!buflen)
        return 0;
    if (!dict.curbits)
        return 0;
    unsigned char *in=(unsigned char *)buf;
#ifdef STATS
    st_thiswrites++;
#endif

    size32_t len=buflen;
    if (curcode==-1) {
        curcode = *(in++);
        len--;
    }
    while (len--) {

        int ch = *(in++);
        int index = HASHC(curcode,ch);
        for (;;) {
            
            if (dictinuse[index]!=inuseflag) {
                dictinuse[index] = inuseflag;
                dictcode[index] = dict.nextcode++;
                dict.dictparent[index] = curcode;
                dict.dictchar[index] = (unsigned char) ch;
                PUTCODE(curcode);
                if ((outlen>=maxlen)) {
                    size32_t ret;
                    if (inlenblk==COMMITTED) {
                        ret = in-(unsigned char *)buf-1;
                        inlen += in-(unsigned char *)buf-1;
                    }
                    else
                        ret = 0;
                    close();
                    return ret;
                }
                if (dict.nextcode == dict.nextbump) {
                    PUTCODE(BUMP_CODE);
                    flushbuf();
                    bool eodict = !dict.bumpbits();
                    if (eodict) {
                        initdict();
                    }
                    outbytes = outnext;
                    outbits = outbytes+8;
                    outnext += dict.curbits;
                    outlen += dict.curbits;
                    curShift=0;//outmask = 0x80;
                    outbitbuf = 0;
                }
                curcode = ch;
                break;
            }
            if (dict.dictparent[index] == curcode &&
                dict.dictchar[index] == (unsigned char)ch) {
                curcode = dictcode[index];
                break;
            }
            index--;
            if (index<0) {
                index = LZW_HASH_TABLE_SIZE-1;
            }
        }
    }
    inlen += buflen;
    return buflen;
}

void CLZWCompressor::startblock()
{
    inlenblk = inlen;
}

void CLZWCompressor::commitblock()
{
    inlenblk = COMMITTED;
}

void CLZWCompressor::close()
{
    if (dict.curbits) {
        PUTCODE(curcode);
        flushbuf();
        dict.curbits = 0;
        if (inlenblk!=COMMITTED)
            inlen = inlenblk; // transaction failed
        inlenblk = COMMITTED;
        BE_MEMCPY4(outbuf,&inlen);
#ifdef STATS
        unsigned t = (msTick()-st_thistime);
        if (t>st_maxtime) {
            st_maxtime = t;
            st_maxtime_writes = st_thiswrites;
        }
        st_tottimems += t;
        st_totwrites += st_thiswrites;
        st_totwritten += (outlen+511)/1024;
        st_totread += (inlen+511)/1024;
        st_totblocks++;
#endif
    }
}

CLZWExpander::CLZWExpander(bool _supportbigendian)
{
    outbuf = NULL;
    outlen = 0;
    outmax = 0;
    bufalloc = 0;
    supportbigendian = _supportbigendian;
}

CLZWExpander::~CLZWExpander()
{
    if (bufalloc)
        free(outbuf);
}

size32_t CLZWExpander::init(const void *blk)
{
    dict.initdict();
    BE_MEMCPY4(&outlen,blk);
    inbytes=(unsigned char *)blk+sizeof(size32_t);
    inbits=inbytes+8;
    innext=inbytes+dict.curbits;
    curShift=0;
    return outlen;
}

void CLZWExpander::expand(void *buf)
{
    if (!outlen)
        return;
    if (buf) {
        if (bufalloc)
            free(outbuf);
        bufalloc = 0;
        outbuf = (unsigned char *)buf;
    }
    else if (outlen>bufalloc) {
        if (bufalloc)
            free(outbuf);
        bufalloc = outlen;
        outbuf = (unsigned char *)malloc(bufalloc);
        if (!outbuf)
            throw MakeStringException(MSGAUD_operator,0, "Out of memory in LZWExpander::expand, requesting %d bytes", bufalloc);
    }
    unsigned char *out=outbuf;
    unsigned char *outend = out+outlen;
    int oldcode ;
    GETCODE(oldcode);
    register int ch=oldcode;
    *(out++)=(unsigned char)ch;
    while (out!=outend) {
        int newcode;
        GETCODE(newcode);
        unsigned char *sp = stack;
        if (newcode >= dict.nextcode) {
            *(sp++) = (unsigned char) ch;
            ch = oldcode;
        }
        else if (newcode == BUMP_CODE) {
            bool eodict = !dict.bumpbits();
            if (eodict) 
                dict.initdict();
            inbytes = innext;
            inbits = inbytes+8;
            innext += dict.curbits;
            curShift=0;
            if (eodict) {
                GETCODE(oldcode);
                ch=oldcode;
                *(out++)=(unsigned char)ch;
            }
            continue;
        }
        else 
            ch = newcode;
        while (ch > 255) {
            *(sp++) = dict.dictchar[ch];
            ch = dict.dictparent[ch];
        }
#ifdef _DEBUG
        assertex(dict.nextcode <= MAX_CODE);
#endif
        dict.dictparent[dict.nextcode] = oldcode;
        dict.dictchar[dict.nextcode++] = (unsigned char) ch;
        oldcode = newcode;
        *(out++) = ch;
        while ((sp!=stack)&&(out!=outend)) {
            *(out++)=(unsigned char)*(--sp);
        }
    }
}


// encoding  
//    0              =   0
//    10             =   1
//    1100           =   2
//    1101           =   3
//    1110bb         =   4-7
//    11110bbbb      =   8-23
//    111110bbbbbbbb =   24-279



#define OUTBIT(b) { if (b) bb|=bm; if (bm==0x80) { outp[l++] = bb; bb=0; bm=1; } else bm<<=1; }

size32_t bitcompress(unsigned *p,int n,void *outb)
{
    int l=0;
    unsigned char *outp=(unsigned char *)outb;
    outp[1] = 0;
    unsigned char bm=1;
    unsigned char bb=0;
    while (n--) {
        unsigned d=*p;

        if (d==0) {  // special 0
            OUTBIT(0);
        }
        else if (--d==0) { // special 1
            OUTBIT(1);
            OUTBIT(0);
        }
        else {
            d--;
            unsigned m;
            unsigned nb=0;
            while (1) {
                if (nb==5) {
                    m = 0x80000000;
                    nb++;
                    break;
                }
                unsigned ntb = 1<<nb;
                m = 1<<ntb;
                nb++;
                if (d<m) {
                    m>>=1;
                    break;
                }
                d-=m;
            }
            OUTBIT(1);
            while (nb--)
                OUTBIT(1);
            OUTBIT(0);
            while (m) {
                OUTBIT(m&d);
                m>>=1;
            }
        }
        p++;
    }

    if (bm!=1) {
        outp[l++] = bb; // flush remaining bits
    }

    return l;
}



#define MAX_BUCKETS 1024

ICompressor *createLZWCompressor(bool _supportbigendian)
{
    return new CLZWCompressor(_supportbigendian);
}

IExpander *createLZWExpander(bool _supportbigendian)
{
    return new CLZWExpander(_supportbigendian);
}



//===========================================================================

/*
RLE
   uses <d1-de>  1-15 repeats of prev char
        <d0> <rept-15>  15-222 repeats of prev char
        <d0> as escape (followed by d0-df)
        <d0> <ff> (at start) - plain row following
        prev char is initialy assumed 0
*/

size32_t RLECompress(void *dst,const void *src,size32_t size) // maximum will write is 2+size
{
    
    if (size==0)
        return 0;
    byte *out=(byte *)dst;
    byte *outmax = out+size;
    const byte *in=(const byte *)src;
    const byte *inmax = in+size;
    byte pc = 0;
    loop {
        byte c = *(in++);
        if (c==pc) {
            byte cnt = 0;
            do {
                cnt++;
                if (in==inmax) {
                    if (cnt<=15)
                        *(out++) = 0xd0+cnt;
                    else {
                        *(out++) = 0xd0;
                        if (out==outmax) 
                            goto Fail;
                        *(out++) = cnt-15;
                    }   
                    return (size32_t)(out-(byte *)dst);
                }
                c = *(in++);
            } while ((c==pc)&&(cnt!=222));
            if (cnt<=15)
                *(out++) = 0xd0+cnt;
            else {
                *(out++) = 0xd0;
                if (out==outmax) 
                    break;  // fail
                *(out++) = cnt-15;
            }   
            if (out==outmax) 
                break;
        }
        if ((c<0xd0)||(c>=0xe0))
            *(out++) = c;
        else {
            *(out++) = 0xd0;
            if (out==outmax)
                break; // fail
            *(out++) = c;
        }
        if (in==inmax)
            return (size32_t)(out-(byte *)dst);
        if (out==outmax)
            break;      // will need at least one more char
        pc = c;
    }
Fail:
    out=(byte *)dst;
    *(out++) = 0xd0;
    *(out++) = 0xff;
    memcpy(out,src,size);
    return size+2;
}


size32_t RLEExpand(void *dst,const void *src,size32_t expsize)
{
    if (expsize==0)
        return 0;
    byte *out=(byte *)dst;
    byte *outmax = out+expsize;
    const byte *in=(const byte *)src;
    byte c = *(in++);
    if ((c==0xd0)&&(*in==0xff)) {
        memcpy(dst,in+1,expsize);
        return expsize+2;
    }
    byte pc = 0;
    loop {
        if ((c<0xd0)||(c>=0xe0)) 
            *(out++) = c;
        else {
            c -= 0xd0;
            if (c==0) {
                c = *(in++);
                if (c>=0xd0) {
                    *(out++) = c;
                    if (c>=0xe0)
                        throw MakeStringException(-1,"Corrupt RLE format");
                    goto Escape;
                }
                c+=15;
            }
            size32_t left = (size32_t)(outmax-out);
            size32_t cnt = c;
            c = pc;
            if (left<cnt)
                cnt = left;
            while (cnt--)
                *(out++) = c;
        }
Escape:
        if (out==outmax)
            break;
        pc = c;
        c = *(in++);
    }
    return (size32_t)(in-(const byte *)src);
}

void appendToBuffer(MemoryBuffer & out, size32_t len, const void * src)
{
    out.append(false);
    out.append(len);
    out.append(len, src);
}

void compressToBuffer(MemoryBuffer & out, size32_t len, const void * src)
{
    unsigned originalLength = out.length();
    out.append(true);
    out.append((size32_t)0);

    size32_t newSize = len * 4 / 5; // Copy if compresses less than 80% ...
    Owned<ICompressor> compressor = createLZWCompressor();
    void *newData = out.reserve(newSize);
    compressor->open(newData, newSize);
    if (len>=32 && compressor->write(src, len)==len)
    {
        compressor->close();
        size32_t compressedLen = compressor->buflen();
        out.setWritePos(originalLength + sizeof(bool));
        out.append(compressedLen);
        out.setWritePos(originalLength + sizeof(bool) + sizeof(size32_t) + compressedLen);
    }
    else // all or don't compress
    {
        out.setWritePos(originalLength);
        appendToBuffer(out, len, src);
    }
}

void decompressToBuffer(MemoryBuffer & out, const void * src)
{
    Owned<IExpander> expander = createLZWExpander();
    unsigned outSize = expander->init(src);
    void * buff = out.reserve(outSize);
    expander->expand(buff);
}


void decompressToBuffer(MemoryBuffer & out, MemoryBuffer & in)
{
    bool compressed;
    size32_t srcLen;
    in.read(compressed).read(srcLen);
    if (compressed)
        decompressToBuffer(out, in.readDirect(srcLen));
    else
        out.append(srcLen, in.readDirect(srcLen));
}

void decompressToAttr(MemoryAttr & out, const void * src)
{
    Owned<IExpander> expander = createLZWExpander();
    unsigned outSize = expander->init(src);
    void * buff = out.allocate(outSize);
    expander->expand(buff);
}

void decompressToBuffer(MemoryAttr & out, MemoryBuffer & in)
{
    bool compressed;
    size32_t srcLen;
    in.read(compressed).read(srcLen);
    if (compressed)
        decompressToAttr(out, in.readDirect(srcLen));
    else
        out.set(srcLen, in.readDirect(srcLen));
}



/*
   Simple Diff compression format is

  <compressed-block> ::= <initial-row> { <compressed-row> }
  <compressed-row>   ::= { <same-count> <diff-count> <diff-bytes> }
  <same-count>       ::= { 255 } <byte>                -- value is sum
  <diff-count>       ::= <byte>
  <diff-bytes>       ::= { <bytes> }

  // note if diff-count is > 255 it will be broken into 255 diff followed by 0 same
  // also need at least 2 bytes same before stops difference block

  thus                 AAAAAA...AAAAAA  [ len 500 ]
  followed by          ADADAD...ADADAD  
  will be saved as     1,255,ADADA..ADADA,0,244,ADADA..ADADA -> 503 bytes 
   
  and                  AAAAAA...AAAAAA  [ len 500 ]
  followed by          AADDAA...AADDAA  
  will be saved as     2,2,DD,2,2,DD...2,2,DD,2              -> 499 bytes

  and                  AAAAAA...AAAAAA  [ len 500 ]
  followed by          AAAAAA...AAAAAA  
  will be saved as     255,245                               -> 2 bytes 

  and                  AAAAAA...AAAAAA  [ len 500 ]
  followed by          ZZZZZZ...ZZZZZZ  
  will be saves as     0,255,ZZ..ZZ,0,245,ZZ..ZZ             -> 504 bytes
    
  // maximum size is of a row is bounded by: rowsize+((rowsize+254)/255)*2;

*/



size32_t DiffCompress(const void *src,void *dst,void *buff,size32_t rs)
{
    const unsigned char *s=(const unsigned char *)src;
    unsigned char *d=(unsigned char *)dst;
    unsigned char *b=(unsigned char *)buff;
    ASSERT(rs);
    size32_t cnt;
    cnt = 0;
    while (*s==*b) {
Loop:
        cnt++;
        rs--;
        if (rs==0) break;
        s++;
        b++;
    }
    while (cnt>=255) {
        *d = 255;
        d++;
        cnt-=255;
    }
    *d = (unsigned char)cnt;
    d++;
    if (rs!=0) {
        unsigned char *dcnt=d;
        d++;
        cnt = 0;
        while(1) {
            cnt++;
            *d = *s;
            d++;
            *b = *s;
            rs--;
            if (rs==0) {
                *dcnt=(unsigned char)cnt;
                break;
            }
            s++;
            b++;
            if (*s==*b) {
                if ((rs>1)&&(s[1]==b[1])) {     // slower but slightly better compression 
                    *dcnt=(unsigned char)cnt;
                    cnt = 0;
                    goto Loop;
                }
            }
            if (cnt==255) {
                *dcnt=(unsigned char)cnt;
                *d = 0;
                d++;
                dcnt = d++;
                cnt = 0;
            }
        }
    }
    return (size32_t)(d-(unsigned char *)dst);
}

size32_t DiffCompress2(const void *src,void *dst,const void *prev,size32_t rs)
{   
    // doesn't update prev
    const unsigned char *s=(const unsigned char *)src;
    unsigned char *d=(unsigned char *)dst;
    const unsigned char *b=(unsigned char *)prev;
    ASSERT(rs);
    size32_t cnt;
    cnt = 0;
    while (*s==*b) {
Loop:
        cnt++;
        rs--;
        if (rs==0) break;
        s++;
        b++;
    }
    while (cnt>=255) {
        *d = 255;
        d++;
        cnt-=255;
    }
    *d = (unsigned char)cnt;
    d++;
    if (rs!=0) {
        unsigned char *dcnt=d;
        d++;
        cnt = 0;
        while(1) {
            cnt++;
            *d = *s;
            d++;
            rs--;
            if (rs==0) {
                *dcnt=(unsigned char)cnt;
                break;
            }
            s++;
            b++;
            if (*s==*b) {
                if ((rs>1)&&(s[1]==b[1])) {     // slower but slightly better compression 
                    *dcnt=(unsigned char)cnt;
                    cnt = 0;
                    goto Loop;
                }
            }
            if (cnt==255) {
                *dcnt=(unsigned char)cnt;
                *d = 0;
                d++;
                dcnt = d++;
                cnt = 0;
            }
        }
    }
    return (size32_t)(d-(unsigned char *)dst);
}



size32_t DiffCompressFirst(const void *src,void *dst,void *buf,size32_t rs)
{
    memcpy(buf,src,rs);
    const unsigned char *s=(const unsigned char *)src;
    unsigned char *d=(unsigned char *)dst;
    *d = 0;
    d++;
    while (rs) {
        unsigned cnt=(rs<=255)?rs:255;
        *d=(unsigned char)cnt;
        d++;
        memcpy(d,s,cnt);
        d += cnt;
        s += cnt;
        *d = 0;
        d++;
        rs -= cnt;
    }
    return (size32_t)(d-(unsigned char *)dst);
}

size32_t DiffCompressedSize(const void *src,size32_t rs)
{
    const unsigned char *s=(const unsigned char *)src;
    unsigned n;
    while (rs) {
        // first comes compressed
        do {
            n = *s;
            s++;
            rs -= n;
        } while (n==255);
        if (rs==0)
            break;
        n = *s;
        s++;
        rs -= n;
        s += n;
    }
    return (size32_t)(s-(const unsigned char *)src);
}



size32_t DiffExpand(const void *src,void *dst,const void *prev,size32_t rs)
{
    unsigned char *s=(unsigned char *)src;
    unsigned char *d=(unsigned char *)dst;
    const unsigned char *b=(const unsigned char *)prev;
    ASSERT(rs);
    while (rs) {
        size32_t cnt = 0;
        size32_t c;
        do {
            c=(size32_t)*s;
            s++;
            cnt += c;
        } while (c==255);
        rs -= cnt;
        while (cnt!=0) {
            *d = *b;
            d++;
            b++;
            cnt--;
        }
        if ((int)rs<=0) {
            if (rs == 0)
                break;
            throw MakeStringException(-1,"Corrupt compressed data(1)");
        }
        cnt=(size32_t)*s;
        s++;
        rs -= cnt;
        b += cnt;
        const unsigned char *e = s+cnt;
        while (s!=e) {
            *d = *s;
            s++;
            d++;
        }
    }
    return (size32_t)(s-(unsigned char *)src);
}

// helper class

class CDiffExpand
{
    byte *s;
    const byte *b;
    size32_t rs;
    enum {
        S_pre_repeat,
        S_repeat,
        S_diff
    } state;
    size32_t cnt;

public:
    inline void init(const void *src,const void *prev,size32_t _rs)
    {
        s=(byte *)src;
        b=(const byte *)prev;
        state = S_pre_repeat;
        rs = _rs;
        cnt = 0;
    }

    inline void skip(size32_t sz)
    {
        if (!sz)
            return;
        while (sz) {
            switch (state) {
            case S_pre_repeat:
                if (!rs)
                    return;
                cnt = 0;
                size32_t c;
                do {
                    c=(size32_t)*s;
                    s++;
                    cnt += c;
                } while (c==255);
                rs -= cnt;
                state = S_repeat;
                // fall through
            case S_repeat:
                if (cnt) {
                    if (sz<=cnt) {
                        cnt -= sz;
                        b += sz;
                        return;
                    }
                    b += cnt;
                    sz-=cnt;
                }
                if ((int)rs<=0) {
                    if (rs == 0)
                        return;
                    throw MakeStringException(-1,"Corrupt compressed data(2)");
                }
                cnt=(size32_t)*s;
                s++;
                rs -= cnt;
                b += cnt;
                state = S_diff;
                // fall through
            case S_diff:
                if (cnt) {
                    if (sz<=cnt) {
                        cnt -= sz;
                        s += sz;
                        return;
                    }
                    s += cnt;
                    sz -= cnt;
                }
                state = S_pre_repeat;
            }
        }
    }

    inline size32_t cpy(void *dst,size32_t sz)
    {
        if (!sz)
            return 0;
        byte *d=(byte *)dst;
        loop {
            switch (state) {
            case S_pre_repeat:
                if (!rs) 
                    return (size32_t)(d-(byte *)dst);
                cnt = 0;
                size32_t c;
                do {
                    c=(size32_t)*s;
                    s++;
                    cnt += c;
                } while (c==255);
                rs -= cnt;
                state = S_repeat;
                // fall through
            case S_repeat:
                if (cnt) {
                    if (cnt>=sz) {
                        memcpy(d,b,sz);
                        b += sz;
                        cnt -= sz;
                        d += sz;
                        return (size32_t)(d-(byte *)dst);
                    }
                    memcpy(d,b,cnt);
                    b += cnt;
                    d += cnt;
                    sz -= cnt;
                }
                if ((int)rs<=0) {
                    if (rs == 0)
                        return (size32_t)(d-(byte *)dst);
                    throw MakeStringException(-1,"Corrupt compressed data(3)");
                }
                cnt=(size32_t)*s;
                s++;
                rs -= cnt;
                b += cnt;
                state = S_diff;
                // fall through
            case S_diff:
                if (cnt) {
                    if (cnt>=sz) {
                        memcpy(d,s,sz);
                        s += sz;
                        cnt -= sz;
                        d += sz;
                        return (size32_t)(d-(byte *)dst);
                    }
                    memcpy(d,s,cnt);
                    s += cnt;
                    d += cnt;
                    sz -= cnt;
                }
                state = S_pre_repeat;
            }
        }
        return 0; // never gets here
    }

    inline int cmp(const void *dst,size32_t sz)
    {
        int ret;
        if (!sz)
            return rs?-1:0;
        const byte *d=(const byte *)dst;
        loop {
            switch (state) {
            case S_pre_repeat:
                if (!rs) 
                    return sz?1:0;
                cnt = 0;
                size32_t c;
                do {
                    c=(size32_t)*s;
                    s++;
                    cnt += c;
                } while (c==255);
                rs -= cnt;
                state = S_repeat;
                // fall through
            case S_repeat:
                if (cnt) {
                    if (cnt>=sz) {
                        ret = memcmp(d,b,sz);
                        b += sz;
                        cnt -= sz;
                        return ret;
                    }
                    ret = memcmp(d,b,cnt);
                    b += cnt;
                    if (ret)
                        return ret;
                    d += cnt;
                    sz -= cnt;
                }
                if ((int)rs<=0) {
                    if (rs == 0)
                        return sz?1:0;
                    throw MakeStringException(-1,"Corrupt compressed data(4)");
                }
                cnt=(size32_t)*s;
                s++;
                rs -= cnt;
                b += cnt;
                state = S_diff;
                // fall through
            case S_diff:
                if (cnt) {
                    if (cnt>=sz) {
                        ret = memcmp(d,s,sz);
                        s += sz;
                        cnt -= sz;
                        return ret;
                    }
                    ret = memcmp(d,s,cnt);
                    s += cnt;
                    if (ret)
                        return ret;
                    d += cnt;
                    sz -= cnt;
                }
                state = S_pre_repeat;
            }
        }
        return 0; // never gets here
    }



};



// =============================================================================

// RDIFF
// format ::=  <expsize> <recsize> <plainrec> { <rowdif> }

class jlib_decl CRDiffCompressor : public CInterface, public ICompressor
{
    size32_t inlen;
    size32_t outlen;
    size32_t bufalloc;
    size32_t remaining;
    void *outbuf;
    unsigned char *out; 

    size32_t recsize;       // assumed fixed length rows
    // assumes a transaction is a record
    MemoryBuffer transbuf;
    size32_t maxrecsize;  // maximum size diff compress 
    unsigned char *prev;

public:
    IMPLEMENT_IINTERFACE;
    CRDiffCompressor()
    {
        outbuf = NULL;
        outlen = 0;
        maxrecsize = 0;
        recsize = 0;
        bufalloc = 0;
        prev = NULL;
    }
        
    ~CRDiffCompressor()
    {
        free(prev);
        if (bufalloc)
            free(outbuf);
    }

    void open(void *buf,size32_t max)
    {
        if (buf) {
            if (bufalloc) {
                free(outbuf);
            }
            bufalloc = 0;
            outbuf = buf;
        }
        else if (max>bufalloc) {
            if (bufalloc)
                free(outbuf);
            bufalloc = max;
            outbuf = malloc(bufalloc);
        }
        ASSERT(max>2+sizeof(size32_t)*2); // minimum required (actually will need enough for recsize so only a guess)
        inlen = 0;
        memset(outbuf,0,sizeof(size32_t)*2);
        outlen = sizeof(size32_t)*2;
        remaining = max-outlen;
        out = (unsigned char *)outbuf+sizeof(size32_t)*2;
        free(prev);
        prev = NULL;
    }

    void close()
    {
        transbuf.clear();
        memcpy(outbuf,&inlen,sizeof(inlen));        // expanded size
        memcpy((unsigned char *)outbuf+sizeof(inlen),&recsize,sizeof(recsize));
    }

    inline size32_t maxcompsize(size32_t s) { return s+((s+254)/255)*2; }

    size32_t write(const void *buf,size32_t buflen)
    {
        // assumes a transaction is a row and at least one row fits in
        if (prev) {
            if ((transbuf.length()==0)&&(remaining<maxrecsize))  // this is a bit odd because no incremental diffcomp
                return 0;
            transbuf.append(buflen,buf);
        }
        else { // first row
            if (buflen>remaining)
                throw MakeStringException(-3,"CRDiffCompressor row doesn't fit in buffer!");
            memcpy(out,buf,buflen);
            out += buflen;
            outlen += buflen;
        }
        // should inlen be updated here (probably not in transaction mode which is all this supports)
        return buflen;
    }



    void startblock()
    {
        transbuf.clear();
    }

    void commitblock()
    {
        if (prev) {
            if (recsize!=transbuf.length())
                throw MakeStringException(-1,"CRDiffCompressor used with variable sized row");
            size32_t sz = DiffCompress(transbuf.toByteArray(),out,prev,recsize);
            transbuf.clear();
            out += sz;
            outlen += sz;
            remaining -= sz;
        }
        else {
            recsize = outlen-sizeof(size32_t)*2;
            maxrecsize = maxcompsize(recsize);
            prev = (unsigned char *)malloc(recsize);
            memcpy(prev,out-recsize,recsize);
            remaining -= recsize;
        }
        inlen += recsize;
    }


    virtual void *bufptr() { return outbuf;}
    virtual size32_t buflen() { return outlen;}

};


class jlib_decl CRDiffExpander : public CInterface, public IExpander
{
    unsigned char *outbuf;
    size32_t outlen;
    size32_t bufalloc;
    unsigned char *in;
    size32_t recsize;
public:
    IMPLEMENT_IINTERFACE;

    CRDiffExpander()
    {
        outbuf = NULL;
        outlen = 0;
        bufalloc = 0;
        recsize = 0;
    }

    ~CRDiffExpander()
    {
        if (bufalloc)
            free(outbuf);
    }

    size32_t  init(const void *blk) // returns size required
    {
        memcpy(&outlen,blk,sizeof(outlen));
        memcpy(&recsize,(unsigned char *)blk+sizeof(outlen),sizeof(recsize));
        in=(unsigned char *)blk+sizeof(outlen)+sizeof(recsize);
        return outlen;
    }

    void expand(void *buf)
    {
        if (!outlen)
            return;
        if (buf) {
            if (bufalloc)
                free(outbuf);
            bufalloc = 0;
            outbuf = (unsigned char *)buf;
        }
        else if (outlen>bufalloc) {
            if (bufalloc)
                free(outbuf);
            bufalloc = outlen;
            outbuf = (unsigned char *)malloc(bufalloc);
        }
        if (outlen<recsize) 
            throw MakeStringException(-1,"CRDiffExpander: invalid buffer format");
        unsigned char *out=outbuf;
        memcpy(out,in,recsize);
        const unsigned char *prev = out;
        out += recsize;
        in += recsize;
        size_t remaining = outlen-recsize;
        while (remaining) {
            if (remaining<recsize) 
                throw MakeStringException(-2,"CRDiffExpander: invalid buffer format");
            size32_t sz = DiffExpand(in,out,prev,recsize);
            in += sz;
            prev = out;
            out += recsize;
            remaining -= recsize;
        }
    }


    
    virtual void *bufptr() { return outbuf;}
    virtual size32_t   buflen() { return outlen;}
};


ICompressor *createRDiffCompressor()
{
    return new CRDiffCompressor;
}

IExpander *createRDiffExpander()
{
    return new CRDiffExpander;
}


// =============================================================================

// RANDRDIFF
// format ::=  <totsize> <0xffff> <recsize> <firstrlesize> <numrows> { <rowofs> }  <difrecs> <firsrecrle>
// all 16bit except recs

struct RRDheader
{
    unsigned short totsize;
    unsigned short flag;
    unsigned short recsize;
    unsigned short firstrlesize;
    unsigned short numrows;
    unsigned short rowofs[0x3fff];
    inline   unsigned short hsize() { return (5+numrows)*sizeof(short); }
};

#define MIN_RRDHEADER_SIZE (5*sizeof(short))



class jlib_decl CRandRDiffCompressor : public CInterface, public ICompressor
{
    size32_t inlen;
    size32_t bufalloc;
    size32_t max;
    void *outbuf;
    RRDheader *header;
    // assumes a transaction is a record
    MemoryBuffer rowbuf;
    MemoryBuffer diffbuf;
    MemoryBuffer firstrec;
    MemoryAttr firstrle;
    size32_t maxdiffsize;
    size32_t recsize;
    size32_t compsize;
public:
    IMPLEMENT_IINTERFACE;
    CRandRDiffCompressor()
    {
        outbuf = NULL;
        header = NULL;
        bufalloc = 0;
        max = 0;
        maxdiffsize = 0;
        recsize = 0;
    }
        
    ~CRandRDiffCompressor()
    {
        if (bufalloc)
            free(outbuf);
    }

    void open(void *buf,size32_t _max)
    {
        max = _max;
        if (buf) {
            if (bufalloc) {
                free(outbuf);
            }
            bufalloc = 0;
            outbuf = buf;
        }
        else if (max>bufalloc) {
            if (bufalloc)
                free(outbuf);
            bufalloc = max;
            outbuf = malloc(bufalloc);
        }
        ASSERT(max>MIN_RRDHEADER_SIZE+sizeof(unsigned short)+3); // hopefully a lot bigger!
        header = (RRDheader *)outbuf;
        inlen = 0;
        memset(header,0,MIN_RRDHEADER_SIZE);
        diffbuf.clear();
        firstrec.clear();
        firstrle.clear();
        rowbuf.clear();
    }

    void close()
    {
        header->rowofs[0] = (unsigned short)diffbuf.length();
        ASSERT((size32_t)(header->totsize+header->firstrlesize)<=max);
        unsigned short hofs = header->hsize();
        ASSERT(header->totsize==hofs+diffbuf.length());
        byte *out = (byte *)outbuf+hofs;
        memcpy(out,diffbuf.toByteArray(),diffbuf.length());
        out += diffbuf.length();
        diffbuf.clear();
        memcpy(out,firstrle.bufferBase(),header->firstrlesize);
        header->totsize += header->firstrlesize;
        firstrle.clear();
        firstrec.clear();
        header->flag = 0xffff;
        // adjust offsets
        unsigned i = header->numrows;
        while (i--)
            header->rowofs[i] += hofs;
    }

    inline size32_t maxcompsize(size32_t s) { return s+((s+254)/255)*2; }

    size32_t write(const void *buf,size32_t buflen)
    {
        // assumes a transaction is a row and at least one row fits in
        unsigned nr = header->numrows;
        if (nr) {
            rowbuf.append(buflen,buf);
            if (rowbuf.length()==recsize)   { // because no incremental diffcomp do here
                size32_t sz = diffbuf.length();
                compsize = DiffCompress2(rowbuf.toByteArray(),diffbuf.reserve(maxdiffsize),firstrec.toByteArray(),recsize);
                if (header->totsize+sizeof(short)+compsize+header->firstrlesize>max) {
                    diffbuf.setLength(sz);
                    return 0;
                }
                header->rowofs[nr] = (unsigned short)sz; // will need to adjust later
                diffbuf.setLength(sz+compsize);
            }
        }
        else 
            firstrec.append(buflen,buf);
        return buflen;
    }



    void startblock()
    {
        rowbuf.clear();
    }

    void commitblock()
    {
        unsigned nr = header->numrows;
        if (nr) {
            if (recsize!=rowbuf.length())
                throw MakeStringException(-1,"CRandDiffCompressor used with variable sized row");
            rowbuf.clear();
            header->numrows++;
            header->totsize += (unsigned short)compsize+sizeof(unsigned short);
        }
        else {
            header->numrows = 1;
            header->totsize = header->hsize(); // don't add in rle size yet
            recsize = firstrec.length();
            header->recsize = (unsigned short)recsize;
            maxdiffsize = maxcompsize(recsize);
            size32_t sz = RLECompress(firstrle.allocate(recsize+2),firstrec.toByteArray(),recsize);
            header->firstrlesize = (unsigned short)sz;
        }
        inlen += recsize;
    }


    void *bufptr() { return outbuf;}
    size32_t buflen() { return header->totsize;}

};


class jlib_decl CRandRDiffExpander : public CInterface, public IRandRowExpander
{
    MemoryAttr buf;
    const RRDheader *header;
    size32_t recsize;
    unsigned numrows;
    byte *firstrow;

    inline byte *rowptr(unsigned idx) const { return (byte *)header+header->rowofs[idx]; }

public:
    IMPLEMENT_IINTERFACE;

    CRandRDiffExpander()
    {
        recsize = 0;
        numrows = 0;
        header = NULL;
    }

    ~CRandRDiffExpander()
    {
    }

    bool init(const void *blk,bool copy) 
    {
        // if copy then use new block with first row at end
        header=(const RRDheader *)blk;
        if (header->flag!=0xffff)   // flag
            return false;
        recsize = header->recsize;
        numrows = header->numrows;
        RRDheader *headercopy;
        if (copy) {
            size32_t sz = header->totsize-header->firstrlesize+recsize;
            headercopy = (RRDheader *)buf.allocate(sz);
            memcpy(headercopy,blk,header->totsize-header->firstrlesize);
            firstrow = (byte *)headercopy+headercopy->rowofs[0];
            headercopy->totsize = (unsigned short)sz;
        }
        else
            firstrow = (byte *)buf.allocate(recsize);
        RLEExpand(firstrow,(const byte *)header+header->rowofs[0],recsize);
        if (copy)
            header = headercopy;
        return true; 
    }



    bool expandRow(void *target,unsigned idx) const
    {
        if (idx>=numrows)
            return false;
        if (idx) 
            DiffExpand(rowptr(idx),target,firstrow,recsize);
        else 
            memcpy(target, firstrow, recsize);
        return true;
    }

    size32_t expandRow(void *target,unsigned idx,size32_t ofs,size32_t sz) const
    {
        if ((idx>=numrows)||(ofs>=recsize))
            return 0;
        if (sz>recsize-ofs) 
            sz = recsize-ofs;
        if (idx==0) 
            memcpy(target,firstrow+ofs,sz);
        else if ((ofs==0)&&(sz>=recsize))
            DiffExpand(rowptr(idx),target,firstrow,recsize);
        else {
            CDiffExpand exp;
            exp.init(rowptr(idx),firstrow,recsize);
            exp.skip(ofs);
            exp.cpy(target,sz);
        }
        return sz;
    }
    int cmpRow(const void *target,unsigned idx,size32_t ofs=0,size32_t sz=(size32_t)-1) const
    {
        if ((idx>=numrows)||(ofs>=recsize))
            return -1;
        if (sz>=recsize-ofs) 
            sz = recsize-ofs;
        if (idx==0) 
            return memcmp(target,firstrow+ofs,sz);
        CDiffExpand exp;
        exp.init(rowptr(idx),firstrow,recsize);
        exp.skip(ofs);
        return exp.cmp(target,sz);
    }


    size32_t rowSize() const { return recsize; }
    unsigned numRows() const { return numrows; }

    const byte *firstRow() const { return firstrow; }

};




ICompressor *createRandRDiffCompressor()
{
    return new CRandRDiffCompressor;
}

IRandRowExpander *createRandRDiffExpander()
{
    return new CRandRDiffExpander;
}




// =============================================================================

// Compressed files

typedef enum { ICFcreate, ICFread, ICFappend } ICFmode;

#define COMPRESSEDFILEFLAG (I64C(0xc0528ce99f10da55))
#define COMPRESSEDFILEBLOCKSIZE (0x10000)
#define FASTCOMPRESSEDFILEFLAG (I64C(0xc1518de99f10da55))

#pragma pack(push,1)

struct CompressedFileTrailer
{
    unsigned        datacrc;            
    offset_t        expandedSize;
    offset_t        indexPos;       // end of blocks
    size32_t        blockSize;
    size32_t        recordSize;     // 0 is lzw compressed
    __int64         compressedType;
    unsigned        crc;                // must be last
    unsigned numBlocks() { return (unsigned)((indexPos+blockSize-1)/blockSize); }
    unsigned method()
    {
        if (recordSize)
            return COMPRESS_METHOD_ROWDIF;
        if (compressedType==COMPRESSEDFILEFLAG)
            return COMPRESS_METHOD_LZW;
        if (compressedType==FASTCOMPRESSEDFILEFLAG)
            return COMPRESS_METHOD_FASTLZ;
        return 0;
    }

    void setDetails(IPropertyTree &tree)
    {
        tree.setPropInt("@datacrc",datacrc);        
        tree.setPropInt64("@expandedSize",expandedSize);
        tree.setPropInt64("@indexPos",indexPos);
        tree.setPropInt("@blockSize",blockSize);
        tree.setPropInt("@recordSize",recordSize);      // 0 is lzw compressed
        tree.setPropInt64("@compressedType",compressedType);
        tree.setPropInt("@method",method());
        tree.setPropInt("@crc",crc);                
        tree.setPropInt("@numblocks",(unsigned)((indexPos+blockSize-1)/blockSize));             
    }
};

// backward compatibility - will remove at some point
struct WinCompressedFileTrailer
{
    unsigned        datacrc;            
    unsigned        filler1;
    offset_t        expandedSize;
    offset_t        indexPos;       // end of blocks
    size32_t        blockSize;
    size32_t        recordSize;     // 0 is lzw compressed
    __int64         compressedType;
    unsigned        crc;            // must be last
    unsigned        filler2;

    void translate(CompressedFileTrailer &out)
    {
        if (compressedType==COMPRESSEDFILEFLAG) {
            out.datacrc = datacrc;
            out.expandedSize = expandedSize;
            out.indexPos = indexPos;
            out.blockSize = blockSize;
            out.recordSize = recordSize;
            out.compressedType = compressedType;
            out.crc = crc;
        }
        else {
            memcpy(&out,(byte *)this+sizeof(WinCompressedFileTrailer)-sizeof(CompressedFileTrailer),sizeof(CompressedFileTrailer));
        }
    }

};


#pragma pack(pop)


class CCompressedFile : public CInterface, implements ICompressedFileIO
{
    Linked<IFileIO> fileio;
    Linked<IMemoryMappedFile> mmfile;
    CompressedFileTrailer trailer;
    unsigned curblocknum;           
    offset_t curblockpos;           // logical pos (reading only)
    MemoryBuffer curblockbuf;       // expanded buffer when reading
    MemoryAttr compblk;
    byte *compblkptr;
    size32_t compblklen;
    MemoryAttr compbuf;
    MemoryBuffer indexbuf;          // non-empty once index read
    ICFmode mode;
    CriticalSection crit;
    MemoryBuffer overflow;          // where partial row written
    MemoryAttr prevrowbuf; 
    bool checkcrc;
    bool setcrc;
    Owned<ICompressor> compressor;
    Owned<IExpander> expander;

    unsigned indexNum() { return indexbuf.length()/sizeof(offset_t); }

    unsigned lookupIndex(offset_t pos,offset_t &curpos,size32_t &expsize)
    {
        // NB index starts at block 1 (and has size as last entry)
        const offset_t *index;
        unsigned a = 0;
        unsigned b = indexNum();
        index = (const offset_t *)indexbuf.toByteArray();
        while (b>a) {
            unsigned m = (a+b)/2;
            __int64 dif = (__int64)pos-index[m];
            if (dif==0) {
                b = m+1;
                a = b;
            }
            else if (dif>0) 
                a = m+1;
            else
                b = m;
        }
        curpos=b?index[b-1]:0;
        expsize = (size32_t)(index[b]-curpos);
        return b;
    }


    void getblock(offset_t pos)
    {
        curblockbuf.clear();
        size32_t expsize;
        curblocknum = lookupIndex(pos,curblockpos,expsize);
        size32_t toread = trailer.blockSize;
        offset_t p = (offset_t)curblocknum*toread;
        assertex(p<=trailer.indexPos);
        if (trailer.indexPos-p<(offset_t)toread)
            toread = (size32_t)(trailer.indexPos-p);
        if (!toread) 
            return;
        if (fileio) {
            MemoryAttr comp;
            void *b=comp.allocate(toread);
            size32_t r = fileio->read(p,toread,b);
            assertex(r==toread);
            expand(b,curblockbuf,expsize);
        }
        else { // memory mapped
            assertex((memsize_t)p==p);
            expand(mmfile->base()+(memsize_t)p,curblockbuf,expsize);
        }
    }
    void checkedwrite(offset_t pos, size32_t len, const void * data) 
    {
        size32_t ret = fileio->write(pos,len,data);
        if (ret!=len)
            throw MakeStringException(DISK_FULL_EXCEPTION_CODE,"CCompressedFile::checkedwrite");        
        if (setcrc) 
            trailer.crc = crc32((const char *)data,len,trailer.crc);

    }

    void flush()
    {   
        curblocknum++;
        indexbuf.append((unsigned __int64) trailer.expandedSize-overflow.length());
        offset_t p = ((offset_t)curblocknum)*((offset_t)trailer.blockSize);
        if (trailer.recordSize==0) {
            compressor->close();
            compblklen = compressor->buflen();
        }
        if (compblklen) {
            if (p>trailer.indexPos) { // fill gap
                MemoryAttr fill;
                size32_t fl = (size32_t)(p-trailer.indexPos);
                memset(fill.allocate(fl),0xff,fl);
                checkedwrite(trailer.indexPos,fl,fill.get());
            }   
            checkedwrite(p,compblklen,compblkptr);
            p += compblklen;
            compblklen = 0;
        }
        trailer.indexPos = p; 
        if (trailer.recordSize==0) {
            compressor->open(compblkptr, trailer.blockSize);
        }
    }

    virtual void expand(const void *compbuf,MemoryBuffer &expbuf,size32_t expsize)
    {
        size32_t rs = trailer.recordSize;
        if (rs) { // diff compress
            const byte *src = (const byte *)compbuf;
            byte *dst = (byte *)expbuf.reserve(expsize);
            if (expsize) {
                assertex(expsize>=rs);
                memcpy(dst,src,rs);
                dst += rs;
                src += rs;
                expsize -= rs;
                while (expsize) {
                    assertex(expsize>=rs);
                    src += DiffExpand(src, dst, dst-rs, rs);
                    expsize -= rs;
                    dst += rs;
                }
            }
        }
        else { // lzw 
            assertex(expander.get());
            size32_t exp = expander->init(compbuf);
            if (exp!=expsize) {
                throw MakeStringException(-1,"Compressed file format failure(%d,%d) - Encrypted?",exp,expsize);
            }
            expander->expand(expbuf.reserve(exp));
        }
    }

    bool compressrow(const void *src,size32_t rs)
    {
        bool ret = true;
        if (compblklen==0) {
            memcpy(prevrowbuf.bufferBase(),src,rs);
            memcpy(compblkptr,src,rs);
            compblklen = rs;
        }
        else {
            size32_t len = DiffCompress(src,compblkptr+compblklen,prevrowbuf.bufferBase(),rs);
            if (compblklen+len>trailer.blockSize) 
                ret = false;
            else
                compblklen += len;
        }
        return ret;
    }

    size32_t compress(const void *expbuf,size32_t len)  // iff return!=len then overflowed
    {
        const byte *src = (const byte *)expbuf;
        size32_t rs = trailer.recordSize;
        if (rs) { // diff compress
            if (overflow.length()) {
                assertex(overflow.length()<=rs);
                size32_t left = rs-overflow.length();
                if (left>len)
                    left = len;
                overflow.append(left,expbuf);
                len -= left;
                if (overflow.length()==rs) {
                    if (!compressrow(overflow.toByteArray(),rs)) {  // this is nasty case
                        overflow.setLength(rs-left);
                        return (size32_t)(src-(const byte *)expbuf);
                    }
                    overflow.clear();
                }
                src += left;
            }
            while (len>=rs) {
                if (!compressrow(src,rs))   
                    return (size32_t)(src-(const byte *)expbuf);
                len -= rs;
                src += rs;
            }
            if (len) {
                overflow.append(len,src);
                src += len;
            }
        }
        else 
            src += compressor->write(src, len);
        return (size32_t)(src-(const byte *)expbuf);
    }
public:
    IMPLEMENT_IINTERFACE;

    CCompressedFile(IFileIO *_fileio,IMemoryMappedFile *_mmfile,CompressedFileTrailer &_trailer,ICFmode _mode, bool _setcrc,ICompressor *_compressor,IExpander *_expander, bool fast)
        : fileio(_fileio), mmfile(_mmfile)
    {
        compressor.set(_compressor);
        expander.set(_expander);
        setcrc = _setcrc;
        memcpy(&trailer,&_trailer,sizeof(trailer));
        mode = _mode;
        curblockpos = 0;
        curblocknum = (unsigned)-1; // relies on wrap
        if (mode!=ICFread) {
            if (!_fileio&&_mmfile)
                throw MakeStringException(-1,"Compressed Write not supported on memory mapped files");
            if (trailer.recordSize) {
                if ((trailer.recordSize>trailer.blockSize/4) || // just too big
                    (trailer.recordSize<10))                    // or too small
                    trailer.recordSize = 0;
                else
                    prevrowbuf.allocate(trailer.recordSize);
            }
            compblkptr = (byte *)compblk.allocate(trailer.blockSize+trailer.recordSize*2+16); // over estimate!
            compblklen = 0;
            if (trailer.recordSize==0) {
<<<<<<< HEAD
                if (!compressor) {
=======
                if (!compressor)
                {
>>>>>>> ef7e0461
                    if (fast)
                        compressor.setown(createFastLZCompressor());
                    else
                        compressor.setown(createLZWCompressor(true));
                }
                compressor->open(compblkptr, trailer.blockSize);
            }
        }
        if (mode!=ICFcreate) {
            unsigned nb = trailer.numBlocks();
            size32_t toread = sizeof(offset_t)*nb;
            if (fileio) {
                size32_t r = fileio->read(trailer.indexPos,toread,indexbuf.reserveTruncate(toread));
                assertex(r==toread);
            }
            else {
                assertex((memsize_t)trailer.indexPos==trailer.indexPos);
                memcpy(indexbuf.reserveTruncate(toread),mmfile->base()+(memsize_t)trailer.indexPos,toread);
            }
            if (mode==ICFappend) {
                curblocknum = nb-1;
                if (setcrc) {
                    trailer.crc = trailer.datacrc;
                    trailer.datacrc = ~0U;
                }
            }
            if (trailer.recordSize==0) {
                if (!expander) {
                    if (fast)
                        expander.setown(createFastLZExpander());
                    else
                        expander.setown(createLZWExpander(true));
                }
            }
        }
    }
    virtual ~CCompressedFile()
    {
        close();
    }

    virtual offset_t size()                                             
    { 
        CriticalBlock block(crit);
        return trailer.expandedSize;
    }

    virtual size32_t read(offset_t pos, size32_t len, void * data)          
    {
        CriticalBlock block(crit);
        assertex(mode==ICFread);
        size32_t ret=0;
        while (pos<trailer.expandedSize) {
            if ((offset_t)len>trailer.expandedSize-pos)
                len = (size32_t)(trailer.expandedSize-pos);
            if ((pos>=curblockpos)&&(pos<curblockpos+curblockbuf.length())) { // see if in current buffer
                size32_t tocopy = (size32_t)(curblockpos+curblockbuf.length()-pos);
                if (tocopy>len)
                    tocopy = len;
                memcpy(data,curblockbuf.toByteArray()+(pos-curblockpos),tocopy);
                ret += tocopy;
                len -= tocopy;
                data = (byte *)data+tocopy;
                pos += tocopy;
            }
            if (len==0)
                break;
            getblock(pos);
        }
        return ret;
    }
    size32_t write(offset_t pos, size32_t len, const void * data)   
    {
        CriticalBlock block(crit);
        assertex(mode!=ICFread);
        size32_t ret = 0;
        loop {
            if (pos!=trailer.expandedSize)
                throw MakeStringException(-1,"sequential writes only on compressed file");
            size32_t done = compress(data,len);
            trailer.expandedSize += done;
            len -= done;
            ret += done;
            pos += done;
            data = (const byte *)data+done;
            if (len==0)
                break;
            flush();
        }
        return ret;
    }

    void setSize(offset_t size) { UNIMPLEMENTED; }
    offset_t appendFile(IFile *file,offset_t pos,offset_t len) { UNIMPLEMENTED; }

    void close()
    {
        CriticalBlock block(crit);
        if (mode!=ICFread) {
            if (overflow.length()) {
                unsigned ol = overflow.length();
                overflow.clear();
                throw MakeStringException(-1,"Partial row written at end of file %d of %d",ol,trailer.recordSize);
            }
            flush();
            trailer.datacrc = trailer.crc;
            if (setcrc) {
                indexbuf.append(sizeof(trailer)-sizeof(trailer.crc),&trailer);
                trailer.crc = crc32((const char *)indexbuf.toByteArray(),
                                indexbuf.length(),trailer.crc);
                indexbuf.append(trailer.crc);
            }
            else {
                trailer.datacrc = 0;
                trailer.crc = ~0U;
                indexbuf.append(sizeof(trailer),&trailer);
            }
            checkedwrite(trailer.indexPos,indexbuf.length(),indexbuf.toByteArray());
            indexbuf.clear();
        }
        mode = ICFread;
        curblockpos = 0;
        curblocknum = (unsigned)-1; // relies on wrap
    }

    unsigned dataCRC()
    {
        if (mode==ICFread)
            return trailer.datacrc;
        return trailer.crc;
    }
    size32_t recordSize()
    {
        return trailer.recordSize;
    }
    size32_t blockSize()
    {
        return trailer.blockSize;
    }
    void setBlockSize(size32_t size)
    {
        trailer.blockSize = size;
    }
    bool readMode()
    {
        return (mode==ICFread);
    }

    unsigned method()
    {
        return trailer.method();
    }


};



        

ICompressedFileIO *createCompressedFileReader(IFileIO *fileio,IExpander *expander)
{
    if (fileio) {
        offset_t fsize = fileio->size();
        if (fsize>=sizeof(WinCompressedFileTrailer)) {  // thats 8 bytes bigger but I think doesn't matter
            WinCompressedFileTrailer wintrailer;
            CompressedFileTrailer trailer;
            if (fileio->read(fsize-sizeof(WinCompressedFileTrailer),sizeof(WinCompressedFileTrailer),&wintrailer)==sizeof(WinCompressedFileTrailer)) {
                wintrailer.translate(trailer);
                if ((trailer.compressedType==COMPRESSEDFILEFLAG)||(trailer.compressedType==FASTCOMPRESSEDFILEFLAG)) {
                    if (expander&&(trailer.recordSize!=0)) {
                        throw MakeStringException(-1, "Compressed file format error(%d), Encrypted?",trailer.recordSize);
                    }
                    CCompressedFile *cfile = new CCompressedFile(fileio,NULL,trailer,ICFread,false,NULL,expander,(trailer.compressedType==FASTCOMPRESSEDFILEFLAG));
                    return cfile;
                }
            }
        }
    }
    return NULL;
}


ICompressedFileIO *createCompressedFileReader(IFile *file,IExpander *expander, bool memorymapped, IFEflags extraFlags)
{
    if (file) {
        if (memorymapped) {
            Owned<IMemoryMappedFile> mmfile = file->openMemoryMapped();
            if (mmfile) {
                offset_t fsize = mmfile->fileSize();
                if (fsize>=sizeof(WinCompressedFileTrailer)) {  // thats 8 bytes bigger but I think doesn't matter
                    WinCompressedFileTrailer wintrailer;
                    CompressedFileTrailer trailer;
                    memcpy(&wintrailer,mmfile->base()+fsize-sizeof(WinCompressedFileTrailer),sizeof(WinCompressedFileTrailer));
                    wintrailer.translate(trailer);
                    if ((trailer.compressedType==COMPRESSEDFILEFLAG)||(trailer.compressedType==FASTCOMPRESSEDFILEFLAG)) {
                        if (expander&&(trailer.recordSize!=0)) {
                            throw MakeStringException(-1, "Compressed file format error(%d), Encrypted?",trailer.recordSize);
                        }
                        CCompressedFile *cfile = new CCompressedFile(NULL,mmfile,trailer,ICFread,false,NULL,expander,(trailer.compressedType==FASTCOMPRESSEDFILEFLAG));
                        return cfile;
                    }
                }
            }
        }
        Owned<IFileIO> fileio = file->open(IFOread, extraFlags);
        if (fileio) 
            return createCompressedFileReader(fileio,expander);
    }
    return NULL;
}




ICompressedFileIO *createCompressedFileWriter(IFileIO *fileio,size32_t recordsize,bool _setcrc,ICompressor *compressor,bool fast)
{
    CompressedFileTrailer trailer;
    offset_t fsize = fileio->size();
    if (fsize) {
        loop {
            if (fsize>=sizeof(WinCompressedFileTrailer)) {  // thats 8 bytes bigger but I think doesn't matter
                WinCompressedFileTrailer wintrailer;
                CompressedFileTrailer trailer;
                if (fileio->read(fsize-sizeof(WinCompressedFileTrailer),sizeof(WinCompressedFileTrailer),&wintrailer)==sizeof(WinCompressedFileTrailer)) {
                    wintrailer.translate(trailer);
                    if ((trailer.compressedType==COMPRESSEDFILEFLAG)||(trailer.compressedType==FASTCOMPRESSEDFILEFLAG)) {
                        if ((recordsize==trailer.recordSize)||!trailer.recordSize)
                            break;
                        throw MakeStringException(-1,"Appending to file with different record size (%d,%d)",recordsize,trailer.recordSize);
                    }
                }
            }
            throw MakeStringException(-1,"Appending to file that is not compressed");
        }
    }
    else {
        memset(&trailer,0,sizeof(trailer));
        trailer.crc = ~0U;
        trailer.compressedType = fast?FASTCOMPRESSEDFILEFLAG:COMPRESSEDFILEFLAG;
        trailer.blockSize = COMPRESSEDFILEBLOCKSIZE;
        trailer.recordSize = recordsize;
    }
    if (compressor)
        trailer.recordSize = 0; // force not row compressed if compressor specified
    CCompressedFile *cfile = new CCompressedFile(fileio,NULL,trailer,fsize?ICFappend:ICFcreate,_setcrc,compressor,NULL,fast);
    return cfile;
}

ICompressedFileIO *createCompressedFileWriter(IFile *file,size32_t recordsize,bool append,bool _setcrc,ICompressor *compressor,bool fast, IFEflags extraFlags)
{
    if (file) {
        if (append&&!file->exists())
            append = false;
        Owned<IFileIO> fileio = file->open(append?IFOreadwrite:IFOcreate, extraFlags);
        if (fileio) 
            return createCompressedFileWriter(fileio,recordsize,_setcrc,compressor,fast);
    }
    return NULL;
}


//===================================================================================



#define AES_PADDING_SIZE 32


class CAESCompressor : public CInterface, implements ICompressor
{
    Owned<ICompressor> comp;    // base compressor
    MemoryAttr compattr;        // compressed buffer
    MemoryAttr outattr;         // compressed and encrypted (if outblk NULL)
    void *outbuf;               // dest
    size32_t outlen;
    size32_t outmax;
    MemoryAttr key;

public:
    IMPLEMENT_IINTERFACE;
    CAESCompressor(const void *_key, unsigned _keylen)
        : key(_keylen,_key)
    {
        comp.setown(createLZWCompressor(true));
        outlen = 0;
    }

    void open(void *blk,size32_t blksize)
    {
        outlen = 0;
        outmax = blksize;
        if (blk)
            outbuf = blk;
        else
            outbuf = outattr.allocate(blksize);
        size32_t subsz = blksize-AES_PADDING_SIZE-sizeof(size32_t);
        comp->open(compattr.allocate(subsz),subsz);
    }

    void close()
    {
        comp->close();
        // now encrypt
        byte *p = (byte *)comp->bufptr();
        size32_t bl = comp->buflen();
        MemoryBuffer buf;
        aesEncrypt(key.get(), key.length(), comp->bufptr(), comp->buflen(), buf);
        outlen = buf.length();
        memcpy(outbuf,&outlen,sizeof(size32_t));
        outlen += sizeof(size32_t);
        assertex(outlen<=outmax);
        memcpy((byte *)outbuf+sizeof(size32_t),buf.bufferBase(),buf.length());
    }

    size32_t write(const void *buf,size32_t len)
    {
        return comp->write(buf,len);
    }



    void * bufptr()
    {
        return outbuf;
    }

    size32_t buflen()
    {
        return outlen;
    }

    void startblock()
    {
        comp->startblock();
    }

    void commitblock()
    {
        comp->commitblock();
    }
};

class CAESExpander : public CInterface, implements IExpander
{
    Owned<IExpander> exp;   // base expander
    MemoryBuffer compbuf;
    MemoryAttr key;
public:
    IMPLEMENT_IINTERFACE;
    CAESExpander(const void *_key, unsigned _keylen)
        : key(_keylen,_key)
    {
        exp.setown(createLZWExpander(true));
    }
    size32_t init(const void *blk)
    {
        // first decrypt
        const byte *p = (const byte *)blk;
        size32_t l = *(const size32_t *)p;
        aesDecrypt(key.get(),key.length(),p+sizeof(size32_t),l,compbuf);
        return exp->init(compbuf.bufferBase());         
    }

    void   expand(void *target)
    {
        exp->expand(target);
    }

    virtual void * bufptr()
    {
        return exp->bufptr();
    }

    virtual size32_t buflen()
    {
        return exp->buflen();
    }
};


ICompressor *createAESCompressor(const void *key, unsigned keylen)
{
    return  new CAESCompressor(key,keylen);
}
IExpander *createAESExpander(const void *key, unsigned keylen)
{
    return new CAESExpander(key,keylen);
}

#define ROTATE_LEFT(x, n) (((x) << (n)) | ((x) >> (8 - (n))))


inline void padKey32(byte *keyout,size32_t len, const byte *key)
{
    if (len==0) 
        memset(keyout,0xcc,32);
    else if (len<=32) {
        for (unsigned i=0;i<32;i++)
            keyout[i] = (i<len)?key[i%len]:ROTATE_LEFT(key[i%len],i/len);
    }
    else {
        memcpy(keyout,key,32);
        // xor excess rotated
        for (unsigned i=32;i<len;i++) 
            keyout[i%32] ^= ROTATE_LEFT(key[i],(i/8)%8);
    }
}


ICompressor *createAESCompressor256(size32_t len, const void *key)
{
    byte k[32];
    padKey32(k,len,(const byte *)key);
    return  new CAESCompressor(k,32);
}

IExpander *createAESExpander256(size32_t len, const void *key)
{
    byte k[32];
    padKey32(k,len,(const byte *)key);
    return new CAESExpander(k,32);
}



IPropertyTree *getBlockedFileDetails(IFile *file)
{
    Owned<IPropertyTree> tree = createPTree("BlockedFile");
    Owned<IFileIO> fileio = file?file->open(IFOread):NULL;
    if (fileio) {
        offset_t fsize = fileio->size();
        tree->setPropInt64("@size",fsize);
        if (fsize>=sizeof(WinCompressedFileTrailer)) {  // thats 8 bytes bigger but I think doesn't matter
            WinCompressedFileTrailer wintrailer;
            CompressedFileTrailer trailer;
            if (fileio->read(fsize-sizeof(WinCompressedFileTrailer),sizeof(WinCompressedFileTrailer),&wintrailer)==sizeof(WinCompressedFileTrailer)) {
                wintrailer.translate(trailer);
                if ((trailer.compressedType==COMPRESSEDFILEFLAG)||(trailer.compressedType==FASTCOMPRESSEDFILEFLAG)) {
                    trailer.setDetails(*tree);
                    unsigned nb = trailer.numBlocks();
                    MemoryAttr indexbuf;
                    size32_t toread = sizeof(offset_t)*nb;
                    size32_t r = fileio->read(trailer.indexPos,toread,indexbuf.allocate(toread));
                    if (r&&(r==toread)) {
                        offset_t s = 0;
                        const offset_t *index = (const offset_t *)indexbuf.bufferBase();
                        for (unsigned i=0;i<nb;i++) {
                            IPropertyTree * t = tree->addPropTree("Block",createPTree("Block"));
                            t->addPropInt64("@start",s);
                            offset_t p = s;
                            s = index[i];
                            t->addPropInt64("@end",s);
                            t->addPropInt64("@length",s-p);
                        }
                    }
                    return tree.getClear();
                }
            }
        }
    }
    return NULL;
}

//===================================================================================

//#define TEST_ROWDIFF
#ifdef TEST_ROWDIFF

#include "jfile.hpp"

jlib_decl void testDiffComp(unsigned amount)
{
    size32_t sz = 11;

    Owned<IWriteSeqVar> out = createRowCompWriteSeq("test.out", sz);

    { MTIME_SECTION(defaultTimer, "Comp Write");
        int cpies;
        for (cpies=0; cpies<amount; cpies++)
        {
            out->putn("Kate cccc \0A Another \0A Brother ", 3);
            out->putn( "Jake Smith", 1);
            out->putn( "Jake Brown", 1);
            out->putn( "J Smith   ", 1);
            out->putn( "K Smith   ", 1);
            out->putn( "Kate Smith", 1);
            out->putn( "Kate Brown", 1);
            out->putn("Kate aaaa \0Kate bbbb ", 2);
            out->putn("Kate cccc \0A Another \0A Brother ", 3);
            out->putn( "A Brolley ", 1);
        }
    }

    out.clear();


    MemoryBuffer buf;
    char *s = (char *) buf.reserve(sz);

    { MTIME_SECTION(defaultTimer, "Comp read");
        Owned<IReadSeqVar> in = createRowCompReadSeq("test.out", 0, sz);

        count_t a = 0;
        loop
        {
            size32_t tmpSz;
            if (!in->get(sz, s, tmpSz))
                break;
            a++;
//          DBGLOG("Entry: %s", s);
        }
        DBGLOG("read: %d", a);
    }

    { MTIME_SECTION(defaultTimer, "Comp read async std");
        
        Owned<IFile> iFile = createIFile("test.out");
        Owned<IFileAsyncIO> iFileIO = iFile->openAsync(IFOread);
        Owned<IFileIOStream> iFileIOStream = createBufferedAsyncIOStream(iFileIO);
        Owned<IReadSeqVar> in = createRowCompReadSeq(*iFileIOStream, 0, sz);

        count_t a = 0;
        loop
        {
            size32_t tmpSz;
            if (!in->get(sz, s, tmpSz))
                break;
            a++;
//          DBGLOG("Entry: %s", s);
        }
        DBGLOG("async std read: %d", a);
    }

    { MTIME_SECTION(defaultTimer, "Comp read async");
        
        Owned<IReadSeqVar> in = createRowCompReadSeq("test.out", 0, sz, -1, true);

        count_t a = 0;
        loop
        {
            size32_t tmpSz;
            if (!in->get(sz, s, tmpSz))
                break;
            a++;
//          DBGLOG("Entry: %s", s);
        }
        DBGLOG("async read: %d", a);
    }
}
#endif<|MERGE_RESOLUTION|>--- conflicted
+++ resolved
@@ -2003,12 +2003,8 @@
             compblkptr = (byte *)compblk.allocate(trailer.blockSize+trailer.recordSize*2+16); // over estimate!
             compblklen = 0;
             if (trailer.recordSize==0) {
-<<<<<<< HEAD
-                if (!compressor) {
-=======
                 if (!compressor)
                 {
->>>>>>> ef7e0461
                     if (fast)
                         compressor.setown(createFastLZCompressor());
                     else

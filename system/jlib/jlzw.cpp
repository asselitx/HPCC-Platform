/*##############################################################################

    HPCC SYSTEMS software Copyright (C) 2012 HPCC Systems®.

    Licensed under the Apache License, Version 2.0 (the "License");
    you may not use this file except in compliance with the License.
    You may obtain a copy of the License at

       http://www.apache.org/licenses/LICENSE-2.0

    Unless required by applicable law or agreed to in writing, software
    distributed under the License is distributed on an "AS IS" BASIS,
    WITHOUT WARRANTIES OR CONDITIONS OF ANY KIND, either express or implied.
    See the License for the specific language governing permissions and
    limitations under the License.
############################################################################## */


// JLIB LZW compression class 
#include "platform.h"
#include "jmisc.hpp"
#include "jlib.hpp"
#include <time.h>
#include "jfile.hpp"
#include "jencrypt.hpp"
#include "jflz.hpp"
#include "jlz4.hpp"
#include "jzstd.hpp"
#include "jplane.hpp"

#ifdef _WIN32
#include <io.h>
#endif

#include "jlzw.ipp"

#define COMMITTED ((size32_t)-1)

#define BITS_LO                    9
#define BITS_HI                    15
#define MAX_CODE                   ((1<<BITS_HI)-1)
#define BUMP_CODE                  257
#define FIRST_CODE                 258
#define SAFETY_MARGIN              16 // for 15 bits

#define BITS_PER_UNIT   8
#define BITS_ALWAYS     8
#define ALWAYS_MASK     ((1<<BITS_ALWAYS)-1)

typedef unsigned long   bucket_t;
// typedef long long       lbucket_t;
typedef __int64 lbucket_t;

static std::atomic<bool> disableZeroSizeCompressedFiles{false};
static std::atomic<bool> initialisedCompressionOptions{false};

static bool allowZeroSizeCompressedFiles()
{
    if (!initialisedCompressionOptions)
    {
        // NB: potentially could be >1 thread here, but that's ok.
        try
        {
            Owned<IPropertyTree> globalConfig = getGlobalConfigSP();
            Owned<IPropertyTree> config = getComponentConfigSP();
            disableZeroSizeCompressedFiles = config->getPropBool("expert/@disableZeroSizeCompressedFiles", globalConfig->getPropBool("expert/@disableZeroSizeCompressedFiles", disableZeroSizeCompressedFiles));
        }
        catch (IException *e) // handle cases where config. not available
        {
            EXCLOG(e, "allowZeroSizeCompressedFiles");
            e->Release();
        }
        initialisedCompressionOptions = true;
    }
    return !disableZeroSizeCompressedFiles.load();
}


//#define STATS
//#define TEST
#ifdef _DEBUG
#define ASSERT(a) assertex(a)
#else
#define ASSERT(a) 
#endif

LZWDictionary::LZWDictionary()
{
    curbits = 0;
}

void LZWDictionary::initdict()
{
    nextcode = FIRST_CODE;
    curbits = BITS_LO;
    nextbump = 1<<BITS_LO;
}


bool LZWDictionary::bumpbits()
{
    if (curbits==BITS_HI)
        return false;
    curbits++;
    nextbump = 1<<curbits;
    return true;
}

#ifdef STATS
static unsigned st_tottimems=0;
static unsigned st_maxtime=0;
static int st_maxtime_writes=0;
static int st_totwrites=0;
static int st_totblocks=0;
static int st_totwritten=0; // in K
static int st_totread=0;    // in K
static unsigned st_thistime=0;
static int st_thiswrites=0;
static unsigned st_totbitsize=0;
static unsigned st_totbitsizeuc=0;
#endif


CLZWCompressor::CLZWCompressor(bool _supportbigendian)
{
    outbuf = NULL;
    outlen = 0;
    maxlen = 0;
    bufalloc = 0;
    inuseflag=0xff;
    supportbigendian = _supportbigendian;
    outBufStart = 0;
    outBufMb = NULL;
}

CLZWCompressor::~CLZWCompressor()
{
    if (bufalloc)
        free(outbuf);
#ifdef STATS
    printf("HLZW STATS:\n");
    printf(" st_tottimems = %d\n",st_tottimems);
    printf(" st_maxtime = %d\n",st_maxtime);
    printf(" st_maxtime_writes = %d\n",st_maxtime_writes);
    printf(" st_totwrites = %d\n",st_totwrites);
    printf(" st_totblocks = %d\n",st_totblocks);
    printf(" st_totwritten = %dK\n",st_totwritten); // in K
    printf(" st_totread = %dK\n",st_totread);       // in K
    printf(" st_totbitsize = %d\n",st_totbitsize);
    printf(" st_totbitsizeuc = %d\n",st_totbitsizeuc);
#endif
}

void CLZWCompressor::initdict()
{
    dict.initdict();
    // use inuseflag rather than clearing as this can take a large proportion of the time
    // (e.g. in hozed)
    if (inuseflag==0xff) {
        memset(dictinuse,0,sizeof(dictinuse));
        inuseflag=0;
    }
    inuseflag++;
}


struct ShiftInfo {
    int mask1;
    int shift2;           // NB right shift, not left
    int mask2;
    int padding;          // make it multiple of 4
};


ShiftInfo ShiftArray[BITS_HI-BITS_ALWAYS+1][BITS_PER_UNIT];

static struct __initShiftArray {
    __initShiftArray()
    {
        for (unsigned numBits = BITS_LO; numBits <= BITS_HI; ++numBits) {
            unsigned copyBits = numBits-BITS_ALWAYS;
            unsigned mask = (1<<numBits)-1-ALWAYS_MASK;
            for (unsigned shift = 0; shift < BITS_PER_UNIT; shift++) {
                ShiftInfo & cur = ShiftArray[copyBits][shift];

                if (shift + copyBits <= BITS_PER_UNIT) {
                    cur.mask1 = mask;
                    cur.shift2 = 0;
                    cur.mask2 = 0;
                }
                else {
                    cur.shift2 = BITS_PER_UNIT + BITS_ALWAYS - shift;
                    cur.mask1 = (1<<cur.shift2)-1-ALWAYS_MASK;
                    cur.mask2 = mask - cur.mask1;
                }
            }
        }
    }
} __do_initShiftArray;

#define PUTCODE(code)                                       \
{                                                            \
  unsigned inbits=code;                                      \
  int shift=curShift;                                        \
  int copyBits = dict.curbits - BITS_PER_UNIT;               \
                                                             \
  *(outbytes++) = (unsigned char)(inbits&0xff);              \
  ShiftInfo & cur = ShiftArray[copyBits][shift];             \
  outbitbuf |= (inbits & cur.mask1) >> (BITS_ALWAYS-shift);  \
  shift += copyBits;                                         \
  if (shift >= BITS_PER_UNIT)                                \
  {                                                          \
    shift -= BITS_PER_UNIT;                                  \
    *(outbits++) = outbitbuf;                                \
    if (outbits==outnext) {                                  \
      outbytes = outnext;                                    \
      outbits = outbytes+BITS_ALWAYS;                        \
      outnext += dict.curbits;                               \
      outlen += dict.curbits;                                \
      ASSERT(shift==0);                                      \
    }                                                        \
    outbitbuf = 0;                                           \
    if (shift != 0)                                          \
       outbitbuf = (inbits & cur.mask2) >> cur.shift2;       \
  }                                                          \
  curShift = shift;                                          \
}


#define GETCODE(ret)                                        \
{                                                            \
  int shift=curShift;                                        \
  int copyBits = dict.curbits - BITS_PER_UNIT;               \
                                                             \
  ret = *(inbytes++);                                        \
  ShiftInfo & cur = ShiftArray[copyBits][shift];             \
  ret |= (*inbits << (BITS_ALWAYS-shift)) & cur.mask1;       \
  shift += copyBits;                                         \
  if (shift >= BITS_PER_UNIT)                                \
  {                                                          \
    shift -= BITS_PER_UNIT;                                  \
    inbits++;                                                \
    if (inbits==innext) {                                    \
      inbytes = innext;                                      \
      inbits = inbytes+BITS_ALWAYS;                          \
      innext += dict.curbits;                                \
      ASSERT(shift==0);                                      \
    }                                                        \
    if (shift != 0)                                          \
       ret |= (*inbits << cur.shift2) & cur.mask2;           \
  }                                                          \
  curShift = shift;                                          \
}

void CLZWCompressor::initCommon()
{
    ASSERT(dict.curbits==0);   // check for open called twice with no close
    initdict();
    curcode = -1;
    inlen = 0;
    inlenblk = COMMITTED;
    memset(outbuf,0,sizeof(size32_t));
    outlen = sizeof(size32_t)+dict.curbits;
    outbytes = (unsigned char *)outbuf+sizeof(size32_t);
    outbits = outbytes+8;
    outnext = outbytes+dict.curbits;
    curShift=0; //outmask = 0x80;
    outbitbuf = 0;
}

void CLZWCompressor::flushbuf()
{
    if (outbytes==outnext)
        return;
    *(outbits++) = outbitbuf;
    while (outbits!=outnext) {
        *(outbits++) = 0;
    }
    do {
        *(outbytes++) = 0;
    } while (outbytes+(dict.curbits-8)!=outnext);
}

void CLZWCompressor::ensure(size32_t sz)
{
    dbgassertex(outBufMb);
    size32_t outBytesOffset = outbytes-(byte *)outbuf;
    size32_t outBitsOffset = outbits-(byte *)outbuf;
    size32_t outNextOffset = outnext-(byte *)outbuf;
    outbuf = (byte *)outBufMb->ensureCapacity(sz);
    maxlen = outBufMb->capacity()-SAFETY_MARGIN;
    outbytes = (byte *)outbuf+outBytesOffset;
    outbits = (byte *)outbuf+outBitsOffset;
    outnext = (byte *)outbuf+outNextOffset;
}

void CLZWCompressor::open(MemoryBuffer &mb, size32_t initialSize)
{
    if (bufalloc)
        free(outbuf);
    bufalloc = 0;
    outBufMb = &mb;
    outBufStart = mb.length();
    outbuf = (byte *)outBufMb->ensureCapacity(initialSize);
    maxlen = outBufMb->capacity()-SAFETY_MARGIN;
    initCommon();
}

void CLZWCompressor::open(void *buf,size32_t max)
{
#ifdef STATS
    st_thistime = msTick();
    st_thiswrites=0;
#endif
    originalMax = max;

    if (buf)
    {
        if (bufalloc)
            free(outbuf);
        bufalloc = 0;
        outbuf = buf;
    }
    else if (max>bufalloc)
    {
        if (bufalloc)
            free(outbuf);
        bufalloc = max;
        outbuf = malloc(bufalloc);
    }
    outBufMb = NULL;
    if (max<=SAFETY_MARGIN+sizeof(size32_t)) // minimum required
        throw makeStringException(0, "CLZWCompressor: target buffer too small");
    maxlen=max-SAFETY_MARGIN;
    initCommon();
}



#define HASHC(code,ch) (((fnvPrime32*(unsigned)code)^(unsigned char)ch)%LZW_HASH_TABLE_SIZE)

#define BE_MEMCPY4(dst,src)     { if (supportbigendian) _WINCPYREV4(dst,src); else memcpy(dst,src,4); }


size32_t CLZWCompressor::write(const void *buf,size32_t buflen)
{
    if (!buflen)
        return 0;
    if (!dict.curbits)
        return 0;
    unsigned char *in=(unsigned char *)buf;
#ifdef STATS
    st_thiswrites++;
#endif

    size32_t len=buflen;
    if (curcode==-1)
    {
        curcode = *(in++);
        len--;
    }
    while (len--)
    {
        int ch = *(in++);
        int index = HASHC(curcode,ch);
        for (;;)
        {
            if (dictinuse[index]!=inuseflag)
            {
                dictinuse[index] = inuseflag;
                dictcode[index] = dict.nextcode++;
                dict.dictparent[index] = curcode;
                dict.dictchar[index] = (unsigned char) ch;
                PUTCODE(curcode);
                if ((outlen>=maxlen))
                {
                    if (outBufMb)
                        ensure(outlen+0x10000);
                    else
                    {
                        size32_t ret;
                        if (inlenblk==COMMITTED)
                        {
                            ret = in-(unsigned char *)buf-1;
                            inlen += in-(unsigned char *)buf-1;
                        }
                        else
                            ret = 0;
                        close();
                        return ret;
                    }
                }
                if (dict.nextcode == dict.nextbump)
                {
                    PUTCODE(BUMP_CODE);
                    flushbuf();
                    bool eodict = !dict.bumpbits();
                    if (eodict)
                        initdict();
                    outbytes = outnext;
                    outbits = outbytes+8;
                    outnext += dict.curbits;
                    outlen += dict.curbits;
                    curShift=0;//outmask = 0x80;
                    outbitbuf = 0;
                }
                curcode = ch;
                break;
            }
            if (dict.dictparent[index] == curcode &&
                dict.dictchar[index] == (unsigned char)ch)
            {
                curcode = dictcode[index];
                break;
            }
            index--;
            if (index<0)
                index = LZW_HASH_TABLE_SIZE-1;
        }
    }
    inlen += buflen;
    return buflen;
}

bool CLZWCompressor::adjustLimit(size32_t newLimit)
{
    assertex(bufalloc == 0 && !outBufMb);       // Only supported when a fixed size buffer is provided
    assertex(inlenblk == COMMITTED);             // not inside a transaction
    assertex(newLimit <= originalMax);

    if (newLimit < SAFETY_MARGIN + outlen)
        return false;
    maxlen = newLimit - SAFETY_MARGIN;
    return true;
}

void CLZWCompressor::startblock()
{
    inlenblk = inlen;
}

void CLZWCompressor::commitblock()
{
    inlenblk = COMMITTED;
}

void CLZWCompressor::close()
{
    if (dict.curbits)
    {
        PUTCODE(curcode);
        flushbuf();
        dict.curbits = 0;
        if (inlenblk!=COMMITTED)
            inlen = inlenblk; // transaction failed
        inlenblk = COMMITTED;
        BE_MEMCPY4(outbuf,&inlen);
#ifdef STATS
        unsigned t = (msTick()-st_thistime);
        if (t>st_maxtime) {
            st_maxtime = t;
            st_maxtime_writes = st_thiswrites;
        }
        st_tottimems += t;
        st_totwrites += st_thiswrites;
        st_totwritten += (outlen+511)/1024;
        st_totread += (inlen+511)/1024;
        st_totblocks++;
#endif
        if (outBufMb)
        {
            outBufMb->setWritePos(outBufStart+outlen);
            outBufMb = NULL;
        }
    }
}


size32_t CExpanderBase::expandFirst(MemoryBuffer & target, const void * src)
{
    size32_t size = init(src);
    void * buffer = target.reserve(size);
    expand(buffer);
    return size;
}

size32_t CExpanderBase::expandNext(MemoryBuffer & target)
{
    return 0;
}

size32_t CExpanderBase::expandDirect(size32_t destSize, void * dest, size32_t srcSize, const void * src)
{
    throwUnimplemented();
}

bool CExpanderBase::supportsBlockDecompression() const
{
    return false;
}

CLZWExpander::CLZWExpander(bool _supportbigendian)
{
    outbuf = NULL;
    outlen = 0;
    outmax = 0;
    bufalloc = 0;
    supportbigendian = _supportbigendian;
}

CLZWExpander::~CLZWExpander()
{
    if (bufalloc)
        free(outbuf);
}

size32_t CLZWExpander::init(const void *blk)
{
    dict.initdict();
    BE_MEMCPY4(&outlen,blk);
    inbytes=(unsigned char *)blk+sizeof(size32_t);
    inbits=inbytes+8;
    innext=inbytes+dict.curbits;
    curShift=0;
    return outlen;
}

void CLZWExpander::expand(void *buf)
{
    if (!outlen)
        return;
    if (buf) {
        if (bufalloc)
            free(outbuf);
        bufalloc = 0;
        outbuf = (unsigned char *)buf;
    }
    else if (outlen>bufalloc) {
        if (bufalloc)
            free(outbuf);
        bufalloc = outlen;
        outbuf = (unsigned char *)malloc(bufalloc);
        if (!outbuf)
            throw MakeStringException(MSGAUD_operator,0, "Out of memory in LZWExpander::expand, requesting %d bytes", bufalloc);
    }
    unsigned char *out=outbuf;
    unsigned char *outend = out+outlen;
    int oldcode ;
    GETCODE(oldcode);
    int ch=oldcode;
    *(out++)=(unsigned char)ch;
    while (out!=outend) {
        int newcode;
        GETCODE(newcode);
        unsigned char *sp = stack;
        if (newcode >= dict.nextcode) {
            *(sp++) = (unsigned char) ch;
            ch = oldcode;
        }
        else if (newcode == BUMP_CODE) {
            bool eodict = !dict.bumpbits();
            if (eodict) 
                dict.initdict();
            inbytes = innext;
            inbits = inbytes+8;
            innext += dict.curbits;
            curShift=0;
            if (eodict) {
                GETCODE(oldcode);
                ch=oldcode;
                *(out++)=(unsigned char)ch;
            }
            continue;
        }
        else 
            ch = newcode;
        while (ch > 255) {
            *(sp++) = dict.dictchar[ch];
            ch = dict.dictparent[ch];
        }
#ifdef _DEBUG
        assertex(dict.nextcode <= MAX_CODE);
#endif
        dict.dictparent[dict.nextcode] = oldcode;
        dict.dictchar[dict.nextcode++] = (unsigned char) ch;
        oldcode = newcode;
        *(out++) = ch;
        while ((sp!=stack)&&(out!=outend)) {
            *(out++)=(unsigned char)*(--sp);
        }
    }
}


// encoding  
//    0              =   0
//    10             =   1
//    1100           =   2
//    1101           =   3
//    1110bb         =   4-7
//    11110bbbb      =   8-23
//    111110bbbbbbbb =   24-279



#define OUTBIT(b) { if (b) bb|=bm; if (bm==0x80) { outp[l++] = bb; bb=0; bm=1; } else bm<<=1; }

size32_t bitcompress(unsigned *p,int n,void *outb)
{
    int l=0;
    unsigned char *outp=(unsigned char *)outb;
    outp[1] = 0;
    unsigned char bm=1;
    unsigned char bb=0;
    while (n--) {
        unsigned d=*p;

        if (d==0) {  // special 0
            OUTBIT(0);
        }
        else if (--d==0) { // special 1
            OUTBIT(1);
            OUTBIT(0);
        }
        else {
            d--;
            unsigned m;
            unsigned nb=0;
            while (1) {
                if (nb==5) {
                    m = 0x80000000;
                    nb++;
                    break;
                }
                unsigned ntb = 1<<nb;
                m = 1<<ntb;
                nb++;
                if (d<m) {
                    m>>=1;
                    break;
                }
                d-=m;
            }
            OUTBIT(1);
            while (nb--)
                OUTBIT(1);
            OUTBIT(0);
            while (m) {
                OUTBIT(m&d);
                m>>=1;
            }
        }
        p++;
    }

    if (bm!=1) {
        outp[l++] = bb; // flush remaining bits
    }

    return l;
}



#define MAX_BUCKETS 1024

ICompressor *createLZWCompressor(bool _supportbigendian)
{
    return new CLZWCompressor(_supportbigendian);
}

IExpander *createLZWExpander(bool _supportbigendian)
{
    return new CLZWExpander(_supportbigendian);
}



//===========================================================================

/*
RLE
   uses <d1-de>  1-15 repeats of prev char
        <d0> <rept-15>  15-222 repeats of prev char
        <d0> as escape (followed by d0-df)
        <d0> <ff> (at start) - plain row following
        prev char is initialy assumed 0
*/

size32_t RLECompress(void *dst,const void *src,size32_t size) // maximum will write is 2+size
{
    
    if (size==0)
        return 0;
    byte *out=(byte *)dst;
    byte *outmax = out+size;
    const byte *in=(const byte *)src;
    const byte *inmax = in+size;
    byte pc = 0;
    for (;;) {
        byte c = *(in++);
        if (c==pc) {
            byte cnt = 0;
            do {
                cnt++;
                if (in==inmax) {
                    if (cnt<=15)
                        *(out++) = 0xd0+cnt;
                    else {
                        *(out++) = 0xd0;
                        if (out==outmax) 
                            goto Fail;
                        *(out++) = cnt-15;
                    }   
                    return (size32_t)(out-(byte *)dst);
                }
                c = *(in++);
            } while ((c==pc)&&(cnt!=222));
            if (cnt<=15)
                *(out++) = 0xd0+cnt;
            else {
                *(out++) = 0xd0;
                if (out==outmax) 
                    break;  // fail
                *(out++) = cnt-15;
            }   
            if (out==outmax) 
                break;
        }
        if ((c<0xd0)||(c>=0xe0))
            *(out++) = c;
        else {
            *(out++) = 0xd0;
            if (out==outmax)
                break; // fail
            *(out++) = c;
        }
        if (in==inmax)
            return (size32_t)(out-(byte *)dst);
        if (out==outmax)
            break;      // will need at least one more char
        pc = c;
    }
Fail:
    out=(byte *)dst;
    *(out++) = 0xd0;
    *(out++) = 0xff;
    memcpy(out,src,size);
    return size+2;
}


size32_t RLEExpand(void *dst,const void *src,size32_t expsize)
{
    if (expsize==0)
        return 0;
    byte *out=(byte *)dst;
    byte *outmax = out+expsize;
    const byte *in=(const byte *)src;
    byte c = *(in++);
    if ((c==0xd0)&&(*in==0xff)) {
        memcpy(dst,in+1,expsize);
        return expsize+2;
    }
    byte pc = 0;
    for (;;) {
        if ((c<0xd0)||(c>=0xe0)) 
            *(out++) = c;
        else {
            c -= 0xd0;
            if (c==0) {
                c = *(in++);
                if (c>=0xd0) {
                    *(out++) = c;
                    if (c>=0xe0)
                        throw MakeStringException(-1,"Corrupt RLE format");
                    goto Escape;
                }
                c+=15;
            }
            size32_t left = (size32_t)(outmax-out);
            size32_t cnt = c;
            c = pc;
            if (left<cnt)
                cnt = left;
            while (cnt--)
                *(out++) = c;
        }
Escape:
        if (out==outmax)
            break;
        pc = c;
        c = *(in++);
    }
    return (size32_t)(in-(const byte *)src);
}

void compressToBuffer(MemoryBuffer & out, size32_t len, const void * src, CompressionMethod method, const char *options)
{
    if (method != COMPRESS_METHOD_NONE && len >= 32)
    {
        ICompressHandler *handler = queryCompressHandler(method);
        if (!handler)
        {
            VStringBuffer s("Unknown compression method %x requested in compressToBuffer", (byte) method);
            throw makeStringException(0, s.str());
        }
        unsigned originalLength = out.length();
        // For back-compatibility, we always store COMPRESS_METHOD_LZW_LITTLE_ENDIAN as 1 as earlier versions stored a boolean here
        // rather than an enum
        // This means that compressToBuffer/decompressToBuffer cannot bs used for rowdiff compression - this is not likely to be an issue
        // Alternative would be a separate enum for compressToBuffer formats, but that seems more likely to cause confusion
        out.append((byte) (method == COMPRESS_METHOD_LZW_LITTLE_ENDIAN ? COMPRESS_METHOD_LZWLEGACY : method));
        out.append((size32_t)0);
        size32_t newSize = len * 4 / 5; // Copy if compresses less than 80% ...
        Owned<ICompressor> compressor = handler->getCompressor(options);
        void *newData = out.reserve(newSize);
        if (compressor->supportsBlockCompression())
        {
            size32_t compressedLen = compressor->compressBlock(newSize, newData, len, src);
            if (compressedLen != 0)
            {
                out.setWritePos(originalLength + sizeof(byte));
                out.append(compressedLen);
                out.setWritePos(originalLength + sizeof(byte) + sizeof(size32_t) + compressedLen);
                return;
            }
        }
        else
        {
            try
            {
                compressor->open(newData, newSize);
                if (compressor->write(src, len)==len)
                {
                    compressor->close();
                    size32_t compressedLen = compressor->buflen();
                    out.setWritePos(originalLength + sizeof(byte));
                    out.append(compressedLen);
                    out.setWritePos(originalLength + sizeof(byte) + sizeof(size32_t) + compressedLen);
                    return;
                }
            }
            catch (IException *E)
            {
                E->Release();
            }
        }
        // failed to compress...
        out.setWritePos(originalLength);
    }
    out.append((byte) COMPRESS_METHOD_NONE);
    out.append(len);
    out.append(len, src);
}

void decompressToBuffer(MemoryBuffer & out, MemoryBuffer & in, const char *options)
{
    size32_t srcLen;
    unsigned char _method;
    in.read(_method).read(srcLen);
    CompressionMethod method = (CompressionMethod) _method;
    if (method==COMPRESS_METHOD_NONE)
        out.append(srcLen, in.readDirect(srcLen));
    else
    {
        if (method==COMPRESS_METHOD_LZWLEGACY)
            method = COMPRESS_METHOD_LZW_LITTLE_ENDIAN;    // Back compatibilty
        ICompressHandler *handler = queryCompressHandler(method);
        if (!handler)
        {
            VStringBuffer s("Unknown decompression method %x required in decompressToBuffer", (byte) method);
            throw makeStringException(0, s.str());
        }
        Owned<IExpander> expander = handler->getExpander(options);
        unsigned outSize = expander->init(in.readDirect(srcLen));
        void * buff = out.reserve(outSize);
        expander->expand(buff);
    }
}

/*
   Simple Diff compression format is

  <compressed-block> ::= <initial-row> { <compressed-row> }
  <compressed-row>   ::= { <same-count> <diff-count> <diff-bytes> }
  <same-count>       ::= { 255 } <byte>                -- value is sum
  <diff-count>       ::= <byte>
  <diff-bytes>       ::= { <bytes> }

  // note if diff-count is > 255 it will be broken into 255 diff followed by 0 same
  // also need at least 2 bytes same before stops difference block

  thus                 AAAAAA...AAAAAA  [ len 500 ]
  followed by          ADADAD...ADADAD  
  will be saved as     1,255,ADADA..ADADA,0,244,ADADA..ADADA -> 503 bytes 
   
  and                  AAAAAA...AAAAAA  [ len 500 ]
  followed by          AADDAA...AADDAA  
  will be saved as     2,2,DD,2,2,DD...2,2,DD,2              -> 499 bytes

  and                  AAAAAA...AAAAAA  [ len 500 ]
  followed by          AAAAAA...AAAAAA  
  will be saved as     255,245                               -> 2 bytes 

  and                  AAAAAA...AAAAAA  [ len 500 ]
  followed by          ZZZZZZ...ZZZZZZ  
  will be saves as     0,255,ZZ..ZZ,0,245,ZZ..ZZ             -> 504 bytes
    
  // maximum size is of a row is bounded by: rowsize+((rowsize+254)/255)*2;

*/



size32_t DiffCompress(const void *src,void *dst,void *buff,size32_t rs)
{
    const unsigned char *s=(const unsigned char *)src;
    unsigned char *d=(unsigned char *)dst;
    unsigned char *b=(unsigned char *)buff;
    ASSERT(rs);
    size32_t cnt;
    cnt = 0;
    while (*s==*b) {
Loop:
        cnt++;
        rs--;
        if (rs==0) break;
        s++;
        b++;
    }
    while (cnt>=255) {
        *d = 255;
        d++;
        cnt-=255;
    }
    *d = (unsigned char)cnt;
    d++;
    if (rs!=0) {
        unsigned char *dcnt=d;
        d++;
        cnt = 0;
        while(1) {
            cnt++;
            *d = *s;
            d++;
            *b = *s;
            rs--;
            if (rs==0) {
                *dcnt=(unsigned char)cnt;
                break;
            }
            s++;
            b++;
            if (*s==*b) {
                if ((rs>1)&&(s[1]==b[1])) {     // slower but slightly better compression 
                    *dcnt=(unsigned char)cnt;
                    cnt = 0;
                    goto Loop;
                }
            }
            if (cnt==255) {
                *dcnt=(unsigned char)cnt;
                *d = 0;
                d++;
                dcnt = d++;
                cnt = 0;
            }
        }
    }
    return (size32_t)(d-(unsigned char *)dst);
}

size32_t DiffCompress2(const void *src,void *dst,const void *prev,size32_t rs)
{   
    // doesn't update prev
    const unsigned char *s=(const unsigned char *)src;
    unsigned char *d=(unsigned char *)dst;
    const unsigned char *b=(unsigned char *)prev;
    ASSERT(rs);
    size32_t cnt;
    cnt = 0;
    while (*s==*b) {
Loop:
        cnt++;
        rs--;
        if (rs==0) break;
        s++;
        b++;
    }
    while (cnt>=255) {
        *d = 255;
        d++;
        cnt-=255;
    }
    *d = (unsigned char)cnt;
    d++;
    if (rs!=0) {
        unsigned char *dcnt=d;
        d++;
        cnt = 0;
        while(1) {
            cnt++;
            *d = *s;
            d++;
            rs--;
            if (rs==0) {
                *dcnt=(unsigned char)cnt;
                break;
            }
            s++;
            b++;
            if (*s==*b) {
                if ((rs>1)&&(s[1]==b[1])) {     // slower but slightly better compression 
                    *dcnt=(unsigned char)cnt;
                    cnt = 0;
                    goto Loop;
                }
            }
            if (cnt==255) {
                *dcnt=(unsigned char)cnt;
                *d = 0;
                d++;
                dcnt = d++;
                cnt = 0;
            }
        }
    }
    return (size32_t)(d-(unsigned char *)dst);
}



size32_t DiffCompressFirst(const void *src,void *dst,void *buf,size32_t rs)
{
    memcpy(buf,src,rs);
    const unsigned char *s=(const unsigned char *)src;
    unsigned char *d=(unsigned char *)dst;
    *d = 0;
    d++;
    while (rs) {
        unsigned cnt=(rs<=255)?rs:255;
        *d=(unsigned char)cnt;
        d++;
        memcpy(d,s,cnt);
        d += cnt;
        s += cnt;
        *d = 0;
        d++;
        rs -= cnt;
    }
    return (size32_t)(d-(unsigned char *)dst);
}

size32_t DiffCompressedSize(const void *src,size32_t rs)
{
    const unsigned char *s=(const unsigned char *)src;
    unsigned n;
    while (rs) {
        // first comes compressed
        do {
            n = *s;
            s++;
            rs -= n;
        } while (n==255);
        if (rs==0)
            break;
        n = *s;
        s++;
        rs -= n;
        s += n;
    }
    return (size32_t)(s-(const unsigned char *)src);
}



size32_t DiffExpand(const void *src,void *dst,const void *prev,size32_t rs)
{
    unsigned char *s=(unsigned char *)src;
    unsigned char *d=(unsigned char *)dst;
    const unsigned char *b=(const unsigned char *)prev;
    ASSERT(rs);
    while (rs) {
        size32_t cnt = 0;
        size32_t c;
        do {
            c=(size32_t)*s;
            s++;
            cnt += c;
        } while (c==255);
        rs -= cnt;
        while (cnt!=0) {
            *d = *b;
            d++;
            b++;
            cnt--;
        }
        if ((int)rs<=0) {
            if (rs == 0)
                break;
            throw MakeStringException(-1,"Corrupt compressed data(1)");
        }
        cnt=(size32_t)*s;
        s++;
        rs -= cnt;
        b += cnt;
        const unsigned char *e = s+cnt;
        while (s!=e) {
            *d = *s;
            s++;
            d++;
        }
    }
    return (size32_t)(s-(unsigned char *)src);
}

// helper class

class CDiffExpand
{
    byte *s;
    const byte *b;
    size32_t rs;
    enum {
        S_pre_repeat,
        S_repeat,
        S_diff
    } state;
    size32_t cnt;

public:
    inline void init(const void *src,const void *prev,size32_t _rs)
    {
        s=(byte *)src;
        b=(const byte *)prev;
        state = S_pre_repeat;
        rs = _rs;
        cnt = 0;
    }

    inline void skip(size32_t sz)
    {
        if (!sz)
            return;
        while (sz) {
            switch (state) {
            case S_pre_repeat:
                if (!rs)
                    return;
                cnt = 0;
                size32_t c;
                do {
                    c=(size32_t)*s;
                    s++;
                    cnt += c;
                } while (c==255);
                rs -= cnt;
                state = S_repeat;
                // fall through
            case S_repeat:
                if (cnt) {
                    if (sz<=cnt) {
                        cnt -= sz;
                        b += sz;
                        return;
                    }
                    b += cnt;
                    sz-=cnt;
                }
                if ((int)rs<=0) {
                    if (rs == 0)
                        return;
                    throw MakeStringException(-1,"Corrupt compressed data(2)");
                }
                cnt=(size32_t)*s;
                s++;
                rs -= cnt;
                b += cnt;
                state = S_diff;
                // fall through
            case S_diff:
                if (cnt) {
                    if (sz<=cnt) {
                        cnt -= sz;
                        s += sz;
                        return;
                    }
                    s += cnt;
                    sz -= cnt;
                }
                state = S_pre_repeat;
            }
        }
    }

    inline size32_t cpy(void *dst,size32_t sz)
    {
        if (!sz)
            return 0;
        byte *d=(byte *)dst;
        for (;;) {
            switch (state) {
            case S_pre_repeat:
                if (!rs) 
                    return (size32_t)(d-(byte *)dst);
                cnt = 0;
                size32_t c;
                do {
                    c=(size32_t)*s;
                    s++;
                    cnt += c;
                } while (c==255);
                rs -= cnt;
                state = S_repeat;
                // fall through
            case S_repeat:
                if (cnt) {
                    if (cnt>=sz) {
                        memcpy(d,b,sz);
                        b += sz;
                        cnt -= sz;
                        d += sz;
                        return (size32_t)(d-(byte *)dst);
                    }
                    memcpy(d,b,cnt);
                    b += cnt;
                    d += cnt;
                    sz -= cnt;
                }
                if ((int)rs<=0) {
                    if (rs == 0)
                        return (size32_t)(d-(byte *)dst);
                    throw MakeStringException(-1,"Corrupt compressed data(3)");
                }
                cnt=(size32_t)*s;
                s++;
                rs -= cnt;
                b += cnt;
                state = S_diff;
                // fall through
            case S_diff:
                if (cnt) {
                    if (cnt>=sz) {
                        memcpy(d,s,sz);
                        s += sz;
                        cnt -= sz;
                        d += sz;
                        return (size32_t)(d-(byte *)dst);
                    }
                    memcpy(d,s,cnt);
                    s += cnt;
                    d += cnt;
                    sz -= cnt;
                }
                state = S_pre_repeat;
            }
        }
        return 0; // never gets here
    }

    inline int cmp(const void *dst,size32_t sz)
    {
        int ret;
        if (!sz)
            return rs?-1:0;
        const byte *d=(const byte *)dst;
        for (;;) {
            switch (state) {
            case S_pre_repeat:
                if (!rs) 
                    return sz?1:0;
                cnt = 0;
                size32_t c;
                do {
                    c=(size32_t)*s;
                    s++;
                    cnt += c;
                } while (c==255);
                rs -= cnt;
                state = S_repeat;
                // fall through
            case S_repeat:
                if (cnt) {
                    if (cnt>=sz) {
                        ret = memcmp(d,b,sz);
                        b += sz;
                        cnt -= sz;
                        return ret;
                    }
                    ret = memcmp(d,b,cnt);
                    b += cnt;
                    if (ret)
                        return ret;
                    d += cnt;
                    sz -= cnt;
                }
                if ((int)rs<=0) {
                    if (rs == 0)
                        return sz?1:0;
                    throw MakeStringException(-1,"Corrupt compressed data(4)");
                }
                cnt=(size32_t)*s;
                s++;
                rs -= cnt;
                b += cnt;
                state = S_diff;
                // fall through
            case S_diff:
                if (cnt) {
                    if (cnt>=sz) {
                        ret = memcmp(d,s,sz);
                        s += sz;
                        cnt -= sz;
                        return ret;
                    }
                    ret = memcmp(d,s,cnt);
                    s += cnt;
                    if (ret)
                        return ret;
                    d += cnt;
                    sz -= cnt;
                }
                state = S_pre_repeat;
            }
        }
        return 0; // never gets here
    }



};



// =============================================================================

// RDIFF
// format ::=  <expsize> <recsize> <plainrec> { <rowdif> }

class jlib_decl CRDiffCompressor : public ICompressor, public CInterface
{
    size32_t inlen;
    size32_t outlen;
    size32_t bufalloc;
    size32_t remaining;
    size32_t originalMax = 0;
    void *outbuf;
    unsigned char *out;
    MemoryBuffer *outBufMb;
    size32_t outBufStart;

    size32_t recsize;       // assumed fixed length rows
    // assumes a transaction is a record
    MemoryBuffer transbuf;
    size32_t maxrecsize;  // maximum size diff compress 
    unsigned char *prev;

    void initCommon()
    {
        inlen = 0;
        memset(outbuf, 0, sizeof(size32_t)*2);
        outlen = sizeof(size32_t)*2;
        out = (byte *)outbuf+outlen;
        free(prev);
        prev = NULL;
    }
    inline void ensure(size32_t sz)
    {
        if (NULL == outBufMb)
            throw MakeStringException(-3,"CRDiffCompressor row doesn't fit in buffer!");
        dbgassertex(remaining<sz);
        verifyex(outBufMb->ensureCapacity(outBufMb->capacity()+(sz-remaining)));
        outbuf = ((byte *)outBufMb->bufferBase())+outBufStart;
        out = (byte *)outbuf+outlen;
        remaining = outBufMb->capacity()-outlen;
    }
public:
    IMPLEMENT_IINTERFACE;
    CRDiffCompressor()
    {
        outbuf = NULL;
        outlen = 0;
        maxrecsize = 0;
        recsize = 0;
        bufalloc = 0;
        prev = NULL;
        outBufMb = NULL;
    }

    ~CRDiffCompressor()
    {
        free(prev);
        if (bufalloc)
            free(outbuf);
    }

    virtual void open(MemoryBuffer &mb, size32_t initialSize) override
    {
        outBufMb = &mb;
        outBufStart = mb.length();
        outbuf = (byte *)outBufMb->ensureCapacity(initialSize);
        bufalloc = 0;
        initCommon();
        remaining = outBufMb->capacity()-outlen;
    }

    virtual void open(void *buf,size32_t max) override
    {
        originalMax = max;
        if (buf)
        {
            if (bufalloc)
                free(outbuf);
            bufalloc = 0;
            outbuf = buf;
        }
        else if (max>bufalloc)
        {
            if (bufalloc)
                free(outbuf);
            bufalloc = max;
            outbuf = malloc(bufalloc);
        }
        outBufMb = NULL;
        if (max<=2+sizeof(size32_t)*2) // minimum required (actually will need enough for recsize so only a guess)
            throw makeStringException(0, "CRDiffCompressor: target buffer too small");
        initCommon();
        remaining = max-outlen;
    }

    virtual void close() override
    {
        transbuf.clear();
        memcpy(outbuf,&inlen,sizeof(inlen));        // expanded size
        memcpy((byte *)outbuf+sizeof(inlen),&recsize,sizeof(recsize));
        if (outBufMb)
        {
            outBufMb->setWritePos(outBufStart+outlen);
            outBufMb = NULL;
        }
    }

    virtual bool supportsBlockCompression() const override { return false; }
    virtual bool supportsIncrementalCompression() const override { return true; }

    virtual size32_t compressBlock(size32_t destSize, void * dest, size32_t srcSize, const void * src) override { return 0; }

    virtual size32_t compressDirect(size32_t destSize, void * dest, size32_t srcSize, const void * src, size32_t * numCompressed) override
    {
        throwUnimplemented();
    }

    virtual bool adjustLimit(size32_t newLimit) override
    {
        assertex(bufalloc == 0 && !outBufMb);       // Only supported when a fixed size buffer is provided
        assertex(transbuf.length() == 0);           // not inside a transaction
        assertex(newLimit <= originalMax);

        if (newLimit < outlen + maxrecsize)
            return false;
        remaining = newLimit - outlen;
        return true;
    }

    inline size32_t maxcompsize(size32_t s) { return s+((s+254)/255)*2; }

    virtual size32_t write(const void *buf,size32_t buflen) override
    {
        // assumes a transaction is a row and at least one row fits in
        if (prev)
        {
            if (transbuf.length()==0)
            {
                if (remaining<maxrecsize)  // this is a bit odd because no incremental diffcomp
                {
                    if (NULL == outBufMb)
                        return 0;
                }
            }
            transbuf.append(buflen,buf);
        }
        else // first row
        {
            if (remaining<buflen)
                ensure(buflen);
            memcpy(out,buf,buflen);
            out += buflen;
            outlen += buflen;
        }
        // should inlen be updated here (probably not in transaction mode which is all this supports)
        return buflen;
    }



    virtual void startblock() override
    {
        transbuf.clear();
    }

    virtual void commitblock() override
    {
        if (prev)
        {
            if (recsize!=transbuf.length())
                throw MakeStringException(-1,"CRDiffCompressor used with variable sized row");
            if (remaining<maxrecsize)
                ensure(maxrecsize-remaining);
            size32_t sz = DiffCompress(transbuf.toByteArray(),out,prev,recsize);
            transbuf.clear();
            out += sz;
            outlen += sz;
            remaining -= sz;
        }
        else
        {
            recsize = outlen-sizeof(size32_t)*2;
            maxrecsize = maxcompsize(recsize);
            prev = (byte *)malloc(recsize);
            memcpy(prev,out-recsize,recsize);
            remaining -= recsize;
        }
        inlen += recsize;
    }


    virtual void *bufptr() override { return outbuf;}
    virtual size32_t buflen() override { return outlen;}

    virtual CompressionMethod getCompressionMethod() const override { return COMPRESS_METHOD_ROWDIF; }
};


class jlib_decl CRDiffExpander : public CExpanderBase
{
    unsigned char *outbuf;
    size32_t outlen;
    size32_t bufalloc;
    unsigned char *in;
    size32_t recsize;
public:
    CRDiffExpander()
    {
        outbuf = NULL;
        outlen = 0;
        bufalloc = 0;
        recsize = 0;
    }

    ~CRDiffExpander()
    {
        if (bufalloc)
            free(outbuf);
    }

    size32_t  init(const void *blk) // returns size required
    {
        memcpy(&outlen,blk,sizeof(outlen));
        memcpy(&recsize,(unsigned char *)blk+sizeof(outlen),sizeof(recsize));
        in=(unsigned char *)blk+sizeof(outlen)+sizeof(recsize);
        return outlen;
    }

    void expand(void *buf)
    {
        if (!outlen)
            return;
        if (buf) {
            if (bufalloc)
                free(outbuf);
            bufalloc = 0;
            outbuf = (unsigned char *)buf;
        }
        else if (outlen>bufalloc) {
            if (bufalloc)
                free(outbuf);
            bufalloc = outlen;
            outbuf = (unsigned char *)malloc(bufalloc);
        }
        if (outlen<recsize) 
            throw MakeStringException(-1,"CRDiffExpander: invalid buffer format");
        unsigned char *out=outbuf;
        memcpy(out,in,recsize);
        const unsigned char *prev = out;
        out += recsize;
        in += recsize;
        size_t remaining = outlen-recsize;
        while (remaining) {
            if (remaining<recsize) 
                throw MakeStringException(-2,"CRDiffExpander: invalid buffer format");
            size32_t sz = DiffExpand(in,out,prev,recsize);
            in += sz;
            prev = out;
            out += recsize;
            remaining -= recsize;
        }
    }


    
    virtual void *bufptr() { return outbuf;}
    virtual size32_t   buflen() { return outlen;}
};


ICompressor *createRDiffCompressor()
{
    return new CRDiffCompressor;
}

IExpander *createRDiffExpander()
{
    return new CRDiffExpander;
}


// =============================================================================

// RANDRDIFF
// format ::=  <totsize> <0xffff> <recsize> <firstrlesize> <numrows> { <rowofs> }  <difrecs> <firsrecrle>
// all 16bit except recs

struct RRDheader
{
    unsigned short totsize;
    unsigned short flag;
    unsigned short recsize;
    unsigned short firstrlesize;
    unsigned short numrows;
    unsigned short rowofs[0x3fff];
    inline   unsigned short hsize() { return (5+numrows)*sizeof(short); }
};

#define MIN_RRDHEADER_SIZE (5*sizeof(short))



class jlib_decl CRandRDiffCompressor : public ICompressor, public CInterface
{
    size32_t inlen;
    size32_t bufalloc;
    size32_t max;
    size32_t originalMax = 0;
    void *outbuf;
    RRDheader *header;
    // assumes a transaction is a record
    MemoryBuffer rowbuf;
    MemoryBuffer diffbuf;
    MemoryBuffer firstrec;
    MemoryAttr firstrle;
    size32_t maxdiffsize;
    size32_t recsize;
    size32_t compsize;
    size32_t outBufStart;
    MemoryBuffer *outBufMb;

    void initCommon()
    {
        header = (RRDheader *)outbuf;
        inlen = 0;
        memset(header,0,MIN_RRDHEADER_SIZE);
        diffbuf.clear();
        firstrec.clear();
        firstrle.clear();
        rowbuf.clear();
    }
public:
    IMPLEMENT_IINTERFACE;
    CRandRDiffCompressor()
    {
        outbuf = NULL;
        header = NULL;
        bufalloc = 0;
        max = 0;
        maxdiffsize = 0;
        recsize = 0;
        outBufStart = 0;
        outBufMb = NULL;
    }
        
    ~CRandRDiffCompressor()
    {
        if (bufalloc)
            free(outbuf);
    }

    virtual void open(MemoryBuffer &mb, size32_t initialSize) override
    {
        outBufMb = &mb;
        outBufStart = mb.length();
        outbuf = (byte *)outBufMb->ensureCapacity(initialSize);
        bufalloc = 0;
        initCommon();
    }

    virtual void open(void *buf,size32_t _max) override
    {
        max = _max;
        originalMax = max;
        if (buf) {
            if (bufalloc) {
                free(outbuf);
            }
            bufalloc = 0;
            outbuf = buf;
        }
        else if (max>bufalloc) {
            if (bufalloc)
                free(outbuf);
            bufalloc = max;
            outbuf = malloc(bufalloc);
        }
        outBufMb = NULL;
        if (max<=MIN_RRDHEADER_SIZE+sizeof(unsigned short)+3) // hopefully a lot bigger!
            throw makeStringException(0, "CRandRDiffCompressor: target buffer too small");
        initCommon();
    }

    virtual void close() override
    {
        header->rowofs[0] = (unsigned short)diffbuf.length();
        ASSERT((size32_t)(header->totsize+header->firstrlesize)<=max || max == 0);
        unsigned short hofs = header->hsize();
        ASSERT(header->totsize==hofs+diffbuf.length());
        if (outBufMb)
        {
            outbuf = (byte *)outBufMb->ensureCapacity(header->totsize+header->firstrlesize);
            outBufMb->setWritePos(outBufStart+header->totsize+header->firstrlesize);
            outBufMb = NULL;
        }
        byte *out = (byte *)outbuf+hofs;
        if (diffbuf.length())
        {
            memcpy(out,diffbuf.toByteArray(),diffbuf.length());
            out += diffbuf.length();
            diffbuf.clear();
        }
        memcpy(out,firstrle.bufferBase(),header->firstrlesize);
        header->totsize += header->firstrlesize;
        firstrle.clear();
        firstrec.clear();
        header->flag = 0xffff;
        // adjust offsets
        unsigned i = header->numrows;
        while (i--)
            header->rowofs[i] += hofs;
    }

    virtual bool adjustLimit(size32_t newLimit) override
    {
        assertex(bufalloc == 0 && !outBufMb);       // Only supported when a fixed size buffer is provided
        assertex(rowbuf.length() == 0);             // not inside a transaction
        assertex(newLimit <= originalMax);

        if (newLimit < header->totsize+sizeof(short)+header->firstrlesize)
            return false;
        max = newLimit;
        return true;
    }

    virtual bool supportsBlockCompression() const override { return false; }
    virtual bool supportsIncrementalCompression() const override { return true; }

    virtual size32_t compressBlock(size32_t destSize, void * dest, size32_t srcSize, const void * src) override { return 0; }

    virtual size32_t compressDirect(size32_t destSize, void * dest, size32_t srcSize, const void * src, size32_t * numCompressed) override
    {
        throwUnimplemented();
    }

    inline size32_t maxcompsize(size32_t s) { return s+((s+254)/255)*2; }

    virtual size32_t write(const void *buf,size32_t buflen) override
    {
        // assumes a transaction is a row and at least one row fits in
        unsigned nr = header->numrows;
        if (nr) {
            rowbuf.append(buflen,buf);
            if (rowbuf.length()==recsize)   { // because no incremental diffcomp do here
                size32_t sz = diffbuf.length();
                compsize = DiffCompress2(rowbuf.toByteArray(),diffbuf.reserve(maxdiffsize),firstrec.toByteArray(),recsize);
                if (header->totsize+sizeof(short)+compsize+header->firstrlesize>max) {
                    diffbuf.setLength(sz);
                    return 0;
                }
                header->rowofs[nr] = (unsigned short)sz; // will need to adjust later
                diffbuf.setLength(sz+compsize);
            }
        }
        else 
            firstrec.append(buflen,buf);
        return buflen;
    }



    virtual void startblock() override
    {
        rowbuf.clear();
    }

    virtual void commitblock() override
    {
        unsigned nr = header->numrows;
        if (nr) {
            if (recsize!=rowbuf.length())
                throw MakeStringException(-1,"CRandDiffCompressor used with variable sized row");
            rowbuf.clear();
            header->numrows++;
            header->totsize += (unsigned short)compsize+sizeof(unsigned short);
        }
        else {
            header->numrows = 1;
            header->totsize = header->hsize(); // don't add in rle size yet
            recsize = firstrec.length();
            header->recsize = (unsigned short)recsize;
            maxdiffsize = maxcompsize(recsize);
            size32_t sz = RLECompress(firstrle.allocate(recsize+2),firstrec.toByteArray(),recsize);
            header->firstrlesize = (unsigned short)sz;
        }
        inlen += recsize;
    }


    virtual void *bufptr() override { return outbuf;}
    virtual size32_t buflen() override { return header->totsize;}

    virtual CompressionMethod getCompressionMethod() const override { return COMPRESS_METHOD_RANDROW; }
};


class jlib_decl CRandRDiffExpander : public IRandRowExpander, public CInterface
{
    MemoryAttr buf;
    const RRDheader *header;
    size32_t recsize;
    unsigned numrows;
    byte *firstrow;

    inline byte *rowptr(unsigned idx) const { return (byte *)header+header->rowofs[idx]; }

public:
    IMPLEMENT_IINTERFACE;

    CRandRDiffExpander()
    {
        recsize = 0;
        numrows = 0;
        header = NULL;
    }

    ~CRandRDiffExpander()
    {
    }

    bool init(const void *blk,bool copy) 
    {
        // if copy then use new block with first row at end
        header=(const RRDheader *)blk;
        if (header->flag!=0xffff)   // flag
            return false;
        recsize = header->recsize;
        numrows = header->numrows;
        RRDheader *headercopy;
        if (copy) {
            size32_t sz = header->totsize-header->firstrlesize+recsize;
            headercopy = (RRDheader *)buf.allocate(sz);
            memcpy(headercopy,blk,header->totsize-header->firstrlesize);
            firstrow = (byte *)headercopy+headercopy->rowofs[0];
            headercopy->totsize = (unsigned short)sz;
        }
        else
            firstrow = (byte *)buf.allocate(recsize);
        RLEExpand(firstrow,(const byte *)header+header->rowofs[0],recsize);
        if (copy)
            header = headercopy;
        return true; 
    }



    bool expandRow(void *target,unsigned idx) const
    {
        if (idx>=numrows)
            return false;
        if (idx) 
            DiffExpand(rowptr(idx),target,firstrow,recsize);
        else 
            memcpy(target, firstrow, recsize);
        return true;
    }

    size32_t expandRow(void *target,unsigned idx,size32_t ofs,size32_t sz) const
    {
        if ((idx>=numrows)||(ofs>=recsize))
            return 0;
        if (sz>recsize-ofs) 
            sz = recsize-ofs;
        if (idx==0) 
            memcpy(target,firstrow+ofs,sz);
        else if ((ofs==0)&&(sz>=recsize))
            DiffExpand(rowptr(idx),target,firstrow,recsize);
        else {
            CDiffExpand exp;
            exp.init(rowptr(idx),firstrow,recsize);
            exp.skip(ofs);
            exp.cpy(target,sz);
        }
        return sz;
    }
    int cmpRow(const void *target,unsigned idx,size32_t ofs=0,size32_t sz=(size32_t)-1) const
    {
        if ((idx>=numrows)||(ofs>=recsize))
            return -1;
        if (sz>=recsize-ofs) 
            sz = recsize-ofs;
        if (idx==0) 
            return memcmp(target,firstrow+ofs,sz);
        CDiffExpand exp;
        exp.init(rowptr(idx),firstrow,recsize);
        exp.skip(ofs);
        return exp.cmp(target,sz);
    }


    size32_t rowSize() const { return recsize; }
    unsigned numRows() const { return numrows; }

    const byte *firstRow() const { return firstrow; }

};




ICompressor *createRandRDiffCompressor()
{
    return new CRandRDiffCompressor;
}

IRandRowExpander *createRandRDiffExpander()
{
    return new CRandRDiffExpander;
}




// =============================================================================

// Compressed files

typedef enum { ICFcreate, ICFread, ICFappend } ICFmode;

//MORE: These should really be unsigned integers - could modify later.
static const __int64 COMPRESSEDFILEFLAG = I64C(0xc0528ce99f10da55);
#define COMPRESSEDFILEBLOCKSIZE (0x10000)
static const __int64 FASTCOMPRESSEDFILEFLAG = I64C(0xc1518de99f10da55);
static const __int64 LZ4COMPRESSEDFILEFLAG = I64C(0xc1200e0b71321c73);
static const __int64 NEWCOMPRESSEDFILEFLAG = I64C(0x686367C3C3D0C880);
static const __int64 NEWCOMPRESSEDFILEFLAGMAX = NEWCOMPRESSEDFILEFLAG + 0x80;  // Allow full enumeration of compression

#pragma pack(push,1)

struct CompressedFileTrailer
{
    unsigned        datacrc;            
    offset_t        expandedSize;
    offset_t        indexPos;       // end of blocks
    size32_t        blockSize;
    size32_t        recordSize;     // 0 is lzw or fastlz or lz4
    __int64         compressedType;
    unsigned        crc;                // must be last
    unsigned numBlocks() { return (unsigned)((indexPos+blockSize-1)/blockSize); }
    unsigned method()
    {
        if (compressedType==FASTCOMPRESSEDFILEFLAG)
            return COMPRESS_METHOD_FASTLZ;
        if (compressedType==LZ4COMPRESSEDFILEFLAG)
            return COMPRESS_METHOD_LZ4;
        if (compressedType==COMPRESSEDFILEFLAG)
        {
            if (recordSize)
                return COMPRESS_METHOD_ROWDIF;
            else
                return COMPRESS_METHOD_LZW;
        }
        if ((compressedType >= NEWCOMPRESSEDFILEFLAG) && (compressedType < NEWCOMPRESSEDFILEFLAGMAX))
        {
            if (compressedType < NEWCOMPRESSEDFILEFLAG + COMPRESS_METHOD_LAST)
                return (unsigned)(compressedType - NEWCOMPRESSEDFILEFLAG);
            throw makeStringExceptionV(-1, "File has compression type %u, which is not supported by this version", (unsigned)(compressedType - NEWCOMPRESSEDFILEFLAG));
        }
        return 0;
    }

    void setDetails(IPropertyTree &tree)
    {
        tree.setPropInt("@datacrc",datacrc);        
        tree.setPropInt64("@expandedSize",expandedSize);
        tree.setPropInt64("@indexPos",indexPos);
        tree.setPropInt("@blockSize",blockSize);
        tree.setPropInt("@recordSize",recordSize);      // 0 is lzw or fastlz or lz4
        tree.setPropInt64("@compressedType",compressedType);
        tree.setPropInt("@method",method());
        tree.setPropInt("@crc",crc);                
        tree.setPropInt("@numblocks",(unsigned)((indexPos+blockSize-1)/blockSize));             
    }
};

// backward compatibility - will remove at some point
struct WinCompressedFileTrailer
{
    unsigned        datacrc;            
    unsigned        filler1;
    offset_t        expandedSize;
    offset_t        indexPos;       // end of blocks
    size32_t        blockSize;
    size32_t        recordSize;     // 0 is lzw or fastlz or lz4
    __int64         compressedType;
    unsigned        crc;            // must be last
    unsigned        filler2;

    void translate(CompressedFileTrailer &out)
    {
        if (compressedType==COMPRESSEDFILEFLAG) {
            out.datacrc = datacrc;
            out.expandedSize = expandedSize;
            out.indexPos = indexPos;
            out.blockSize = blockSize;
            out.recordSize = recordSize;
            out.compressedType = compressedType;
            out.crc = crc;
        }
        else {
            memcpy(&out,(byte *)this+sizeof(WinCompressedFileTrailer)-sizeof(CompressedFileTrailer),sizeof(CompressedFileTrailer));
        }
    }

};


#pragma pack(pop)

static size32_t countZeros(size32_t size, const byte * data)
{
    size32_t len;
    for (len = 0; len < size; len++)
    {
        if (data[len])
            break;
    }
    return len;
}

//---------------------------------------------------------------------------------------------------------------------

class CCompressedFileBase : implements ICompressedFileIO, public CInterface
{
public:
    IMPLEMENT_IINTERFACE;

    CCompressedFileBase(IFileIO *_fileio, CompressedFileTrailer &_trailer, unsigned bufferSize)
    : fileio(_fileio), trailer(_trailer)
    {
        //Allow the disk read and write to send multiple blocks in a single operation - to reduce cloud io costs.
        assertex(trailer.blockSize);
        numBlocksToBuffer = 1;
        if (fileio && bufferSize == (size32_t)-1)
        {
            IFile * file = fileio->queryFile();
            if (file)
            {
                const char * filename = file->queryFilename();
                if (filename)
                {
                    Owned<const IStoragePlane> plane = getStoragePlaneFromPath(filename, false);
                    if (plane)
                    {
                        bufferSize = plane->getAttribute(BlockedSequentialIO);
                    }
                    else
                    {
                        if (isContainerized())
                            bufferSize = 0x400000; // Default to 4MB if containerized and no plane - so that dafilesrv default to large reads
                    }

                }
            }
        }
        if (bufferSize && (bufferSize != (size32_t)-1))
            numBlocksToBuffer = bufferSize / trailer.blockSize;
        if (numBlocksToBuffer < 1)
            numBlocksToBuffer = 1;
        sizeIoBuffer = trailer.blockSize*numBlocksToBuffer;
    }

    virtual void setSize(offset_t size) override { UNIMPLEMENTED; }
    virtual unsigned __int64 getStatistic(StatisticKind kind) override
    {
        return fileio->getStatistic(kind);
    }

// CCompressedFile impl.
    virtual size32_t recordSize() override
    {
        return trailer.recordSize;
    }
    virtual size32_t blockSize() override
    {
        return trailer.blockSize;
    }
    virtual unsigned method() override
    {
        return trailer.method();
    }
    virtual IFile * queryFile() const override
    {
        if (fileio)
            return fileio->queryFile();
        return nullptr;
    }

protected:
    Linked<IFileIO> fileio;
    CompressedFileTrailer trailer;
    CriticalSection crit;
    size32_t sizeIoBuffer = 0;
    unsigned numBlocksToBuffer = 1; // default to buffering 1 block
};

class CCompressedFileReader final : public CCompressedFileBase
{
    Linked<IMemoryMappedFile> mmfile;
    MemoryBuffer expandedBuffer;    // buffer that contains the expanded input
    MemoryBuffer iobuffer;          // buffer used for reading
    MemoryBuffer indexbuf;          // non-empty once index read
    Owned<IExpander> expander;
    MemoryAttr compressedInputBlock;

    //Each block in the file consists of a sequence of compressed chunks
    offset_t startBlockExpandedPos = (offset_t)-1;  // The offset of the start of the current compressed block
    offset_t startBlockIOPos = 0;   // The offset in the input of the current compressed block
    size32_t fullBlockSize = 0;     // The size of the current compressed block - which contains multiple chunks

    offset_t startChunkExpandedPos = (offset_t)-1;  // The expanded position of the current chunk
    offset_t nextChunkExpandedPos = (offset_t)-1;   // The expanded position of the next chunk (i.e. end of the current chunk)

    // The reader may read multiple uncompressed blocks at once - save the range currently in memory
    offset_t firstIOOffset = 0;     // First offset in the current IO block
    offset_t lastIOOffset = 0;      // Last offset in the current IO block

    unsigned indexNum() { return indexbuf.length()/sizeof(offset_t); }

    unsigned lookupIndex(offset_t pos,offset_t &curpos,size32_t &expsize)
    {
        // NB index starts at block 1 (and has size as last entry)
        const offset_t *index;
        unsigned a = 0;
        unsigned b = indexNum();
        index = (const offset_t *)indexbuf.toByteArray();
        while (b>a) {
            unsigned m = a+(b-a)/2;
            __int64 dif = (__int64)pos-index[m];
            //Do not optimize exact matches - because if there are zero length blocks this needs
            //to return the block that follows
            if (dif >= 0)
                a = m+1;
            else
                b = m;
        }
        curpos=b?index[b-1]:0;
        expsize = (size32_t)(index[b]-curpos);
        return b;
    }

    void * getCompressedData(offset_t offset)
    {
        if (fileio)
        {
            assertex(offset >= firstIOOffset && offset < lastIOOffset);
            return (byte *)iobuffer.bufferBase() + offset - firstIOOffset;
        }
        else
            return mmfile->base()+offset;
    }

    void getblock(offset_t pos)
    {
        expandedBuffer.clear();

        //If the blocks are being expanded incrementally check if the position is within the current block
        //This test will never be true for row compressed data, or non-incremental decompression
        try
        {
            //Is the file position within the current block of chunks?
            if ((pos >= startBlockExpandedPos) && (pos < startBlockExpandedPos + fullBlockSize))
            {
                //Is the file position in a previous chunk - in which case we need to start decompressing the chunks from
                //the beginning
                if (pos < nextChunkExpandedPos)
                {
                    // Start decompressing again from the beginning of the block
                    // and avoid re-reading the data from disk
                    const void * rawData = getCompressedData(startBlockIOPos);
                    assertex(rawData);

                    nextChunkExpandedPos = startBlockExpandedPos; // update in case an exception is thrown
                    size32_t exp = expander->expandFirst(expandedBuffer, rawData);

                    startChunkExpandedPos = startBlockExpandedPos;
                    nextChunkExpandedPos = startBlockExpandedPos + exp;
                    if (pos < nextChunkExpandedPos)
                        return;

                    expandedBuffer.clear();
                }

                for (;;)
                {
                    size32_t nextSize = expander->expandNext(expandedBuffer);
                    if (nextSize == 0)
                        throw makeStringException(-1, "Unexpected zero length compression block");

                    startChunkExpandedPos = nextChunkExpandedPos;
                    nextChunkExpandedPos = nextChunkExpandedPos+nextSize;
                    if (pos < nextChunkExpandedPos)
                        return;
                }
            }
        }
        catch (IException * e)
        {
            unsigned code = e->errorCode();
            StringBuffer msg;
            e->errorMessage(msg).appendf(" at uncompressed position %llu block %llu of %llu", nextChunkExpandedPos, startBlockIOPos/trailer.blockSize, trailer.indexPos);
            e->Release();
            throw makeStringException(code, msg.str());
        }

        unsigned curblocknum = lookupIndex(pos, startBlockExpandedPos, fullBlockSize);
        size32_t toread = trailer.blockSize;
        offset_t nextIOOffset = (offset_t)curblocknum*toread;
        assertex(nextIOOffset <= trailer.indexPos);
        if (trailer.indexPos-nextIOOffset < (offset_t)toread)
            toread = (size32_t)(trailer.indexPos - nextIOOffset);
        if (!toread) 
            return;

        if (fileio)
        {
            //Only read from the file if the block has not already been read
            if ((nextIOOffset < firstIOOffset) || (nextIOOffset >= lastIOOffset))
            {
                size32_t sizeRead = fileio->read(nextIOOffset, sizeIoBuffer, iobuffer.bufferBase());
                firstIOOffset = nextIOOffset;
                lastIOOffset = firstIOOffset + sizeRead;

                if (sizeRead < toread)
                    throw makeStringException(-1, "Read past end of IO buffer");
            }
            else
            {
                // We always read whole blocks - so this should be guaranteed to be false
                if (nextIOOffset + toread > lastIOOffset)
                    throw makeStringException(-1, "Read past end of IO buffer");
            }
            startBlockIOPos = nextIOOffset;
        }
        else
        {
            assertex((memsize_t)nextIOOffset == nextIOOffset);
        }

        void * rawData = getCompressedData(nextIOOffset);
        expand(rawData, expandedBuffer, nextIOOffset);
    }

    void expand(const void *compbuf,MemoryBuffer &expbuf, offset_t compressedPos)
    {
        try
        {
            size32_t rs = trailer.recordSize;
            if (rs) { // diff expand
                const byte *src = (const byte *)compbuf;
                size32_t expsize = fullBlockSize;
                byte *dst = (byte *)expbuf.reserve(expsize);
                if (expsize) {
                    assertex(expsize>=rs);
                    memcpy(dst,src,rs);
                    dst += rs;
                    src += rs;
                    expsize -= rs;
                    while (expsize) {
                        assertex(expsize>=rs);
                        src += DiffExpand(src, dst, dst-rs, rs);
                        expsize -= rs;
                        dst += rs;
                    }
                }
            }
            else { // lzw or fastlz or lz4
                assertex(expander.get());
                size32_t exp = expander->expandFirst(expbuf, compbuf);
                if (exp == 0)
                {
                    unsigned numZeros = countZeros(trailer.blockSize, (const byte *)compbuf);
                    if (numZeros >= 16)
                        throw makeStringExceptionV(-1, "Unexpected zero fill in compressed file at position %llu length %u", compressedPos, numZeros);
                }

                startChunkExpandedPos = startBlockExpandedPos;
                nextChunkExpandedPos = startBlockExpandedPos + exp;
            }
        }
        catch (IException * e)
        {
            unsigned code = e->errorCode();
            StringBuffer msg;
            e->errorMessage(msg).appendf(" at compressed position %llu of %llu", compressedPos, trailer.indexPos);
            e->Release();
            throw makeStringException(code, msg.str());
        }
    }

public:
    CCompressedFileReader(IFileIO *_fileio, IMemoryMappedFile *_mmfile, CompressedFileTrailer &_trailer, IExpander *_expander, unsigned compMethod, unsigned bufferSize)
        : CCompressedFileBase(_fileio, _trailer, bufferSize), mmfile(_mmfile)
    {
        expander.set(_expander);

        //Allocate an io buffer that can be used for reading - not needed if using memory mapped files
        if (fileio)
            iobuffer.ensureCapacity(sizeIoBuffer);

        // Read the index of blocks from the end of the file
        unsigned nb = trailer.numBlocks();
        size32_t toread = sizeof(offset_t)*nb;
        if (fileio)
        {
            //MORE: This could be avoided if the file is only being read sequentially from the start
            //Therefore could delay until it was actually needed (and save an IO operation)
            size32_t r = fileio->read(trailer.indexPos,toread,indexbuf.reserveTruncate(toread));
            assertex(r==toread);
        }
        else
        {
            assertex((memsize_t)trailer.indexPos==trailer.indexPos);
            memcpy(indexbuf.reserveTruncate(toread),mmfile->base()+(memsize_t)trailer.indexPos,toread);
        }

        //Ensure that an expander is set up
        if (trailer.recordSize==0)
        {
            if (!expander)
            {
                if (compMethod == COMPRESS_METHOD_FASTLZ)
                    expander.setown(createFastLZExpander());
                else if (compMethod == COMPRESS_METHOD_LZ4)
                    expander.setown(createLZ4Expander());
                else // fallback
                {
                    compMethod = COMPRESS_METHOD_LZW;
                    expander.setown(createLZWExpander(true));
                }
            }
        }
    }

    virtual ~CCompressedFileReader()
    {
        try { close(); }
        catch (IException *e)
        {
            EXCLOG(e, "~CCompressedFile");
            e->Release();
        }
    }

    virtual size32_t read(offset_t pos, size32_t len, void * data) override
    {
        CriticalBlock block(crit);
        size32_t ret=0;
        while (pos<trailer.expandedSize) {
            if ((offset_t)len>trailer.expandedSize-pos)
                len = (size32_t)(trailer.expandedSize-pos);
            if ((pos>=startChunkExpandedPos)&&(pos<nextChunkExpandedPos)) { // see if in current buffer
                size32_t tocopy = (size32_t)(nextChunkExpandedPos-pos);
                if (tocopy>len)
                    tocopy = len;
                memcpy(data,expandedBuffer.toByteArray()+(pos-startChunkExpandedPos),tocopy);
                ret += tocopy;
                len -= tocopy;
                data = (byte *)data+tocopy;
                pos += tocopy;
            }
            if (len==0)
                break;
            getblock(pos);
        }
        return ret;
    }

    virtual offset_t size() override
    { 
        CriticalBlock block(crit);
        return trailer.expandedSize;
    }

    virtual size32_t write(offset_t pos, size32_t len, const void * data) override
    {
        throwUnexpected();
    }
    virtual void flush() override
    {
        throwUnexpected();
    }
    virtual void close() override
    {
        CriticalBlock block(crit);
        if (fileio)
            fileio->close();
    }

// CCompressedFile impl.
    virtual unsigned dataCRC() override
    {
        return trailer.datacrc;
    }
};

//---------------------------------------------------------------------------------------------------------------------

class CCompressedFileWriter : public CCompressedFileBase
{
    unsigned curblocknum;
    MemoryBuffer iobuffer;          // buffer used for writing to file
    size32_t compblklen;
    size32_t compblockoffset;       // What offset within the io buffer is the current compression block
    MemoryBuffer indexbuf;          // non-empty once index read (when appending)
    ICFmode mode;
    MemoryBuffer overflow;          // where partial row written
    MemoryAttr prevrowbuf;
    bool setcrc;
    bool writeException = false;
    Linked<ICompressor> compressor;
    offset_t lastFlushPos = 0;

    void checkedwrite(offset_t pos, size32_t len, const void * data)
    {
        size32_t ret = fileio->write(pos,len,data);
        if (ret!=len)
            throw makeOsException(DISK_FULL_EXCEPTION_CODE,"CCompressedFile::checkedwrite");
        if (setcrc)
            trailer.crc = crc32((const char *)data,len,trailer.crc);
    }

    bool compressrow(const void *src,size32_t rs)
    {
        bool ret = true;
        if (compblklen==0) {
            memcpy(prevrowbuf.bufferBase(),src,rs);
            memcpy(getCompressionTargetBuffer(),src,rs);
            compblklen = rs;
        }
        else {
            size32_t len = DiffCompress(src,getCompressionTargetBuffer()+compblklen,prevrowbuf.bufferBase(),rs);
            if (compblklen+len>trailer.blockSize)
                ret = false;
            else
                compblklen += len;
        }
        return ret;
    }

    size32_t compress(const void *expbuf,size32_t len)  // iff return!=len then overflowed
    {
        const byte *src = (const byte *)expbuf;
        size32_t rs = trailer.recordSize;
        if (rs) { // diff compress
            if (overflow.length()) {
                assertex(overflow.length()<=rs);
                size32_t left = rs-overflow.length();
                if (left>len)
                    left = len;
                overflow.append(left,expbuf);
                len -= left;
                if (overflow.length()==rs) {
                    if (!compressrow(overflow.toByteArray(),rs)) {  // this is nasty case
                        overflow.setLength(rs-left);
                        return (size32_t)(src-(const byte *)expbuf);
                    }
                    overflow.clear();
                }
                src += left;
            }
            while (len>=rs) {
                if (!compressrow(src,rs))
                    return (size32_t)(src-(const byte *)expbuf);
                len -= rs;
                src += rs;
            }
            if (len) {
                overflow.append(len,src);
                src += len;
            }
        }
        else // lzw or fastlz or lz4
        {
            src += compressor->write(src, len);
        }
        return (size32_t)(src-(const byte *)expbuf);
    }
    byte * getCompressionTargetBuffer()
    {
        return (byte *)iobuffer.bufferBase() + compblockoffset;
    }
public:
    CCompressedFileWriter(IFileIO *_fileio,CompressedFileTrailer &_trailer,ICFmode _mode, bool _setcrc,ICompressor *_compressor, unsigned compMethod, unsigned bufferSize)
        : CCompressedFileBase(_fileio, _trailer, bufferSize), mode(_mode), setcrc(_setcrc), compressor(_compressor)
    {
        curblocknum = (unsigned)-1; // relies on wrap

        if (trailer.recordSize)
        {
            if ((trailer.recordSize>trailer.blockSize/4) || // just too big
                (trailer.recordSize<10))                    // or too small
                trailer.recordSize = 0;
            else
                prevrowbuf.allocate(trailer.recordSize);
        }

        //Allocate a single io buffer that can be used for reading or writing.
        iobuffer.ensureCapacity(sizeIoBuffer+trailer.recordSize*2+16); // over estimate!

        compblklen = 0;
        compblockoffset = 0;
        if (trailer.recordSize==0)
        {
            if (!compressor)
            {
                switch (compMethod)
                {
<<<<<<< HEAD
                    case COMPRESS_METHOD_FASTLZ:
                        compressor.setown(createFastLZCompressor());
                        break;
                    case COMPRESS_METHOD_LZ4:
                        compressor.setown(createLZ4Compressor(nullptr, false));
                        break;
                    case COMPRESS_METHOD_LZ4HC:
                        compressor.setown(createLZ4Compressor(nullptr, true));
                        break;
                    default:
                        compMethod = COMPRESS_METHOD_LZW;
                        trailer.compressedType = COMPRESSEDFILEFLAG;
                        compressor.setown(createLZWCompressor(true));
                        break;
=======
                    ICompressHandler * compressorFactory = queryCompressHandler((CompressionMethod)compMethod);
                    if (!compressorFactory)
                        throw makeStringExceptionV(-1, "Cannot compressed a file with compression type %u", compMethod);

                    compressor.setown(compressorFactory->getCompressor(nullptr));
>>>>>>> 216d14d8
                }
            }
            compressor->open(getCompressionTargetBuffer(), trailer.blockSize);
        }

        if (mode == ICFappend)
        {
            //Read the existing index from the file
            unsigned nb = trailer.numBlocks();
            size32_t toread = sizeof(offset_t)*nb;
            size32_t r = fileio->read(trailer.indexPos,toread,indexbuf.reserveTruncate(toread));
            assertex(r==toread);

            curblocknum = nb-1;
            if (setcrc)
            {
                trailer.crc = trailer.datacrc;
                trailer.datacrc = ~0U;
            }
        }
    }

    virtual ~CCompressedFileWriter()
    {
        if (!writeException)
        {
            try { close(); }
            catch (IException *e)
            {
                EXCLOG(e, "~CCompressedFileWriter");
                e->Release();
            }
        }
    }
    virtual size32_t read(offset_t pos, size32_t len, void * data) override
    {
        throwUnexpected();
    }
    virtual offset_t size() override
    {
        CriticalBlock block(crit);
        return trailer.expandedSize;
    }
    virtual size32_t write(offset_t pos, size32_t len, const void * data) override
    {
        CriticalBlock block(crit);
        assertex(mode!=ICFread);
        size32_t ret = 0;
        for (;;) {
            if (pos!=trailer.expandedSize)
                throw MakeStringException(-1,"sequential writes only on compressed file");
            size32_t done = compress(data,len);
            trailer.expandedSize += done;
            len -= done;
            ret += done;
            pos += done;
            data = (const byte *)data+done;
            if (len==0)
                break;
            doFlush(true, false);
        }
        return ret;
    }
    virtual void flush() override
    {
        doFlush(false, true);
    }
    void doFlush(bool fillThisBlock, bool forceFlushToDisk)
    {
        try
        {
            if (lastFlushPos == trailer.expandedSize) // nothing written since last flush. NB: only sequential writes supported
            {
                if (forceFlushToDisk && (compblockoffset != 0))
                {
                    checkedwrite(trailer.indexPos-compblockoffset,compblockoffset,(byte *)iobuffer.bufferBase());
                    compblockoffset = 0;
                }
                return;
            }
            curblocknum++;
            indexbuf.append((unsigned __int64) trailer.expandedSize-overflow.length());
            offset_t p = ((offset_t)curblocknum)*((offset_t)trailer.blockSize);
            if (trailer.recordSize==0) {
                compressor->close();
                compblklen = compressor->buflen();
            }

            assertex(compblklen != 0);

            //If adding a block and the previous block was not a full block, fill the gap with 0xff
            //This can occur if a compressed file writer has been opened to append to an existing file.
            if (p>trailer.indexPos)
            {
                //Sanity check that this is the first item written to the file - otherwise the following code will
                //need to checkwrite the data before this block - but it should have been filled already.
                assertex(compblockoffset == 0);

                MemoryAttr fill;
                size32_t fl = (size32_t)(p-trailer.indexPos);
                memset(fill.allocate(fl),0xff,fl);
                checkedwrite(trailer.indexPos,fl,fill.get());
            }
            if (fillThisBlock && (trailer.blockSize != compblklen))
            {
                memset(getCompressionTargetBuffer()+compblklen,0xff,trailer.blockSize-compblklen);
                compblklen = trailer.blockSize;
            }

            //Write to disk if this is the last block, or if there is not enough space in the io buffer for the next block
            bool writeToDisk = forceFlushToDisk || (compblockoffset + compblklen + trailer.blockSize > sizeIoBuffer);
            if (writeToDisk)
            {
                checkedwrite(p-compblockoffset,compblockoffset + compblklen,(byte *)iobuffer.bufferBase());
                compblockoffset = 0;
            }
            else
                compblockoffset += compblklen;

            p += compblklen;
            compblklen = 0;

            trailer.indexPos = p;
            if (trailer.recordSize==0)
            {
                compressor->open(getCompressionTargetBuffer(), trailer.blockSize);
            }
            lastFlushPos = trailer.expandedSize;
        }
        catch (IException *e)
        {
            writeException = true;
            EXCLOG(e, "CCompressedFile::flush");
            throw;
        }
    }
    virtual void close() override
    {
        CriticalBlock block(crit);
        if (mode!=ICFread) {
            //Ensure that a subsequent close() does not re-enter this code if an exception is thrown
            mode = ICFread;
            if (overflow.length()) {
                unsigned ol = overflow.length();
                overflow.clear();
                throw MakeStringException(-1,"Partial row written at end of file %d of %d",ol,trailer.recordSize);
            }

            //Avoid writing out a header/footer if the file is empty
            if ((trailer.expandedSize != 0) || !allowZeroSizeCompressedFiles())
            {
                //Backward compatibility - force a single index entry, even if the file is empty
                if (trailer.expandedSize == 0)
                    lastFlushPos = (offset_t)-1;
                flush();
                trailer.datacrc = trailer.crc;
                if (setcrc) {
                    indexbuf.append(sizeof(trailer)-sizeof(trailer.crc),&trailer);
                    trailer.crc = crc32((const char *)indexbuf.toByteArray(),
                                    indexbuf.length(),trailer.crc);
                    indexbuf.append(trailer.crc);
                }
                else {
                    trailer.datacrc = 0;
                    trailer.crc = ~0U;
                    indexbuf.append(sizeof(trailer),&trailer);
                }
                checkedwrite(trailer.indexPos,indexbuf.length(),indexbuf.toByteArray());
            }

            indexbuf.clear();
            if (fileio)
                fileio->close();
        }
        curblocknum = (unsigned)-1; // relies on wrap
    }

// CCompressedFile impl.
    virtual unsigned dataCRC() override
    {
        return trailer.crc;
    }
};

//---------------------------------------------------------------------------------------------------------------------


static CompressionMethod getCompressedMethod(__int64 compressedType)
{
    if (compressedType == COMPRESSEDFILEFLAG)
        return COMPRESS_METHOD_LZW;
    else if (compressedType == FASTCOMPRESSEDFILEFLAG)
        return COMPRESS_METHOD_FASTLZ;
    else if (compressedType == LZ4COMPRESSEDFILEFLAG)
        return COMPRESS_METHOD_LZ4;
    else if ((compressedType >= NEWCOMPRESSEDFILEFLAG) && (compressedType < NEWCOMPRESSEDFILEFLAGMAX))
        return (CompressionMethod)(compressedType - NEWCOMPRESSEDFILEFLAG);
    return COMPRESS_METHOD_NONE;
}

static bool isCompressedType(__int64 compressedType)
{
    return COMPRESS_METHOD_NONE != getCompressedMethod(compressedType);
}

static bool isCompressedFile(IFileIO *iFileIO, CompressedFileTrailer *trailer=nullptr)
{
    if (iFileIO)
    {
        offset_t fsize = iFileIO->size();
        if (fsize>=sizeof(WinCompressedFileTrailer))  // thats 8 bytes bigger but I think doesn't matter
        {
            WinCompressedFileTrailer wintrailer;
            CompressedFileTrailer _trailer;
            if (!trailer)
                trailer = &_trailer;
            if (iFileIO->read(fsize-sizeof(WinCompressedFileTrailer),sizeof(WinCompressedFileTrailer),&wintrailer)==sizeof(WinCompressedFileTrailer))
            {
                wintrailer.translate(*trailer);
                if (isCompressedType(trailer->compressedType))
                    return true;
            }
        }
        else if ((fsize == 0) && trailer)
        {
            //If the file is empty, but we are expecting a compressed file, fill in the trailer with default information
            memset(trailer,0,sizeof(*trailer));
            trailer->crc = ~0U;
            trailer->compressedType = LZ4COMPRESSEDFILEFLAG;
            trailer->blockSize = LZ4COMPRESSEDFILEBLOCKSIZE;
            trailer->recordSize = 0;
            return true;
        }
    }
    return false;
}



bool isCompressedFile(const char *filename)
{
    Owned<IFile> iFile = createIFile(filename);
    return isCompressedFile(iFile);
}

bool isCompressedFile(IFile *iFile)
{
    Owned<IFileIO> iFileIO = iFile->open(IFOread);
    return isCompressedFile(iFileIO);
}

ICompressedFileIO *createCompressedFileReader(IFileIO *fileio,IExpander *expander, size32_t ioBufferSize)
{
    CompressedFileTrailer trailer;
    if (isCompressedFile(fileio, &trailer))
    {
        if (expander&&(trailer.recordSize!=0))
            throw MakeStringException(-1, "Compressed file format error(%d), Encrypted?",trailer.recordSize);

        //MORE: Revisit the compressed io size when the compressed file supports it (post refactoring)
<<<<<<< HEAD
        unsigned compMethod = getCompressedMethod(trailer.compressedType);
        return new CCompressedFileReader(fileio,NULL,trailer,expander,compMethod, ioBufferSize);
=======
        CompressionMethod compMethod = getCompressedMethod(trailer.compressedType);
        return new CCompressedFile(fileio,NULL,trailer,ICFread,false,NULL,expander,compMethod,defaultCompressedIOSize);
>>>>>>> 216d14d8
    }
    return nullptr;
}


ICompressedFileIO *createCompressedFileReader(IFile *file,IExpander *expander, size32_t ioBufferSize, bool memorymapped, IFEflags extraFlags)
{
    if (file)
    {
        if (memorymapped)
        {
            Owned<IMemoryMappedFile> mmfile = file->openMemoryMapped();
            if (mmfile)
            {
                offset_t fsize = mmfile->fileSize();
                if (fsize>=sizeof(WinCompressedFileTrailer))  // thats 8 bytes bigger but I think doesn't matter
                {
                    WinCompressedFileTrailer wintrailer;
                    CompressedFileTrailer trailer;
                    memcpy(&wintrailer,mmfile->base()+fsize-sizeof(WinCompressedFileTrailer),sizeof(WinCompressedFileTrailer));
                    wintrailer.translate(trailer);
                    CompressionMethod compMethod = getCompressedMethod(trailer.compressedType);
                    if (compMethod)
                    {
                        if (expander&&(trailer.recordSize!=0))
                            throw MakeStringException(-1, "Compressed file format error(%d), Encrypted?",trailer.recordSize);

                        //MORE: Revisit the compressed io size when the compressed file supports it (post refactoring)
                        return new CCompressedFileReader(NULL,mmfile,trailer,expander,compMethod,ioBufferSize);
                    }
                }
            }
        }
        Owned<IFileIO> fileio = file->open(IFOread, extraFlags);
        if (fileio) 
            return createCompressedFileReader(fileio, expander, ioBufferSize);
    }
    return NULL;
}




ICompressedFileIO *createCompressedFileWriter(IFileIO *fileio, bool append, size32_t recordsize,bool _setcrc,ICompressor *compressor, unsigned _compMethod, size32_t compressorBlockSize, size32_t bufferSize)
{
    CompressedFileTrailer trailer;
    offset_t fsize = append ? fileio->size() : 0;
    if (fsize)
    {
        for (;;)
        {
            if (fsize>=sizeof(WinCompressedFileTrailer))  // thats 8 bytes bigger but I think doesn't matter
            {
                WinCompressedFileTrailer wintrailer;
                if (fileio->read(fsize-sizeof(WinCompressedFileTrailer),sizeof(WinCompressedFileTrailer),&wintrailer)==sizeof(WinCompressedFileTrailer)) {
                    wintrailer.translate(trailer);
                    CompressionMethod compMethod = getCompressedMethod(trailer.compressedType);
                    if (compMethod)
                    {
                        // check trailer.compressedType against _compMethod
                        if (_compMethod != compMethod)
                            throw MakeStringException(-1,"Appending to file with different compression method");
                        if ((recordsize==trailer.recordSize)||!trailer.recordSize)
                            break;
                        throw MakeStringException(-1,"Appending to file with different record size (%d,%d)",recordsize,trailer.recordSize);
                    }
                }
            }
            throw MakeStringException(-1,"Appending to file that is not compressed");
        }
    }
    else
    {
        memset(&trailer,0,sizeof(trailer));
        trailer.crc = ~0U;
        if (_compMethod == COMPRESS_METHOD_FASTLZ)
        {
            trailer.compressedType = FASTCOMPRESSEDFILEFLAG;
            trailer.blockSize = FASTCOMPRESSEDFILEBLOCKSIZE;
            trailer.recordSize = 0;
        }
        else if ((_compMethod == COMPRESS_METHOD_LZ4) || (_compMethod == COMPRESS_METHOD_LZ4HC) || (_compMethod == COMPRESS_METHOD_LZ4HC3))
        {
            trailer.compressedType = LZ4COMPRESSEDFILEFLAG;
            trailer.blockSize = LZ4COMPRESSEDFILEBLOCKSIZE;
            trailer.recordSize = 0;
        }
        else if (recordsize)
        {
            trailer.compressedType = COMPRESSEDFILEFLAG;
            trailer.blockSize = COMPRESSEDFILEBLOCKSIZE;
            trailer.recordSize = recordsize;
        }
        else // fallback
        {
            _compMethod = COMPRESS_METHOD_LZW;
            trailer.compressedType = COMPRESSEDFILEFLAG;
            trailer.blockSize = COMPRESSEDFILEBLOCKSIZE;
            trailer.recordSize = 0;
        }
        if (compressorBlockSize)
            trailer.blockSize = compressorBlockSize;
    }
    // MCK - may present compatibility issue if passing in compressor and wanting row comp
    if (compressor)
        trailer.recordSize = 0; // force not row compressed if compressor specified
    return new CCompressedFileWriter(fileio,trailer,fsize?ICFappend:ICFcreate,_setcrc,compressor,_compMethod,bufferSize);
}

ICompressedFileIO *createCompressedFileWriter(IFile *file,size32_t recordsize,bool append,bool _setcrc,ICompressor *compressor, unsigned _compMethod, size32_t compressorBlockSize, size32_t bufferSize, IFEflags extraFlags)
{
    if (file) {
        if (append&&!file->exists())
            append = false;
        Owned<IFileIO> fileio = file->open(append?IFOreadwrite:IFOcreate, extraFlags);
        if (fileio)
            return createCompressedFileWriter(fileio,append,recordsize,_setcrc,compressor,_compMethod,compressorBlockSize,bufferSize);
    }
    return NULL;
}


//===================================================================================



#define AES_PADDING_SIZE 32


class CAESCompressor : implements ICompressor, public CInterface
{
    Owned<ICompressor> comp;    // base compressor
    MemoryBuffer compattr;      // compressed buffer
    MemoryAttr outattr;         // compressed and encrypted (if outblk NULL)
    void *outbuf;               // dest
    size32_t outlen;
    size32_t outmax;
    size32_t originalMax = 0;
    MemoryAttr key;
    MemoryBuffer *outBufMb;

public:
    IMPLEMENT_IINTERFACE;
    CAESCompressor(const void *_key, unsigned _keylen)
        : key(_keylen,_key)
    {
        comp.setown(createLZWCompressor(true));
        outlen = 0;
        outmax = 0;
        outBufMb = NULL;
    }

    virtual void open(MemoryBuffer &mb, size32_t initialSize) override
    {
        outlen = 0;
        outmax = initialSize;
        outbuf = NULL;
        outBufMb = &mb;
        comp->open(compattr, initialSize);
    }

    virtual void open(void *blk,size32_t blksize) override
    {
        outlen = 0;
        outmax = blksize;
        originalMax = blksize;
        if (blk)
            outbuf = blk;
        else
            outbuf = outattr.allocate(blksize);
        outBufMb = NULL;
        if (blksize <= AES_PADDING_SIZE+sizeof(size32_t))
            throw makeStringException(0, "CAESCompressor: target buffer too small");
        size32_t subsz = blksize-AES_PADDING_SIZE-sizeof(size32_t);
        comp->open(compattr.reserveTruncate(subsz),subsz);
    }

    virtual bool adjustLimit(size32_t newLimit) override
    {
        assertex(newLimit <= originalMax);

        if (!comp->adjustLimit(newLimit-AES_PADDING_SIZE-sizeof(size32_t)))
            return false;
        outmax = newLimit;
        return true;
    }

    virtual bool supportsBlockCompression() const override { return false; }
    virtual bool supportsIncrementalCompression() const override { return true; }

    virtual size32_t compressBlock(size32_t destSize, void * dest, size32_t srcSize, const void * src) override { return 0; }

    virtual size32_t compressDirect(size32_t destSize, void * dest, size32_t srcSize, const void * src, size32_t * numCompressed) override
    {
        throwUnimplemented();
    }

    virtual void close() override
    {
        if (outmax == 0)
            return;

        comp->close();
        // now encrypt
        MemoryBuffer buf;
        aesEncrypt(key.get(), key.length(), comp->bufptr(), comp->buflen(), buf);
        outlen = buf.length();
        if (outBufMb)
        {
            outmax = sizeof(size32_t)+outlen;
            outbuf = outBufMb->reserveTruncate(outmax);
            outBufMb = NULL;
        }
        memcpy(outbuf,&outlen,sizeof(size32_t));
        outlen += sizeof(size32_t);
        assertex(outlen<=outmax);
        memcpy((byte *)outbuf+sizeof(size32_t),buf.bufferBase(),buf.length());
        outmax = 0;
    }

    virtual size32_t write(const void *buf,size32_t len) override
    {
        return comp->write(buf,len);
    }

    virtual void * bufptr() override
    {
        assertex(0 == outmax); // i.e. closed
        return outbuf;
    }

    virtual size32_t buflen() override
    {
        assertex(0 == outmax); // i.e. closed
        return outlen;
    }

    virtual void startblock() override
    {
        comp->startblock();
    }

    virtual void commitblock() override
    {
        comp->commitblock();
    }

    virtual CompressionMethod getCompressionMethod() const override { return (CompressionMethod)(COMPRESS_METHOD_AES | comp->getCompressionMethod()); }
};

class CAESExpander : implements CExpanderBase
{
    Owned<IExpander> exp;   // base expander
    MemoryBuffer compbuf;
    MemoryAttr key;
public:
    CAESExpander(const void *_key, unsigned _keylen)
        : key(_keylen,_key)
    {
        exp.setown(createLZWExpander(true));
    }
    size32_t init(const void *blk)
    {
        // first decrypt
        const byte *p = (const byte *)blk;
        size32_t l = *(const size32_t *)p;
        aesDecrypt(key.get(),key.length(),p+sizeof(size32_t),l,compbuf.clear());
        return exp->init(compbuf.bufferBase());         
    }

    void   expand(void *target)
    {
        exp->expand(target);
    }

    virtual void * bufptr()
    {
        return exp->bufptr();
    }

    virtual size32_t buflen()
    {
        return exp->buflen();
    }
};


ICompressor *createAESCompressor(const void *key, unsigned keylen)
{
    return  new CAESCompressor(key,keylen);
}
IExpander *createAESExpander(const void *key, unsigned keylen)
{
    return new CAESExpander(key,keylen);
}

#define ROTATE_BYTE_LEFT(x, n) (((x) << (n)) | ((x) >> (8 - (n))))


inline void padKey32(byte *keyout,size32_t len, const byte *key)
{
    if (len==0) 
        memset(keyout,0xcc,32);
    else if (len<=32) {
        for (unsigned i=0;i<32;i++)
            keyout[i] = (i<len)?key[i%len]:ROTATE_BYTE_LEFT(key[i%len],i/len);
    }
    else {
        memcpy(keyout,key,32);
        // xor excess rotated
        for (unsigned i=32;i<len;i++) 
            keyout[i%32] ^= ROTATE_BYTE_LEFT(key[i],(i/8)%8);
    }
}


ICompressor *createAESCompressor256(size32_t len, const void *key)
{
    byte k[32];
    padKey32(k,len,(const byte *)key);
    return  new CAESCompressor(k,32);
}

IExpander *createAESExpander256(size32_t len, const void *key)
{
    byte k[32];
    padKey32(k,len,(const byte *)key);
    return new CAESExpander(k,32);
}



IPropertyTree *getBlockedFileDetails(IFile *file)
{
    Owned<IPropertyTree> tree = createPTree("BlockedFile");
    Owned<IFileIO> fileio = file?file->open(IFOread):NULL;
    if (fileio) {
        offset_t fsize = fileio->size();
        tree->setPropInt64("@size",fsize);
        if (fsize>=sizeof(WinCompressedFileTrailer)) {  // thats 8 bytes bigger but I think doesn't matter
            WinCompressedFileTrailer wintrailer;
            CompressedFileTrailer trailer;
            if (fileio->read(fsize-sizeof(WinCompressedFileTrailer),sizeof(WinCompressedFileTrailer),&wintrailer)==sizeof(WinCompressedFileTrailer)) {
                wintrailer.translate(trailer);
                if (isCompressedType(trailer.compressedType))
                {
                    trailer.setDetails(*tree);
                    unsigned nb = trailer.numBlocks();
                    MemoryAttr indexbuf;
                    size32_t toread = sizeof(offset_t)*nb;
                    size32_t r = fileio->read(trailer.indexPos,toread,indexbuf.allocate(toread));
                    if (r&&(r==toread)) {
                        offset_t s = 0;
                        const offset_t *index = (const offset_t *)indexbuf.bufferBase();
                        for (unsigned i=0;i<nb;i++) {
                            IPropertyTree * t = tree->addPropTree("Block",createPTree("Block"));
                            t->addPropInt64("@start",s);
                            offset_t p = s;
                            s = index[i];
                            t->addPropInt64("@end",s);
                            t->addPropInt64("@length",s-p);
                        }
                    }
                    return tree.getClear();
                }
            }
        }
    }
    return NULL;
}

class CCompressHandlerArray
{
    IArrayOf<ICompressHandler> registered;    // Owns the relevant handler objects
    ICompressHandler *byMethod[COMPRESS_METHOD_LAST] = { nullptr };
    ICompressHandler *AESbyMethod[COMPRESS_METHOD_LAST] = { nullptr };

public:
    ICompressHandler *lookup(const char *type) const
    {
        ForEachItemIn(h, registered)
        {
            ICompressHandler &handler = registered.item(h);
            if (0 == stricmp(type, handler.queryType()))
                return &handler;
        }
        return NULL;
    }
    ICompressHandler *lookup(CompressionMethod method) const
    {
        if ((method & ~COMPRESS_METHOD_AES) >= COMPRESS_METHOD_LAST)
            return nullptr;
        else if (method & COMPRESS_METHOD_AES)
            return AESbyMethod[method & ~COMPRESS_METHOD_AES];
        else
            return byMethod[method];
    }
    ICompressHandlerIterator *getIterator()
    {
        return new ArrayIIteratorOf<IArrayOf<ICompressHandler>, ICompressHandler, ICompressHandlerIterator>(registered);
    }
    bool addCompressor(ICompressHandler *handler)
    {
        CompressionMethod method = handler->queryMethod();
        if (lookup(method))
        {
            handler->Release();
            return false; // already registered
        }
        registered.append(* handler);
        if ((method & ~COMPRESS_METHOD_AES) < COMPRESS_METHOD_LAST)
        {
            if (method & COMPRESS_METHOD_AES)
                AESbyMethod[method & ~COMPRESS_METHOD_AES] = handler;
            else
                byMethod[method] = handler;
        }
        return true;
    }
    bool removeCompressor(ICompressHandler *handler)
    {
        CompressionMethod method = handler->queryMethod();
        if (registered.zap(* handler))
        {
            if ((method & ~COMPRESS_METHOD_AES) < COMPRESS_METHOD_LAST)
            {
                if (method & COMPRESS_METHOD_AES)
                    AESbyMethod[method & ~COMPRESS_METHOD_AES] = nullptr;
                else
                    byMethod[method] = nullptr;
            }
            return true;
        }
        else
            return false;
    }
} compressors;

typedef IIteratorOf<ICompressHandler> ICompressHandlerIterator;

ICompressHandlerIterator *getCompressHandlerIterator()
{
    return compressors.getIterator();
}

bool addCompressorHandler(ICompressHandler *handler)
{
    return compressors.addCompressor(handler);
}

bool removeCompressorHandler(ICompressHandler *handler)
{
    return compressors.removeCompressor(handler);
}

Linked<ICompressHandler> defaultCompressor;

MODULE_INIT(INIT_PRIORITY_STANDARD)
{
    class CCompressHandlerBase : implements ICompressHandler, public CInterface
    {
    public:
        IMPLEMENT_IINTERFACE;
    };
    class CFLZCompressHandler : public CCompressHandlerBase
    {
    public:
        virtual const char *queryType() const { return "FLZ"; }
        virtual CompressionMethod queryMethod() const { return COMPRESS_METHOD_FASTLZ; }
        virtual ICompressor *getCompressor(const char *options) { return createFastLZCompressor(); }
        virtual IExpander *getExpander(const char *options) { return createFastLZExpander(); }
    };
    class CLZ4CompressHandler : public CCompressHandlerBase
    {
    public:
        virtual const char *queryType() const { return "LZ4"; }
        virtual CompressionMethod queryMethod() const { return COMPRESS_METHOD_LZ4; }
        virtual ICompressor *getCompressor(const char *options) { return createLZ4Compressor(options, false); }
        virtual IExpander *getExpander(const char *options) { return createLZ4Expander(); }
    };
    class CLZ4HCCompressHandler : public CCompressHandlerBase
    {
    public:
        virtual const char *queryType() const { return "LZ4HC"; }
        virtual CompressionMethod queryMethod() const { return COMPRESS_METHOD_LZ4HC; }
        virtual ICompressor *getCompressor(const char *options) { return createLZ4Compressor(options, true); }
        virtual IExpander *getExpander(const char *options) { return createLZ4Expander(); }
    };
    class CLZ4HC3CompressHandler : public CCompressHandlerBase
    {
    public:
        virtual const char *queryType() const { return "LZ4HC3"; }
        virtual CompressionMethod queryMethod() const { return COMPRESS_METHOD_LZ4HC3; }
        virtual ICompressor *getCompressor(const char *options) {
            StringBuffer opts(options);
            opts.append(',').append("hclevel=3"); // note extra leading comma will be ignored
            return createLZ4Compressor(opts, true);
        }
        virtual IExpander *getExpander(const char *options) { return createLZ4Expander(); }
    };
    class CLZ4SCompressHandler : public CCompressHandlerBase
    {
    public:
        virtual const char *queryType() const { return "LZ4S"; }
        virtual CompressionMethod queryMethod() const { return COMPRESS_METHOD_LZ4S; }
        virtual ICompressor *getCompressor(const char *options) { return createLZ4StreamCompressor(options, false); }
        virtual IExpander *getExpander(const char *options) { return createLZ4StreamExpander(); }
    };
    class CLZ4SHCCompressHandler : public CCompressHandlerBase
    {
    public:
        virtual const char *queryType() const { return "LZ4SHC"; }
        virtual CompressionMethod queryMethod() const { return COMPRESS_METHOD_LZ4SHC; }
        virtual ICompressor *getCompressor(const char *options) { return createLZ4StreamCompressor(options, true); }
        virtual IExpander *getExpander(const char *options) { return createLZ4StreamExpander(); }
    };
    class CZStdSCompressHandler : public CCompressHandlerBase
    {
    public:
        virtual const char *queryType() const { return "ZSTDS"; }
        virtual CompressionMethod queryMethod() const { return COMPRESS_METHOD_ZSTDS; }
        virtual ICompressor *getCompressor(const char *options) { return createZStdStreamCompressor(options); }
        virtual IExpander *getExpander(const char *options)     { return createZStdStreamExpander(); }
    };
    class CAESCompressHandler : public CCompressHandlerBase
    {
    public:
        virtual const char *queryType() const { return "AES"; }
        virtual CompressionMethod queryMethod() const { return (CompressionMethod) (COMPRESS_METHOD_AES|COMPRESS_METHOD_LZW); }
        virtual ICompressor *getCompressor(const char *options)
        {
            assertex(options);
            return createAESCompressor(options, strlen(options));
        }
        virtual IExpander *getExpander(const char *options)
        {
            assertex(options);
            return createAESExpander(options, strlen(options));
        }
    };
    class CDiffCompressHandler : public CCompressHandlerBase
    {
    public:
        virtual const char *queryType() const { return "DIFF"; }
        virtual CompressionMethod queryMethod() const { return COMPRESS_METHOD_ROWDIF; }
        virtual ICompressor *getCompressor(const char *options) { return createRDiffCompressor(); }
        virtual IExpander *getExpander(const char *options) { return createRDiffExpander(); }
    };
    class CRDiffCompressHandler : public CCompressHandlerBase
    {
    public:
        virtual const char *queryType() const { return "RDIFF"; }  // Synonym for DIFF
        virtual CompressionMethod queryMethod() const { return COMPRESS_METHOD_ROWDIF; }
        virtual ICompressor *getCompressor(const char *options) { return createRDiffCompressor(); }
        virtual IExpander *getExpander(const char *options) { return createRDiffExpander(); }
    };
    class CRandRDiffCompressHandler : public CCompressHandlerBase
    {
    public:
        virtual const char *queryType() const { return "RANDROW"; }
        virtual CompressionMethod queryMethod() const { return COMPRESS_METHOD_RANDROW; }
        virtual ICompressor *getCompressor(const char *options) { return createRandRDiffCompressor(); }
        virtual IExpander *getExpander(const char *options) { UNIMPLEMENTED; } // Expander has a different interface
    };
    class CLZWCompressHandler : public CCompressHandlerBase
    {
    public:
        virtual const char *queryType() const { return "LZW"; }
        virtual CompressionMethod queryMethod() const { return COMPRESS_METHOD_LZW; }
        virtual ICompressor *getCompressor(const char *options) { return createLZWCompressor(true); }
        virtual IExpander *getExpander(const char *options) { return createLZWExpander(true); }
    };
    class CLZWLECompressHandler : public CCompressHandlerBase
    {
    public:
        virtual const char *queryType() const { return "LZWLE"; }
        virtual CompressionMethod queryMethod() const { return COMPRESS_METHOD_LZW_LITTLE_ENDIAN; }
        virtual ICompressor *getCompressor(const char *options) { return createLZWCompressor(false); }
        virtual IExpander *getExpander(const char *options) { return createLZWExpander(false); }
    };
    addCompressorHandler(new CLZWLECompressHandler());
    addCompressorHandler(new CLZWCompressHandler());
    addCompressorHandler(new CAESCompressHandler());
    addCompressorHandler(new CDiffCompressHandler());
    addCompressorHandler(new CRDiffCompressHandler());
    addCompressorHandler(new CRandRDiffCompressHandler());
    addCompressorHandler(new CFLZCompressHandler());
    addCompressorHandler(new CLZ4HCCompressHandler());
    addCompressorHandler(new CLZ4HC3CompressHandler());
    ICompressHandler *lz4Compressor = new CLZ4CompressHandler();
    defaultCompressor.set(lz4Compressor);
    addCompressorHandler(lz4Compressor);
    addCompressorHandler(new CLZ4SCompressHandler());
    addCompressorHandler(new CLZ4SHCCompressHandler());
    addCompressorHandler(new CZStdSCompressHandler());
    return true;
}

ICompressHandler *queryCompressHandler(const char *type)
{
    return compressors.lookup(type);
}

ICompressHandler *queryCompressHandler(CompressionMethod method)
{
    return compressors.lookup(method);
}

void setDefaultCompressor(const char *type)
{
    ICompressHandler *_defaultCompressor = queryCompressHandler(type);
    if (!_defaultCompressor)
        throw MakeStringException(-1, "setDefaultCompressor: '%s' compressor not registered", type);
    defaultCompressor.set(_defaultCompressor);
}

ICompressHandler *queryDefaultCompressHandler()
{
    return defaultCompressor;
}

ICompressor *getCompressor(const char *type, const char *options)
{
    ICompressHandler *handler = compressors.lookup(type);
    if (handler)
        return handler->getCompressor(options);
    return NULL;
}

IExpander *getExpander(const char *type, const char *options)
{
    ICompressHandler *handler = compressors.lookup(type);
    if (handler)
        return handler->getExpander(options);
    return NULL;
}



CompressionMethod translateToCompMethod(const char *compStr, CompressionMethod defaultMethod)
{
    CompressionMethod compMethod = defaultMethod;
    if (!isEmptyString(compStr))
    {
        if (strieq("FLZ", compStr))
            compMethod = COMPRESS_METHOD_FASTLZ;
        else if (strieq("LZW", compStr))
            compMethod = COMPRESS_METHOD_LZW;
        else if (strieq("RDIFF", compStr))
            compMethod = COMPRESS_METHOD_ROWDIF;
        else if (strieq("RANDROW", compStr))
            compMethod = COMPRESS_METHOD_RANDROW;
        else if (strieq("LZMA", compStr))
            compMethod = COMPRESS_METHOD_LZMA;
        else if (strieq("LZ4HC", compStr))
            compMethod = COMPRESS_METHOD_LZ4HC;
        else if (strieq("LZ4HC3", compStr))
            compMethod = COMPRESS_METHOD_LZ4HC3;
        else if (strieq("LZ4", compStr))
            compMethod = COMPRESS_METHOD_LZ4;
        else if (strieq("LZ4SHC", compStr))
            compMethod = COMPRESS_METHOD_LZ4SHC;
        else if (strieq("LZ4S", compStr))
            compMethod = COMPRESS_METHOD_LZ4S;
        else if (strieq("ZSTDS", compStr))
            compMethod = COMPRESS_METHOD_ZSTDS;
        //else // default is LZ4
    }
    return compMethod;
}

const char *translateFromCompMethod(unsigned compMethod)
{
    switch (compMethod)
    {
        case COMPRESS_METHOD_ROWDIF:
            return "RDIFF";
        case COMPRESS_METHOD_RANDROW:
            return "RANDROW";
        case COMPRESS_METHOD_LZW:
            return "LZW";
        case COMPRESS_METHOD_FASTLZ:
            return "FLZ";
        case COMPRESS_METHOD_LZ4:
            return "LZ4";
        case COMPRESS_METHOD_LZ4HC:
            return "LZ4HC";
        case COMPRESS_METHOD_LZ4HC3:
            return "LZ4HC3";
        case COMPRESS_METHOD_LZ4S:
            return "LZ4S";
        case COMPRESS_METHOD_LZ4SHC:
            return "LZ4SHC";
        case COMPRESS_METHOD_LZMA:
            return "LZMA";
        case COMPRESS_METHOD_ZSTDS:
            return "ZSTDS";
        default:
            return ""; // none
    }
}


//===================================================================================

//#define TEST_ROWDIFF
#ifdef TEST_ROWDIFF

#include "jfile.hpp"

jlib_decl void testDiffComp(unsigned amount)
{
    size32_t sz = 11;

    Owned<IWriteSeqVar> out = createRowCompWriteSeq("test.out", sz);

    { MTIME_SECTION(defaultTimer, "Comp Write");
        int cpies;
        for (cpies=0; cpies<amount; cpies++)
        {
            out->putn("Kate cccc \0A Another \0A Brother ", 3);
            out->putn( "Jake Smith", 1);
            out->putn( "Jake Brown", 1);
            out->putn( "J Smith   ", 1);
            out->putn( "K Smith   ", 1);
            out->putn( "Kate Smith", 1);
            out->putn( "Kate Brown", 1);
            out->putn("Kate aaaa \0Kate bbbb ", 2);
            out->putn("Kate cccc \0A Another \0A Brother ", 3);
            out->putn( "A Brolley ", 1);
        }
    }

    out.clear();


    MemoryBuffer buf;
    char *s = (char *) buf.reserve(sz);

    { MTIME_SECTION(defaultTimer, "Comp read");
        Owned<IReadSeqVar> in = createRowCompReadSeq("test.out", 0, sz);

        count_t a = 0;
        for (;;)
        {
            size32_t tmpSz;
            if (!in->get(sz, s, tmpSz))
                break;
            a++;
//          DBGLOG("Entry: %s", s);
        }
        DBGLOG("read: %d", a);
    }

    { MTIME_SECTION(defaultTimer, "Comp read async std");
        
        Owned<IFile> iFile = createIFile("test.out");
        Owned<IFileAsyncIO> iFileIO = iFile->openAsync(IFOread);
        Owned<IFileIOStream> iFileIOStream = createBufferedAsyncIOStream(iFileIO);
        Owned<IReadSeqVar> in = createRowCompReadSeq(*iFileIOStream, 0, sz);

        count_t a = 0;
        for (;;)
        {
            size32_t tmpSz;
            if (!in->get(sz, s, tmpSz))
                break;
            a++;
//          DBGLOG("Entry: %s", s);
        }
        DBGLOG("async std read: %d", a);
    }

    { MTIME_SECTION(defaultTimer, "Comp read async");
        
        Owned<IReadSeqVar> in = createRowCompReadSeq("test.out", 0, sz, -1, true);

        count_t a = 0;
        for (;;)
        {
            size32_t tmpSz;
            if (!in->get(sz, s, tmpSz))
                break;
            a++;
//          DBGLOG("Entry: %s", s);
        }
        DBGLOG("async read: %d", a);
    }
}
#endif<|MERGE_RESOLUTION|>--- conflicted
+++ resolved
@@ -2540,31 +2540,11 @@
         {
             if (!compressor)
             {
-                switch (compMethod)
-                {
-<<<<<<< HEAD
-                    case COMPRESS_METHOD_FASTLZ:
-                        compressor.setown(createFastLZCompressor());
-                        break;
-                    case COMPRESS_METHOD_LZ4:
-                        compressor.setown(createLZ4Compressor(nullptr, false));
-                        break;
-                    case COMPRESS_METHOD_LZ4HC:
-                        compressor.setown(createLZ4Compressor(nullptr, true));
-                        break;
-                    default:
-                        compMethod = COMPRESS_METHOD_LZW;
-                        trailer.compressedType = COMPRESSEDFILEFLAG;
-                        compressor.setown(createLZWCompressor(true));
-                        break;
-=======
-                    ICompressHandler * compressorFactory = queryCompressHandler((CompressionMethod)compMethod);
-                    if (!compressorFactory)
-                        throw makeStringExceptionV(-1, "Cannot compressed a file with compression type %u", compMethod);
-
-                    compressor.setown(compressorFactory->getCompressor(nullptr));
->>>>>>> 216d14d8
-                }
+                ICompressHandler * compressorFactory = queryCompressHandler((CompressionMethod)compMethod);
+                if (!compressorFactory)
+                    throw makeStringExceptionV(-1, "Cannot compressed a file with compression type %u", compMethod);
+
+                compressor.setown(compressorFactory->getCompressor(nullptr));
             }
             compressor->open(getCompressionTargetBuffer(), trailer.blockSize);
         }
@@ -2824,13 +2804,8 @@
             throw MakeStringException(-1, "Compressed file format error(%d), Encrypted?",trailer.recordSize);
 
         //MORE: Revisit the compressed io size when the compressed file supports it (post refactoring)
-<<<<<<< HEAD
-        unsigned compMethod = getCompressedMethod(trailer.compressedType);
+        CompressionMethod compMethod = getCompressedMethod(trailer.compressedType);
         return new CCompressedFileReader(fileio,NULL,trailer,expander,compMethod, ioBufferSize);
-=======
-        CompressionMethod compMethod = getCompressedMethod(trailer.compressedType);
-        return new CCompressedFile(fileio,NULL,trailer,ICFread,false,NULL,expander,compMethod,defaultCompressedIOSize);
->>>>>>> 216d14d8
     }
     return nullptr;
 }

--- conflicted
+++ resolved
@@ -28,19 +28,11 @@
 }
 
 
-<<<<<<< HEAD
-HistogramMetric::HistogramMetric(const char *name, const char *desc, StatisticMeasure _units, const std::vector<__uint64> &bucketLimits, const MetricMetaData &_metaData) :
-    MetricBase(name, desc, MetricType::METRICS_HISTOGRAM, _units, _metaData)
-{
-    buckets.reserve(bucketLimits.size());
-    for (auto &b: bucketLimits)
-=======
 HistogramMetric::HistogramMetric(const char *_name, const char *_desc, StatisticMeasure _units, const std::vector<__uint64> &_bucketLimits, const MetricMetaData &_metaData) :
     MetricBase(_name, _desc, MetricType::METRICS_HISTOGRAM, _units, _metaData)
 {
     buckets.reserve(_bucketLimits.size());
     for (auto &b: _bucketLimits)
->>>>>>> 760d3d80
     {
         buckets.emplace_back(Bucket{b});
     }
@@ -94,16 +86,6 @@
 }
 
 
-<<<<<<< HEAD
-ScaledHistogramMetric::ScaledHistogramMetric(const char *name, const char *desc, StatisticMeasure units, const std::vector<__uint64> &bucketLimits, double limitsToMeasurementUnitsScaleFactor, const MetricMetaData &_metaData) :
-    HistogramMetric{name, desc, units, bucketLimits, metaData}
-{
-    for (auto &b: buckets)
-    {
-        b.limit = (__uint64)((double)(b.limit) * limitsToMeasurementUnitsScaleFactor);
-    }
-    outputScaleFactor = 1.0 / limitsToMeasurementUnitsScaleFactor;
-=======
 ScaledHistogramMetric::ScaledHistogramMetric(const char *_name, const char *_desc, StatisticMeasure _units, const std::vector<__uint64> &_bucketLimits, double _limitsToMeasurementUnitsScaleFactor, const MetricMetaData &_metaData) :
     HistogramMetric{_name, _desc, _units, _bucketLimits, _metaData}
 {
@@ -112,7 +94,6 @@
         b.limit = (__uint64)((double)(b.limit) * _limitsToMeasurementUnitsScaleFactor);
     }
     outputScaleFactor = 1.0 / _limitsToMeasurementUnitsScaleFactor;
->>>>>>> 760d3d80
 }
 
 
@@ -432,11 +413,7 @@
 }
 
 
-<<<<<<< HEAD
-std::shared_ptr<HistogramMetric> registerHistogramMetric(const char *name, const char* desc, StatisticMeasure units, const std::vector<__uint64> &bucketLimits, const MetricMetaData &metaData)
-=======
 std::shared_ptr<HistogramMetric> hpccMetrics::registerHistogramMetric(const char *name, const char* desc, StatisticMeasure units, const std::vector<__uint64> &bucketLimits, const MetricMetaData &metaData)
->>>>>>> 760d3d80
 {
     std::shared_ptr<HistogramMetric> pMetric = std::shared_ptr<HistogramMetric>(new HistogramMetric(name, desc, units, bucketLimits, metaData));
     queryMetricsManager().addMetric(pMetric);
@@ -444,11 +421,7 @@
 }
 
 
-<<<<<<< HEAD
-std::shared_ptr<ScaledHistogramMetric> registerScaledHistogramMetric(const char *name, const char* desc, StatisticMeasure units, const std::vector<__uint64> &bucketLimits,
-=======
 std::shared_ptr<ScaledHistogramMetric> hpccMetrics::registerScaledHistogramMetric(const char *name, const char* desc, StatisticMeasure units, const std::vector<__uint64> &bucketLimits,
->>>>>>> 760d3d80
                                                                                double limitsToMeasurementUnitsScaleFactor, const MetricMetaData &metaData)
 {
     std::shared_ptr<ScaledHistogramMetric> pMetric = std::shared_ptr<ScaledHistogramMetric>(new ScaledHistogramMetric(name, desc, units, bucketLimits, limitsToMeasurementUnitsScaleFactor, metaData));
@@ -457,11 +430,7 @@
 }
 
 
-<<<<<<< HEAD
-std::shared_ptr<ScaledHistogramMetric> registerCyclesToNsScaledHistogramMetric(const char *name, const char* desc, const std::vector<__uint64> &bucketLimits, const MetricMetaData &metaData)
-=======
 std::shared_ptr<ScaledHistogramMetric> hpccMetrics::registerCyclesToNsScaledHistogramMetric(const char *name, const char* desc, const std::vector<__uint64> &bucketLimits, const MetricMetaData &metaData)
->>>>>>> 760d3d80
 {
     double nsToCyclesScaleFactor = 1.0 / getCycleToNanoScale();
     std::shared_ptr<ScaledHistogramMetric> pMetric = std::shared_ptr<ScaledHistogramMetric>(new ScaledHistogramMetric(name, desc, SMeasureTimeNs, bucketLimits, nsToCyclesScaleFactor, metaData));

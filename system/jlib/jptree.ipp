/*##############################################################################

    HPCC SYSTEMS software Copyright (C) 2012 HPCC Systems®.

    Licensed under the Apache License, Version 2.0 (the "License");
    you may not use this file except in compliance with the License.
    You may obtain a copy of the License at

       http://www.apache.org/licenses/LICENSE-2.0

    Unless required by applicable law or agreed to in writing, software
    distributed under the License is distributed on an "AS IS" BASIS,
    WITHOUT WARRANTIES OR CONDITIONS OF ANY KIND, either express or implied.
    See the License for the specific language governing permissions and
    limitations under the License.
############################################################################## */


#ifndef _PTREE_IPP
#define _PTREE_IPP

#include "jarray.hpp"
#include "jexcept.hpp"
#include "jhash.hpp"
#include "jmutex.hpp"
#include "jsuperhash.hpp"


#include "jptree.hpp"
#include "jbuff.hpp"
#include "jlog.hpp"

#define ANE_APPEND -1
#define ANE_SET -2
///////////////////
class MappingStringToOwned : public MappingStringTo<IInterfacePtr,IInterfacePtr>
{
public:
  MappingStringToOwned(const char * k, IInterfacePtr a) :
      MappingStringTo<IInterfacePtr,IInterfacePtr>(k,a) { }
  ~MappingStringToOwned() { ::Release(val); }
};

typedef MapStringTo<IInterfacePtr, IInterfacePtr, MappingStringToOwned> MapStringToOwned;

// case sensitive childmap
class jlib_decl ChildMap : protected SuperHashTableOf<IPropertyTree, constcharptr>
{
protected:
// SuperHashTable definitions
    virtual void onAdd(void *) override {}
    virtual void onRemove(void *e) override;
    virtual const void *getFindParam(const void *e) const override
    {
        const IPropertyTree &elem = *(const IPropertyTree *)e;
        return elem.queryName();
    }
    virtual unsigned getHashFromElement(const void *e) const override;
    virtual unsigned getHashFromFindParam(const void *fp) const override
    {
        return hashc((const unsigned char *)fp, (size32_t)strlen((const char *)fp), 0);
    }
    virtual bool matchesFindParam(const void *e, const void *fp, unsigned fphash) const override
    {
        return streq(((IPropertyTree *)e)->queryName(), (const char *)fp);
    }
public: 
    IMPLEMENT_IINTERFACE;
    IMPLEMENT_SUPERHASHTABLEOF_REF_FIND(IPropertyTree, constcharptr);

    inline unsigned count() const { return SuperHashTableOf<IPropertyTree, constcharptr>::count(); }

    ChildMap() : SuperHashTableOf<IPropertyTree, constcharptr>(4)
    { 
    }
    ~ChildMap() 
    { 
        _releaseAll();
    }
    virtual unsigned numChildren() const;
    virtual IPropertyTreeIterator *getIterator(bool sort);
    virtual bool set(const char *key, IPropertyTree *tree)
    {
        return SuperHashTableOf<IPropertyTree, constcharptr>::replace(* tree);
    }
    virtual bool replace(const char *key, IPropertyTree *tree) // provides different semantics, used if element being replaced is not to be treated as deleted.
    {
        return SuperHashTableOf<IPropertyTree, constcharptr>::replace(* tree);
    }
    virtual IPropertyTree *query(const char *key)
    {
        return find(*key);
    }
    virtual bool remove(const char *key)
    {
        return SuperHashTableOf<IPropertyTree, constcharptr>::remove(key);
    }
    virtual bool removeExact(IPropertyTree *child)
    {
        return SuperHashTableOf<IPropertyTree, constcharptr>::removeExact(child);
    }
};

// case insensitive childmap
class jlib_decl ChildMapNC : public ChildMap
{
public:
// SuperHashTable definitions
    virtual unsigned getHashFromFindParam(const void *fp) const override
    {
        return hashnc((const unsigned char *)fp, (size32_t)strlen((const char *)fp), 0);
    }
    virtual bool matchesFindParam(const void *e, const void *fp, unsigned fphash) const override
    {
        return strieq(((IPropertyTree *)e)->queryName(), (const char *)fp);
    }
};


inline static int validJSONUtf8ChrLen(unsigned char c)
{
    if (c <= 31)
        return 0;
    if ('\"' == c)
        return 0;
    if ('\\' == c)
        return 2;
    return utf8CharLen(c);
}

inline static bool isAttribute(const char *xpath) { return (xpath && *xpath == '@'); }

jlib_decl const char *splitXPathUQ(const char *xpath, StringBuffer &path);
jlib_decl const char *queryHead(const char *xpath, StringBuffer &head);
jlib_decl const char *queryNextUnquoted(const char *str, char c);

class CQualifierMap;
interface IPTArrayValue
{
    virtual ~IPTArrayValue() { }

    virtual bool isArray() const = 0;
    virtual CQualifierMap *queryMap() = 0;
    virtual CQualifierMap *setMap(CQualifierMap *_map) = 0;
    virtual bool isCompressed() const = 0;
    virtual const void *queryValue() const = 0;
    virtual MemoryBuffer &getValue(MemoryBuffer &tgt, bool binary) const = 0;
    virtual StringBuffer &getValue(StringBuffer &tgt, bool binary) const = 0;
    virtual size32_t queryValueSize() const = 0;
    virtual IPropertyTree *queryElement(unsigned idx) const = 0;
    virtual void addElement(IPropertyTree *e) = 0;
    virtual void setElement(unsigned idx, IPropertyTree *e) = 0;
    virtual void removeElement(unsigned idx) = 0;
    virtual unsigned elements() const = 0;
    virtual const void *queryValueRaw() const = 0;
    virtual size32_t queryValueRawSize() const = 0;
    virtual unsigned find(const IPropertyTree *search) const = 0;
    virtual IPropertyTree **getRawArray() const = 0;

    virtual void serialize(MemoryBuffer &tgt) = 0;
    virtual void deserialize(MemoryBuffer &src) = 0;
};

class CPTArray : implements IPTArrayValue, private IArray
{
    std::atomic<CQualifierMap *> map{nullptr};
public:
    ~CPTArray();
    virtual bool isArray() const override { return true; }
    virtual CQualifierMap *queryMap() override { return map.load(); }
    virtual CQualifierMap *setMap(CQualifierMap *_map) override;
    virtual bool isCompressed() const override { return false; }
    virtual const void *queryValue() const override { UNIMPLEMENTED; }
    virtual MemoryBuffer &getValue(MemoryBuffer &tgt, bool binary) const override { UNIMPLEMENTED; }
    virtual StringBuffer &getValue(StringBuffer &tgt, bool binary) const override { UNIMPLEMENTED; }
    virtual size32_t queryValueSize() const override { UNIMPLEMENTED; }
    virtual IPropertyTree *queryElement(unsigned idx) const override { return (idx<ordinality()) ? &((IPropertyTree &)item(idx)) : NULL; }
    virtual void addElement(IPropertyTree *tree) override;
    virtual void setElement(unsigned idx, IPropertyTree *tree) override;
    virtual void removeElement(unsigned idx) override;
    virtual unsigned elements() const override { return ordinality(); }
    virtual const void *queryValueRaw() const override { UNIMPLEMENTED; return NULL; }
    virtual size32_t queryValueRawSize() const override { UNIMPLEMENTED; return 0; }
    virtual unsigned find(const IPropertyTree *search) const override;
    virtual IPropertyTree **getRawArray() const override
    {
        return (IPropertyTree **)getArray();
    }
// serializable
    virtual void serialize(MemoryBuffer &tgt) override { UNIMPLEMENTED; }
    virtual void deserialize(MemoryBuffer &src) override { UNIMPLEMENTED; }
};


class jlib_decl CPTValue : implements IPTArrayValue, private MemoryAttr
{
public:
    CPTValue(MemoryBuffer &src)
    { 
        deserialize(src); 
    }
    CPTValue(size32_t size, const void *data, bool binary=false, bool raw=false, bool compressed=false);

    virtual bool isArray() const override { return false; }
    virtual CQualifierMap *queryMap() override { return nullptr; }
    virtual CQualifierMap *setMap(CQualifierMap *_map) { UNIMPLEMENTED; }
    virtual bool isCompressed() const override { return compressed; }
    virtual const void *queryValue() const override;
    virtual MemoryBuffer &getValue(MemoryBuffer &tgt, bool binary) const override;
    virtual StringBuffer &getValue(StringBuffer &tgt, bool binary) const override;
    virtual size32_t queryValueSize() const override;
    virtual IPropertyTree *queryElement(unsigned idx) const override { UNIMPLEMENTED; return NULL; }
    virtual void addElement(IPropertyTree *tree) override { UNIMPLEMENTED; }
    virtual void setElement(unsigned idx, IPropertyTree *tree) override { UNIMPLEMENTED; }
    virtual void removeElement(unsigned idx) override { UNIMPLEMENTED; }
    virtual unsigned elements() const override {  UNIMPLEMENTED; return (unsigned)-1; }
    virtual const void *queryValueRaw() const override { return get(); }
    virtual size32_t queryValueRawSize() const override { return (size32_t)length(); }
    virtual unsigned find(const IPropertyTree *search) const override { throwUnexpected(); }
    virtual IPropertyTree **getRawArray() const override { throwUnexpected(); }

// serializable
    virtual void serialize(MemoryBuffer &tgt) override;
    virtual void deserialize(MemoryBuffer &src) override;

private:
    mutable bool compressed;
};

#define IptFlagTst(fs, f) (0!=(fs&(f)))
#define IptFlagSet(fs, f) (fs |= (f))
#define IptFlagClr(fs, f) (fs &= (~f))

// NOTE - hairy code alert!
// In order to keep code common between atom and local versions of ptree, we store the atom-specific information BEFORE the this pointer of AttrStr
// (see class AttrStrAtom below).
// This requires some care - in particular must use the right method to destroy the objects, and must not add any virtual methods to either class

//#define TRACE_STRING_SIZE
//#define TRACE_ATOM_SIZE
//#define TRACE_ALL_STRING
//#define TRACE_ALL_ATOM

struct AttrStr
{
    const char *get() const
    {
        return str_DO_NOT_USE_DIRECTLY;
    }
    char str_DO_NOT_USE_DIRECTLY[1];  // Actually [n] - null terminated

    static AttrStr *create(const char *k)
    {
        size32_t kl = k ? strlen(k) : 0;
#ifdef TRACE_ALL_STRING
        DBGLOG("TRACE_ALL_STRING: %s", k);
#endif
#ifdef TRACE_STRING_SIZE
        totsize += kl+1;
        if (totsize > maxsize)
        {
            maxsize.store(totsize);
            DBGLOG("TRACE_STRING_SIZE: total size now %" I64F "d", maxsize.load());
        }
#endif
        AttrStr *ret = (AttrStr *) malloc(kl+1);
        memcpy(ret->str_DO_NOT_USE_DIRECTLY, k, kl);
        ret->str_DO_NOT_USE_DIRECTLY[kl] = 0;
        return ret;
    }
    static inline AttrStr *createNC(const char *k)
    {
        // If we started to use a static hash table for common values, we would probably want to use a different one here for case-insensitive matches
        return create(k);
    }

    static void destroy(AttrStr *a)
    {
#ifdef TRACE_STRING_SIZE
        totsize -= strlen(a->str_DO_NOT_USE_DIRECTLY)+1;
#endif
        free(a);
    }

#ifdef TRACE_STRING_SIZE
    static std::atomic<__int64> totsize;
    static std::atomic<__int64> maxsize;
#endif
};


// In order to keep code common between atom and local versions of ptree, we store the atom-specific information BEFORE the this pointer of AttrStr
// This requires some care - in particular must use the right method to destroy the objects, and must not add any virtual methods to either class
// Note that memory usage is significant as we create literally millions of these objects

typedef unsigned hashfunc( const unsigned char *k, unsigned length, unsigned initval);

struct AttrStrAtom
{
    unsigned hash;
    unsigned short linkcount;
    char str_DO_NOT_USE_DIRECTLY[1];  // Actually N

    static AttrStrAtom *create(const char *k, size32_t kl, hashfunc _hash)
    {
#ifdef TRACE_ALL_ATOM
        DBGLOG("TRACE_ALL_ATOM: %s", k);
#endif
#ifdef TRACE_ATOM_SIZE
        totsize += sizeof(AttrStrAtom)+kl+1;
        if (totsize > maxsize)
        {
            maxsize.store(totsize);
            DBGLOG("TRACE_ATOM_SIZE: total size now %" I64F "d", maxsize.load());
        }
#endif
        AttrStrAtom *ret = (AttrStrAtom *) malloc(offsetof(AttrStrAtom, str_DO_NOT_USE_DIRECTLY)+kl+1);
        memcpy(ret->str_DO_NOT_USE_DIRECTLY, k, kl);
        ret->str_DO_NOT_USE_DIRECTLY[kl] = 0;
        ret->hash = _hash((const unsigned char *) k, kl, 17);
        ret->linkcount = 0;
        return ret;
    }
    static void destroy(AttrStrAtom *a)
    {
#ifdef TRACE_ATOM_SIZE
        totsize -= sizeof(AttrStrAtom)+strlen(a->str_DO_NOT_USE_DIRECTLY)+1;
#endif
        free(a);
    }

    AttrStr *toAttrStr()
    {
        return (AttrStr *) &str_DO_NOT_USE_DIRECTLY;
    }
    static AttrStrAtom *toAtom(AttrStr *a)
    {
        return (AttrStrAtom *)(&a->str_DO_NOT_USE_DIRECTLY - offsetof(AttrStrAtom, str_DO_NOT_USE_DIRECTLY));
    }
#ifdef TRACE_ATOM_SIZE
    static std::atomic<__int64> totsize;
    static std::atomic<__int64> maxsize;
#endif
 };

struct AttrStrC : public AttrStrAtom
{
    static inline unsigned getHash(const char *k)
    {
        return hashc((const byte *)k, strlen(k), 17);
    }
    inline bool eq(const char *k)
    {
        return streq(k,str_DO_NOT_USE_DIRECTLY);
    }
    static AttrStrC *create(const char *k)
    {
        size32_t kl = k ? strlen(k) : 0;
        return (AttrStrC *) AttrStrAtom::create(k, kl, hashc);
    }
};

struct AttrStrNC : public AttrStrAtom
{
    static inline unsigned getHash(const char *k)
    {
        return hashnc((const byte *)k, strlen(k), 17);
    }
    inline bool eq(const char *k)
    {
        return strieq(k,str_DO_NOT_USE_DIRECTLY);
    }
    static AttrStrNC *create(const char *k)
    {
        size32_t kl = k ? strlen(k) : 0;
        return (AttrStrNC *) AttrStrAtom::create(k, kl, hashnc);
    }
};

typedef CMinHashTable<AttrStrC> RONameTable;

// NOTE - hairy code alert!
// To save on storage (and contention) we store short string values in same slot as the pointer to longer
// ones would occupy. This relies on the assumption that the pointers you want to store are always AT LEAST
// 2-byte aligned. This should be the case on anything coming from malloc on any modern architecture.

#define USE_STRUNION

template<class PTR>
struct PtrStrUnion
{
#ifdef USE_STRUNION
    union
    {
        PTR *ptr;
#if __BYTE_ORDER == __LITTLE_ENDIAN
        struct
        {
            char flag;
            char chars[sizeof(PTR *)-1];
        };
        struct
        {
            char flagx;
            int8_t idx1;
            int16_t idx2;
        };
#else
        struct
        {
            char chars[sizeof(PTR *)-1];
            char flag;
        };
        struct
        {
            int16_t idx2;
            int8_t idx1;
            char flagx;
        };
#endif
    };

    inline PtrStrUnion<PTR>() : ptr(nullptr) {}
    inline bool isPtr() const
    {
        return (flag&1) == 0;
    }
    inline const char *get() const
    {
        if (!isPtr())
        {
            assert(flag==1);
            return chars;
        }
        else if (ptr)
            return ptr->get();
        else
            return nullptr;
    }
    inline void destroy()
    {
        if (isPtr() && ptr)
            PTR::destroy(ptr);
    }
    bool set(const char *key)
    {
        if (key)
        {
            size32_t l = strnlen(key, sizeof(PTR *));  // technically sizeof(PTR)-1 would do, but I suspect 8 bytes is actually more optimal to search than 7
            if (l <= sizeof(PTR *)-2)
            {
                flag=1;
                memmove(chars, key, l);  // Technically, they could overlap
                chars[l]=0;
                return true;
            }
        }
        return false;
    }
    inline void setPtr(PTR *a)
    {
        ptr = a;
        assert(isPtr());
    }
#else
    PTR *ptr = nullptr;
    inline bool isPtr()
    {
        return true;
    }
    inline const char *get()
    {
        if (ptr)
            return ptr->get();
        else
            return nullptr;
    }
    inline void destroy()
    {
        if (ptr)
            PTR::destroy(ptr);
    }
    bool set(const char *key)
    {
        return false;
    }
    inline void setPtr(PTR *a)
    {
        ptr = a;
    }
#endif
    inline PTR *getPtr() const
    {
        return isPtr() ? ptr : nullptr;
    }
};

#ifdef USE_STRUNION
#define USE_READONLY_ATOMTABLE
#endif

inline bool hasPTreeEncodedMarker(const char *name)
{
    return (name && *name=='~');
}

inline const char *skipPTreeEncodedMarker(const char *name)
{
    if (hasPTreeEncodedMarker(name))
        name++;
    return name;
}

typedef PtrStrUnion<AttrStr> AttrStrUnion;
static_assert(sizeof(AttrStrUnion) == sizeof(AttrStr *), "AttrStrUnion size mismatch");  // Sanity check!

#ifdef USE_READONLY_ATOMTABLE
struct AttrStrUnionWithTable : public AttrStrUnion
{
    inline bool isEncoded() const
    {
        if (!isPtr() && flag==3)
            return (hasPTreeEncodedMarker(roNameTable->getIndex(idx2)->str_DO_NOT_USE_DIRECTLY));
        return hasPTreeEncodedMarker(AttrStrUnion::get());
    }
    inline const char *get() const
    {
        if (!isPtr() && flag==3)
            return skipPTreeEncodedMarker(roNameTable->getIndex(idx2)->str_DO_NOT_USE_DIRECTLY);  // Should probably rename this back now!
        return skipPTreeEncodedMarker(AttrStrUnion::get());
    }
    bool set(const char *key)
    {
        if (AttrStrUnion::set(key))
            return true;
        if (key && key[0]=='@')
        {
            unsigned idx = roNameTable->findIndex(key, AttrStrC::getHash(key));
            if (idx != (unsigned) -1)
            {
                assert(idx <= 0xffff);
                flag = 3;
                idx2 = idx;
                return true;
            }
        }
        return false;
    }
    static RONameTable *roNameTable;
};

struct AttrStrUnionWithValueTable : public AttrStrUnion
{
    inline const char *get() const
    {
        if (flag==3) // no point in also checking !isPtr() afaics
            return roValueTable->getIndex(idx2)->str_DO_NOT_USE_DIRECTLY;  // Should probably rename this back now!
        return AttrStrUnion::get();
    }
    bool set(const char *key)
    {
        if (key)
        {
            unsigned idx = roValueTable->findIndex(key, AttrStrC::getHash(key));
            if (idx != (unsigned) -1)
            {
                assert(idx <= 0xffff);
                flag = 3;
                idx2 = idx;
                return true;
            }
#ifdef _TRACE_VALUE_MISSES
            PROGLOG("notfound key = %s", key);
#endif
        }
        return false;
    }
    static RONameTable *roValueTable;
};
#else
typedef AttrStrUnion AttrStrUnionWithTable;
typedef AttrStrUnion AttrStrUnionWithValueTable;

#endif

struct AttrValue
{
    AttrStrUnionWithTable key;
    AttrStrUnionWithValueTable value;
};


class jlib_decl PTree : public CInterfaceOf<IPropertyTree>
{
friend class SingleIdIterator;
friend class PTLocalIteratorBase;
friend class PTIdMatchIterator;
friend class ChildMap;
friend class PTStackIterator;

public:
    PTree(byte _flags=ipt_none, IPTArrayValue *_value=nullptr, ChildMap *_children=nullptr);
    ~PTree();
    virtual void beforeDispose() override { }

    virtual unsigned queryHash() const = 0;
    IPTArrayValue *queryOwner() { return arrayOwner; }
    unsigned querySiblingPosition()
    {
        if (!arrayOwner)
            return 0;
        return arrayOwner->find(this);
    }
    IPropertyTree *queryChild(unsigned index);
    ChildMap *queryChildren() { return children; }
    aindex_t findChild(IPropertyTree *child, bool remove=false);
    inline bool isnocase() const { return IptFlagTst(flags, ipt_caseInsensitive); }
    ipt_flags queryFlags() const { return (ipt_flags) flags; }
    void serializeCutOff(MemoryBuffer &tgt, int cutoff=-1, int depth=0);
    void deserializeSelf(MemoryBuffer &src);
    void serializeAttributes(MemoryBuffer &tgt);
    IPropertyTree *clone(IPropertyTree &srcTree, bool self=false, bool sub=true);
    void clone(IPropertyTree &srcTree, IPropertyTree &dstTree, bool sub=true);
    inline void setOwner(IPTArrayValue *_arrayOwner) { arrayOwner = _arrayOwner; }
    IPropertyTree *queryCreateBranch(IPropertyTree *branch, const char *prop, bool *existing=NULL);
    IPropertyTree *splitBranchProp(const char *xpath, const char *&_prop, bool error=false);
    IPTArrayValue *queryValue() { return value; }
    CQualifierMap *queryMap() { return value ? value->queryMap() : nullptr; }
    IPTArrayValue *detachValue() { IPTArrayValue *v = value; value = NULL; return v; }
    void setValue(IPTArrayValue *_value, bool binary) { if (value) delete value; value = _value; if (binary) IptFlagSet(flags, ipt_binary); }
    bool checkPattern(const char *&xxpath) const;
    IPropertyTree *detach()
    {
        IPropertyTree *tree = create(queryName(), value, children, true);
        PTree *_tree = QUERYINTERFACE(tree, PTree); assertex(_tree); _tree->setOwner(nullptr);

        std::swap(numAttrs, _tree->numAttrs);
        std::swap(attrs, _tree->attrs);

        ::Release(children);
        children = nullptr;
        return tree;
    }
    virtual void createChildMap() { children = isnocase()?new ChildMapNC():new ChildMap(); }
    virtual void setName(const char *name) = 0;
<<<<<<< HEAD
    inline void markNameEncoded() { IptFlagSet(flags, ipt_escaped); }
    inline bool isNameEncoded() const { return IptFlagTst(flags, ipt_escaped); }
    inline bool isAttributeNameEncoded(const char *key) const
    {
        AttrValue *a = findAttribute(key);
        if (!a)
            return false;
        return a->key.isEncoded();
    }
    virtual void setAttribute(const char *attr, const char *val, bool encoded) = 0;
=======
    virtual void serializeSelf(MemoryBuffer &tgt);
>>>>>>> 5531bf09

// IPropertyTree impl.
    virtual bool hasProp(const char * xpath) const override;
    virtual bool isBinary(const char *xpath=NULL) const override;
    virtual bool isCompressed(const char *xpath=NULL) const override;
    virtual bool renameProp(const char *xpath, const char *newName) override;
    virtual bool renameTree(IPropertyTree *tree, const char *newName) override;
    virtual const char *queryProp(const char *xpath) const override;
    virtual bool getProp(const char *xpath, StringBuffer &ret) const override;
    virtual void setProp(const char *xpath, const char *val) override;
    virtual void addProp(const char *xpath, const char *val) override;
    virtual void appendProp(const char *xpath, const char *val) override;
    virtual bool getPropBool(const char *xpath, bool dft=false) const override;
    virtual void setPropBool(const char *xpath, bool val) override { setPropInt(xpath, val); }
    virtual void addPropBool(const char *xpath, bool val) override { addPropInt(xpath, val); }
    virtual __int64 getPropInt64(const char *xpath, __int64 dft=0) const override;
    virtual void setPropInt64(const char * xpath, __int64 val) override;
    virtual void addPropInt64(const char *xpath, __int64 val) override;
    virtual void setPropReal(const char * xpath, double val) override;
    virtual void addPropReal(const char *xpath, double val) override;
    virtual int getPropInt(const char *xpath, int dft=0) const override;
    virtual void setPropInt(const char *xpath, int val) override;
    virtual void addPropInt(const char *xpath, int val) override;
    virtual double getPropReal(const char *xpath, double dft=0.0) const override;
    virtual bool getPropBin(const char * xpath, MemoryBuffer &ret) const override;
    virtual void setPropBin(const char * xpath, size32_t size, const void *data) override;
    virtual void appendPropBin(const char *xpath, size32_t size, const void *data) override;
    virtual void addPropBin(const char *xpath, size32_t size, const void *data) override;
    virtual IPropertyTree *getPropTree(const char *xpath) const override;
    virtual IPropertyTree *queryPropTree(const char *xpath) const override;
    virtual IPropertyTree *getBranch(const char *xpath) const override { return LINK(queryBranch(xpath)); }
    virtual IPropertyTree *queryBranch(const char *xpath) const override { return queryPropTree(xpath); }
    virtual IPropertyTree *setPropTree(const char *xpath, IPropertyTree *val) override;
    virtual IPropertyTree *addPropTree(const char *xpath, IPropertyTree *val) override;
    virtual IPropertyTree *setPropTree(const char *xpath) override { return setPropTree(xpath, create()); }
    virtual IPropertyTree *addPropTree(const char *xpath) override { return addPropTree(xpath, create()); }
    virtual bool removeTree(IPropertyTree *child) override;
    virtual bool removeProp(const char *xpath) override;
    virtual aindex_t queryChildIndex(IPropertyTree *child) override;
    virtual StringBuffer &getName(StringBuffer &ret) const override;
    virtual IAttributeIterator *getAttributes(bool sorted=false) const override;
    virtual IPropertyTreeIterator *getElements(const char *xpath, IPTIteratorCodes flags = iptiter_null) const override;
    virtual void localizeElements(const char *xpath, bool allTail=false) override;
    virtual bool hasChildren() const override { return children && children->count()?true:false; }
    virtual unsigned numUniq() const override { return checkChildren()?children->count():0; }
    virtual unsigned numChildren() const override;
    virtual bool isCaseInsensitive() const override { return isnocase(); }
    virtual unsigned getCount(const char *xpath) const override;
    virtual IPropertyTree *addPropTreeArrayItem(const char *xpath, IPropertyTree *val) override;
    virtual bool isArray(const char *xpath=NULL) const override;
    virtual unsigned getAttributeCount() const override;

// serializable impl.
    virtual void serialize(MemoryBuffer &tgt) override;
    virtual void deserialize(MemoryBuffer &src) override;

protected:
    aindex_t getChildMatchPos(const char *xpath);

    virtual ChildMap *checkChildren() const;
    virtual bool isEquivalent(IPropertyTree *tree) const { return (nullptr != QUERYINTERFACE(tree, PTree)); }
    virtual void setLocal(size32_t l, const void *data, bool binary=false);
    virtual void appendLocal(size32_t l, const void *data, bool binary=false);
    virtual void addingNewElement(IPropertyTree &child, int pos) { }
    virtual void removingElement(IPropertyTree *tree, unsigned pos) { }
    virtual IPropertyTree *create(const char *name=nullptr, IPTArrayValue *value=nullptr, ChildMap *children=nullptr, bool existing=false) = 0;
    virtual IPropertyTree *create(MemoryBuffer &mb) = 0;
    virtual IPropertyTree *ownPTree(IPropertyTree *tree);

    virtual bool removeAttribute(const char *k) = 0;

    AttrValue *findAttribute(const char *k) const;
    const char *getAttributeValue(const char *k) const;
    AttrValue *getNextAttribute(AttrValue *cur) const;

private:
    void addLocal(size32_t l, const void *data, bool binary=false, int pos=-1);
    void resolveParentChild(const char *xpath, IPropertyTree *&parent, IPropertyTree *&child, StringAttr &path, StringAttr &qualifier);
    void replaceSelf(IPropertyTree *val);
    IPropertyTree *addPropTree(const char *xpath, IPropertyTree *val, bool alwaysUseArray);
    void addPTreeArrayItem(IPropertyTree *peer, const char *xpath, PTree *val, aindex_t pos = (aindex_t) -1);

protected: // data
    /* NB: the order of the members here is important to reduce the size of the objects, because very large numbers of these are created.
     * The base CInterfaceOf contains it's VMT + a unsigned link count.
     * Therefore the short+byte follows the 4 byte link count.
     */

    unsigned short numAttrs = 0;
    byte flags;           // set by constructor
    IPTArrayValue *arrayOwner = nullptr; // ! currently only used if tree embedded into array, used to locate position.
    ChildMap *children;   // set by constructor
    IPTArrayValue *value; // set by constructor
    AttrValue *attrs = nullptr;
};


class CAttrValHashTable
{
    CMinHashTable<AttrStrC>  htc;
    CMinHashTable<AttrStrNC> htnc;
    CMinHashTable<AttrStrC>  htv;
public:
    inline AttrStr *addkey(const char *v,bool nc)
    {
        AttrStrAtom * ret;
        if (nc)
            ret = htnc.find(v,true);
        else
            ret = htc.find(v,true);
        if (ret->linkcount!=(unsigned short)-1)
            ret->linkcount++;
        return ret->toAttrStr();
    }
    inline AttrStr *addval(const char *v)
    {
        AttrStrAtom * ret = htv.find(v,true);
        if (ret->linkcount!=(unsigned short)-1)
            ret->linkcount++;
        return ret->toAttrStr();
    }
    inline void removekey(AttrStr *_a,bool nc)
    {
        AttrStrAtom *a = AttrStrAtom::toAtom(_a);
        if (a->linkcount!=(unsigned short)-1)
        {
            if (--(a->linkcount)==0)
            {
                if (nc)
                    htnc.remove((AttrStrNC *)a);
                else
                    htc.remove((AttrStrC *)a);
            }
        }
    }
    inline void removeval(AttrStr *_a)
    {
        AttrStrAtom *a = AttrStrAtom::toAtom(_a);
        if (a->linkcount!=(unsigned short)-1)
            if (--(a->linkcount)==0)
                htv.remove((AttrStrC *)a);
    }
};


class jlib_decl CAtomPTree : public PTree
{
    AttrValue *newAttrArray(unsigned n);
    void freeAttrArray(AttrValue *a, unsigned n);
    PtrStrUnion<HashKeyElement> name;
protected:
    virtual bool removeAttribute(const char *k) override;
public:
    CAtomPTree(const char *name=nullptr, byte flags=ipt_none, IPTArrayValue *value=nullptr, ChildMap *children=nullptr);
    ~CAtomPTree();
    const char *queryName() const override;
    virtual unsigned queryHash() const override;
    virtual void setName(const char *_name) override;
    virtual void setAttribute(const char *attr, const char *val, bool encoded) override;
    virtual bool isEquivalent(IPropertyTree *tree) const override { return (nullptr != QUERYINTERFACE(tree, CAtomPTree)); }
    virtual IPropertyTree *create(const char *name=nullptr, IPTArrayValue *value=nullptr, ChildMap *children=nullptr, bool existing=false) override
    {
        return new CAtomPTree(name, flags, value, children);
    }
    virtual IPropertyTree *create(MemoryBuffer &mb) override
    {
        IPropertyTree *tree = new CAtomPTree();
        tree->deserialize(mb);
        return tree;
    }
};


jlib_decl IPropertyTree *createPropBranch(IPropertyTree *tree, const char *xpath, bool createIntermediates=false, IPropertyTree **created=NULL, IPropertyTree **createdParent=NULL);

class jlib_decl LocalPTree : public PTree
{
protected:
    virtual bool removeAttribute(const char *k) override;
    AttrStrUnion name;
public:
    LocalPTree(const char *name=nullptr, byte flags=ipt_none, IPTArrayValue *value=nullptr, ChildMap *children=nullptr);
    ~LocalPTree();

    const char *queryName() const override;
    virtual unsigned queryHash() const override
    {
        const char *myname = queryName();
        assert(myname);
        size32_t nl = strlen(myname);
        return isnocase() ? hashnc((const byte *)myname, nl, 0): hashc((const byte *)myname, nl, 0);
    }
    virtual void setName(const char *_name) override;
    virtual void setAttribute(const char *attr, const char *val, bool encoded) override;
    virtual bool isEquivalent(IPropertyTree *tree) const override { return (nullptr != QUERYINTERFACE(tree, LocalPTree)); }
    virtual IPropertyTree *create(const char *name=nullptr, IPTArrayValue *value=nullptr, ChildMap *children=nullptr, bool existing=false) override
    {
        return new LocalPTree(name, flags, value, children);
    }
    virtual IPropertyTree *create(MemoryBuffer &mb) override
    {
        IPropertyTree *tree = new LocalPTree();
        tree->deserialize(mb);
        return tree;
    }
};

class SingleIdIterator : public CInterfaceOf<IPropertyTreeIterator>
{
public:
    SingleIdIterator(const PTree &_tree, unsigned pos=1, unsigned _many=(unsigned)-1);
    ~SingleIdIterator();
    void setCurrent(unsigned pos);

// IPropertyTreeIterator
    virtual bool first() override;
    virtual bool next() override;
    virtual bool isValid() override;
    virtual IPropertyTree & query() override { return * current; }

private:
    unsigned many, count, whichNext, start;
    IPropertyTree *current;
    const PTree &tree;
};


class PTLocalIteratorBase : public CInterfaceOf<IPropertyTreeIterator>
{
public:
    PTLocalIteratorBase(const PTree *tree, const char *_id, bool _nocase, bool sort);

    ~PTLocalIteratorBase();
    virtual bool match() = 0;

// IPropertyTreeIterator
    virtual bool first() override;
    virtual bool next() override;
    virtual bool isValid() override;
    virtual IPropertyTree & query() override { return iter->query(); }

protected:
    bool nocase, sort;  // pack with the link count
    IPropertyTreeIterator *baseIter;
    StringAttr id;
private:
    const PTree *tree;
    IPropertyTreeIterator *iter;
    IPropertyTree *current;
    bool _next();
};

class PTIdMatchIterator : public PTLocalIteratorBase
{
public:
    PTIdMatchIterator(const PTree *tree, const char *id, bool nocase, bool sort) : PTLocalIteratorBase(tree, id, nocase, sort) { }

    virtual bool match() override;
};

class StackElement;

class PTStackIterator : public CInterfaceOf<IPropertyTreeIterator>
{
public:
    PTStackIterator(IPropertyTreeIterator *_iter, const char *_xpath);
    ~PTStackIterator();

// IPropertyTreeIterator
    virtual bool first() override;
    virtual bool isValid() override;
    virtual bool next() override;
    virtual IPropertyTree & query() override;

private:
    void setIterator(IPropertyTreeIterator *iter);
    void pushToStack(IPropertyTreeIterator *iter, const char *xpath);
    IPropertyTreeIterator *popFromStack(StringAttr &path);

private: // data
    IPropertyTreeIterator *rootIter, *iter;
    const char *xxpath;
    IPropertyTree *current;
    StringAttr xpath, stackPath;
    unsigned stacklen;
    unsigned stackmax;
    StackElement *stack;
};

class CPTreeMaker : public CInterfaceOf<IPTreeMaker>
{
protected:
    bool rootProvided, noRoot;  // pack into the space following the link count
    IPropertyTree *root;
    ICopyArrayOf<IPropertyTree> ptreeStack;
    IPTreeNodeCreator *nodeCreator;
    class CDefaultNodeCreator : implements IPTreeNodeCreator, public CInterface
    {
        byte flags;
    public:
        IMPLEMENT_IINTERFACE_O;

        CDefaultNodeCreator(byte _flags) : flags(_flags) { }

        virtual IPropertyTree *create(const char *tag) override { return createPTree(tag, flags); }
    };
protected:
    IPropertyTree *currentNode;
public:
    CPTreeMaker(byte flags=ipt_none, IPTreeNodeCreator *_nodeCreator=NULL, IPropertyTree *_root=NULL, bool _noRoot=false) : noRoot(_noRoot)
    {
        if (_nodeCreator)
            nodeCreator = LINK(_nodeCreator);
        else
            nodeCreator = new CDefaultNodeCreator(flags);
        if (_root)
        { 
            root = LINK(_root);
            rootProvided = true;
        }
        else
        {
            root = NULL;    
            rootProvided = false;
        }
        reset();
    }
    ~CPTreeMaker()
    {
        ::Release(nodeCreator);
        ::Release(root);
    }

// IPTreeMaker
    virtual void beginNode(const char *tag, bool arrayitem, offset_t startOffset) override
    {
        if (rootProvided)
        {
            currentNode = root;
            rootProvided = false;
        }
        else
        {
            IPropertyTree *parent = currentNode;
            if (!root)
            {
                currentNode = nodeCreator->create(tag);
                root = currentNode;
            }
            else
                currentNode = nodeCreator->create(NULL);
            if (!parent && noRoot)
                parent = root;
            if (parent)
            {
                if (arrayitem)
                    parent->addPropTreeArrayItem(tag, currentNode);
                else
                    parent->addPropTree(tag, currentNode);
            }
        }
        ptreeStack.append(*currentNode);
    }
    virtual void newAttribute(const char *name, const char *value) override
    {
        currentNode->setProp(name, value);
    }
    virtual void beginNodeContent(const char *name) override { }
    virtual void endNode(const char *tag, unsigned length, const void *value, bool binary, offset_t endOffset) override
    {
        if (binary)
            currentNode->setPropBin(NULL, length, value);
        else
            currentNode->setProp(NULL, (const char *)value);
        unsigned c = ptreeStack.ordinality();
        if (c==1 && !noRoot && currentNode != root) 
            ::Release(currentNode);
        ptreeStack.pop();
        currentNode = (c>1) ? &ptreeStack.tos() : NULL;
    }
    virtual IPropertyTree *queryRoot() override { return root; }
    virtual IPropertyTree *queryCurrentNode() override { return currentNode; }
    virtual void reset() override
    {
        if (!rootProvided)
        {
            ::Release(root);
            if (noRoot)
                root = nodeCreator->create("__NoRoot__");
            else
                root = NULL;
        }
        currentNode = NULL;
    }
    virtual IPropertyTree *create(const char *tag) override
    {
        return nodeCreator->create(tag);
    }
};

class CPTreeEncodeNamesMaker : public CPTreeMaker
{
public:
    CPTreeEncodeNamesMaker(byte flags=ipt_none, IPTreeNodeCreator *_nodeCreator=NULL, IPropertyTree *_root=NULL, bool _noRoot=false) : CPTreeMaker(flags, _nodeCreator, _root, _noRoot)
    {
    }
    ~CPTreeEncodeNamesMaker()
    {
    }

// IPTreeMaker
    virtual void beginNode(const char *tag, bool arrayitem, offset_t startOffset) override
    {
        if (rootProvided)
        {
            currentNode = root;
            rootProvided = false;
        }
        else
        {
            //Having to encode is the uncommon case.  Keep overhead low by only using a StringAttr here. If we do have to encode, take the hit then and use an adapter (StringAttrBuilder).
            StringAttr encoded;
            const char *startEncoding = findFirstInvalidPTreeNameChar(tag);
            if (startEncoding)
            {
                {
                    StringAttrBuilder encodingBuilder(encoded);
                    encodePTreeName(encodingBuilder, tag, startEncoding);
                }
                tag = encoded.str();
            }

            IPropertyTree *parent = currentNode;
            if (!root)
            {
                currentNode = nodeCreator->create(tag);
                root = currentNode;
                if (encoded.length())
                    markPTreeNameEncoded(root);
            }
            else
                currentNode = nodeCreator->create(NULL);
            if (!parent && noRoot)
                parent = root;
            if (parent)
            {
                IPropertyTree *added = nullptr;
                if (arrayitem)
                    added = parent->addPropTreeArrayItem(tag, currentNode);
                else
                    added = parent->addPropTree(tag, currentNode);
                if (encoded.length())
                    markPTreeNameEncoded(added);
            }
        }
        ptreeStack.append(*currentNode);
    }
    virtual void newAttribute(const char *name, const char *value) override
    {
        StringAttr encoded;
        const char *startEncoding = findFirstInvalidPTreeNameChar(name);
        if (startEncoding)
        {
            {
                StringAttrBuilder encodingBuilder(encoded);
                encodingBuilder.append('~'); //used internally for marking the attribute, not used when building xpaths
                encodePTreeName(encodingBuilder, name, startEncoding);
            }
            name = encoded.str();
        }
        setPTreeAttribute(currentNode, name, value, !encoded.isEmpty());
    }
};

#endif<|MERGE_RESOLUTION|>--- conflicted
+++ resolved
@@ -643,7 +643,7 @@
     }
     virtual void createChildMap() { children = isnocase()?new ChildMapNC():new ChildMap(); }
     virtual void setName(const char *name) = 0;
-<<<<<<< HEAD
+    void serializeSelf(MemoryBuffer &tgt);
     inline void markNameEncoded() { IptFlagSet(flags, ipt_escaped); }
     inline bool isNameEncoded() const { return IptFlagTst(flags, ipt_escaped); }
     inline bool isAttributeNameEncoded(const char *key) const
@@ -654,9 +654,6 @@
         return a->key.isEncoded();
     }
     virtual void setAttribute(const char *attr, const char *val, bool encoded) = 0;
-=======
-    virtual void serializeSelf(MemoryBuffer &tgt);
->>>>>>> 5531bf09
 
 // IPropertyTree impl.
     virtual bool hasProp(const char * xpath) const override;

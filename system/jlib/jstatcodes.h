--- conflicted
+++ resolved
@@ -184,16 +184,13 @@
     StNumAllocations,
     StNumAllocationScans,
     StNumDiskRetries,
-<<<<<<< HEAD
     StCycleElapsedCycles,
     StCycleRemainingCycles,
     StCycleSoapcallCycles,
     StCycleFirstExecuteCycles,
     StCycleTotalNestedCycles,
-=======
     StTimeGenerate,
     StCycleGenerateCycles,
->>>>>>> 1e6662af
 
     StMax,
 

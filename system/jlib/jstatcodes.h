--- conflicted
+++ resolved
@@ -27,10 +27,7 @@
 #define WorkflowScopePrefix "w"
 #define ChildGraphScopePrefix "c"
 #define FileScopePrefix "p"
-<<<<<<< HEAD
-=======
 #define ChannelScopePrefix "x"
->>>>>>> 7fdff2d6
 
 #define MATCHES_CONST_PREFIX(search, prefix) (strncmp(search, prefix, strlen(prefix)) == 0)
 
@@ -75,10 +72,7 @@
     SSTworkflow,
     SSTchildgraph,
     SSTfile,
-<<<<<<< HEAD
-=======
     SSTchannel,                         // a Roxie channel
->>>>>>> 7fdff2d6
     SSTunknown,
     SSTmax
 };

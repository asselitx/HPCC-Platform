/*##############################################################################

    Copyright (C) 2011 HPCC Systems.

    All rights reserved. This program is free software: you can redistribute it and/or modify
    it under the terms of the GNU Affero General Public License as
    published by the Free Software Foundation, either version 3 of the
    License, or (at your option) any later version.

    This program is distributed in the hope that it will be useful,
    but WITHOUT ANY WARRANTY; without even the implied warranty of
    MERCHANTABILITY or FITNESS FOR A PARTICULAR PURPOSE.  See the
    GNU Affero General Public License for more details.

    You should have received a copy of the GNU Affero General Public License
    along with this program.  If not, see <http://www.gnu.org/licenses/>.
############################################################################## */


#ifdef _WIN32
#define _WIN32_WINNT 0x0500  // for CreateHardLink
#include <errno.h>
//#include <winsock.h>  // for TransmitFile
#endif

#include "platform.h"
#include <sys/types.h>
#include <sys/stat.h>
#include <algorithm>

#if defined (__linux__)
#include <time.h>
#include <dirent.h>
#include <utime.h>


#include <sys/vfs.h>
#include <sys/mman.h>
#include <sys/sendfile.h>
#endif

#include "time.h"

#include "jerror.hpp"
#include "jlib.hpp"
#include "jio.hpp"
#include "jmisc.hpp"
#include "jsort.hpp"

#include "jmutex.hpp"
#include "jfile.hpp"
#include "jfile.ipp"

#include <limits.h>
#include "jexcept.hpp"
#include "jsocket.hpp"      // for IpAddress
#include "jregexp.hpp"
#include "portlist.h"


// #define REMOTE_DISCONNECT_ON_DESTRUCTOR  // enable to disconnect on IFile destructor
                                            // this should not be enabled in WindowRemoteDirectory used

#ifdef _DEBUG
#define ASSERTEX(e) assertex(e); 
#else
#define ASSERTEX(e)
#endif


#ifdef __64BIT__
#define DEFAULT_STREAM_BUFFER_SIZE 0x100000
#else
#define DEFAULT_STREAM_BUFFER_SIZE 0x10000
#endif

#ifdef _WIN32
#define NULLFILE INVALID_HANDLE_VALUE
#else
#define NULLFILE -1
#endif

static IFile *createIFileByHook(const RemoteFilename & filename);

static char ShareChar='$';

bool isShareChar(char c)
{
    return (c==ShareChar)||(c=='$');
}

char getShareChar()
{
    return ShareChar;
}

void setShareChar(char c)
{
    ShareChar = c;
}

StringBuffer &setPathDrive(StringBuffer &filename,unsigned drvnum)
{
    return swapPathDrive(filename,(unsigned)-1,drvnum);
}


unsigned getPathDrive(const char *s)
{
    char c = *s;
    if (isPathSepChar(c)&&(s[1]==c)) {
        s = strchr(s+2,c);
        if (!s)
            return 0;
    }
    if (isPathSepChar(c))
        s++;
    if (*s&&((s[1]==':')||(isShareChar(s[1]))))
        return *s-'c';
    return 0;
}

StringBuffer &swapPathDrive(StringBuffer &filename,unsigned fromdrvnum,unsigned todrvnum,const char *frommask,const char *tomask)
{
    const char *s = filename.str();
    char c = *s;
    if (isPathSepChar(c)&&(s[1]==c)) {
        s = strchr(s+2,c);
        if (!s)
            return filename;
    }
    if (isPathSepChar(c))
        s++;
    if (*s&&((fromdrvnum==(unsigned)-1)||(*s==(fromdrvnum+'c')))&&((s[1]==':')||(isShareChar(s[1])))) 
        filename.setCharAt((size32_t)(s-filename.str()),todrvnum+'c');
    else if (frommask&&*frommask) { // OSS
        StringBuffer tmp;
        if (replaceConfigurationDirectoryEntry(filename.str(),frommask,tomask, tmp))
            tmp.swapWith(filename);
    }
    return filename;
}


bool checkFileExists(const char * filename)
{
#ifdef _WIN32
    for (unsigned i=0;i<10;i++) {
        DWORD ret = (DWORD)GetFileAttributes(filename); 
        if (ret!=(DWORD)-1)
            return true;
        DWORD err = GetLastError();
        if (err!=ERROR_IO_PENDING)
            break;
        Sleep(100*i);
    }
    return false;
#else
    struct stat info;
    return (stat(filename, &info) == 0);
#endif
}

bool checkDirExists(const char * filename)
{
#ifdef _WIN32
    DWORD attr = GetFileAttributes(filename);
    return (attr != (DWORD)-1)&&(attr & FILE_ATTRIBUTE_DIRECTORY);
#else
    struct stat info;
    if (stat(filename, &info) != 0)
        return false;
    return S_ISDIR(info.st_mode);
#endif
}

static void set_inherit(HANDLE handle, bool inherit)
{
#ifndef _WIN32
    long flag = fcntl(handle, F_GETFD);
    if(inherit)
        flag &= ~FD_CLOEXEC;
    else
        flag |= FD_CLOEXEC;
    fcntl(handle, F_SETFD, flag);
#endif
}

static StringBuffer &getLocalOrRemoteName(StringBuffer &name,const RemoteFilename & filename)
{
    if (filename.isLocal()&&!filename.isNull()) {
        filename.getLocalPath(name);
#ifdef _WIN32
        // kludge to allow local linux paths on windows
        const char *n=name.str();
        if (n[0]=='/') {
            StringBuffer tmp;
            if (isShareChar(n[2])) {
                tmp.append(n[1]).append(':');
                n+=3;
            }
            while (*n) {
                if (*n=='/')
                    tmp.append('\\');
                else
                    tmp.append(*n);
                n++;
            }
            name.clear().append(tmp);
        }
#endif
    }
    else  
        filename.getRemotePath(name);
    return name;
}


CFile::CFile(const char * _filename)
{
    filename.set(_filename);
    flags = ((unsigned)IFSHread)|((S_IRUSR|S_IWUSR|S_IRGRP|S_IROTH)<<16);
}

void CFile::setCreateFlags(unsigned cflags)
{
    flags |= (cflags<<16);
}

void CFile::setShareMode(IFSHmode shmode)
{
    flags &= ~(IFSHfull|IFSHread);
    flags |= (unsigned)(shmode&(IFSHfull|IFSHread));
}


bool CFile::exists()
{
    if (stdIoHandle(filename)>=0)
        return true;
    return checkFileExists(filename);
}

#ifdef _WIN32

bool WindowsCreateDirectory(const char * path)
{
    unsigned retry = 0;
    loop {
        if (CreateDirectory(path, NULL))
            return true;
        DWORD err = GetLastError();
        if ((err==ERROR_FILE_NOT_FOUND) || (err==ERROR_PATH_NOT_FOUND) || (err==ERROR_FILE_EXISTS) || (err==ERROR_CANNOT_MAKE))
            break;
        else if (err==ERROR_ALREADY_EXISTS) {
            DWORD attr = GetFileAttributes(path);
            if ((attr != -1)&&( attr & FILE_ATTRIBUTE_DIRECTORY))
                return true;
            return false;
        }
        if ((retry++==10)||  // some or all of the following can occur when the domain controller gets busy
                             // retrying improves chance of success
            ((err!=ERROR_NETNAME_DELETED)&&(err!=ERROR_DEV_NOT_EXIST)&&(err!=ERROR_GEN_FAILURE)&&(err!=ERROR_NETWORK_BUSY)&&(err!=ERROR_BAD_NET_NAME))) 
            throw MakeOsException(err,"WindowsCreateDirectory %s", path);
        //PROGLOG("Retrying(%d) WindowsCreateDirectory %s, err=%d",retry,filename,err);
        Sleep(retry*100); 
    }
    return false;
}

#else


bool LinuxCreateDirectory(const char * path)
{
    if (!path)
        return false;
    if (CreateDirectory(path, NULL))
        return true;
    else
    {
        if (EEXIST == errno)
        {
            struct stat info;
            if (stat(path, &info) != 0)
                return false;
            return S_ISDIR(info.st_mode);
        }
    }
    return false;
}


#endif


bool localCreateDirectory(const char *name)
{
    if (!name)
        return false;
    size32_t l = (size32_t)strlen(name);
    if (l==0)
        return true;
    if (isPathSepChar(name[0])&&((l==1)||(isPathSepChar(name[1])&&!containsPathSepChar(name+2))))
        return true;
#ifdef _WIN32
    if (name[1]==':') {
        if ((l==2)||((l==3)&&isPathSepChar(name[2])))
            return true;
    }
#endif
    if (checkDirExists(name))
        return true;
#ifdef _WIN32
    if (WindowsCreateDirectory(name))
#else
    if (LinuxCreateDirectory(name))
#endif
        return true;
    if (isPathSepChar(name[l-1])) l--;
    while (l&&!isPathSepChar(name[l-1]))
        l--;
    if (l<=1)
        return true;
    StringAttr parent(name,l-1);
    if (!localCreateDirectory(parent.get()))
        return false;
#ifdef _WIN32
    return (WindowsCreateDirectory(name));
#else
    return (LinuxCreateDirectory(name));
#endif
}




bool CFile::createDirectory()
{
    return localCreateDirectory(filename);
}



#ifdef _WIN32
union TimeIntegerUnion
{
    FILETIME        ft;
    ULARGE_INTEGER  l;
};

void FILETIMEtoIDateTime(CDateTime * target, const FILETIME & ft)
{
    if (target)
    {
        TimeIntegerUnion u;
        memcpy(&u, &ft, sizeof(ft));
        unsigned __int64 hundredNanoseconds = (u.l.QuadPart % 10000000);
        u.l.QuadPart -= hundredNanoseconds;
        SYSTEMTIME systime;
        FileTimeToSystemTime(&u.ft, &systime);
        target->set(systime.wYear, systime.wMonth, systime.wDay, systime.wHour, systime.wMinute, systime.wSecond, (unsigned)(hundredNanoseconds*100));
    }
}

FILETIME * IDateTimetoFILETIME(FILETIME & ft, const CDateTime * dt)
{
    if (!dt)
        return NULL;

    SYSTEMTIME systime;
    TimeIntegerUnion u;
    unsigned wYear, wMonth, wDay, wHour, wMinute, wSecond, nanoSeconds;
    dt->getDate(wYear, wMonth, wDay);
    dt->getTime(wHour, wMinute, wSecond, nanoSeconds);
    systime.wYear = wYear;
    systime.wMonth = wMonth;
    systime.wDay = wDay;
    systime.wHour = wHour;
    systime.wMinute = wMinute;
    systime.wSecond = wSecond;
    systime.wMilliseconds = 0;
    SystemTimeToFileTime(&systime, &u.ft);
    //Adjust the fractions of a second ourselves because the function above is only accurate to milli seconds.
    u.l.QuadPart += (nanoSeconds / 100);
    memcpy(&ft, &u, sizeof(ft));
    return &ft;
}

#endif


bool CFile::getTime(CDateTime * createTime, CDateTime * modifiedTime, CDateTime * accessedTime)
{
#ifdef _WIN32
    //MORE could use GetFileAttributesEx() if we were allowed...
    FILETIME timeCreated, timeModified, timeAccessed;
    HANDLE handle = CreateFile(filename, GENERIC_READ, FILE_SHARE_READ, NULL, OPEN_EXISTING, 0, NULL);
    if (handle==(HANDLE)-1)
        return false;
    GetFileTime(handle, &timeCreated, &timeAccessed, &timeModified);
    CloseHandle(handle);
    FILETIMEtoIDateTime(createTime, timeCreated);
    FILETIMEtoIDateTime(modifiedTime, timeModified);
    FILETIMEtoIDateTime(accessedTime, timeAccessed);
#else
    struct stat info;
    if (stat(filename, &info) != 0)
        return false;
    timetToIDateTime(accessedTime,  info.st_atime);
    timetToIDateTime(createTime,    info.st_ctime);
    timetToIDateTime(modifiedTime,  info.st_mtime);
#endif
    return true;
}

bool CFile::setTime(const CDateTime * createTime, const CDateTime * modifiedTime, const CDateTime * accessedTime)
{
#ifdef _WIN32
    FILETIME timeCreated, timeModified, timeAccessed;
    FILETIME *pTimeCreated, *pTimeModified, *pTimeAccessed;

    pTimeCreated = IDateTimetoFILETIME(timeCreated, createTime);
    pTimeModified = IDateTimetoFILETIME(timeModified, modifiedTime);
    pTimeAccessed = IDateTimetoFILETIME(timeAccessed, accessedTime);
    HANDLE handle = CreateFile(filename, GENERIC_WRITE, FILE_SHARE_READ, NULL, OPEN_EXISTING, 0, NULL);
    if (!handle)
        return false;
    SetFileTime(handle, pTimeCreated, pTimeAccessed, pTimeModified);
    CloseHandle(handle);
    return true;

#elif defined (__linux__)

    struct utimbuf am;
    if (!accessedTime||!modifiedTime) {
        struct stat info;
        if (stat(filename, &info) != 0)
            return false;
        am.actime = info.st_atime;
        am.modtime = info.st_mtime;
    }
    if (accessedTime)
        am.actime   = timetFromIDateTime (accessedTime);
    if (modifiedTime)
        am.modtime  = timetFromIDateTime (modifiedTime);
    return (utime(filename, &am)==0);
#else
    UNIMPLEMENTED;
#endif
}



fileBool CFile::isDirectory()
{
#ifdef _WIN32
    DWORD attr = GetFileAttributes(filename);
    if (attr == -1)
        return notFound;
    return ( attr & FILE_ATTRIBUTE_DIRECTORY) ? foundYes : foundNo;
#else
    struct stat info;
    if (stat(filename, &info) != 0)
        return notFound;
    return S_ISDIR(info.st_mode) ? foundYes : foundNo;
#endif
}

fileBool CFile::isFile()
{
    if (stdIoHandle(filename)>=0)
        return foundYes;
#ifdef _WIN32
    DWORD attr = GetFileAttributes(filename);
    if (attr == -1)
        return notFound;
    return ( attr & FILE_ATTRIBUTE_DIRECTORY) ? foundNo : foundYes;
#else
    struct stat info;
    if (stat(filename, &info) != 0)
        return notFound;
    return S_ISREG(info.st_mode) ? foundYes : foundNo;
#endif
}

fileBool CFile::isReadOnly()
{
#ifdef _WIN32
    DWORD attr = GetFileAttributes(filename);
    if (attr == -1)
        return notFound;
    return ( attr & FILE_ATTRIBUTE_READONLY) ? foundYes : foundNo;
#else
    struct stat info;
    if (stat(filename, &info) != 0)
        return notFound;
    //MORE: I think this is correct, but someone with better unix knowledge should check!
    return (info.st_mode & (S_IWUSR|S_IWGRP|S_IWOTH)) ? foundNo : foundYes;
#endif
}

#ifndef _WIN32

static bool setShareLock(int fd,IFSHmode share)
{
    struct flock fl;
    do {
        memset(&fl,0,sizeof(fl));
        if (share==IFSHnone)
            fl.l_type = F_WRLCK;
        else if (share==IFSHread)
            fl.l_type = F_RDLCK;
        else
            fl.l_type = F_UNLCK;
        fl.l_whence = SEEK_SET;
        fl.l_pid    = getpid(); 
        if (fcntl(fd, F_SETLK, &fl) != -1)
            return true;
    } while (errno==EINTR);
    if ((errno!=EAGAIN)&&(errno!=EACCES))
        ERRLOG("setShareLock failure %d, mode %d", errno,(int)share);
    return (share==IFSHfull); // always return true for full
}


#endif

HANDLE CFile::openHandle(IFOmode mode, IFSHmode sharemode, bool async, int stdh)
{
    HANDLE handle = NULLFILE;
#ifdef _WIN32
    if (stdh>=0) {
        DWORD mode;
        switch (stdh) {
        case 0: mode = STD_INPUT_HANDLE; break;
        case 1: mode = STD_OUTPUT_HANDLE; break;
        case 2: mode = STD_ERROR_HANDLE; break;
        default:
            return handle;
        }
        DuplicateHandle(GetCurrentProcess(), GetStdHandle(mode), GetCurrentProcess(), &handle , 0, FALSE, DUPLICATE_SAME_ACCESS);
        return handle;
    }

    DWORD share = 0;
    switch (sharemode) {
    case (IFSHfull|IFSHread):
    case IFSHfull:
        share |= FILE_SHARE_WRITE; 
        // fall through
    case IFSHread:
        share |= FILE_SHARE_READ;
    }
    DWORD fflags = async?FILE_FLAG_OVERLAPPED:0;
    if (async&&(mode==IFOread))
        fflags |= FILE_FLAG_SEQUENTIAL_SCAN; 
    switch (mode) {
    case IFOcreate:
        handle = CreateFile(filename, GENERIC_WRITE, share, NULL, CREATE_ALWAYS, fflags, NULL);
        break;
    case IFOread:
        handle = CreateFile(filename, GENERIC_READ, share, NULL, OPEN_EXISTING, fflags, NULL);
        break;
    case IFOwrite:
        handle = CreateFile(filename, GENERIC_WRITE, share, NULL, OPEN_ALWAYS, fflags, NULL);
        break;
    case IFOcreaterw:
        handle = CreateFile(filename, GENERIC_WRITE|GENERIC_READ, share, NULL, CREATE_ALWAYS, fflags, NULL);
        break;
    case IFOreadwrite:
        handle = CreateFile(filename, GENERIC_WRITE|GENERIC_READ, share, NULL, OPEN_ALWAYS, fflags, NULL);
        break;
    }
    if (handle == NULLFILE)
    {   
        DWORD err = GetLastError();
        if ((IFOread!=mode) || ((err!=ERROR_FILE_NOT_FOUND) && (err!=ERROR_PATH_NOT_FOUND)))
            throw MakeOsException(err,"CFile::open %s (%x, %x)", filename.get(), mode, share);
        return NULLFILE;
    }
#else
    if (stdh>=0)
        return (HANDLE)dup(stdh);

    unsigned fileflags = (flags>>16) &  (S_IRUSR|S_IWUSR|S_IXUSR|S_IRGRP|S_IWGRP|S_IXGRP|S_IROTH|S_IWOTH|S_IXOTH);
    unsigned openflags;
    switch (mode) {
    case IFOcreate:
        openflags = O_WRONLY | O_CREAT | O_TRUNC;
        break;
    case IFOread:
        openflags = O_RDONLY;
        break;
    case IFOwrite:
        openflags = O_WRONLY | O_CREAT;
        break;
    case IFOcreaterw:
        openflags = O_RDWR | O_CREAT | O_TRUNC;
        break;
    case IFOreadwrite:
        openflags = O_RDWR | O_CREAT;
        break;
    default:
        return NULLFILE;
    }
    handle = _lopen(filename.get(), openflags, fileflags);
    if (handle == -1)
    {
        if ((IFOread!=mode) || (errno != ENOENT))
            throw MakeErrnoException(errno, "CFile::open %s", filename.get());
        return NULLFILE;
    }
    // check not a directory (compatible with windows)

    struct stat info;
    if (fstat(handle, &info) == -1) {
        int err = errno;
        close(handle);
        handle = NULLFILE;
        throw MakeErrnoException(err, "CFile::open fstat %s", filename.get());
    }
    if (S_ISDIR(info.st_mode)) {
        close(handle);
        handle = NULLFILE;
        throw MakeErrnoException(EISDIR, "CFile::open %s", filename.get());
    }
    
#endif
    return handle;
}

IFileIO * CFile::open(IFOmode mode)
{
    // we may want mode dependant defaults later 
    return openShared(mode,(IFSHmode)(flags&(IFSHfull|IFSHread)));
}


IFileAsyncIO * CFile::openAsync(IFOmode mode)
{
    HANDLE handle = openHandle(mode,IFSHread,true);     // I don't think we want shared write to an async file
#ifndef _WIN32
    set_inherit(handle, false);
#endif
    return new CFileAsyncIO(handle,IFSHread);
}

const char * CFile::queryFilename()
{
    return filename;
}


bool CFile::remove()
{
#ifdef _WIN32
    unsigned retry = 0;
    loop {
        if (isDirectory()==foundYes) {
            if (RemoveDirectory(filename) != 0)
                return true;
        }
        else {
            if (DeleteFile(filename) != 0)
                return true;
        }
        DWORD err = GetLastError();
        if ( (err==ERROR_FILE_NOT_FOUND) || (err==ERROR_PATH_NOT_FOUND) )
            break;
        if ((retry++==10)||  // some or all of the following can occur when the domain controller gets busy
                             // retrying improves chance of success
            ((err!=ERROR_NETNAME_DELETED)&&(err!=ERROR_DEV_NOT_EXIST)&&(err!=ERROR_GEN_FAILURE)&&(err!=ERROR_NETWORK_BUSY)&&(err!=ERROR_BAD_NET_NAME))) 
            throw MakeOsException(err,"CFile::remove %s", filename.get());
        //PROGLOG("Retrying(%d) DeleteFile %s, err=%d",retry,filename,err);
        Sleep(retry*100); 
    }
    return false;
#else
    if (isDirectory()==foundYes) {
        if (rmdir(filename) == 0)
            return true;
    }
    else {
        if (unlink(filename) == 0)
            return true;
    }
    if (ENOENT!=errno)
        throw MakeErrnoException("CFile::remove %s", filename.get());
    return false;
#endif
}

void CFile::rename(const char *newname)
{
    // now hopefully newname is just file tail 
    // however we do allow full paths and extract tail, warning if the directory appears to mismatch 
    StringBuffer path;
    splitDirTail(filename,path);
    StringBuffer newdir;
    const char *tail = splitDirTail(newname,newdir);
    if (path.length()&&newdir.length()) {
        if (strcmp(newdir.str(),path.str())!=0) 
            WARNLOG("CFile::rename '%s' to '%s' : directory mismatch",filename.get(),newname);
    }
    const char *dst = path.append(tail);
    if (isPathSepChar(dst[0])&&(dst[1]==dst[0])) { // hmm is share - convert to local path
        RemoteFilename rfn;
        rfn.setRemotePath(dst);
        if (rfn.isLocal())
            dst = rfn.getLocalPath(path.clear()).str();
    }
    if (-1 == ::rename(filename, dst)) 
        throw MakeErrnoException("CFile::rename(%s, %s)", filename.get(),dst);
    filename.set(path);
}

void CFile::move(const char *newname)
{
    if (!newname||!*newname)
        return;
    StringBuffer path;
    if (isPathSepChar(newname[0])&&(newname[1]==newname[0])) { // hmm is share - convert to local path
        RemoteFilename rfn;
        rfn.setRemotePath(newname);
        if (rfn.isLocal())
            newname = rfn.getLocalPath(path.clear()).str();
    }
#ifdef _WIN32
    unsigned retry = 0;
    loop {
        if (MoveFileEx(filename.get(),newname,0)) 
            return;
        DWORD err = GetLastError();
        if ((retry++==10)||  // some or all of the following can occur when the domain controller gets busy
                             // retrying improves chance of success
            ((err!=ERROR_NETNAME_DELETED)&&(err!=ERROR_DEV_NOT_EXIST)&&(err!=ERROR_GEN_FAILURE)&&(err!=ERROR_NETWORK_BUSY)&&(err!=ERROR_BAD_NET_NAME))) 
            throw MakeOsException(err,"CFile::move(%s, %s)", filename.get(), newname);
        Sleep(retry*100); 
    }
#else
    int ret=::rename(filename.get(),newname);
    if (ret==-1)
        throw MakeErrnoException("CFile::move(%s, %s)", filename.get(), newname);
#endif
    filename.set(newname);
}

#ifdef _WIN32
DWORD CALLBACK fastCopyProgressRoutine(
  LARGE_INTEGER TotalFileSize,          
  LARGE_INTEGER TotalBytesTransferred,  
  LARGE_INTEGER StreamSize,             
  LARGE_INTEGER StreamBytesTransferred, 
  DWORD dwStreamNumber,                 
  DWORD dwCallbackReason,               
  HANDLE hSourceFile,                  
  HANDLE hDestinationFile,              
  LPVOID lpData                        
)
{
    if (TotalBytesTransferred.QuadPart<=TotalFileSize.QuadPart)
    {
        CFPmode status = ((ICopyFileProgress *)lpData)->onProgress(TotalBytesTransferred.QuadPart,TotalFileSize.QuadPart);
        switch (status)
        {
        case CFPcontinue:
            return PROGRESS_CONTINUE;
        case CFPstop:
            return PROGRESS_STOP;
        default:
            return PROGRESS_CANCEL;
        }
    }
    return PROGRESS_CONTINUE;
}
#endif

bool CFile::fastCopyFile(CFile &target, size32_t buffersize, ICopyFileProgress *progress)
{
    // only currently supported for windows
#ifdef _WIN32
    unsigned retry = 0;
    loop {
        BOOL cancel=FALSE;
        if (CopyFileEx(queryFilename(),target.queryFilename(),progress?fastCopyProgressRoutine:NULL,progress?progress:NULL,&cancel,0))
            break;
        DWORD err = GetLastError();
        if ( (err==ERROR_FILE_NOT_FOUND) || (err==ERROR_PATH_NOT_FOUND) )
            return false;
        if ((retry++==10)||  // some or all of the following can occur when the domain controller gets busy
                             // retrying improves chance of success
            ((err!=ERROR_NETNAME_DELETED)&&(err!=ERROR_DEV_NOT_EXIST)&&(err!=ERROR_GEN_FAILURE)&&(err!=ERROR_NETWORK_BUSY)&&(err!=ERROR_BAD_NET_NAME))) 
            return false;
        Sleep(retry*100); 
    }
    return true;
#else
    return false;
#endif
}


void CFile::copySection(const RemoteFilename &dest, offset_t toOfs, offset_t fromOfs, offset_t size, ICopyFileProgress *progress)
{
    // check to see if src and target are remote


    Owned<IFile> target = createIFile(dest);
    const size32_t buffersize = 0x100000;
    IFOmode omode = IFOwrite;
    if (toOfs==(offset_t)-1) {
        if (fromOfs==0) {
            copyFile(target,this,buffersize,progress);
            return;
        }
        omode = IFOcreate;
        toOfs = 0;
    }
    OwnedIFileIO targetIO = target->open(IFOwrite);
    if (!targetIO)
        throw MakeStringException(-1, "copyFile: target path '%s' could not be created", target->queryFilename());
    MemoryAttr mb;
    void * buffer = mb.allocate(buffersize);
    OwnedIFileIO sourceIO = open(IFOread);
    if (!sourceIO)
        throw MakeStringException(-1, "copySection: source '%s' not found", queryFilename());
    
    offset_t offset = 0;
    offset_t total;
    try
    {
        total = sourceIO->size();
        if (total<fromOfs)
            total = 0;
        else
            total -= fromOfs;
        if (total>size)
            total = size;
        while (offset<total)
        {
            size32_t got = sourceIO->read(fromOfs+offset, (buffersize>total-offset)?((size32_t)(total-offset)):buffersize, buffer);
            if (got == 0)
                break;
            targetIO->write(offset+toOfs, got, buffer);
            offset += got;
            if (progress && progress->onProgress(offset, total) != CFPcontinue)
                break;
        }
    }
    catch (IException *e)
    {
        StringBuffer s;
        s.append("copyFile target=").append(target->queryFilename()).append(" source=").append(queryFilename()).append("; read/write failure").append(": ");
        e->errorMessage(s);
        IException *e2 = MakeOsException(e->errorCode(), "%s", s.str());
        e->Release();
        throw e2;
    }
}

void CFile::copyTo(IFile *dest, size32_t buffersize, ICopyFileProgress *progress,bool usetmp)
{
    doCopyFile(dest,this,buffersize,progress,NULL,usetmp);
}



void CFile::setReadOnly(bool ro)
{
#ifdef _WIN32
    if (!SetFileAttributes(filename, ro ? FILE_ATTRIBUTE_READONLY : FILE_ATTRIBUTE_NORMAL))
    {
        DWORD err = GetLastError();
        if ( (err!=ERROR_FILE_NOT_FOUND) && (err!=ERROR_PATH_NOT_FOUND) )
            throw MakeOsException(err, "CFile::setReadOnly %s", filename.get());
    }
#else
    struct stat info;
    if (stat(filename, &info) != 0)
        throw MakeErrnoException("CFile::setReadOnly() %s", filename.get());
    // not sure correct but consistant with isReadOnly
    if (ro)
        info.st_mode &= ~(S_IWUSR|S_IWGRP|S_IWOTH);
    else
        info.st_mode |= (S_IWUSR|S_IWGRP|S_IWOTH);
    chmod(filename, info.st_mode);
#endif
}


offset_t CFile::size()
{
    if (stdIoHandle(filename)>=0)
        return 0;   // dummy value
#ifdef _WIN32
    WIN32_FILE_ATTRIBUTE_DATA info;
    if (GetFileAttributesEx(filename, GetFileExInfoStandard, &info) != 0) {
        LARGE_INTEGER x;
        x.LowPart = info.nFileSizeLow;
        x.HighPart = info.nFileSizeHigh;
        return (offset_t)x.QuadPart;
    }
#else
    struct stat info;
    if (stat(filename, &info) == 0)
        return info.st_size;
#endif
#if 0
    // we could try opening but I don't think needed
    Owned<IFileIO>io = openShared(IFOread,IFSHfull);
    if (io)
        return io->size();
#endif
    return (offset_t)-1;
}

bool CFile::setCompression(bool set)
{
#ifdef _WIN32
    DWORD attr=::GetFileAttributes(filename.get());
    if(attr==-1)
        throw MakeOsException(::GetLastError(), "CFile::setCompression %s", filename.get());
    if (((attr & FILE_ATTRIBUTE_COMPRESSED) != 0) == set)
        return true;

    HANDLE handle=::CreateFile(filename.get(),GENERIC_READ|GENERIC_WRITE,0,NULL,OPEN_EXISTING,FILE_FLAG_BACKUP_SEMANTICS,NULL);
    if(handle==INVALID_HANDLE_VALUE)
        throw MakeOsException(::GetLastError(), "CFile::setCompression %s", filename.get());

    USHORT compression=set ? COMPRESSION_FORMAT_DEFAULT : COMPRESSION_FORMAT_NONE;
    DWORD bytes;
    if(::DeviceIoControl(handle, FSCTL_SET_COMPRESSION, &compression, sizeof(compression), NULL, 0, &bytes, NULL))
    {
        ::CloseHandle(handle);
        return true;
    }
    DWORD err=::GetLastError();
    ::CloseHandle(handle);
    throw MakeOsException(err, "CFile::setCompression %s", filename.get());
#else
    return false;
#endif
}

offset_t CFile::compressedSize()
{
#ifdef _WIN32
    DWORD hi, lo=::GetCompressedFileSize(filename.get(),&hi), err;
    if(lo==INVALID_FILE_SIZE && (err=::GetLastError())!=NO_ERROR)
    {
        if ( (err!=ERROR_FILE_NOT_FOUND) && (err!=ERROR_PATH_NOT_FOUND) )
            throw MakeOsException(err,"CFile::compressedSize %s", filename.get());
        return -1;
    }
    return makeint64(hi,lo);
#else
    return size();
#endif
}

class CDiscretionaryFileLock: public CInterface, implements IDiscretionaryLock
{
    bool locked;
    bool excllock;
    Linked<IFile> file;
    Linked<IFileIO> fileio;
    HANDLE handle;


public:
    CDiscretionaryFileLock(IFile *_file)
        : file(_file)
    {
        excllock = false;
        locked = false;
#ifdef _WIN32
        handle=::CreateFile(file->queryFilename(),GENERIC_READ,FILE_SHARE_READ|FILE_SHARE_WRITE|FILE_SHARE_DELETE,NULL,OPEN_EXISTING,FILE_FLAG_BACKUP_SEMANTICS,NULL);
        if(handle==INVALID_HANDLE_VALUE) {
            handle = NULLFILE;
            throw MakeOsException(GetLastError(),"CDiscretionaryFileLock::openhandle %s", file->queryFilename());
        }
#else
        handle = _lopen(file->queryFilename(), O_RDONLY, 0);
        if (handle == -1) {
            handle = NULLFILE;
            throw MakeErrnoException(errno, "CDiscretionaryFileLock::openhandle %s",file->queryFilename());
        }
#endif
    }
    CDiscretionaryFileLock(IFileIO *_fileio)
        : fileio(_fileio)
    {
        excllock = false;
        locked = false;
        handle = NULLFILE;
        CFileIO *cfileio = QUERYINTERFACE(_fileio,CFileIO);
        if (cfileio)
            handle = cfileio->queryHandle();
        if (handle==NULLFILE)
            throw MakeStringException(-1,"CDiscretionaryFileLock - invalid parameter"); 
    }
    ~CDiscretionaryFileLock()
    {
        if (locked)
            unlock();
        if ((handle!=NULLFILE)&&!fileio.get())
#ifdef _WIN32
            CloseHandle(handle);
#else
            _lclose(handle);
#endif
    }
    IMPLEMENT_IINTERFACE;

    virtual bool isLocked() { return (handle!=NULLFILE); }
    virtual bool isExclusiveLocked() { return excllock; }

    bool lock(bool exclusive=true, unsigned timeout=INFINITE)
    {
        if (locked) {
            if (exclusive) {
                if (excllock)
                    return true;
                unlock(); // have to unlock - unfortunate as means no window-less change mode
            }
            else {
                if (!excllock)
                    return true;
                unlock(); // have to unlock - unfortunate as means no window-less change mode
            }
        }
        unsigned interval = 1;
        unsigned start = msTick();
        loop {
#ifdef _WIN32
            OVERLAPPED overlapped;
            memset(&overlapped,0,sizeof(overlapped));
            if (LockFileEx(handle,
                (exclusive?LOCKFILE_EXCLUSIVE_LOCK:0)|((timeout==INFINITE)?0:LOCKFILE_FAIL_IMMEDIATELY),
                          0,1,0,&overlapped))
                break;
            
            DWORD err = ::GetLastError();
            if (err!=ERROR_LOCK_VIOLATION) 
                throw MakeOsException(err, "CDiscretionaryFileLock::lock");
#else
            if (setShareLock(handle,exclusive?IFSHnone:IFSHread))
                break;
#endif

            unsigned now = msTick();
            if (now-start>=timeout) 
                return false; 
            if (interval>timeout-now+start)
                interval = timeout-now+start;
            Sleep(interval);
            interval *= 2;
            if (interval>1000)
                interval = 1000;
        }
        excllock = exclusive;
        locked = true;
        return true;
    }

    void unlock()
    {
        if (handle!=NULLFILE) {
#ifdef _WIN32
            OVERLAPPED overlapped;
            memset(&overlapped,0,sizeof(overlapped));
            if (!UnlockFileEx(handle,0,1,0,&overlapped)) 
                throw MakeOsException(::GetLastError(), "CDiscretionaryFileLock::unlockhandle");
#else
            setShareLock(handle,IFSHfull);
#endif
        }
    }


};

IDiscretionaryLock *createDiscretionaryLock(IFile *file)
{
    return new CDiscretionaryFileLock(file);
}

IDiscretionaryLock *createDiscretionaryLock(IFileIO *fileio)
{
    return new CDiscretionaryFileLock(fileio);
}


unsigned CFile::getCRC()
{
    if (stdIoHandle(filename)>=0)
        return 0;   // dummy value
    unsigned crc=~0;
    MemoryAttr ma;
    void *buf = ma.allocate(0x10000);
    Owned<IFileIO> fileio = open(IFOread);
    if (fileio) {
        offset_t pos=0;
        loop {
            size32_t rd = fileio->read(pos,0x10000,buf);
            if (!rd)
                break;
            crc=crc32((const char *)buf,rd,crc);
            pos += rd;
        }
    }
    return ~crc;
}



//---------------------------------------------------------------------------

static Linked<IPasswordProvider> passwordProvider;

MODULE_INIT(INIT_PRIORITY_JFILE)
{
    return true;
}

MODULE_EXIT()
{
    passwordProvider.clear();
}

static bool parseShare(const char *filename,IpAddress &machine,StringBuffer &share)
{ // windows share parsing
    if (!filename||!isPathSepChar(filename[0])||(filename[0]!=filename[1]))
        return false;
    const char *start = filename+2;
    const char * end = start;
    while (*end && !isPathSepChar(*end))
        end++;
    if (!*end)
        return false;
    StringBuffer ipText(end-start, start);
    machine.ipset(ipText.str());
    end++;  
    while (*end && !isPathSepChar(*end))
        end++;
    start = filename;
    while (start!=end) {
        if (*start=='/')
            share.append('\\');
        else 
            share.append(*start);
        start++;
    }
    return true;

}

static CriticalSection connectcrit;

static bool connectToExternalDrive(const char * const filename)
{
    CriticalBlock block(connectcrit);
    if (!passwordProvider)
        return false;
#ifdef _WIN32

    StringBuffer share, username, password;
    IpAddress ip;
    if (!parseShare(filename,ip,share))
        return false;
    if (!passwordProvider->getPassword(ip, username, password))
        return false;

    // first see if connected

    char buf[255];
    buf[0] = 0;
    DWORD len = sizeof(buf);
    DWORD err = WNetGetUser(share.str(),buf,&len);
    if ((err==0)&&(stricmp(username.str(),buf)==0)) {
        // check can access share as well
        for (unsigned i=0;i<10;i++) {
            DWORD ret = (DWORD)GetFileAttributes(share.str()); 
            DWORD err = (ret==(DWORD)-1)?GetLastError():0;
            if (err!=ERROR_IO_INCOMPLETE)
                break;
            Sleep(100*i);
        }
        if (err==0)
            return true;
    }
    for (unsigned retry=0;retry<5;retry++) {
        NETRESOURCE res;
        memset(&res, 0, sizeof(res));
        res.dwType = RESOURCETYPE_DISK;
        res.lpRemoteName = (char *)share.str();
        err = WNetAddConnection2(&res, password.str(), username.str(), 0);
        if (err) {
            if (err==ERROR_SESSION_CREDENTIAL_CONFLICT) {
                WNetCancelConnection2(res.lpRemoteName, 0, false);
                err = WNetAddConnection2(&res, password.str(), username.str(), 0);
            }
            if (err) 
                ERRLOG("WNetAddConnection2(%d): connecting to %s, User: %s",err,res.lpRemoteName,username.str());
        }
        if (err==0)
            return true;
        Sleep(retry*100);
    }
#endif
    return false;
}


static void disconnectFromExternalDrive(const char * const filename)
{
#ifdef _WIN32

    CriticalBlock block(connectcrit);
    StringBuffer share;
    IpAddress ip;
    if (!parseShare(filename,ip,share))
        return;
    if (share.length()&&isShareChar(share.charAt(share.length()))) 
        WNetCancelConnection2((char *)share.str(), 0, 0);
#else
        //TODO: fill in for linux
#endif
}

#ifdef _WIN32



class CWindowsRemoteFile : public CInterface, implements IFile
{
    IFile               *ifile;
    StringAttr          filename;
    bool                connected;

    inline bool connect()
    {
        if (!connected)
            connected = connectToExternalDrive(filename);
        return connected;
    }

public:


    CWindowsRemoteFile(const char * _filename)
        : filename(_filename)
    {
        connected = false;
        ifile = new CFile(_filename);
    }

    ~CWindowsRemoteFile()
    {
        ifile->Release();
#ifdef REMOTE_DISCONNECT_ON_DESTRUCTOR
        if (connected)
            disconnectFromExternalDrive(filename);
#endif

    }

    IMPLEMENT_IINTERFACE

    virtual bool exists()
    {
        connect();
        return ifile->exists();
    }
    virtual bool getTime(CDateTime * createTime, CDateTime * modifiedTime, CDateTime * accessedTime)
    {
        connect();
        return ifile->getTime(createTime, modifiedTime, accessedTime);
    }
    virtual bool setTime(const CDateTime * createTime, const CDateTime * modifiedTime, const CDateTime * accessedTime)
    {
        connect();
        if (ifile->setTime(createTime, modifiedTime, accessedTime))
            return true;
        if (connected||!connect())
            return false;
        return ifile->setTime(createTime, modifiedTime, accessedTime);
    }
    virtual fileBool isDirectory()
    {
        connect();
        fileBool ok = ifile->isDirectory();
        if (ok == notFound && !connected && connect())
            ok = ifile->isDirectory();
        return ok;
    }
    virtual fileBool isFile()
    {
        connect();
        fileBool ok = ifile->isFile();
        if (ok == notFound && !connected && connect())
            ok = ifile->isFile();
        return ok;
    }
    virtual fileBool isReadOnly()
    {
        connect();
        fileBool ok = ifile->isReadOnly();
        if (ok == notFound && !connected && connect())
            ok = ifile->isFile();
        return ok;
    }
    virtual IFileIO * open(IFOmode mode)
    {
        connect();
        return ifile->open(mode);
    }
    virtual IFileIO * openShared(IFOmode mode,IFSHmode shared)
    {
        connect();
        return ifile->openShared(mode,shared);
    }
    virtual IFileAsyncIO * openAsync(IFOmode mode)
    {
        connect();
        return ifile->openAsync(mode);
    }
    virtual const char * queryFilename()
    {
        return ifile->queryFilename();
    }
    virtual bool remove()
    {
        connect();
        unsigned attempt=0;         \
        return ifile->remove();
    }
    virtual void rename(const char *newname)
    {
        connect();
        StringBuffer path;
        splitDirTail(filename,path);
        StringBuffer newdir;
        const char *tail = splitDirTail(newname,newdir);
        if ((newname[0]=='\\')&&(newname[1]=='\\')) { // rename to remote
            if (path.length()&&newdir.length()) {
                if (strcmp(newdir.str(),path.str())!=0) 
                    WARNLOG("CWindowsRemoteFile '%s' to '%s' : directory mismatch",filename.get(),newname);
            }
            newname = tail; // just rename using tail
        }
        ifile->rename(newname);
        path.append(tail);
        filename.set(path);
    }
    virtual void move(const char *newName)
    {
        connect();
        ifile->move(newName);
        filename.set(ifile->queryFilename());
    }
    virtual void setReadOnly(bool ro)
    {
        connect();
        ifile->setReadOnly(ro);             
    }
    virtual offset_t size()
    {
        connect();
        offset_t ret=ifile->size();
        if ((ret==(offset_t)-1)&&!connected&&connect())
            ret=ifile->size();
        return ret;
    }
    virtual bool setCompression(bool set)
    {
        connect();
        return ifile->setCompression(set);
    }
    virtual offset_t compressedSize()
    {
        connect();
        return ifile->compressedSize();
    }

    bool fastCopyFile(CWindowsRemoteFile &target, size32_t buffersize, ICopyFileProgress *progress)
    {
#ifdef _WIN32
        CFile *src = QUERYINTERFACE(ifile,CFile);
        if (!src)
            return false;
        CFile *dst = QUERYINTERFACE(target.ifile,CFile);
        if (!dst)
            return false;
        target.isFile(); // encourage connect on target
        connect();
        return src->fastCopyFile(*dst, buffersize, progress);
#else
        return false;
#endif
    }


    bool fastCopyFile(CFile &target, size32_t buffersize, ICopyFileProgress *progress)
    {
#ifdef _WIN32
        CFile *src = QUERYINTERFACE(ifile,CFile);
        if (!src)
            return false;
        connect();
        return src->fastCopyFile(target, buffersize, progress);
#else
        return false;
#endif
    }

    bool fastCopyFileRev(CFile &src, size32_t buffersize, ICopyFileProgress *progress)
    {
#ifdef _WIN32
        CFile *dst = QUERYINTERFACE(ifile,CFile);
        if (!dst)
            return false;
        connect();
        return src.fastCopyFile(*dst, buffersize, progress);
#else
        return false;
#endif
    }

    void copyTo(IFile *dest, size32_t buffersize, ICopyFileProgress *progress, bool usetmp)
    {
        doCopyFile(dest,this,buffersize,progress,NULL,usetmp);
    }



    bool createDirectory()
    {
        connect();
        return localCreateDirectory(filename);
    }

    IDirectoryIterator *directoryFiles(const char *mask,bool sub,bool includedirs)
    {
        connect();
        return ifile->directoryFiles(mask,sub,includedirs);
    }

    IDirectoryDifferenceIterator *monitorDirectory(
                                  IDirectoryIterator *prev=NULL,    // in (NULL means use current as baseline)
                                  const char *mask=NULL,
                                  bool sub=false,
                                  bool includedirs=false,
                                  unsigned checkinterval=60*1000,
                                  unsigned timeout=(unsigned)-1,
                                  Semaphore *abortsem=NULL) // returns NULL if timed out or abortsem signalled
    {
        connect();
        return ifile->monitorDirectory(prev,mask,sub,includedirs,checkinterval,timeout,abortsem);
    }

    bool getInfo(bool &isdir,offset_t &size,CDateTime &modtime)
    {
        connect();
        return ifile->getInfo(isdir,size,modtime);
    }



    unsigned getCRC()
    {
        connect();
        return ifile->getCRC();
    }

    void setCreateFlags(unsigned cflags)
    {
        ifile->setCreateFlags(cflags);
    }
    void setShareMode(IFSHmode shmode)
    {
        ifile->setShareMode(shmode);
    }

    void copySection(const RemoteFilename &dest, offset_t toOfs, offset_t fromOfs, offset_t size, ICopyFileProgress *progress)
    {
        connect();
        ifile->copySection(dest,toOfs,fromOfs,size,progress);
    }


    IMemoryMappedFile *openMemoryMapped(offset_t ofs, memsize_t len, bool write)
    {
        throw MakeStringException(-1,"Remote file cannot be memory mapped");
        return NULL;
    }

    void treeCopyTo(IFile *dest,IpSubNet &subnet,IpAddress &resfrom, bool usetmp)
    {
        // no special action for windows
        GetHostIp(resfrom);
        copyTo(dest,0x100000,NULL,usetmp);
    }


};
#endif



IFileIO *_createIFileIO(const void *buffer, unsigned sz, bool readOnly)
{
    class CMemoryBufferIO : public CInterface, implements IFileIO
    {
        MemoryBuffer mb;
        void *buffer;
        size32_t sz;
        bool readOnly;
    public:
        IMPLEMENT_IINTERFACE;
        CMemoryBufferIO(const void *_buffer, unsigned _sz, bool _readOnly) : readOnly(_readOnly)
        {
            // JCSMORE - should probably have copy as option
            mb.append(_sz, _buffer);
            buffer = (void *)mb.toByteArray();
            sz = mb.length();
        }
        virtual size32_t read(offset_t pos, size32_t len, void * data)
        {
            if (pos>sz)
                throw MakeStringException(-1, "CMemoryBufferIO: read beyond end of buffer pos=%"I64F"d, len=%d, buffer length=%d", pos, len, mb.length());
            if (pos+len > sz)
                len = (size32_t)(sz-pos);
            memcpy(data, (byte *)buffer+pos, len);
            return len;
        }

        virtual offset_t size() { return sz; }
        virtual size32_t write(offset_t pos, size32_t len, const void * data)
        {
            assertex(!readOnly);
            if (pos+len>sz)
                throw MakeStringException(-1, "CMemoryBufferIO: UNIMPLEMENTED, writing beyond buffer, pos=%"I64F"d, len=%d, buffer length=%d", pos, len, mb.length());
            memcpy((byte *)buffer+pos, data, len);
            return len;
        }
        virtual void flush() {}
        virtual void close() {}
        virtual void setSize(offset_t size)
        {
            if (size > mb.length())
                throw MakeStringException(-1, "CMemoryBufferIO: UNIMPLEMENTED, setting size %"I64F"d beyond end of buffer, buffer length=%d", size, mb.length());
            mb.setLength((size32_t)size);
        }

        offset_t appendFile(IFile *file,offset_t pos,offset_t len)
        {
            if (!file)
                return 0;
            const size32_t buffsize = 0x10000;
            void * buffer = mb.reserve(buffsize);
            Owned<IFileIO> fileio = file->open(IFOread);
            offset_t ret=0;
            while (len) {
                size32_t toread = (len>=buffsize)?buffsize:(size32_t)len;
                size32_t read = fileio->read(pos,toread,buffer);
                if (read<buffsize) 
                    mb.setLength(mb.length()+read-buffsize);
                if (read==0)
                    break;
                pos += read;
                len -= read;
                ret += read;
            }
            return ret;
        }

    };

    return new CMemoryBufferIO(buffer, sz, readOnly);
}

IFileIO * createIFileI(unsigned len, const void * buffer)
{
    return _createIFileIO((void *)buffer, len, true);
}

IFileIO * createIFileIO(unsigned len, void * buffer)
{
    return _createIFileIO(buffer, len, false);
}

IFileIO * createIFileIO(StringBuffer & buffer)
{
    return _createIFileIO((void *)buffer.toCharArray(), buffer.length(), true);
}

IFileIO * createIFileIO(MemoryBuffer & buffer)
{
    return _createIFileIO(buffer.toByteArray(), buffer.length(), false);
}

//---------------------------------------------------------------------------

class jlib_decl CSequentialFileIO : public CFileIO
{
    offset_t pos;
    
    void checkPos(const char *fn,offset_t _pos)
    {
        if (_pos!=pos)
            throw MakeStringException(-1, "CSequentialFileIO %s out of sequence (%"I64F"d,%"I64F"d)",fn,pos,_pos);
    }

public:
    CSequentialFileIO(HANDLE h,IFSHmode _sharemode)
        : CFileIO(h,_sharemode)
    {
        pos = 0;
    }
    ~CSequentialFileIO()
    {
    }

    IMPLEMENT_IINTERFACE

    size32_t read(offset_t _pos, size32_t len, void * data)
    {
        checkPos("read",_pos);
#ifdef _WIN32
        // Can't use checked_read because don't have the c fileno for it
        DWORD numRead;
        if (ReadFile(file,data,len,&numRead,NULL) == 0) {
            DWORD err = GetLastError();
            if (err==ERROR_BROKEN_PIPE)  // windows returns this at end of pipe
                return 0;
            throw MakeOsException(GetLastError(),"CSequentialFileIO::read"); 
        }
        size32_t ret = (size32_t)numRead;
#else
        size32_t ret = checked_read(file, data, len);
#endif
        pos += ret;
        return ret;
    }
    
    virtual size32_t write(offset_t _pos, size32_t len, const void * data)
    {
        checkPos("write",_pos);

        size32_t ret;
#ifdef _WIN32
        DWORD numWritten;
        if (!WriteFile(file,data,len,&numWritten,NULL))
            throw MakeOsException(GetLastError(),"CSequentialFileIO::write");
        if (numWritten != len)
            throw MakeOsException(DISK_FULL_EXCEPTION_CODE,"CSequentialFileIO::write");
        ret = (size32_t)numWritten;
#else
        ret = ::write(file,data,len);
        if (ret==(size32_t)-1) {
            PrintStackReport();
            ERRLOG("errno(%d): %"I64F"d %u",errno,pos,len);
            throw MakeErrnoException(errno,"CFileIO::write");
        }
        if (ret<len)
            throw MakeOsException(DISK_FULL_EXCEPTION_CODE,"CSequentialFileIO::write");
#endif
        pos += ret;
        return ret;

    }

};

IFileIO * CFile::openShared(IFOmode mode,IFSHmode share)
{
    int stdh = stdIoHandle(filename);
    HANDLE handle = openHandle(mode,share,false, stdh);
    if (handle==NULLFILE)
        return NULL;
#ifndef _WIN32
    set_inherit(handle, false);
#endif
    if (stdh>=0)
        return new CSequentialFileIO(handle,share);
    return new CFileIO(handle,share);
}



//---------------------------------------------------------------------------


extern jlib_decl IFileIO *createIFileIO(HANDLE handle)
{
    return new CFileIO(handle,IFSHfull);
}

offset_t CFileIO::appendFile(IFile *file,offset_t pos,offset_t len)
{
    if (!file)
        return 0;
    CriticalBlock procedure(cs);
    MemoryAttr mb;
    const size32_t buffsize = 0x10000;
    void * buffer = mb.allocate(buffsize);
    Owned<IFileIO> fileio = file->open(IFOread);
    offset_t ret=0;
    offset_t outp = size();
    while (len) {
        size32_t toread = (len>=buffsize) ? buffsize : (size32_t)len;
        size32_t read = fileio->read(pos,toread,buffer);
        if (read==0)
            break;
        size32_t wr = write(outp,read,buffer);
        pos += read;
        outp += wr;
        len -= read;
        ret += wr;
        if (wr!=read)
            break;
    }
    return ret;
}

#ifdef _WIN32

//-- Windows implementation -------------------------------------------------
CFileIO::CFileIO(HANDLE handle, IFSHmode _sharemode)
{
    assertex(handle != NULLFILE);
    throwOnError = false;
    file = handle;
    sharemode = _sharemode;
}

CFileIO::~CFileIO()
{
    try
    {
        //note this will not call the virtual close() if anyone ever derived from this class.
        //the clean fix is to move this code to beforeDispose()
        close();
    }
    catch (IException * e)
    {
        EXCLOG(e, "CFileIO::~CFileIO");
        e->Release();
    }
}

void CFileIO::close()
{
    if (file != NULLFILE)
    {
        if (!CloseHandle(file))
            throw MakeOsException(GetLastError(),"CFileIO::close");
    }
    file = NULLFILE;
}

void CFileIO::flush()
{
    if (!FlushFileBuffers(file))
        throw MakeOsException(GetLastError(),"CFileIO::flush");
}

offset_t CFileIO::size()
{
    LARGE_INTEGER pos;
    pos.LowPart = GetFileSize(file, (unsigned long *)&pos.HighPart);
    if (pos.LowPart==-1) {
        DWORD err = GetLastError();
        if (err!=0)     
            throw MakeOsException(err,"CFileIO::size");
    }
    return pos.QuadPart;
}


size32_t CFileIO::read(offset_t pos, size32_t len, void * data)
{
    CriticalBlock procedure(cs);

    DWORD numRead;
    setPos(pos);
    if (ReadFile(file,data,len,&numRead,NULL) == 0)
        throw MakeOsException(GetLastError(),"CFileIO::read");
    return (size32_t)numRead;
}

void CFileIO::setPos(offset_t newPos)
{
    LARGE_INTEGER tempPos;
    tempPos.QuadPart = newPos; 
    tempPos.LowPart = SetFilePointer(file, tempPos.LowPart, &tempPos.HighPart, FILE_BEGIN);
}

size32_t CFileIO::write(offset_t pos, size32_t len, const void * data)
{
    CriticalBlock procedure(cs);

    DWORD numWritten;
    setPos(pos);
    if (!WriteFile(file,data,len,&numWritten,NULL))
        throw MakeOsException(GetLastError(),"CFileIO::write");
    if (numWritten != len)
        throw MakeOsException(DISK_FULL_EXCEPTION_CODE,"CFileIO::write");
    return (size32_t)numWritten;
}


void CFileIO::setSize(offset_t pos)
{
    CriticalBlock procedure(cs);
    setPos(pos);
    if (!SetEndOfFile(file))
        throw MakeOsException(GetLastError(), "CFileIO::setSize");
}

#else

//-- Unix implementation ----------------------------------------------------

// More errorno checking TBD
CFileIO::CFileIO(HANDLE handle, IFSHmode _sharemode)
{
    assertex(handle != NULLFILE);
    throwOnError = false;
    file = handle;
    sharemode = _sharemode;
}

CFileIO::~CFileIO()
{
    try
    {
        close();
    }
    catch (IException * e)
    {
        EXCLOG(e, "CFileIO::~CFileIO");
        e->Release();
    }
}

void CFileIO::close()
{
    if (file != NULLFILE) {
        if (::close(file) < 0)
            throw MakeErrnoException(errno,"CFileIO::close");
        file=NULLFILE;
    }
}

void CFileIO::flush()
{
    CriticalBlock procedure(cs);
#ifdef F_FULLFSYNC
    if (fcntl(file, F_FULLFSYNC) != 0)
#else
    if (fdatasync(file) != 0)
#endif
        throw MakeOsException(DISK_FULL_EXCEPTION_CODE,"CFileIO::flush");
}


offset_t CFileIO::size()
{
    CriticalBlock procedure(cs);
    offset_t savedPos = lseek(file,0,SEEK_CUR);
    offset_t length = lseek(file,0,SEEK_END);
    setPos(savedPos);
    return length;
}

size32_t CFileIO::read(offset_t pos, size32_t len, void * data)
{
    if (0==len) return 0;
    return checked_pread(file, data, len, pos);
}

void CFileIO::setPos(offset_t newPos)
{
    if (file != NULLFILE)
        _llseek(file,newPos,SEEK_SET);
}

size32_t CFileIO::write(offset_t pos, size32_t len, const void * data)
{
    size32_t ret = pwrite(file,data,len,pos);
    if (ret==(size32_t)-1) {
        throw MakeErrnoException(errno,"CFileIO::write");
    }
    if (ret<len)
        throw MakeOsException(DISK_FULL_EXCEPTION_CODE,"CFileIO::write");
    return ret;
}

void CFileIO::setSize(offset_t pos)
{
    if (0 != ftruncate(file, pos))
        throw MakeErrnoException(errno, "CFileIO::setSize");
}
#endif

//---------------------------------------------------------------------------

CFileRangeIO::CFileRangeIO(IFileIO * _io, offset_t _headerSize, offset_t _maxLength)
{
    io.set(_io);
    headerSize = _headerSize;
    maxLength = _maxLength;
}

size32_t CFileRangeIO::read(offset_t pos, size32_t len, void * data)
{
    if (pos + len > maxLength)
    {
        if (pos > maxLength)
            pos = maxLength;
        len = (size32_t)(maxLength - pos);
    }
    return io->read(pos+headerSize, len, data);
}

offset_t CFileRangeIO::size()
{
    return maxLength;
}

size32_t CFileRangeIO::write(offset_t pos, size32_t len, const void * data)
{
    if (pos + len > maxLength)
    {
        if (pos > maxLength)
            pos = maxLength;
        len = (size32_t)(maxLength - pos);
    }
    return io->write(pos+headerSize, len, data);
}

//--------------------------------------------------------------------------

CFileAsyncIO::~CFileAsyncIO()
{
    try
    {
        close();
    }
    catch (IException * e)
    {
        EXCLOG(e, "CFileAsyncIO::~CFileAsyncIO");
        e->Release();
    }
}

void CFileAsyncIO::flush()
{
    // wait for all outstanding results
    CriticalBlock block(cs);
    ForEachItemInRev(i,results) {
        size32_t dummy;
        results.item(i).getResult(dummy,true);
    }
}

offset_t CFileAsyncIO::appendFile(IFile *file,offset_t pos,offset_t len)
{
    // will implemented if needed
    UNIMPLEMENTED; 
}

#ifdef _WIN32

//-- Windows implementation -------------------------------------------------

class CFileAsyncResult: public CInterface, implements IFileAsyncResult
{
protected: friend class CFileAsyncIO;
    OVERLAPPED overlapped;
    DWORD value;
    DWORD wrsize;
    CFileAsyncIO *parent;
public:
    IMPLEMENT_IINTERFACE;
    CFileAsyncResult(offset_t offset,size32_t _wrsize)
    {
        parent = NULL;
        memset(&overlapped,0,sizeof(overlapped));
        overlapped.hEvent = CreateEvent(NULL, TRUE, FALSE, NULL);
        overlapped.Offset = (DWORD)offset;
        overlapped.OffsetHigh = (DWORD)(offset>>32);
        value = (size32_t)-1;
        wrsize = _wrsize;
    }

    ~CFileAsyncResult()
    {
        size32_t dummy;
        getResult(dummy,true);
        CloseHandle(overlapped.hEvent);
    }
    bool getResult(size32_t &ret,bool wait)
    {
        if (value==(size32_t)-1) {
            if (parent) {
                if (GetOverlappedResult(parent->file,&overlapped,&value,wait)==0) {
                    int err = GetLastError();
                    if (err==ERROR_IO_INCOMPLETE) 
                        return false;
                    if (err!=ERROR_HANDLE_EOF) {
                        CriticalBlock block(parent->cs);
                        parent->results.zap(*this,true); // don't delete as array does not own
                        parent = NULL;
                        throw MakeOsException(err,"CFileAsyncResult::getResult");
                    }
                    value = 0;
                }
                CriticalBlock block(parent->cs);
                parent->results.zap(*this,true); // don't delete as array does not own
                parent = NULL;
            }
            else
                return false;
        }
        ret = value;
        if (value<wrsize)
            throw MakeOsException(DISK_FULL_EXCEPTION_CODE,"CFileAsyncResult::getResult");
        return true;
    }
};

CFileAsyncIO::CFileAsyncIO(HANDLE handle, IFSHmode _sharemode)
{
    assertex(handle != NULLFILE);
    throwOnError = false;
    file = handle;
    sharemode = _sharemode;
}

void CFileAsyncIO::close()
{
    flush();
    // wait for all outstanding results
    if (file != NULLFILE)
    {
        if (!CloseHandle(file))
            throw MakeOsException(GetLastError(),"CFileAsyncIO::close");
    }
    file = NULLFILE;
}

offset_t CFileAsyncIO::size()
{
    LARGE_INTEGER pos;
    pos.LowPart = GetFileSize(file, (unsigned long *)&pos.HighPart);
    if (pos.LowPart==-1) {
        DWORD err = GetLastError();
        if (err!=0)     
            throw MakeOsException(GetLastError(),"CFileAsyncIO::size");
    }
    return pos.QuadPart;
}

size32_t CFileAsyncIO::read(offset_t pos, size32_t len, void * data)
{
    Owned<IFileAsyncResult> res = readAsync(pos,len,data);
    size32_t ret;
    res->getResult(ret,true);
    return ret;
}

size32_t CFileAsyncIO::write(offset_t pos, size32_t len, const void * data)
{
    Owned<IFileAsyncResult> res = writeAsync(pos,len,data);
    size32_t ret;
    res->getResult(ret,true);
    return ret;
}

void CFileAsyncIO::setSize(offset_t size)
{
    LARGE_INTEGER tempPos;
    tempPos.QuadPart = size; 
    tempPos.LowPart = SetFilePointer(file, tempPos.LowPart, &tempPos.HighPart, FILE_BEGIN);
    if (!SetEndOfFile(file))
        throw MakeOsException(GetLastError(), "CFileIO::setSize");
}


IFileAsyncResult *CFileAsyncIO::readAsync(offset_t pos, size32_t len, void * data)
{
    CFileAsyncResult *res = new CFileAsyncResult(pos,0);
    DWORD val;
    if (ReadFile(file,data,len,&val,&res->overlapped) == 0) {
        int err = GetLastError();
        if (err == ERROR_HANDLE_EOF) { // bit weird
            res->value = 0; // won't need to wait
        }
        else if (err == ERROR_IO_PENDING) {
            CriticalBlock block(cs);
            res->parent = this;
            results.append(*res);
        }
        else
            throw MakeOsException(GetLastError(),"CFileIO::readAsync");
    }   
    else {
        res->value = val; // won't need to wait
    }
    return res;
}

IFileAsyncResult *CFileAsyncIO::writeAsync(offset_t pos, size32_t len, const void * data)
{
    CFileAsyncResult *res = new CFileAsyncResult(pos,len);
    DWORD val;
    if (WriteFile(file,data,len,&val,&res->overlapped) == 0) {
        int err = GetLastError();
        if (err != ERROR_IO_PENDING)
            throw MakeOsException(GetLastError(),"CFileIO::writeAsync");
        CriticalBlock block(cs);
        res->parent = this;
        results.append(*res);
    }   
    else {
        res->value = val; // wont need to wait
    }
    return res;
}



#else

//-- Unix implementation ----------------------------------------------------

class CFileAsyncResult: public CInterface, implements IFileAsyncResult
{
protected: 
    friend class CFileAsyncIO;

    DWORD value;
    DWORD wrsize;

    aiocb cb;

public:
    IMPLEMENT_IINTERFACE;


    CFileAsyncResult(offset_t offset,size32_t _wrsize)
    {
        value = (size32_t)-1;
        wrsize = _wrsize;
    }

    ~CFileAsyncResult()
    {
        size32_t dummy;
        getResult(dummy,true);
    }

    bool getResult(size32_t &ret,bool wait)
    {
        if (value==(size32_t)-1) {
            loop {
                int aio_errno = aio_error(&cb);
                if (aio_errno==ECANCELED)
                    return false;
                if (aio_errno != EINPROGRESS)
                {
                    if (aio_errno)
                        throw MakeErrnoException(aio_errno,"CFileAsyncResult::getResult");
                    value = aio_return(&cb);
                    if (value<wrsize)
                        throw MakeOsException(DISK_FULL_EXCEPTION_CODE,"CFileAsyncResult::getResult");
                    break;
                }
                if (!wait)
                    return false;
                loop {
                    struct timespec timeout;
                    timeout.tv_sec = 60*60*24;  // a long time
                    timeout.tv_nsec = 0;
                    aiocb * cb_list[1];
                    cb_list[0] = &cb;
                    int rc = aio_suspend(cb_list, 1, &timeout);
                    if ((rc == 0)||(errno != EAGAIN))
                        break;
                    if (rc==ECANCELED)
                        return false;
                }
            }
        }
        ret = value;
        return true;
    }
};


CFileAsyncIO::CFileAsyncIO(HANDLE handle, IFSHmode _sharemode)
{
    assertex(handle != NULLFILE);
    throwOnError = false;
    file = handle;
    sharemode = _sharemode;
}


void CFileAsyncIO::close()
{
    if (file != NULLFILE) {
        aio_cancel(file,NULL);
        if (_lclose(file) < 0)
            throw MakeErrnoException(errno, "CFileAsyncIO::close");
    }
    file=NULLFILE;
}

offset_t CFileAsyncIO::size()
{
    CriticalBlock procedure(cs);
    offset_t savedPos = _llseek(file,0,SEEK_CUR);
    offset_t length = _llseek(file,0,SEEK_END);
    _llseek(file, savedPos, SEEK_SET);
    return length;
}

size32_t CFileAsyncIO::read(offset_t pos, size32_t len, void * data)
{
    CriticalBlock procedure(cs);
    _llseek(file,pos,SEEK_SET);
    size32_t ret = _lread(file,data,len);
    if (ret==(size32_t)-1)
        throw MakeErrnoException(errno,"CFileAsyncIO::read");
    return ret;

}

size32_t CFileAsyncIO::write(offset_t pos, size32_t len, const void * data)
{
    CriticalBlock procedure(cs);
    _llseek(file,pos,SEEK_SET);
    size32_t ret = _lwrite(file,data,len);
    if (ret==(size32_t)-1)
        throw MakeErrnoException(errno,"CFileAsyncIO::write");
    return ret;
}

void CFileAsyncIO::setSize(offset_t pos)
{
    CriticalBlock procedure(cs);
    if ((file != NULLFILE)&&(0 != ftruncate(file, pos)))
        throw MakeErrnoException(errno, "CFileIO::setSize");
}

IFileAsyncResult *CFileAsyncIO::readAsync(offset_t pos, size32_t len, void * data)
{
    CFileAsyncResult *res = new CFileAsyncResult(pos,0);
    
    bzero( &(res->cb), sizeof (struct aiocb));
    res->cb.aio_fildes = file;
    res->cb.aio_offset = pos;
    res->cb.aio_buf = data;
    res->cb.aio_nbytes = len;
    res->cb.aio_sigevent.sigev_notify = SIGEV_NONE;

    int retval = aio_read(&(res->cb));
    if (retval==-1)
        throw MakeErrnoException(errno,"CFileAsyncIO::readAsync");
    return res;
}

IFileAsyncResult *CFileAsyncIO::writeAsync(offset_t pos, size32_t len, const void * data)
{
    CFileAsyncResult *res = new CFileAsyncResult(pos,len);

    bzero( &(res->cb), sizeof (struct aiocb));
    res->cb.aio_fildes = file;
    res->cb.aio_offset = pos;
    res->cb.aio_buf = (void*)data;
    res->cb.aio_nbytes = len;
    res->cb.aio_sigevent.sigev_signo = SIGUSR1;
    res->cb.aio_sigevent.sigev_notify = SIGEV_NONE;
    res->cb.aio_sigevent.sigev_value.sival_ptr = (void*)res;

    int retval = aio_write(&(res->cb));
    if (retval==-1)
        throw MakeErrnoException(errno,"CFileAsyncIO::writeAsync");
    return res;
}


#endif


//---------------------------------------------------------------------------

CFileIOStream::CFileIOStream(IFileIO * _io)
{
    io.set(_io);
    curOffset = 0;
}


void CFileIOStream::flush()
{
}


size32_t CFileIOStream::read(size32_t len, void * data)
{
    size32_t numRead = io->read(curOffset, len, data);
    curOffset += numRead;
    return numRead;
}

void CFileIOStream::seek(offset_t pos, IFSmode origin)
{
    switch (origin)
    {
    case IFScurrent:
        curOffset += pos;
        break;
    case IFSend:
        curOffset = io->size() + pos;
        break;
    case IFSbegin:
        curOffset = pos;
        break;
    }
}

offset_t CFileIOStream::size()
{
    return io->size();
}

offset_t CFileIOStream::tell()
{
    return curOffset;
}

size32_t CFileIOStream::write(size32_t len, const void * data)
{
    size32_t numWritten = io->write(curOffset, len, data);
    curOffset += numWritten;
    return numWritten;
}



//---------------------------------------------------------------------------


class CBufferedFileIOStreamBase : public CBufferedIOStreamBase, implements IFileIOStream
{
protected:
    virtual offset_t directSize() = 0;
    offset_t                curOffset;

public:
    IMPLEMENT_IINTERFACE;

    CBufferedFileIOStreamBase(unsigned bufSize) : CBufferedIOStreamBase(bufSize), curOffset(0) { }

    virtual void flush() { doflush(); }




    void seek(offset_t pos, IFSmode origin)
    {
        offset_t newOffset;
        switch (origin)
        {
        case IFScurrent:
            newOffset = tell() + pos;
            break;
        case IFSend:
            newOffset = size() + pos;
            break;
        case IFSbegin:
            newOffset = pos;
            break;
        }

        if (reading)
        {
            // slightly weird but curoffset is end of buffer when reading
            if ((newOffset >= curOffset-numInBuffer) && (newOffset <= curOffset))
            {
                curBufferOffset = (size32_t)(newOffset - (curOffset-numInBuffer));
                return;
            }
        }
        else
        {
            if ((newOffset >= curOffset) && (newOffset <= curOffset + numInBuffer))
            {
                curBufferOffset = (size32_t)(newOffset - curOffset);
                return;
            }
            flush();
        }

        curOffset = newOffset;
        numInBuffer = 0;
        curBufferOffset = 0;
    }

    offset_t size()
    {
        offset_t curSize = directSize();
        if (!reading)
            curSize = std::max(curSize, curOffset + numInBuffer);
        return curSize;
    }

    offset_t tell()
    {
        if (reading)
            return curOffset - numInBuffer + curBufferOffset;
        return curOffset + curBufferOffset;
    }

    size32_t read(size32_t len, void * data)
    {
        return CBufferedIOStreamBase::doread(len, data);
    }

    size32_t write(size32_t len, const void * data)
    {
        if (reading)
            curOffset -= bytesRemaining();

        return CBufferedIOStreamBase::dowrite(len, data);
    }


};


class CBufferedFileIOStream : public CBufferedFileIOStreamBase
{
public:
    CBufferedFileIOStream(IFileIO * _io, unsigned _bufferSize) : CBufferedFileIOStreamBase(_bufferSize), io(_io)
    {
        buffer = new byte[_bufferSize];
    }
    ~CBufferedFileIOStream()
    {
        flush();
        delete [] buffer;
    }

protected:
    virtual void doflush()
    {
        if (!reading && numInBuffer)
        {
            try {
                io->write(curOffset, numInBuffer, buffer);
            }
            catch (IException *) {
                // if we get exception, clear buffer so doen't reoccur on destructor as well
                numInBuffer = 0;
                curBufferOffset = 0;
                throw;
            }
            curOffset += curBufferOffset;
            numInBuffer = 0;
            curBufferOffset = 0;
        }
    }
    virtual bool fillBuffer()
    {
        reading = true;
        numInBuffer = io->read(curOffset, bufferSize, buffer);
        curOffset += numInBuffer;
        curBufferOffset = 0;
        return numInBuffer!=0;
    }
    virtual size32_t directRead(size32_t len, void * data)
    {
        size32_t sz = io->read(curOffset,len,data);
        curOffset += sz;
        return sz;
    }
    virtual size32_t directWrite(size32_t len, const void * data)
    {
        size32_t sz = io->write(curOffset,len,data);
        curOffset += sz;
        return sz;
    }
    virtual offset_t directSize() { return io->size(); }

protected:
    IFileIOAttr             io;
};


//---------------------------------------------------------------------------

class CBufferedAsyncIOStream: public CBufferedFileIOStreamBase
{
    Linked<IFileAsyncIO>    io;
    byte *                  blk1;
    byte *                  blk2;
    IFileAsyncResult        *readasyncres;
    IFileAsyncResult        *writeasyncres;
    bool                    readeof;
public:
    IMPLEMENT_IINTERFACE

    CBufferedAsyncIOStream(IFileAsyncIO * _io, size32_t _bufferSize)
        : CBufferedFileIOStreamBase(_bufferSize/2), io(_io)
    {
        blk1 = new byte[bufferSize];
        blk2 = new byte[bufferSize];
        buffer = blk1;
        readasyncres = NULL;
        writeasyncres = NULL;
        readeof = false;
        minDirectSize = (size32_t)-1; // async always writes using buffer
    }

    ~CBufferedAsyncIOStream()
    {
        flush();
        waitAsyncWrite();
        waitAsyncRead();
        delete [] blk1;
        delete [] blk2;
    }

    void waitAsyncWrite()
    {
        if (writeasyncres) {
            size32_t res;
            writeasyncres->getResult(res,true);
            writeasyncres->Release();
            writeasyncres = NULL;
        }
    }

    size32_t waitAsyncRead()
    {
        size32_t res = 0;
        if (readasyncres) {
            readasyncres->getResult(res,true);
            readasyncres->Release();
            readasyncres = NULL;
        }
        return res;
    }

    void primeAsyncRead(offset_t pos,size32_t size, void *dst)
    {
        assertex(!readasyncres);
        readasyncres = io->readAsync(pos, size, dst);
    }

    void primeAsyncWrite(offset_t pos,size32_t size, const void *src)
    {
        assertex(!writeasyncres);
        writeasyncres = io->writeAsync(pos, size, src);
    }

// CBufferedFileIOStream overloads
    virtual bool fillBuffer()
    {
        if (!reading) {
            waitAsyncWrite();
            reading = true;
        }
        if (readeof) {
            numInBuffer = 0;
            curBufferOffset = 0;
            return false;
        }
        buffer=(buffer==blk1)?blk2:blk1;
        if (readasyncres==NULL)                             // first time
            primeAsyncRead(curOffset, bufferSize, buffer);
        numInBuffer = waitAsyncRead();
        curOffset += numInBuffer;
        curBufferOffset = 0;
        if (numInBuffer)
            primeAsyncRead(curOffset, bufferSize, (buffer==blk1)?blk2:blk1);
        else
            readeof = true;
        return !readeof;
    }
    virtual void doflush()
    {
        if (!reading && numInBuffer)
        {
            waitAsyncWrite();
            primeAsyncWrite(curOffset, numInBuffer, buffer);
            buffer=(buffer==blk1)?blk2:blk1;
            curOffset += curBufferOffset;
            numInBuffer = 0;
            curBufferOffset = 0;
        }
    }
    virtual size32_t directRead(size32_t len, void * data) { assertex(false); return 0; }           // shouldn't get called
    virtual size32_t directWrite(size32_t len, const void * data) { assertex(false); return 0; }    // shouldn't get called
    virtual offset_t directSize() { waitAsyncWrite(); return io->size(); }
};


//-- Helper routines --------------------------------------------------------

static inline size32_t doread(IFileIOStream * stream,void *dst, size32_t size)
{
    size32_t toread=size;
    while (toread)
    {
        int read = stream->read(toread, dst);
        if (!read) 
            return size-toread;
        toread -= read;
        dst = (char *) dst + read;
    }
    return size;
}



CIOStreamReadWriteSeq::CIOStreamReadWriteSeq(IFileIOStream * _stream, offset_t _offset, size32_t _size)
{
    stream.set(_stream);
//  stream->setThrowOnError(true);
    size = _size;
    offset = _offset;  // assumption that stream at correct location already
}

void CIOStreamReadWriteSeq::put(const void *src)
{
    stream->write(size, src);
}

void CIOStreamReadWriteSeq::putn(const void *src, unsigned n)
{
    stream->write(size*n, src);
}

void CIOStreamReadWriteSeq::flush()
{
    stream->flush();
}

offset_t CIOStreamReadWriteSeq::getPosition()
{
    return stream->tell();
}

bool CIOStreamReadWriteSeq::get(void *dst)
{
    return doread(stream,dst,size)==size;
}

unsigned CIOStreamReadWriteSeq::getn(void *dst, unsigned n)
{
    return doread(stream,dst,size*n)/size;
}

void CIOStreamReadWriteSeq::reset()
{
    stream->seek(offset, IFSbegin);
}




//-- Helper routines --------------------------------------------------------

size32_t read(IFileIO * in, offset_t pos, size32_t len, MemoryBuffer & buffer)
{
    const size32_t checkLengthLimit = 0x1000;
    if (len >= checkLengthLimit)
    {
        //Don't allocate a stupid amount of memory....
        offset_t fileLength = in->size();
        if (pos > fileLength)
            pos = fileLength;
        if ((len == (size32_t)-1) || (pos + len > fileLength))
            len = (size32_t)(fileLength - pos);
    }
    void * data = buffer.reserve(len);
    size32_t lenRead = in->read(pos, len, data);
    if (lenRead != len)
        buffer.rewrite(buffer.length() - (len - lenRead));
    return lenRead;
}

void copyFile(const char *target, const char *source, size32_t buffersize, ICopyFileProgress *progress)
{
    OwnedIFile src = createIFile(source);
    if (!src)
        throw MakeStringException(-1, "copyFile: source '%s' not found", source);
    OwnedIFile tgt = createIFile(target);
    if (!tgt)
        throw MakeStringException(-1, "copyFile: target path '%s' could not be created", target);
    copyFile(tgt, src, buffersize,progress);
}

void copyFile(IFile * target, IFile * source, size32_t buffersize, ICopyFileProgress *progress)
{
    source->copyTo(target,buffersize,progress);
}

void doCopyFile(IFile * target, IFile * source, size32_t buffersize, ICopyFileProgress *progress, ICopyFileIntercept *copyintercept, bool usetmp)
{
    if (!buffersize)
        buffersize = 0x100000;
#ifdef _WIN32
    if (!usetmp) { 
        CFile *src = QUERYINTERFACE(source,CFile);
        CFile *dst = QUERYINTERFACE(target,CFile);
        if (src) {
            if (dst) {
                if (src->fastCopyFile(*dst, buffersize, progress))
                    return;
            }
            CWindowsRemoteFile *dst2 = QUERYINTERFACE(target,CWindowsRemoteFile);
            if (dst2) {
                if (dst2->fastCopyFileRev(*src, buffersize, progress))
                    return;
            }
        }
        CWindowsRemoteFile *src2 = QUERYINTERFACE(source,CWindowsRemoteFile);
        if (src2) {
            if (dst) {
                if (src2->fastCopyFile(*dst,buffersize, progress))
                    return;
            }
            CWindowsRemoteFile *dst2 = QUERYINTERFACE(target,CWindowsRemoteFile);
            if (dst2) {
                if (src2->fastCopyFile(*dst2, buffersize, progress))
                    return;
            }
        }
    }
#endif
    OwnedIFileIO sourceIO = source->open(IFOread);
    if (!sourceIO)
        throw MakeStringException(-1, "copyFile: source '%s' not found", source->queryFilename());

#ifdef __linux__

    // this is not really needed in windows - if it is we will have to
    // test the file extenstion - .exe, .bat
    
    struct stat info;
    if (stat(source->queryFilename(), &info) == 0)  // cannot fail - exception would have been thrown above
        target->setCreateFlags(info.st_mode&(S_IRUSR|S_IRGRP|S_IROTH|S_IWUSR|S_IWGRP|S_IWOTH|S_IXUSR|S_IXGRP|S_IXOTH));
#endif
    Owned<IFileIO> targetIO;
    Owned<IFile> tmpfile;
    IFile *dest;
    if (usetmp) {
        StringBuffer tmpname;
        makeTempCopyName(tmpname,target->queryFilename());
        tmpfile.setown(createIFile(tmpname.str()));
        dest = tmpfile;
    }
    else
        dest = target;
    targetIO.setown(dest->open(IFOcreate));
    if (!targetIO)
        throw MakeStringException(-1, "copyFile: target path '%s' could not be created", dest->queryFilename());
    MemoryAttr mb;
    void * buffer = copyintercept?NULL:mb.allocate(buffersize);
    
    offset_t offset = 0;
    offset_t total; 
    Owned<IException> exc;
    try
    {
        if (progress)
            total = sourceIO->size(); // only needed for progress
        loop
        {
            size32_t got;
            if (copyintercept) {
                got = (size32_t)copyintercept->copy(sourceIO,targetIO,offset,buffersize);
                if (got == 0)
                    break;
            }
            else {
                got = sourceIO->read(offset, buffersize, buffer);
                if (got == 0)
                    break;
                targetIO->write(offset, got, buffer);
            }
            offset += got;
            if (progress && progress->onProgress(offset, total) != CFPcontinue)
                break;
        }
        targetIO.clear();
        if (usetmp) {
            StringAttr tail(pathTail(target->queryFilename()));
            target->remove();
            dest->rename(tail);
        }
    }
    catch (IException *e)
    {
        // try to delete partial copy
        StringBuffer s;
        s.append("copyFile target=").append(dest->queryFilename()).append(" source=").append(source->queryFilename()).appendf("; read/write failure (%d): ",e->errorCode());
        exc.setown(MakeStringException(e->errorCode(), "%s", s.str()));
        e->Release();
        EXCLOG(exc, "doCopyFile");
    }
    if (exc.get()) {
        try {
            sourceIO.clear();
        }
        catch (IException *e) { 
            EXCLOG(e, "doCopyFile closing source"); 
            e->Release();
        }
        try {
            targetIO.clear();
        }
        catch (IException *e) { 
            EXCLOG(e, "doCopyFile closing dest"); 
            e->Release();
        }
        try { 
            dest->remove(); 
        } 
        catch (IException *e) { 
            StringBuffer s;
            EXCLOG(e, s.clear().append("Removing partial copy file: ").append(dest->queryFilename()).str()); 
            e->Release();
        }
        throw exc.getClear();
    }
    CDateTime createTime, modifiedTime;
    if (source->getTime(&createTime, &modifiedTime, NULL))
        target->setTime(&createTime, &modifiedTime, NULL);
}



void makeTempCopyName(StringBuffer &tmpname,const char *destname)
{
    // simple for the moment (maybe used uid later)
    tmpname.append(destname).append("__");
#ifdef _WIN32
    genUUID(tmpname,true);
#else
    genUUID(tmpname);
#endif
    tmpname.append(".tmp");
}


//---------------------------------------------------------------------------

#ifndef _WIN32
/// This code is dangerous - pass it arrays smaller than _MAX_xxx and it will write off the end even if you KNOW your strings would fit
// Should NOT use strncpy here

void _splitpath(const char *path, char *drive, char *dir, char *fname, char *ext)
{
    strncpy(dir, path, (_MAX_DIR-1));

    char* last = strrchr(dir, '.');
    if (last != NULL)
    {
        if (strrchr(last, PATHSEPCHAR)==NULL)
        {
            strncpy(ext, last, (_MAX_EXT-1));
            *last = '\0';
        }
        else
        {
            *ext = '\0';
        }
    }
    else
    {
        *ext = '\0';
    }

    last = strrchr(dir, PATHSEPCHAR);
    if (last != NULL)
    {
        strncpy(fname, ++last, (_MAX_FNAME-1));
        *last = '\0';
    }
    else
    {
        strncpy(fname, dir, (_MAX_FNAME-1));
        *dir = '\0';
    }

    *drive = '\0';
}

#endif


void splitFilename(const char * filename, StringBuffer * drive, StringBuffer * path, StringBuffer * tail, StringBuffer * ext)
{
    char tdrive[_MAX_DRIVE];
    char tdir[_MAX_DIR];
    char ttail[_MAX_FNAME];
    char text[_MAX_EXT];

    ::_splitpath(filename, tdrive, tdir, ttail, text);
    if (drive)
        drive->append(tdrive);
    if (path)
        path->append(tdir);
    if (tail)
        tail->append(ttail);
    if (ext)
        ext->append(text);
}


StringBuffer &createUNCFilename(const char * filename, StringBuffer &UNC, bool useHostNames)
{
    char buf[255];
#ifdef _WIN32
    char *dummy;
    GetFullPathName(filename, sizeof(buf), buf, &dummy);
    if (buf[1]==':')
    {
        // MORE - assumes it's a local drive not a mapped one
        UNC.append("\\\\");
        if (useHostNames)
            UNC.append(GetCachedHostName());
        else
            queryHostIP().getIpText(UNC);
        UNC.append("\\").append((char)tolower(buf[0])).append(getShareChar()).append(buf+2);
    }
    else 
    {
        assertex(buf[0]=='\\' && buf[1]=='\\');
        UNC.append(buf);
    }
    return UNC;
#else
    if (filename[0]=='/' && filename[1]=='/')
        UNC.append(filename);
    else
    {
        UNC.append("//");
        if (useHostNames)
            UNC.append(GetCachedHostName());
        else
            queryHostIP().getIpText(UNC);

        if (*filename != '/')
        {
            if (!GetCurrentDirectory(sizeof(buf), buf)) {
                ERRLOG("createUNCFilename: Current directory path too big, bailing out");
                throwUnexpected();
            }
            UNC.append(buf).append("/");
        }
        UNC.append(filename);
    }
    return UNC;
#endif
}

bool splitUNCFilename(const char * filename, StringBuffer * machine, StringBuffer * path, StringBuffer * tail, StringBuffer * ext)
{
    if (!filename || !isPathSepChar(filename[0]) || !isPathSepChar(filename[1]))
        return false;
    const char * cur = filename+2;
    while (*cur && !isPathSepChar(*cur))
        cur++;
    if (!*cur)
        return false;

    const char * startPath = cur;
    const char * lastExt = NULL;
    const char * startTail = NULL;
    char next;
    while ((next = *cur) != 0)
    {
        if (isPathSepChar(next))
        {
            lastExt = NULL;
            startTail = cur+1;
        }
        else if (next == '.')
            lastExt = cur;
        cur++;
    }
    assertex(startTail);
    if (machine)
        machine->append(startPath-filename, filename);
    if (path)
        path->append(startTail - startPath, startPath);
    if (lastExt)
    {
        if (tail)
            tail->append(lastExt - startTail, startTail);
        if (ext)
            ext->append(lastExt);
    }
    else
    {
        if (tail)
            tail->append(startTail);
    }
    return true;
}

/** 
 *  Ensure the filename has desired extension.
 *  If it has no extension, add the desired extension, return true.
 *  If it has an extension different from the desiredExtension, return false.
 *  Otherwise, return true.
 */
bool ensureFileExtension(StringBuffer& filename, const char* desiredExtension)
{
    char drive[_MAX_DRIVE];
    char dir[_MAX_DIR];
    char fname[_MAX_FNAME];
    char ext[_MAX_EXT];
    
    _splitpath(filename.str(), drive, dir, fname, ext);
    if (ext[0]==0)
    {
        filename.append(desiredExtension);
        return true;
    }

    if (strcmp(ext,desiredExtension)!=0)
        return false;

    return true;
}

/* Get full file name. If noExtension is true, the extesion (if any) will be trimmed */ 
StringBuffer& getFullFileName(StringBuffer& filename, bool noExtension)
{
    char drive[_MAX_DRIVE];
    char dir[_MAX_DIR];
    char fname[_MAX_FNAME];
    char ext[_MAX_EXT];
    
    _splitpath(filename.str(), drive, dir, fname, ext);
    
    filename.clear();
    filename.append(drive).append(dir).append(fname);
    if (!noExtension)
        filename.append(ext);

    return filename;
}

/* Get the file name only. If noExtension is true, the extension (if any) will be trimmed */ 
StringBuffer& getFileNameOnly(StringBuffer& filename, bool noExtension)
{
    char drive[_MAX_DRIVE];
    char dir[_MAX_DIR];
    char fname[_MAX_FNAME];
    char ext[_MAX_EXT];
    
    _splitpath(filename.str(), drive, dir, fname, ext);
    
    filename.clear();
    filename.append(fname);
    if (!noExtension)
        filename.append(ext);

    return filename;
}

//---------------------------------------------------------------------------


class CNullDirectoryIterator : public CInterface, implements IDirectoryIterator
{
public:
    IMPLEMENT_IINTERFACE;

    bool  first()
    {
        return false;
    }

    bool  next()
    {
        return false;
    }

    StringBuffer &getName(StringBuffer &buf)
    {
        return buf;
    }

    __int64 getFileSize()
    {
        return -1;
    }


    bool getModifiedTime(CDateTime &ret)
    {
        return false;
    }

    virtual bool isValid()  { return false; }
    virtual IFile & query() { return *(IFile *)NULL; }
    virtual bool isDir() {  return false; }

};


class CDirectoryIterator : public CInterface, implements IDirectoryIterator
{
public:
    CDirectoryIterator(const char * _path, const char * _mask, bool _sub, bool _includedir)
    {
        StringBuffer tmp;
        if (!_path || !*_path) 
            _path = "." PATHSEPSTR;
        else if (_path[strlen(_path)-1] != PATHSEPCHAR)
            _path = tmp.append(_path).append(PATHSEPCHAR);
        path.set(_path);
        mask.set(_mask);
        sub = _sub;
        includedir = _includedir;
        subidx = 0;
        curisdir = false;
    }

    IMPLEMENT_IINTERFACE

    virtual bool first()=0;
    virtual bool next()=0;
    virtual bool isValid()  { return cur != NULL; }
    virtual IFile & query() { return *cur; }
    virtual StringBuffer &getName(StringBuffer &buf)=0;
    virtual bool isDir() {  return curisdir; }
protected:  
    Owned<IFile>    cur;
    bool            curisdir;
    StringAttr      path;
    StringAttr      mask;
    bool            includedir;
    bool            sub;    // TBD
    StringAttrArray subpaths;
    unsigned        subidx; // -1 to index subpaths
};

#ifdef _WIN32

class CWindowsDirectoryIterator : public CDirectoryIterator
{
    WIN32_FIND_DATA info;
    HANDLE          handle;


    bool setCurrent()
    {
        if (strcmp(info.cFileName, ".") == 0 || strcmp(info.cFileName, "..") == 0)
            return false;
        bool match = (!mask.length() || WildMatch(info.cFileName, mask, true));
        curisdir = (info.dwFileAttributes&FILE_ATTRIBUTE_DIRECTORY)!=0;
        if (!match&&!curisdir)
            return false;
        StringBuffer f(path);
        if (subidx) 
            f.append(subpaths.item(subidx-1).text).append('\\');
        f.append(info.cFileName);
        if (curisdir) {
            if (sub) {
                const char *s = f.str()+path.length();
                unsigned i;
                for (i=0;i<subpaths.ordinality();i++)
                    if (stricmp(subpaths.item(i).text,s)==0)
                        break;
                if (i==subpaths.ordinality())
                    subpaths.append(*new StringAttrItem(s));
            }
            if (!includedir)
                return false;
        }
        if (!match)
            return false;
        cur.setown(createIFile(f.str()));
        return true;
    }

    bool open()
    {
        close();
        while (subidx<=subpaths.ordinality()) {
            StringBuffer location(path);
            if (subidx)
                location.append(subpaths.item(subidx-1).text).append('\\');
            location.append("*");
            handle = FindFirstFile(location.str(), &info);
            if (handle != INVALID_HANDLE_VALUE)
                return true;
            subidx++;
        }
        return false;
    }

    void close()
    {
        cur.clear();
        if (handle != INVALID_HANDLE_VALUE) {
            FindClose(handle);
            handle = INVALID_HANDLE_VALUE;
        }
    };


public:
    CWindowsDirectoryIterator(const char * _path, const char * _mask, bool _sub, bool _includedir)
        : CDirectoryIterator(_path,_mask,_sub,_includedir)
    {
        handle = INVALID_HANDLE_VALUE;
    }

    ~CWindowsDirectoryIterator()
    {
        close();
    }


    bool first()
    {
        subpaths.kill();
        subidx = 0;
        if (!open())
            return false;
        if (setCurrent())
            return true;
        return next();
    }

    bool next()
    {
        loop {
            loop {
                if (!FindNextFile(handle, &info))
                    break;
                if (setCurrent())
                    return true;
            }
            subidx++;
            if (!open())
                break;
            if (setCurrent())
                return true;
        }
        return false;
    }

    StringBuffer &getName(StringBuffer &buf)
    {
        if (subidx)
            buf.append(subpaths.item(subidx-1).text).append('\\');
        return buf.append(info.cFileName);
    }


    __int64 getFileSize()
    {
        if (curisdir)
            return -1;
        LARGE_INTEGER x;
        x.LowPart = info.nFileSizeLow;
        x.HighPart = info.nFileSizeHigh;
        return x.QuadPart;
    }


    bool getModifiedTime(CDateTime &ret)
    {
        FILETIMEtoIDateTime(&ret, info.ftLastWriteTime);
        return true;
    }


};


IDirectoryIterator * createDirectoryIterator(const char * path, const char * mask)
{
    if (mask&&!*mask)   // only NULL is wild
        return new CNullDirectoryIterator;
    if (!path || !*path) // cur directory so no point in checking for remote etc.
        return new CWindowsDirectoryIterator(path, mask,false,true);
    OwnedIFile iFile = createIFile(path);
    if (!iFile||(iFile->isDirectory()!=foundYes))
        return new CNullDirectoryIterator;
    return iFile->directoryFiles(mask, false, true);
}

IDirectoryIterator *CFile::directoryFiles(const char *mask,bool sub,bool includedirs)
{
    if ((mask&&!*mask)||    // only NULL is wild
        (isDirectory()!=foundYes))
        return new CNullDirectoryIterator;
    return new CWindowsDirectoryIterator(filename, mask,sub,includedirs);
}

bool CFile::getInfo(bool &isdir,offset_t &size,CDateTime &modtime)
{
    WIN32_FILE_ATTRIBUTE_DATA info;
    if (GetFileAttributesEx(filename, GetFileExInfoStandard, &info) != 0) {
        LARGE_INTEGER x;
        x.LowPart = info.nFileSizeLow;
        x.HighPart = info.nFileSizeHigh;
        size = (offset_t)x.QuadPart;
        isdir = (info.dwFileAttributes != (DWORD)-1)&&(info.dwFileAttributes & FILE_ATTRIBUTE_DIRECTORY);
        FILETIMEtoIDateTime(&modtime, info.ftLastWriteTime);
        return true;
    }
    size = 0;
    modtime.clear();
    isdir = false;
    return false;
}


#else

class CLinuxDirectoryIterator : public CDirectoryIterator
{
    StringAttr      tail;
    DIR *           handle;
    struct stat     st;
    bool            gotst;

    bool loadst()
    {
        if (!gotst&&cur)
            gotst = (stat(cur->queryFilename(), &st) == 0);
        return gotst;
    }
    
    
public:
    CLinuxDirectoryIterator(const char * _path, const char * _mask, bool _sub,bool _includedir)
        : CDirectoryIterator(_path,_mask,_sub,_includedir)
    {
        handle = NULL;
        gotst = false;
    }

    ~CLinuxDirectoryIterator()
    {
        close();
    }

    bool open()
    {
        close();
        while (subidx<=subpaths.ordinality()) {
            StringBuffer location(path);
            if (subidx)
                location.append(subpaths.item(subidx-1).text);
            // not sure if should remove trailing '/'  
            handle = ::opendir(location.str());
            // better error handling here?
            if (handle)
                return true;
            subidx++;
        }
        return false;
    }

    void close()
    {
        cur.clear();
        if (handle) {
            closedir(handle);
            handle = NULL;
        }
    }

    bool first()
    {
        subpaths.kill();
        subidx = 0;
        if (open()) 
            return next();
        return false;
    }

    bool next()
    {
        loop {
            struct dirent dirEntry;
            struct dirent *entry;
            loop {
                gotst = false;
                readdir_r(handle, &dirEntry, &entry);
                // need better checking here?
                if (!entry)
                    break;
                if (strcmp(entry->d_name, ".") == 0 || strcmp(entry->d_name, "..") == 0) 
                    continue;

                bool match = (!mask.length() || WildMatch(entry->d_name, mask, false));
                curisdir = (entry->d_type==DT_DIR);
                bool islnk = (entry->d_type==DT_LNK);
                bool isunknown = (entry->d_type==DT_UNKNOWN); // to work around xfs bug
                if (match||curisdir||islnk||isunknown) {
                    StringBuffer f(path);
                    if (subidx) 
                        f.append(subpaths.item(subidx-1).text).append('/');
                    f.append(entry->d_name);
                    if (islnk||isunknown) {
                        struct stat info;
                        if (stat(f.str(), &info) == 0)  // will follow link
                            curisdir = S_ISDIR(info.st_mode);
                        else
                            curisdir = false;
                    }
                    if (curisdir) {
                        if (sub) {
                            const char *s = f.str()+path.length();
                            unsigned i;
                            for (i=0;i<subpaths.ordinality();i++)
                                if (strcmp(subpaths.item(i).text,s)==0)
                                    break;
                            if (i==subpaths.ordinality())
                                subpaths.append(*new StringAttrItem(s));
                        }
                        if (!includedir)
                            match = false;
                    }
                    if (match) {
                        tail.set(entry->d_name);
                        cur.setown(createIFile(f.str()));
                        return true;
                    }
                }
            }
            subidx++;
            if (!open())
                break;
        }
        return false;
    }

    StringBuffer &getName(StringBuffer &buf)
    {
        if (subidx)
            buf.append(subpaths.item(subidx-1).text).append('/');
        return buf.append(tail);
    }

    __int64 getFileSize()
    {
        if (curisdir)
            return -1;
        if (!loadst())
            return -1;
        return st.st_size ;
    }


    bool getModifiedTime(CDateTime &ret)
    {
        if (!loadst())
            return false;
        timetToIDateTime(&ret,st.st_mtime);
        return true;
    }

};

IDirectoryIterator * createDirectoryIterator(const char * path, const char * mask)
{
    if (mask&&!*mask)   // only NULL is wild
        return new CNullDirectoryIterator;
    if (!path || !*path) // no point in checking for remote etc.
        return new CLinuxDirectoryIterator(path, mask,false,true);
    OwnedIFile iFile = createIFile(path);
    if (!iFile||(iFile->isDirectory()!=foundYes))
        return new CNullDirectoryIterator;
    return iFile->directoryFiles(mask, false, true);
}

IDirectoryIterator *CFile::directoryFiles(const char *mask,bool sub,bool includedirs)
{
    if ((mask&&!*mask)||    // only NULL is wild
        (isDirectory()!=foundYes))
        return new CNullDirectoryIterator;
    return new CLinuxDirectoryIterator(filename, mask,sub,includedirs);
}


bool CFile::getInfo(bool &isdir,offset_t &size,CDateTime &modtime)
{
    struct stat info;
    if (stat(filename, &info) == 0) {
        size = (offset_t)info.st_size;
        isdir = S_ISDIR(info.st_mode);
        timetToIDateTime(&modtime,  info.st_mtime);
        return true;
    }
    size = 0;
    modtime.clear();
    isdir = false;
    return false;
}


#endif


class CDirEntry: extends CInterface
{
public:
    StringAttr name;
    Owned<IFile> file;
    __int64 size;
    CDateTime modified;
    byte flags; // IDDI*
    bool isdir;

    CDirEntry(IDirectoryIterator *iter)
    {
        StringBuffer n;
        name.set(iter->getName(n).str());
        size = iter->getFileSize();
        iter->getModifiedTime(modified);
        file.set(&iter->query());
        flags = 0;
        isdir = iter->isDir();
    }

    bool match(byte f) 
    {
        return (flags==0)||((f&flags)!=0);
    }

    int compare(const CDirEntry *e)
    {
        return strcmp(name.get(),e->name.get());
    }

    int compareProp(const CDirEntry *e)
    {
        int c = compare(e);
        if (c)
            return c;
        if (isdir!=e->isdir)
            return isdir?-1:1;
        if (size!=e->size)
            return (size<e->size)?-1:1;
        return modified.compare(e->modified,false);
    }

};


class CDirectoryDifferenceIterator : public CIArrayOf<CDirEntry>, extends CInterface, implements IDirectoryDifferenceIterator
{

    
    
    static int compare(CInterface **_a, CInterface **_b)
    {
        CDirEntry *a = *(CDirEntry **)_a;
        CDirEntry *b = *(CDirEntry **)_b;
        return a->compare(b);
    }
    unsigned idx;
    byte mask;

public:
    IMPLEMENT_IINTERFACE;
    CDirectoryDifferenceIterator(IDirectoryIterator *iter, CDirectoryDifferenceIterator *cmp)
    {
        mask = IDDIstandard;
        idx = 0;
        ForEach(*iter) 
            append(*new CDirEntry(iter));
        CIArrayOf<CDirEntry>::sort(compare);
        if (cmp) {  // assumes cmp sorted
            unsigned i = 0;
            unsigned ni = ordinality();
            unsigned j = 0;
            unsigned nj = cmp->ordinality();
            loop {
                CDirEntry *a = NULL;
                CDirEntry *b = NULL;
                if (i>=ni) {
                    if (j>=nj)
                        break;
                    b = &cmp->item(j++);
                }
                else if (j>=nj) {
                    a = &item(i++);
                }
                else {
                    a = &item(i);
                    b = &cmp->item(j);
                    int c = a->compare(b);
                    if (c==0) {
                        if (a->compareProp(b)==0) {
                            a->flags = IDDIunchanged;
                            a = NULL;
                            b = NULL;
                        }
                        i++;
                        j++;
                    }
                    else if (c<0) {
                        b = NULL; 
                        i++;
                    }
                    else {
                        a = NULL;
                        j++;
                    }
                }
                if (a) {
                    if (b)
                        a->flags|=IDDImodified;
                    else
                        a->flags|=IDDIadded;
                }
                else if (b) {
                    b->Link();
                    b->flags = IDDIdeleted;
                    add(*b,i);
                    i++;
                    ni++;
                }
            }                   
        }
    }
    virtual bool first()
    {
        idx = 0;
        while (idx<ordinality()) {
            if (item(idx).match(mask))
                return true;
            idx++;
        }
        return false;
    }
    virtual bool next()
    {
        idx++;
        while (idx<ordinality()) {
            if (item(idx).match(mask))
                return true;
            idx++;
        }
        return false;
    }
    virtual bool isValid()  
    {
        return (idx<ordinality());
    }
    virtual IFile & query() 
    {
        if (isValid())
            return *item(idx).file;
        return *(IFile *) NULL;
    }
    virtual StringBuffer &getName(StringBuffer &buf)
    {
        if (isValid())
            buf.append(item(idx).name);
        return buf;
    }
    virtual bool isDir() 
    {
        if (isValid())
            return item(idx).isdir;
        return false;
    }
    __int64 getFileSize()
    {
        if (isValid())
            return item(idx).isdir?0:item(idx).size;
        return 0;
    }
    virtual bool getModifiedTime(CDateTime &ret)
    {
        if (isValid()) {
            ret.set(item(idx).modified);
        }
        return false;
    }

    virtual void setMask(unsigned _mask)
    {
        mask = (byte)_mask;
    }

    virtual unsigned getFlags() 
    {
        if (isValid())
            return item(idx).flags;
        return 0;
    }

    unsigned numChanges()
    {
        unsigned ret=0;
        ForEachItemIn(i,*this) {
            byte f = item(i).flags;
            if ((f!=0)&&(f!=IDDIunchanged))
                ret++;
        }
        return ret;
    }
};



IDirectoryDifferenceIterator *CFile::monitorDirectory(IDirectoryIterator *_prev,            // in
                             const char *mask,
                             bool sub,
                             bool includedirs,
                             unsigned checkinterval,
                             unsigned timeout,
                             Semaphore *abortsem)
{
    Linked<IDirectoryIterator> prev;
    if (_prev)
        prev.set(_prev);
    else
        prev.setown(directoryFiles(mask,sub,includedirs));
    if (!prev)
        return NULL;
    Owned<CDirectoryDifferenceIterator> base = new CDirectoryDifferenceIterator(prev,NULL);
    prev.clear(); // not needed now
    unsigned start=msTick();
    loop {
        if (abortsem) {
            if (abortsem->wait(checkinterval))
                break;
        }
        else
            Sleep(checkinterval);
        Owned<IDirectoryIterator> current = directoryFiles(mask,sub,includedirs);
        if (!current)
            break;
        Owned<CDirectoryDifferenceIterator> cmp = new CDirectoryDifferenceIterator(current,base);
        current.clear();
        if (cmp->numChanges())
            return cmp.getClear();
        if (msTick()-start>timeout)
            break;
    }
    return NULL; // timed out
}



//---------------------------------------------------------------------------

class FixedPasswordProvider : public CInterface, implements IPasswordProvider
{
public:
    FixedPasswordProvider(const char * _username, const char * _password) { username.set(_username); password.set(_password); }
    IMPLEMENT_IINTERFACE;

    virtual bool getPassword(const IpAddress & ip, StringBuffer & _username, StringBuffer & _password)
    {
        _username.append(username.get());
        _password.append(password.get());
        return true;
    }

protected:
    StringAttr      username;
    StringAttr      password;
};

IPasswordProvider * queryPasswordProvider()
{
    return passwordProvider;
}

void setPasswordProvider(IPasswordProvider * provider)
{
    passwordProvider.set(provider);
}

void setDefaultUser(const char * username,const char *password)
{
    Owned<IPasswordProvider> provider = new FixedPasswordProvider(username, password);
    setPasswordProvider(provider);
}

//---------------------------------------------------------------------------




    



bool recursiveCreateDirectory(const char * path)
{
#ifndef _WIN32
#ifdef USE_SAMBA
    return localCreateDirectory(path);
#endif
#endif
    Owned<IFile> file = createIFile(path);
    return file->createDirectory();
}

bool recursiveCreateDirectoryForFile(const char *fullFileName)
{
    StringBuffer path;
    splitFilename(fullFileName, &path, &path, NULL, NULL);
    return recursiveCreateDirectory(path.str());
}



//---------------------------------------------------------------------------


size32_t DirectBufferI::read(offset_t pos, size32_t len, void * data)
{
    if (pos + len > buffLen)
    {
        if (pos > buffLen)
            pos = buffLen;
        len = (size32_t)(buffLen - pos);
    }
    memcpy(data, buffer+pos, len);
    return len;
}

size32_t DirectBufferI::write(offset_t pos, size32_t len, const void * data)
{
    UNIMPLEMENTED;
}

size32_t DirectBufferIO::write(offset_t pos, size32_t len, const void * data)
{
    if (pos + len > buffLen)
    {
        if (pos > buffLen)
            pos = buffLen;
        len = (size32_t)(buffLen - pos);
    }
    memcpy(buffer+pos, data, len);
    return len;
}

//---------------------------------------------------------------------------

IFile * createIFile(const char * filename)
{
    if (!filename)
        return NULL;
    bool linremote=(memcmp(filename,"//",2)==0);
    if (!linremote&&(memcmp(filename,"\\\\",2)!=0)) // see if remote looking
        return new CFile(filename);
    RemoteFilename rfn;
    rfn.setRemotePath(filename);
    if (rfn.isNull())
        throw MakeStringException(-1, "CreateIFile cannot resolve %s", filename);
    if (rfn.isLocal()) { // ignore dafilesrv request if local and standard port
        StringBuffer tmplocal;
        return new CFile(rfn.getLocalPath(tmplocal).str());
    }
#ifdef _WIN32
    StringBuffer tmplocal;
    if (linremote||(rfn.queryEndpoint().port!=0)) {
        IFile * ret = createIFileByHook(rfn);           // use daliservix in preference
        if (ret) 
            return ret;             
        while (*filename) {                             // no daliservix so swap '/' for '\' and hope for best
            if (*filename=='/')
                tmplocal.append('\\');
            else
                tmplocal.append(*filename);
            filename++;
        }
        filename =tmplocal.str();
    }   
    return new CWindowsRemoteFile(filename);
#else
#ifdef USE_SAMBA
    if(strncmp(filename, "smb://", 6) == 0)
        return new CSambaRemoteFile(filename);
    if(memcmp(filename, "//", 2) == 0) {
        StringBuffer smbfile("smb:");
        smbfile.append(filename);
        return new CSambaRemoteFile(smbfile.str());
    }
    if(memcmp(filename, "\\\\", 2) == 0) {
        StringBuffer smbfile("smb:");
        int i = 0;
        while(filename[i]) {
            if(filename[i] == '\\')
                smbfile.append('/');
            else
                smbfile.append(filename[i]);
            i++;
        }
        return new CSambaRemoteFile(smbfile.str());
    }
#else
    if (memcmp(filename,"smb://",6)==0)  // don't support samba - try remote
        return createIFile(filename+4);
    IFile * ret = createIFileByHook(rfn);
    if (!ret) 
        throw MakeStringException(-1, "CreateIFile::cannot attach to %s. (remote.so not linked?)", filename);
    return ret;
#endif
    return new CFile(filename);

#endif
}



IFileIOStream * createIOStream(IFileIO * file)
{
    return new CFileIOStream(file);
}



IFileIO * createIORange(IFileIO * io, offset_t header, offset_t length)
{
    return new CFileRangeIO(io, header, length);
}

IFileIOStream * createBufferedIOStream(IFileIO * io, unsigned bufsize)
{
    if (bufsize == (unsigned)-1)
        bufsize = DEFAULT_BUFFER_SIZE;
    return new CBufferedFileIOStream(io, bufsize);
}

IFileIOStream * createBufferedAsyncIOStream(IFileAsyncIO * io, unsigned bufsize)
{
    if (bufsize == (unsigned)-1)
        bufsize = DEFAULT_BUFFER_SIZE*2;
    return new CBufferedAsyncIOStream(io, bufsize);
}

IReadSeq *createReadSeq(IFileIOStream * stream, offset_t offset, size32_t size)
{
    return new CIOStreamReadWriteSeq(stream, offset, size);
}

IWriteSeq *createWriteSeq(IFileIOStream * stream, size32_t size)
{
    return new CIOStreamReadWriteSeq(stream, 0, size);
}



extern jlib_decl offset_t filesize(const char *name)
{
    CFile f(name);
    return f.size();
}

extern jlib_decl offset_t getFreeSpace(const char* name)
{
    offset_t freeBytesToCaller;

#ifdef _WIN32
    offset_t totalBytes;
    offset_t freeBytes;

    int fResult = GetDiskFreeSpaceEx (name,
                                     (PULARGE_INTEGER)&freeBytesToCaller,
                                     (PULARGE_INTEGER)&totalBytes,
                                     (PULARGE_INTEGER)&freeBytes);

    if (fResult == 0)  // error
    {
        return 0;
    }


#elif defined (__linux__)
    struct statfs buf;
    int fResult = statfs(name, &buf);

    if (fResult == -1) // error
    {
        return 0;
    }


    // from "man statfs the def of f_bavail and f_bsize...
    // mult "free blocks avail to non-superuser" by "optimal transfer block size" to get the available size
    
    freeBytesToCaller = (offset_t)buf.f_bavail * buf.f_bsize;
#else
    UNIMPLEMENTED;
#endif

    
    return freeBytesToCaller;
}

extern jlib_decl void createHardLink(const char* fileName, const char* existingFileName)
{
#ifdef _WIN32
    // requirements...need to make sure that the directory already exists
    //                and the 2 directories need to be on the same drive
    if (!CreateHardLink(fileName, existingFileName, NULL))
    {
        LPVOID lpMsgBuf;
        FormatMessage( 
            FORMAT_MESSAGE_ALLOCATE_BUFFER | 
            FORMAT_MESSAGE_FROM_SYSTEM | 
            FORMAT_MESSAGE_IGNORE_INSERTS,
            NULL,
            GetLastError(),
            MAKELANGID(LANG_NEUTRAL, SUBLANG_DEFAULT), // Default language
            (LPTSTR) &lpMsgBuf,
            0,
            NULL 
        );
        StringBuffer err;
        err.appendf("Failed to create log alias %s for %s: %s", fileName, existingFileName, lpMsgBuf);
        LocalFree( lpMsgBuf );

        throw MakeStringException(-1, "createHardLink:: %s.",err.str());

    }
#else
    if (link(existingFileName, fileName) != 0) // error
        throw MakeStringException(-1, "Failed to create log alias %s for %s: error code = %d", fileName, existingFileName, errno);
#endif

}


#if 0
void testDirectory()
{
    //setDefaultUser("administrator", "password");
    Owned<IFile> dir = createIFile("\\test1\\gavin\\home\\base");
    dir->createDirectory();
    Owned<IFile> dir2 = createIFile("\\test1\\gavin\\home\\base2\\");
    dir2->createDirectory();
    dir2->createDirectory();
    Owned<IFile> dir3 = createIFile("c:\\test1\\gavin\\home2\\base");
    dir3->createDirectory();
    Owned<IFile> dir4 = createIFile("\\\\ghalliday\\c$\\test1\\gavin\\home3\\base");
    dir4->createDirectory();
    Owned<IFile> dir5 = createIFile("\\\\192.168.1.3\\d$\\test2\\gavin\\home3\\base");
    dir5->createDirectory();

    StringBuffer x;
    x.clear();
    splitUNCFilename("\\\\127.0.0.1\\gavin\\abc.ext", &x, &x, &x, &x);
    x.clear();
    splitUNCFilename("\\\\127.0.0.1\\gavin\\abc.ext\\etc", &x, &x, &x, &x);
    x.clear();
    splitUNCFilename("\\\\127.0.0.1\\", &x, &x, &x, &x);
}
#endif



// -- RemoteFilename class (file location encapsulation)

//#define _TRACERFN

void RemoteFilename::badFilename(const char * filename)
{
    throw MakeStringException(-1, "Badly formatted file entry %s", filename);
}

bool RemoteFilename::equals(const RemoteFilename & other) const
{   
    if (isNull())
        return other.isNull();
    if (other.isNull())
        return false;
    if (!ep.ipequals(other.ep)) // only use ip for compare
        return false;
    if (isUnixPath()) { // case sensitive
        if (localhead.length()&&other.localhead.length()) {
            if (strcmp(localhead.get(),other.localhead.get())!=0)
                return false;
        }
        else if (sharehead.length()&&other.sharehead.length()) {
            if (strcmp(sharehead.get(),other.sharehead.get())!=0)
                return false;
        }
        else if (sharehead.length()!=other.sharehead.length())
            return false;
        if (strcmp(tailpath.get(),other.tailpath.get())!=0)
            return false;
    }
    else {
        if (localhead.length()&&other.localhead.length()) {
            if (stricmp(localhead.get(),other.localhead.get())!=0)
                return false;
        }
        else if (sharehead.length()&&other.sharehead.length()) {
            if (stricmp(sharehead.get(),other.sharehead.get())!=0)
                return false;
        }
        else if (sharehead.length()!=other.sharehead.length())
            return false;
        if (stricmp(tailpath.get(),other.tailpath.get())!=0)
            return false;
    }
    return true;
}

bool RemoteFilename::isNull() const
{
    return (ep.isNull()||(tailpath.length()==0));
}


void RemoteFilename::clear()
{
    ep.set(NULL, 0);
    localhead.clear();
    sharehead.clear();
    tailpath.clear();
}

void RemoteFilename::serialize(MemoryBuffer & out)
{
    ep.serialize(out);
    out.append(localhead);
    out.append(sharehead);
    out.append(tailpath);
}

void RemoteFilename::deserialize(MemoryBuffer & in)
{
    ep.deserialize(in);
    in.read(localhead);
    in.read(sharehead);
    in.read(tailpath);
}

StringBuffer & RemoteFilename::getTail(StringBuffer &name) const
{
    split(NULL, NULL, &name, &name);
    return name;
}

StringBuffer & RemoteFilename::getPath(StringBuffer & name) const
{
    if (isLocal())
        return getLocalPath(name);
    else
        return getRemotePath(name);
}

bool RemoteFilename::isUnixPath() const // bit arbitrary
{
    if (tailpath.length()!=0) {
        char c = tailpath[0];
        if (c=='/')
            return true;
        if (c=='\\') 
            return false;
    }
    if (sharehead.length()!=0) {
        char c = sharehead[0];
        if (c=='/')
            return true;
        if (c=='\\') 
            return false;
    }
    if (localhead.length()!=0) {
        const char *s=localhead;   
        if (*s=='/')
            return true;
        if ((s[1]==':')&&(s[2]=='/'))
            return false;
        // those are the expected cases, otherwise look for first separator (legacy)
        while (*s) {
            if (*s=='\\')
                return false;
            s++;
            if (*s=='/')
                return true;
        }
    }
#ifdef _WIN32           // assume local on starting machine
    return false;
#else
    return true;
#endif
}

char RemoteFilename::getPathSeparator() const
{
    return isUnixPath()?'/':'\\';
}

StringBuffer & RemoteFilename::getLocalPath(StringBuffer & out) const
{
    if (tailpath.length()!=0) {
        out.append(localhead).append(tailpath);
    }
#ifdef _TRACERFN
    StringBuffer eps;
    PROGLOG("getLocalPath '%s' '%s' '%s' -> '%s'",sharehead.get()?sharehead.get():"NULL",localhead.get()?localhead.get():"NULL",tailpath.get()?tailpath.get():"NULL",out.str());
#endif
    return out;
}

StringBuffer & RemoteFilename::getRemotePath(StringBuffer & out) const
{   // this creates a name that can be used by windows or linux
    // note - no longer loses port
    char c=getPathSeparator();
    out.append(c).append(c);
    ep.getUrlStr(out);
    const char *fn;
    StringBuffer loc;
    if (sharehead.length()) 
        fn = loc.append(sharehead).append(tailpath).str();
    else // try and guess from just tail (may likely fail other than for windows) 
        fn=getLocalPath(loc).str();
    if ((c=='\\')&&(fn[1]==':')) {  // windows \\d$
        out.append((char)tolower(c)).append(*fn).append(getShareChar());
        fn+=2;
    }
    out.append(fn);
#ifdef _TRACERFN
    StringBuffer eps;
    PROGLOG("getRemotePath '%s' '%s' '%s' -> '%s'",sharehead.get()?sharehead.get():"NULL",localhead.get()?localhead.get():"NULL",tailpath.get()?tailpath.get():"NULL",out.str());
#endif
    return out;
}


bool RemoteFilename::isLocal() const
{
    if (ep.port&&(ep.port!=DAFILESRV_PORT))
        return false;  // treat non-dafilesrv port as remote
    return ep.isLocal() || ep.isNull();
}


void RemoteFilename::set(const RemoteFilename & other)
{
    ep.set(other.ep);
    localhead.set(other.localhead);
    sharehead.set(other.sharehead);
    tailpath.set(other.tailpath);

}


void RemoteFilename::setExtension(const char * newext)
{
    const char * dot = NULL;
    const char * start = tailpath;
    const char * cur = start;
    while (*cur)
    {
        if (*cur == '.')
            dot = cur;
        cur++;
    }
    StringBuffer newtail;
    if (dot)
        newtail.append(dot-start,start);
    else
        newtail.append(start);
    if (newext)
    {
        if (newext[0] != '.')
            newtail.append('.');
        newtail.append(newext);
    }
    tailpath.set(newtail);
}


void RemoteFilename::setPath(const SocketEndpoint & _ep, const char * _filename)
{
    const char * filename=_filename;
    StringBuffer full;
    ep.set(_ep);
    localhead.clear();
    sharehead.clear();
    if (filename&&*filename) {
        if (isSpecialPath(filename)) {
            tailpath.set(filename);
            return;
        }
        if (isLocal()&&!isAbsolutePath(filename)) {
            char dir[_MAX_PATH];
            if (!GetCurrentDirectory(sizeof(dir), dir)) {
                ERRLOG("RemoteFilename::setPath: Current directory path too big, bailing out");
                throwUnexpected();
            }
            if (*filename==PATHSEPCHAR) {
#ifdef _WIN32
                if (*dir && (dir[1]==':')) 
                    dir[2] = 0;
#endif
                filename++;
            }
            full.append(dir);
            if (full.charAt(full.length()-1) != PATHSEPCHAR)
                full.append(PATHSEPCHAR);
            full.append(filename);
            filename = full.str();
        }
        bool isunix;
        if (filename[0]=='/')
            isunix=true;
        else if (filename[0]=='\\')
            isunix=false;
        else if ((filename[1]==':')&&(filename[2]=='\\'))
            isunix = false;
        else // invalid call really as supposed to be full local path!
#ifdef _WIN32
            isunix = false;
#else
            isunix = true;
#endif
        StringBuffer tmpxlat;
        char sepchar = isunix?'/':'\\';
        char altchar = isunix?'\\':'/';
        // fix mixed separator path 
        if (strchr(filename,altchar)) {
            while (*filename) {
                if (*filename==altchar)
                    tmpxlat.append(sepchar);
                else
                    tmpxlat.append(*filename);
                filename++;
            }
            filename = tmpxlat.str();
        }
        if (isunix) {
            if (filename[0]=='/') {
                const char *tail;
                tail=strchr(filename+1,'/');
                if (tail) {
                    sharehead.set(filename,tail-filename); // we don't know share so guess same as leading dir
                    localhead.set(filename,tail-filename); 
                    filename = tail;
                }
            }
        }
        else { // windows can guess anonymous share
            StringBuffer sharestr;

            if ((filename[1]==':')&&(filename[2]=='\\')) { // this should be always true if true full windows path
                localhead.set(filename,2);
                sharestr.append('\\').append((char)tolower(filename[0])).append(getShareChar());
                filename += 2;
            }
            else if (filename[0]=='\\') {
                const char *tail = strchr(filename+1,'\\');
                if (tail) {
                    sharestr.append(tail-filename,filename);
                    localhead.set(filename,tail-filename);
                    filename = tail;
                }
                else {
                    localhead.set("c:");
                    sharestr.append("\\c").append(getShareChar());
                }
            }   
                        
            sharehead.set(sharestr);
        }
        tailpath.set(filename);
    }
    else
        tailpath.clear();
#ifdef _TRACERFN
    StringBuffer eps;
    PROGLOG("setPath (%s,%s) -> '%s' '%s' '%s'",ep.getUrlStr(eps).str(),_filename?_filename:"NULL",sharehead.get()?sharehead.get():"NULL",localhead.get()?localhead.get():"NULL",tailpath.get()?tailpath.get():"NULL");
#endif
}

void RemoteFilename::setRemotePath(const char * _url,const char *localpath)
{
    // url should be full (share) path including ep
    const char *url=_url;
    // if ep not included then assume local (bit weird though)
    char sep = url?url[0]:0;
    if (isPathSepChar(sep)&&(sep==url[1])) {
        url+=2;
        const char *end = findPathSepChar(url);
        if (end) {
            StringBuffer eps(end-url,url);
            ep.set(eps.str());
            url = end;
        }
        else {
            ep.set(NULL,0);
            url--; // don't know what is going on!
        }
        if (isPathSepChar(*url)||!*url)
            sep = *url;
    }
    else
        ep.setLocalHost(0);
    if (localpath&&*localpath) 
        setPath(ep,localpath);
    else {
        localhead.clear();
        sharehead.clear();
        tailpath.clear();
    }
    if (sep&&*url) {
        // url should point to the share now
        const char *tail=findPathSepChar(url+1); 
        if (tail) { // hopefully must be!
            sharehead.set(url,tail-url);
            url = tail;
        }
        if (localhead.length()==0) { // we don't know so guess
            if (sharehead.length()!=0) {
                const char *share=sharehead.get();
                if (sep=='\\') {
                    StringBuffer locstr;
                    if (sharehead.length()>2) {
                        if (isShareChar(share[2]))  {
                            locstr.append(share[1]).append(':');
                            share+=3;
                        }
                        else  // we haven't a clue!
                            locstr.append("c:");
                    }
                    else if (sharehead[1]!='$')  // data format
                        locstr.append("c:");
                    locstr.append(share);
                    localhead.set(locstr);
                }
                else { // we haven't a clue so assume same as share
                    localhead.set(sharehead);
                }
            }
        }

    }
    if (tailpath.length()==0)
        tailpath.set(url);
#ifdef _TRACERFN
    StringBuffer eps;
    PROGLOG("setRemotePath ('%s','%s') -> '%s' '%s' '%s'",_url,localpath?localpath:"NULL",sharehead.get()?sharehead.get():"NULL",localhead.get()?localhead.get():"NULL",tailpath.get()?tailpath.get():"NULL");
#endif
}


void RemoteFilename::setLocalPath(const char *filename)
{
    SocketEndpoint localEP;
    localEP.setLocalHost(0);
    setPath(localEP, filename);
}


void RemoteFilename::split(StringBuffer * drive, StringBuffer * path, StringBuffer * tail, StringBuffer * ext) const
{
    StringBuffer localname;
    const char *s = getLocalPath(localname).str();
    char sep;
    if (isUnixPath())
        sep = '/';
    else {
        sep = '\\';
        if (s[1]==':') {
            if (drive)
                drive->append(2,s);
            s+=2;
        }
    }
    const char *t=NULL;
    const char *e=s;
    while (*e) {
        if (*e==sep)
            t = e+1;
        e++;
    }
    if (t) {
        if (path)
            path->append(t-s, s);
        s=t;
    }
    if (!tail&&!ext)
        return;
    t = NULL;
    e=s;
    while (*e) {
        if (*e=='.')        // NB final extension
            t = e;
        e++;
    }
    if (t) {
        if (tail)
            tail->append(t-s,s);
        if (ext)
            ext->append(e-t,t);
    }
    else if (tail)
        tail->append(e-s,s);
}

void RemoteMultiFilename::append(const char *mpath,const char *defaultdir)
{
    StringArray paths;
    expand(mpath, paths);
    StringBuffer fullpath;
    StringBuffer deftmp;
    if (paths.ordinality()&&(defaultdir==NULL)&&isAbsolutePath(paths.item(0))) {
        splitDirTail(paths.item(0),deftmp);
        defaultdir = deftmp.str();
    }
    ForEachItemIn(i,paths) {
        const char *filename = paths.item(i);
        RemoteFilename rfn;
        if (isPathSepChar(*filename)&&isPathSepChar(filename[1]))  // full URL
            rfn.setRemotePath(filename);
        else {
            if (defaultdir&&!isAbsolutePath(filename)) 
                filename = addPathSepChar(fullpath.clear().append(defaultdir)).append(filename).str();
            rfn.setPath(ep,filename);
        }
        append(rfn);
    }
}

void RemoteMultiFilename::append(const RemoteFilename &inrfn)
{
    RemoteFilename rfn;
    rfn.set(inrfn);
    if (ep.isNull())
        ep = rfn.queryEndpoint();
    else if (rfn.queryIP().isNull()) {
        rfn.setEp(ep);
    }
    else if (!rfn.queryIP().ipequals(ep)) {
        StringBuffer path;
        rfn.getRemotePath(path);
        throw MakeStringException(-1, "Component file IP does not match: %s", path.str());          
    }
    RemoteFilenameArray::append(rfn);           
}

void RemoteMultiFilename::deserialize(MemoryBuffer & in)
{
    clear();
    ep.deserialize(in);
    unsigned n;
    in.read(n);
    StringBuffer last;
    StringBuffer filename;
    RemoteFilename rfn;
    for (unsigned i=0;i<n;i++) {
        byte l;
        in.read(l);
        filename.clear();
        if (l) 
            filename.append((size32_t)l,last.str());
        StringAttr s;
        in.read(s);
        filename.append(s);
        rfn.setPath(ep,filename.str());
        RemoteFilenameArray::append(rfn);           
        last.swapWith(filename);
    }
}

void RemoteMultiFilename::serialize(MemoryBuffer & out)
{
    ep.serialize(out);
    unsigned n=ordinality();
    out.append(n);
    // do simple compression
    StringBuffer last;
    StringBuffer filename;
    for (unsigned i=0;i<n;i++) {
        item(i).getLocalPath(filename.clear());
        const char *s1 = last.str();
        const char *s2 = filename.str();
        byte l=0;
        while ((l<255)&&*s1&&*s2&&(*s1==*s2)) {
            s1++;
            s2++;
            l++;
        }
        out.append(l);
        out.append(s2);
        last.swapWith(filename);
    }
}

bool RemoteMultiFilename::isWild(unsigned idx) const
{
    if (idx==(unsigned)-1) {
        ForEachItem(i)
            if (isWild(i))
                return true;
    }
    else {
        StringBuffer s;
        item(idx).getTail(s);
        if (containsFileWildcard(s.str()))
            return true;
    }
    return false;
}

void RemoteMultiFilename::expandWild() 
{
    bool anywild = false;
    BoolArray iswild; 
    ForEachItem(i1) {
        if (isWild(i1)) {
            anywild = true;
            iswild.append(true);
        }
        else
            iswild.append(false);
    }
    if (!anywild)
        return;         // nothing to do
    // first cache old values (bit long winded but want to preserve order)
    RemoteFilenameArray tmpa;
    Int64Array tmpsz;
    ForEachItem(i2) {
        RemoteFilename rfn(item(i2));
        tmpa.append(rfn);
        if (i2<sizescache.ordinality())
            tmpsz.append(sizescache.item(i2));
        else
            tmpsz.append(-1);
    }
    RemoteFilenameArray::kill(); 
    sizescache.kill();
    ForEachItemIn(i3,tmpa) {
        RemoteFilename rfn(tmpa.item(i3));
        if (iswild.item(i3)) {
            StringBuffer name;
            rfn.getLocalPath(name);
            const char *s=name.str();
            const char *t=s;
            loop {
                const char *sep=findPathSepChar(t);
                if (!sep)
                    break;
                t = sep+1;
            }
            StringAttr tail(t);
            name.setLength(t-s);
            rfn.setPath(rfn.queryEndpoint(),name);
            Owned<IFile> dir = createIFile(rfn);
            Owned<IDirectoryIterator> iter = dir->directoryFiles(tail.get());
            ForEach(*iter) {
                append(iter->query().queryFilename());
                sizescache.append(iter->getFileSize());
            }
        }
        else {
            append(rfn);
            sizescache.append(tmpsz.item(i3));
        }
    }
}

offset_t RemoteMultiFilename::getSize(unsigned i)
{
    __int64 ret = (i<sizescache.ordinality())?sizescache.item(i):-1;
    if (ret==-1) {
        RemoteFilename rfn(item(i));
        Owned<IFile> file = createIFile(rfn);
        ret = file->size();
    }
    return (offset_t)ret;
}


void RemoteMultiFilename::setIp(const IpAddress & ip)
{
    ep.ipset(ip);
    ForEachItem(i)
        item(i).setIp(ip);
}

void RemoteMultiFilename::setEp(const SocketEndpoint & _ep)
{
    ep.set(_ep);
    ForEachItem(i)
        item(i).setEp(_ep);
}

void RemoteMultiFilename::setPort(unsigned short port)
{
    ep.port = port;
    ForEachItem(i)
        item(i).setPort(port);
}

void RemoteMultiFilename::set(const RemoteMultiFilename & other)
{
    clear();
    ep.set(other.ep);
    ForEachItemIn(i,other) {
        append(other.item(i));
        if (i<other.sizescache.ordinality())
            sizescache.append(other.sizescache.item(i));
    }
}


bool RemoteMultiFilename::equals(const RemoteMultiFilename & other)
{
    if (!ep.equals(other.ep))
        return false;
    if (ordinality()!=other.ordinality())
        return false;
    ForEachItem(i) 
        if (!item(i).equals(other.item(i)))
            return false;
    return true;
}


void RemoteMultiFilename::expand(const char *mpath, StringArray &array)
{
    StringBuffer path;
    StringBuffer fullpath;
    loop {
        while (isspace(*mpath))
            mpath++;
        if (!*mpath)
            break;
        bool inquote=false;
        while (*mpath) {
            if (*mpath=='"') {
                mpath++;
                if (inquote) {
                    if (*mpath!='"') {
                        inquote = false;
                        continue;
                    }
                }
                else {
                    inquote = true;
                    continue;
                }
            }
            if ((*mpath==',')&&!inquote) {
                mpath++;
                break;
            }
            path.append(*mpath);
            mpath++;
        }
        path.clip();
        if (path.length()) {
            array.append(path.str());
            path.clear();
        }
    }
}

void RemoteMultiFilename::tostr(StringArray &array,StringBuffer &out)
{
    ForEachItemIn(i,array) {
        const char *s = array.item(i);
        if (!s||!*s)
            continue;
        if (i!=0)
            out.append(',');
        bool needquote=false;
        for (const char *e=s;*e;e++)
            if (isspace(*e)||(*e==',')) {
                needquote = true;
                break;
            }
        if (needquote)
            out.append('"');
        out.append(s);
        if (needquote)
            out.append('"');
    }
}

//===================================================================================================

static IArrayOf<IFileCreateHook> hooks;
static CriticalSection hooksect;

void addIFileCreateHook(IFileCreateHook *hook)
{
    if (hook) {
        hook->Link();
        CriticalBlock block(hooksect);
        hooks.append(*hook);
    }
}

void removeIFileCreateHook(IFileCreateHook *hook)
{
    CriticalBlock block(hooksect);
    hooks.zap(*hook);
}


static IFile *createIFileByHook(const RemoteFilename & filename)
{
    CriticalBlock block(hooksect); // this may be a problem (serializing opens)
    ForEachItemIn(i,hooks) {
        IFile * ret = hooks.item(i).createIFile(filename);
        if (ret)
            return ret;
    }
    return NULL;
}


IFile * createIFile(const RemoteFilename & filename)
{
    IFile * ret = createIFileByHook(filename);
    if (ret)
        return ret;
    StringBuffer name;
    return createIFile(getLocalOrRemoteName(name,filename).str());
}

<<<<<<< HEAD
StringBuffer &makeAbsolutePath(const char *relpath,StringBuffer &out, bool mustExist)
=======
StringBuffer &makePathUniversal(const char *path, StringBuffer &out)
{
    if (!path||!*path)
        return out;
    if (path[1]==':')
    {
        out.append('/').append(*path);
        path+=2;
    }
    for (; *path; path++)
        out.append(isPathSepChar(*path) ? '/' : *path);
    return out;
}

StringBuffer &makeAbsolutePath(const char *relpath,StringBuffer &out)
>>>>>>> a881b84b
{
    if (isPathSepChar(relpath[0])&&(relpath[0]==relpath[1]))
    {
        if (mustExist)
        {
            OwnedIFile iFile = createIFile(relpath);
            if (!iFile->exists())
                throw MakeStringException(-1, "makeAbsolutePath: could not resolve absolute path for %s", relpath);
        }
        return out.append(relpath); // if remote then already should be absolute
    }
#ifdef _WIN32
    char rPath[MAX_PATH];
    char *filepart;
    if (!relpath || '\0' == *relpath)
        relpath = ".";
    DWORD res = GetFullPathName(relpath, sizeof(rPath), rPath, &filepart);
    if (0 == res)
        throw MakeOsException(GetLastError(), "makeAbsolutePath: could not resolve absolute path for %s", relpath);
    else if (mustExist)
    {
        OwnedIFile iFile = createIFile(rPath);
        if (!iFile->exists())
            throw MakeStringException(-1, "makeAbsolutePath: could not resolve absolute path for %s", rPath);
    }
    out.append(rPath);
#else
    char rPath[PATH_MAX];
    if (mustExist)
    {
        if (!realpath(relpath, rPath))
            throw MakeErrnoException(errno, "makeAbsolutePath: could not resolve absolute path for %s", relpath);
        out.append(rPath);
    }
    else
    {
        // no error, will attempt to resolve(realpath) as much of relpath as possible and append rest
        const char *end = relpath+strlen(relpath);
        if ('/' == *end) --end;
        if (end != relpath)
        {
            const char *path = relpath;
            const char *tail = end;
            StringBuffer head;
            loop
            {
                if (realpath(path,rPath))
                {
                    out.append(rPath);
                    if (tail != end)
                        out.append(tail);
                    return out;
                }
                // mark next tail
                loop
                {
                    --tail;
                    if (tail == relpath)
                        break;
                    else if ('/' == *tail)
                        break;
                }
                if (tail == relpath)
                    break; // bail out and guess
                head.append(tail-relpath, relpath);
                path = head.str();
            }
        }
        if (isAbsolutePath(relpath))
            out.append(relpath);
        else
        {
            appendCurrentDirectory(out, true);
            addPathSepChar(out).append(relpath);
        }
    }
#endif
    return out;
}

StringBuffer &makeAbsolutePath(StringBuffer &relpath,bool mustExist)
{
    StringBuffer out;
    makeAbsolutePath(relpath.str(),out,mustExist);
    relpath.swapWith(out);
    return relpath;
}

StringBuffer &makeAbsolutePath(const char *relpath, const char *basedir, StringBuffer &out)
{
    StringBuffer combined;
    if (basedir && !isAbsolutePath(relpath))
        relpath = combined.append(basedir).append(relpath);
    return makeAbsolutePath(relpath, out);
}

const char *splitRelativePath(const char *full,const char *basedir,StringBuffer &reldir)
{
    if (basedir&&*basedir) {
        size32_t bl = strlen(basedir);
        if (isPathSepChar(basedir[bl-1]))
            bl--;
        if ((memicmp(full,basedir,bl)==0)&&isPathSepChar(full[bl]))
            full += bl+1;
    }
    const char *t = full;
    loop {
        const char *n = findPathSepChar(t);
        if (!n) 
            break;
        t = n+1;
    }
    if (t!=full) 
        reldir.append(t-full,full);
    return t;
}

const char *splitDirMultiTail(const char *multipath,StringBuffer &dir,StringBuffer &tail)
{
    // the first directory is the significant one
    // others only removed if same
    dir.clear();
    StringArray files;
    RemoteMultiFilename::expand(multipath,files);
    StringBuffer reldir;
    ForEachItemIn(i,files) {
        const char *s = files.item(i);
        if (i==0) {
            if (isAbsolutePath(s)) {
                StringAttr tail(splitDirTail(s,dir));
                if (dir.length())
                    files.replace(tail,i);
            }
        }
        else if (dir.length()) {
            s= splitRelativePath(s,dir.str(),reldir.clear());
            if (reldir.length()) {
                reldir.append(s);
                files.replace(reldir.str(),i);
            }
        }
    }
    RemoteMultiFilename::tostr(files,tail);
    return tail.str();
}

StringBuffer &mergeDirMultiTail(const char *dir,const char *tail, StringBuffer &multipath)
{
    StringArray files;
    RemoteMultiFilename::expand(tail,files);
    StringBuffer reldir;
    if (dir && *dir) {
        ForEachItemIn(i,files) {
            const char *s = files.item(i);
            if (!isAbsolutePath(s)) {
                reldir.clear().append(dir);
                addPathSepChar(reldir).append(s);
                files.replace(reldir.str(),i);
            }
        }
    }
    RemoteMultiFilename::tostr(files,multipath);
    return multipath;

}

StringBuffer &removeRelativeMultiPath(const char *full,const char *reldir,StringBuffer &res)
{
    StringArray files;
    RemoteMultiFilename::expand(full,files);
    StringBuffer tmp1;
    StringBuffer tmp2;
    StringBuffer dir;
    ForEachItemIn(i,files) {
        const char *s = files.item(i);
        if (isAbsolutePath(s)) {
            if (!dir.length()) 
                splitDirTail(s,dir);
        }
        else if (dir.length()) {
            tmp1.clear().append(dir);
            addPathSepChar(tmp1).append(s);
            s = tmp1.str();
        }
        s = splitRelativePath(s,reldir,tmp2.clear());
        tmp2.append(s);
        files.replace(tmp2.str(),i);
    }
    RemoteMultiFilename::tostr(files,res);
    return res;
}
// removes basedir if matches, returns relative multipath


//===================================================================================================

ExtractedBlobInfo::ExtractedBlobInfo(const char * _filename, offset_t _length, offset_t _offset)
{
    filename.set(_filename);
    length = _length;
    offset = _offset;
}

void ExtractedBlobInfo::serialize(MemoryBuffer & buffer)
{
    ::serialize(buffer, filename.get());
    buffer.append(length).append(offset);
}

void ExtractedBlobInfo::deserialize(MemoryBuffer & buffer)
{
    ::deserialize(buffer, filename);
    buffer.read(length).read(offset);
}

//----------------------------------------------------------------------------

#define DFTERR_InvalidSplitPrefixFormat         8091
#define DFTERR_InvalidSplitPrefixFormat_Text    "Cannot process file %s using the splitprefix supplied"

static void * readLength(MemoryBuffer & buffer, IFileIOStream * in, size_t len, const char * filenameText)
{
    void * ptr = buffer.clear().reserve(len);
    if (in->read(len, ptr) != len)
        throwError1(DFTERR_InvalidSplitPrefixFormat, filenameText);
    return ptr;
}

void extractBlobElements(const char * prefix, const RemoteFilename &filename, ExtractedBlobArray & extracted)
{
    StringBuffer filenameText;
    filename.getPath(filenameText);
    Owned<IFile> file = createIFile(filename);
    Owned<IFileIO> inIO = file->open(IFOread);
    if (!inIO)
        throw MakeStringException(-1, "extractBlobElements: file '%s' not found", filenameText.str());
    Owned<IFileIOStream> in = createIOStream(inIO);

    MemoryBuffer buffer;
    offset_t endOffset = in->size();
    while (in->tell() != endOffset)
    {
        StringAttr blobFilename;
        offset_t blobLength = (offset_t)-1;
        const char * finger = prefix;
        while (finger)
        {
            StringAttr command;
            const char * comma = strchr(finger, ',');
            if (comma)
            {
                command.set(finger, comma-finger);
                finger = comma+1;
            }
            else
            {
                command.set(finger);
                finger = NULL;
            }

            command.toUpperCase();
            if (memcmp(command, "FILENAME", 8) == 0)
            {
                if (command[8] == ':')
                {
                    unsigned maxLen = atoi(command+9);
                    const char * nameptr = (const char *)readLength(buffer, in, maxLen, filenameText.str());
                    blobFilename.set(nameptr, maxLen);
                }
                else
                {
                    unsigned * lenptr = (unsigned *)readLength(buffer, in, sizeof(unsigned), filenameText.str());
#if __BYTE_ORDER != __LITTLE_ENDIAN
                    _rev(sizeof(*lenptr), lenptr);
#endif
                    unsigned filenamelen = *lenptr;
                    const char * nameptr = (const char *)readLength(buffer, in, filenamelen, filenameText.str());
                    blobFilename.set(nameptr, filenamelen);
                }
            }
            else if ((memcmp(command, "FILESIZE", 8) == 0) || (command.length() == 2))
            {
                const char * format = command;
                if (memcmp(format, "FILESIZE", 8) == 0)
                {
                    if (format[8] == ':')
                        format = format+9;
                    else
                        format = "L4";
                }

                bool bigEndian;
                char c = format[0];
                if (c == 'B')
                    bigEndian = true;
                else if (c == 'L')
                    bigEndian = false;
                else
                    throwError1(DFTERR_InvalidSplitPrefixFormat, format);
                c = format[1];
                if ((c <= '0') || (c > '8'))
                    throwError1(DFTERR_InvalidSplitPrefixFormat, format);

                unsigned length = (c - '0');
                byte * lenptr = (byte *)readLength(buffer, in, length, filenameText.str());
                if (!bigEndian)
                    _rev(length, lenptr);

                blobLength = 0;
                for (unsigned i=0; i<length; i++)
                {
                    blobLength = (blobLength << 8) | lenptr[i];
                }
            }
            else if (memcmp(command, "SKIP:", 5) == 0)
            {
                unsigned skipLen = atoi(command+5);
                in->seek(in->tell()+skipLen, IFSbegin);
            }
            else if (memcmp(command, "SEQ:", 4) == 0)
            {
                unsigned skipLen = atoi(command+4);
                in->seek(in->tell()+skipLen, IFSbegin);
            }
            else
                throwError1(DFTERR_InvalidSplitPrefixFormat, command.get());
        }

        if ((blobLength == (offset_t)-1) || !blobFilename.get())
            throwError1(DFTERR_InvalidSplitPrefixFormat, filenameText.str());

        offset_t blobOffset = in->tell();
        extracted.append(* new ExtractedBlobInfo(blobFilename, blobLength, blobOffset));
        in->seek(blobOffset + blobLength, IFSbegin);
    }
}

bool mountDrive(const char *drv,const RemoteFilename &rfn)
{
#ifdef _WIN32
    return false;
#else
    unmountDrive(drv);
    localCreateDirectory(drv);
    int ret;
    for (unsigned vtry=0;vtry<2;vtry++) {
        StringBuffer cmd;
        cmd.append("mount ");
        rfn.queryIP().getIpText(cmd);
        cmd.append(':');
        rfn.getLocalPath(cmd);
        cmd.append(' ').append(drv).append(" -t nfs ");
        if (vtry==0)
            cmd.append("-o nfsvers=v3 "); // prefer v3
        cmd.append("2> /dev/null");
        ret = system(cmd.str());
        if (ret==0)
            break;
    }
    return (ret==0);
#endif

}

bool unmountDrive(const char *drv)
{
#ifdef _WIN32
    return false;
#else
    StringBuffer cmd;
    cmd.append("umount ").append(drv).append(" 2> /dev/null");
    int ret = system(cmd.str());
    return (ret==0);
#endif

}

IFileIO *createUniqueFile(const char *dir, const char *prefix, const char *ext, StringBuffer &filename)
{
    CDateTime dt;
    dt.setNow();
    unsigned t = (unsigned)dt.getSimple();
    if (dir)
    {
        filename.append(dir);
        addPathSepChar(filename);
    }
    if (prefix && *prefix)
        filename.append(prefix);
    else
        filename.append("uniq");
    if (!ext || !*ext)
        ext = "tmp";
    filename.appendf("_%"I64F"x.%x.%x.%s", (__int64)GetCurrentThreadId(), (unsigned)GetCurrentProcessId(), t, ext);
    OwnedIFile iFile = createIFile(filename.str());
    IFileIO *iFileIO = NULL;
    unsigned attempts = 5; // max attempts
    loop
    {
        if (!iFile->exists())
        {
            try { return iFile->openShared(IFOcreate, IFSHnone); } // NB: could be null if path not found
            catch (IException *e)
            {
                EXCLOG(e, "createUniqueFile");
                e->Release();
            }
        }
        if (0 == --attempts)
            break;
        t += getRandom();
        filename.clear().appendf("uniq_%"I64F"x.%x.%x.%s", (__int64)GetCurrentThreadId(), (unsigned)GetCurrentProcessId(), t, ext);
        iFile.setown(createIFile(filename.str()));
    }
    return NULL;
}

unsigned sortDirectory( CIArrayOf<CDirectoryEntry> &sortedfiles,
                        IDirectoryIterator &iter, 
                        SortDirectoryMode mode,
                        bool rev,
                        bool includedirs
                      ) 
{
    sortedfiles.kill();
    StringBuffer name;
    ForEach(iter) {
        if (!iter.isDir()||includedirs) 
            sortedfiles.append(*new CDirectoryEntry(iter));
    }
    if (mode!=SD_nosort) {
        struct icmp: implements ICompare
        {
            SortDirectoryMode mode;
            bool rev;
            int docompare(const void *l,const void *r) const
            {
                int ret=0;
                const CDirectoryEntry *dl = (const CDirectoryEntry *)l;
                const CDirectoryEntry *dr = (const CDirectoryEntry *)r;
                switch (mode) {
                case SD_byname:
                    ret = strcmp(dl->name,dr->name);
                    break;
                case SD_bynameNC:
                    ret = stricmp(dl->name,dr->name);
                    break;
                case SD_bydate:
                    ret = dl->modifiedTime.compare(dr->modifiedTime);
                    break;
                case SD_bysize:
                    ret = (dl->size>dr->size)?1:((dl->size<dr->size)?-1:0);
                    break;
                }
                if (rev)
                    ret = -ret;
                return ret;
            }
        } cmp;
        cmp.mode = mode;
        cmp.rev = rev;
        qsortvec((void **)sortedfiles.getArray(), sortedfiles.ordinality(), cmp);
    }
    return sortedfiles.ordinality();
}


class CReplicatedFile : public CInterface, implements IReplicatedFile
{
    RemoteFilenameArray copies;
public:
    IMPLEMENT_IINTERFACE;

    RemoteFilenameArray &queryCopies()
    {
        return copies;
    }

    
    IFile *open()
    {
        StringBuffer locations;
        Owned<IException> exc;
        ForEachItemIn(copy,copies) {
            RemoteFilename &rfn = copies.item(copy);
            try {
                OwnedIFile iFile = createIFile(rfn);
                if (iFile->exists())
                    return iFile.getClear();
                if (locations.length())
                    locations.append(", ");
                rfn.getRemotePath(locations);
            }
            catch(IException *e) {
                EXCLOG(e,"CReplicatedFile::open");
                if (exc)
                    e->Release();
                else
                    exc.setown(e);
            }
        }
        if (exc.get())
            throw exc.getClear();
        throw MakeStringException(0, "%s: Failed to open part file at any of the following locations: ", locations.str());
    }
};

IReplicatedFile *createReplicatedFile()
{
    return new CReplicatedFile;
}


// ---------------------------------------------------------------------------------

class CSerialStreamBase : public CInterface, implements ISerialStream
{
private:
    size32_t bufsize;
    size32_t bufpos;
    size32_t bufmax;
    offset_t bufbase;
    offset_t endpos; // -1 if not known
    MemoryAttr ma;
    byte *buf;
    bool eoinput;
    IFileSerialStreamCallback *tally;

    inline size32_t doread(offset_t pos, size32_t max_size, void *ptr)
    {
        if (endpos!=(offset_t)-1) {
            if (pos>=endpos)
                return 0;
            if (endpos-pos<max_size)
                max_size = (size32_t)(endpos-pos);
        }
        size32_t size_read = rawread(pos, max_size, ptr);
        if (tally)
            tally->process(pos,size_read,ptr);
        return size_read;
    }

    const void * dopeek(size32_t sz, size32_t &got)
    {
        loop
        {
            size32_t left = bufmax-bufpos;
            got = left;
            if (left>=sz) 
                return buf+bufpos;
            if (eoinput) 
                return left?(buf+bufpos):NULL;
            size32_t reqsz = sz+bufsize;  // NB not sz-left as want some slack
            if (ma.length()<reqsz) {
                MemoryAttr ma2;
                void *nb = ma2.allocate(reqsz);
                memcpy(nb,buf+bufpos,left);
                ma.setOwn(reqsz,ma2.detach());
                buf = (byte *)nb;
            }
            else 
                memmove(buf,buf+bufpos,left);
            bufbase += bufpos;
            size32_t rd = doread(bufbase+left,bufsize,buf+left);
            if (!rd) 
                eoinput = true;
            bufmax = rd+left;
            bufpos = 0;
        }
    }

protected:
    virtual size32_t rawread(offset_t pos, size32_t max_size, void *ptr) = 0;

public:
    IMPLEMENT_IINTERFACE;
    CSerialStreamBase(offset_t _offset, offset_t _len, size32_t _bufsize, IFileSerialStreamCallback *_tally)
    {
        tally = _tally;
        bufsize = _bufsize;
        if (bufsize==(size32_t)-1)
            bufsize = DEFAULT_STREAM_BUFFER_SIZE; 
        if (bufsize<4096)
            bufsize = 4096;
        else
            bufsize = ((bufsize+4095)/4096)*4096;
        buf = (byte *)ma.allocate(bufsize+4096); // 4K initial slack
        bufpos = 0;
        bufmax = 0;
        bufbase = _offset;
        if (_len==(offset_t)-1)
            endpos = (offset_t)-1;
        else
            endpos = _offset+_len;
        eoinput = (_len==0);
    }

    void reset(offset_t _offset, offset_t _len)
    {
        bufpos = 0;
        bufmax = 0;
        bufbase = _offset;
        if (_len==(offset_t)-1)
            endpos = (offset_t)-1;
        else
            endpos = _offset+_len;
        eoinput = (_len==0);
    }

    const void *peek(size32_t sz,size32_t &got)
    {
        return dopeek(sz, got);
    }

    void get(size32_t len, void * ptr)
    {
        size32_t cpy = bufmax-bufpos;
        if (cpy>len)
            cpy = len;
        memcpy(ptr,(const byte *)buf+bufpos,cpy);
        len -= cpy;
        if (len==0) {
            bufpos += cpy;
            return;
        }
        bufbase += bufmax;
        bufpos = 0;
        bufmax = 0;
        size32_t rd = 0;
        if (!eoinput) {
            ptr = (byte *)ptr+cpy;
            if (len>=bufsize) {
                size32_t tord = (len/bufsize)*bufsize;
                rd =  doread(bufbase,tord,ptr); // copy directly if large
                bufbase += rd;
                if (rd!=tord) {
                    eoinput = true;
                    PrintStackReport();
                    ERRLOG("CFileSerialStream::get read past end of stream.1 (%u,%u) %s",rd,tord,eoinput?"eoinput":"");
                    throw MakeStringException(-1,"CFileSerialStream::get read past end of stream");
                }
                cpy += rd;
                len -= rd;
                if (!len) 
                    return;
                ptr = (byte *)ptr+rd;
            }
            const void *p = dopeek(len,rd);
            if (len<=rd) {
                memcpy(ptr,p,len);
                bufpos += len;
                return;
            }
        }
        PrintStackReport();
        ERRLOG("CFileSerialStream::get read past end of stream.2 (%u,%u) %s",len,rd,eoinput?"eoinput":"");
        throw MakeStringException(-1,"CFileSerialStream::get read past end of stream");
    }

    bool eos()
    {
        if (bufmax-bufpos)
            return false;
        size32_t rd;
        return dopeek(1,rd)==NULL;
    }

    void skip(size32_t len)
    {
        size32_t left = bufmax-bufpos;
        if (left>=len) {
            bufpos += len;
            return;
        }
        len -= left;
        bufbase += bufmax;
        bufpos = 0;
        bufmax = 0;
        if (!eoinput) {
            while (len>=bufsize) {
                size32_t rd;
                if (tally) {
                    rd = doread(bufbase,bufsize,buf);
                    if (rd!=bufsize) {
                        eoinput = true;
                        throw MakeStringException(-1,"CFileSerialStream::skip read past end of stream");
                    }
                }
                else {
                    rd = (len/bufsize)*bufsize;
                    //rd=doskip(bufbase,bufsize,buf); to cope with reading from sockets etc?
                }
                bufbase += rd;
                len -= bufsize;
            }
            if (len==0)
                return;
            size32_t got;
            dopeek(len,got);
            if (len<=got) {
                bufpos += got;
                return;
            }
        }
        throw MakeStringException(-1,"CFileSerialStream::skip read past end of stream");
    }

    offset_t tell()
    {
        return bufbase+bufpos;
    }

};



class CFileSerialStream: public CSerialStreamBase
{
    Linked<IFileIO> fileio;

    virtual size32_t rawread(offset_t pos, size32_t max_size, void *ptr)  
    {
        return fileio->read(pos,max_size,ptr);
    }

public:
    CFileSerialStream(IFileIO *_fileio,offset_t _offset, offset_t _len, size32_t _bufsize, IFileSerialStreamCallback *_tally)
      : CSerialStreamBase(_offset, _len, _bufsize, _tally), fileio(_fileio)
    {
    }
};


ISerialStream *createFileSerialStream(IFileIO *fileio,offset_t ofs, offset_t flen, size32_t bufsize,IFileSerialStreamCallback *callback)
{
    if (!fileio)
        return NULL;
    return new CFileSerialStream(fileio,ofs,flen,bufsize,callback);
}


class CIoSerialStream: public CSerialStreamBase
{
    Linked<IFileIOStream> io;
    offset_t lastpos;


    virtual size32_t rawread(offset_t pos, size32_t max_size, void *ptr)  
    {
        if (lastpos!=pos)
            throw MakeStringException(-1,"CIoSerialStream: non-sequential read (%"I64F"d,%"I64F"d)",lastpos,pos);
        size32_t rd = io->read(max_size,ptr);
        lastpos = pos+rd;
        return rd;
    }

public:
    CIoSerialStream(IFileIOStream * _io,offset_t _offset, size32_t _bufsize, IFileSerialStreamCallback *_tally)
      : CSerialStreamBase(_offset, (offset_t)-1, _bufsize, _tally), io(_io)
    {
        lastpos = _offset;
    }
};


ISerialStream *createFileSerialStream(IFileIOStream *io,size32_t bufsize,IFileSerialStreamCallback *callback)
{
    if (!io)
        return NULL;
    return new CIoSerialStream(io,0,bufsize,callback);
}


class CSocketSerialStream: public CSerialStreamBase
{
    Linked<ISocket> socket;
    unsigned timeout;
    offset_t lastpos;

    virtual size32_t rawread(offset_t pos, size32_t max_size, void *ptr)  
    {
        if (lastpos!=pos)
            throw MakeStringException(-1,"CSocketSerialStream: non-sequential read (%"I64F"d,%"I64F"d)",lastpos,pos);
        size32_t size_read;
        socket->readtms(ptr, 0, max_size, size_read, timeout); 
        lastpos = pos+size_read;
        return size_read;
    }

public:
    CSocketSerialStream(ISocket * _socket, unsigned _timeout, offset_t _offset, size32_t _bufsize, IFileSerialStreamCallback *_tally)
      : CSerialStreamBase(_offset, (offset_t)-1, _bufsize, _tally), socket(_socket), timeout(_timeout)
    {
        lastpos = _offset;
    }
};


ISerialStream *createSocketSerialStream(ISocket * socket, unsigned timeoutms, size32_t bufsize, IFileSerialStreamCallback *callback)
{
    if (!socket)
        return NULL;
    return new CSocketSerialStream(socket,timeoutms,0,bufsize,callback);
}


class CSimpleReadSerialStream: public CSerialStreamBase
{
    Linked<ISimpleReadStream> input;
    offset_t lastpos;

    virtual size32_t rawread(offset_t pos, size32_t max_size, void *ptr)  
    {
        if (lastpos!=pos)
            throw MakeStringException(-1,"CSimpleReadSerialStream: non-sequential read (%"I64F"d,%"I64F"d)",lastpos,pos);
        size32_t rd = input->read(max_size, ptr);
        lastpos += rd;
        return rd;
    }

public:
    CSimpleReadSerialStream(ISimpleReadStream * _input, offset_t _offset, size32_t _bufsize, IFileSerialStreamCallback *_tally)
      : CSerialStreamBase(_offset, (offset_t)-1, _bufsize, _tally), input(_input)
    {
        lastpos = _offset;
    }

    void reset(offset_t _ofs, offset_t _len)
    {
        // assume knows what doing
        lastpos = _ofs;
        CSerialStreamBase::reset(_ofs,_len);
    }

};


ISerialStream *createSimpleSerialStream(ISimpleReadStream * input, size32_t bufsize, IFileSerialStreamCallback *callback)
{
    if (!input)
        return NULL;
    return new CSimpleReadSerialStream(input,0,bufsize,callback);
}


class CMemoryMappedSerialStream: public CInterface, implements ISerialStream
{
    Linked<IMemoryMappedFile> mmfile;
    const byte *mmbase;
    memsize_t mmsize;
    memsize_t mmofs;
    bool eoinput;
    IFileSerialStreamCallback *tally;

public:
    IMPLEMENT_IINTERFACE;
    CMemoryMappedSerialStream(IMemoryMappedFile *_mmfile, offset_t ofs, offset_t flen, IFileSerialStreamCallback *_tally)
        : mmfile(_mmfile)
    {
        tally = _tally;
        offset_t fs = mmfile->fileSize();
        if ((memsize_t)fs!=fs)
            throw MakeStringException(-1,"CMemoryMappedSerialStream file too big to be mapped");
        if ((flen!=(offset_t)-1)&&(fs>flen))
            fs = flen;
        mmsize = (memsize_t)fs;
        mmofs = (memsize_t)((ofs<fs)?ofs:fs);
        mmbase = (const byte *)mmfile->base();
        eoinput = false;
    }

    void reset(offset_t _ofs, offset_t _len)
    {
        offset_t fs = mmfile->fileSize();
        if ((_len!=(offset_t)-1)&&(fs>_len))
            fs = _len;
        mmsize = (memsize_t)fs;
        mmofs = (memsize_t)((_ofs<fs)?_ofs:fs);
        mmsize = (memsize_t)fs;
    }

    CMemoryMappedSerialStream(const void *buf, memsize_t len, IFileSerialStreamCallback *_tally)
    {
        tally = _tally;
        mmsize = len;
        mmofs = 0;
        mmbase = (const byte *)buf;
        eoinput = false;
    }

    const void *peek(size32_t sz,size32_t &got)
    {
        memsize_t left = mmsize-mmofs;
        if (sz>left)
            sz = (size32_t)left;
        else if (left>=UINT_MAX) 
            got = UINT_MAX-1;
        else
            got = (size32_t)left;
        return mmbase+mmofs;
    }

    void get(size32_t len, void * ptr)
    {
        memsize_t left = mmsize-mmofs;
        if (len>left) {
            PrintStackReport();
            ERRLOG("CFileSerialStream::get read past end of stream.3 (%u,%u)",(unsigned)len,(unsigned)left);
            throw MakeStringException(-1,"CMemoryMappedSerialStream::get read past end of stream (%u,%u)",(unsigned)len,(unsigned)left);
        }
        if (tally)
            tally->process(mmofs,len,mmbase+mmofs);
        memcpy(ptr,mmbase+mmofs,len);
        mmofs += len;
    }

    bool eos()
    {
        return (mmsize<=mmofs);
    }

    void skip(size32_t len)
    {
        memsize_t left = mmsize-mmofs;
        if (len>left)
            throw MakeStringException(-1,"CMemoryMappedSerialStream::skip read past end of stream (%u,%u)",(unsigned)len,(unsigned)left);
        if (tally)
            tally->process(mmofs,len,mmbase+mmofs);
        mmofs += len;
    }

    offset_t tell()
    {
        return mmofs;
    }

    virtual void reset(offset_t _offset)
    {
        mmofs = (memsize_t)((_offset<mmsize)?_offset:mmsize);
        eoinput = false;
    }
};

ISerialStream *createFileSerialStream(IMemoryMappedFile *mmfile, offset_t ofs, offset_t flen, IFileSerialStreamCallback *callback)
{
    return new CMemoryMappedSerialStream(mmfile,ofs,flen,callback);
}

ISerialStream *createMemorySerialStream(const void *buffer, memsize_t len, IFileSerialStreamCallback *callback)
{
    return new CMemoryMappedSerialStream(buffer,len,callback);
}

class CMemoryBufferSerialStream: public CInterface, implements ISerialStream
{
    MemoryBuffer & buffer;
    IFileSerialStreamCallback *tally;

public:
    IMPLEMENT_IINTERFACE;
    CMemoryBufferSerialStream(MemoryBuffer & _buffer, IFileSerialStreamCallback * _tally)
        : buffer(_buffer), tally(_tally)
    {
    }

    virtual const void *peek(size32_t sz,size32_t &got)
    {
        got = buffer.remaining();
        return buffer.readDirect(0);
    }

    virtual void get(size32_t len, void * ptr)
    {
        if (len>buffer.remaining()) {
            ERRLOG("CFileSerialStream::get read past end of stream.4(%u,%u)",(unsigned)len,(unsigned)buffer.remaining());
            throw MakeStringException(-1,"CMemoryBufferSerialStream::get read past end of stream (%u,%u)",(unsigned)len,(unsigned)buffer.remaining());
        }
        const void * data = buffer.readDirect(len);
        if (tally)
            tally->process(buffer.getPos()-len,len,data);
        memcpy(ptr,data,len);
    }

    virtual bool eos()
    {
        return buffer.remaining() == 0;
    }

    virtual void skip(size32_t len)
    {
        if (len>buffer.remaining())
            throw MakeStringException(-1,"CMemoryBufferSerialStream::skip read past end of stream (%u,%u)",(unsigned)len,(unsigned)buffer.remaining());

        const void * data = buffer.readDirect(len);
        if (tally)
            tally->process(buffer.getPos()-len,len,data);
    }

    virtual offset_t tell()
    {
        return buffer.getPos();
    }

    virtual void reset(offset_t _offset,offset_t _len)
    {
        size32_t ofs = (size32_t)_offset;
        assertex(ofs==_offset);
        assertex((_len==(offset_t)-1)||(_len>=buffer.length())); // don't support len on memory buffer
        buffer.reset(ofs);
    }
};

ISerialStream *createMemoryBufferSerialStream(MemoryBuffer & buffer, IFileSerialStreamCallback *callback)
{
    return new CMemoryBufferSerialStream(buffer,callback);
}



// Memory Mapped Files

#define MEMORYMAP_PAGESIZE  (0x1000) // could be different but won't ever be!

class CMemoryMappedFile: public CInterface, implements IMemoryMappedFile
{
    byte *ptr;            // base
    offset_t ofs;       
    offset_t realofs;    // rounded down to page size
    offset_t filesize;
    memsize_t size;
    bool writeaccess;          
    memsize_t windowsize;
    
    HANDLE hfile;
#ifdef _WIN32
    static size32_t pagesize;
    HANDLE hmap;
#endif  

    Linked<IFile> file;

    inline offset_t pageround(offset_t o)
    {
#ifdef _WIN32
        return o-(o%pagesize);
#else
        return o-(o%MEMORYMAP_PAGESIZE);
#endif
    }

    inline void * realptr()
    {
        return ptr?(ptr-(ofs-realofs)):NULL;
    }

    inline memsize_t realsize()
    {
        return (memsize_t)(size+(ofs-realofs));
    }

public:
    IMPLEMENT_IINTERFACE;

    CMemoryMappedFile(HANDLE _hfile, offset_t _filesize, offset_t _ofs, memsize_t _size, bool _writeaccess)
    {
        hfile = _hfile;
#ifdef _WIN32
        if (pagesize==0) {
            SYSTEM_INFO sysinfo;
            GetSystemInfo(&sysinfo);
            pagesize =  sysinfo.dwAllocationGranularity;
        }
        hmap = NULLFILE;
#endif
        ptr = NULL;
        filesize = _filesize;
        windowsize = _size;     // first open size assumed to be window size
        reinit(_ofs, _size, _writeaccess);
    }

    ~CMemoryMappedFile()
    {
#ifdef _WIN32
        if (hmap!=NULLFILE)
            CloseHandle(hmap);
        CloseHandle(hfile);
#else
        close(hfile);
#endif
    }

    byte *base()                        { return ptr; }
    offset_t offset()                   { return ofs; }
    virtual memsize_t length()          { return size; }
    virtual offset_t fileSize()         { return filesize; }
    virtual int compareWithin(const void *p)
    {
        if (p<ptr)
            return -1;
        if (p>=size+ptr)
            return 1;
        return 0;
    }
    bool writeAccess()                  { return writeaccess; }
    void flush()
    {
        if (ptr) {
#ifdef _WIN32
            FlushViewOfFile(realptr(),0);
#elif defined(__linux__)
            msync(realptr(),realsize(),MS_SYNC);
#else
            UNIMPLEMENTED;
#endif
        }
    }
    
    byte *nextPtr(const void *p,offset_t skip, memsize_t req, memsize_t &got)
    {
        // for scanning in sequence
        if (p==NULL) 
            p = ptr;
        else if ((p<ptr)||(p>ptr+size))
            throw MakeStringException(-1,"CMemoryMappedFile::nextPtr - outside map");           
        memsize_t d = (byte *)p-ptr;
        offset_t o = ofs+d+skip;
        if (o>=filesize) {
            got = 0;
            return NULL;
        }
        offset_t left = filesize-o;
        if (left<req)
            req = (memsize_t)left;
        if (o+req-ofs>size) {
            reinit(o,windowsize,writeaccess);
            assertex(o==ofs);
            got = windowsize;
            if (left<got)
                got = (memsize_t)left;
            return ptr;
        }
        got = (memsize_t)(size+o-ofs);
        if (left<got)
            got = (memsize_t)left;
        return (byte *)p+skip;
    }
        
    virtual void reinit(offset_t _ofs, memsize_t _size, bool _writeaccess)
    {
        writeaccess = _writeaccess;
        if (ptr) {
#ifdef _WIN32
            // no need to unmap view
            if (hmap != INVALID_HANDLE_VALUE) {
                CloseHandle(hmap);
                hmap = INVALID_HANDLE_VALUE;
            }
#elif defined(__linux__)
            munmap(realptr(),realsize());
            // error checking TBD
#else
            UNIMPLEMENTED;
#endif
            ptr = NULL;
        }
        if (_ofs>filesize)
            ofs = filesize;
        else
            ofs = _ofs;
        realofs = pageround(ofs);
        if (_size==(memsize_t)-1) {
            size = (memsize_t)(filesize-_ofs);
            if (size!=(filesize-_ofs)) 
                throw MakeStringException(-1,"CMemoryMappedFile::reinit file too big");         
        }
        else
            size = _size;
        memsize_t mapsz = realsize();
        if (filesize-realofs<mapsz)
            mapsz = (memsize_t)(filesize-realofs);
#ifdef _WIN32
        LARGE_INTEGER li;
        if (hmap == INVALID_HANDLE_VALUE) {
            hmap = CreateFileMapping(hfile,NULL,writeaccess?PAGE_READWRITE:PAGE_READONLY,0, 0, NULL);
            if (!hmap) {
                DWORD err = GetLastError();
                throw MakeOsException(err,"CMemoryMappedFile::reinit");
            }
        }
        li.QuadPart = realofs; 
        ptr = (byte *) MapViewOfFile(hmap, writeaccess?(FILE_MAP_READ|FILE_MAP_WRITE):FILE_MAP_READ, li.HighPart, li.LowPart, mapsz);
        if (!ptr) {
            DWORD err = GetLastError();
            throw MakeOsException(err,"CMemoryMappedFile::reinit");
        }
#elif defined (_linux__)
        ptr = (byte *) mmap(NULL, mapsz, writeaccess?(PROT_READ|PROT_WRITE):PROT_READ, MAP_SHARED|MAP_NORESERVE, hfile, realofs);
            // error checking TBD
#else
        UNIMPLEMENTED;
#endif
        if (ptr)
            ptr += (ofs-realofs);
    }


};

#ifdef _WIN32
size32_t CMemoryMappedFile::pagesize=0;
#endif

// TBD MADV_SEQUENTIAL & MADV_WILLNEED?



IMemoryMappedFile *CFile::openMemoryMapped(offset_t ofs, memsize_t len, bool write)
{
    HANDLE hfile = openHandle(write?IFOcreaterw:IFOread, IFSHread, false);
    if (hfile == NULLFILE) 
        return NULL;
    return new CMemoryMappedFile(hfile,size(),ofs,len,write);
}


bool isSpecialPath(const char *path)
{
    // used for remote queries
    if (!path)
        return false;
    if (isPathSepChar(path[0])&&(path[0]==path[1])) {
        path += 2;
        loop {
            if (*path=='/') 
                return (path[1]=='>');
            if (!*path||(*path=='\\'))
                return false;
            path++;
        }
    }
    return (path&&(*path=='/')&&(path[1]=='>'));
}


size32_t SendFile(ISocket *target, IFileIO *fileio,offset_t start,size32_t len)
{
    assertex(target);
    assertex(fileio);
    offset_t fsz = fileio->size();
    if (start>=fsz)
        return 0;
    if (start+len>fsz)
        len = (size32_t)(fsz-start);
    if (!len)
        return 0;
    CFileIO *cfile = QUERYINTERFACE(fileio,CFileIO);
    if (cfile) {
        HANDLE fh = cfile->queryHandle();
        if ((fh!=(HANDLE)0)&&(fh!=(HANDLE)-1)) {
            unsigned sh = target->OShandle();
            if ((sh!=(unsigned)0)&&(sh!=(unsigned)-1)) {
#ifdef _WIN32
                // MORE - should there be something here?
#elif defined(__linux__)
                // TransmitFile not in std DLLs so don't bother with
                off_t ofs = start;
                ssize_t sent = ::sendfile(sh,fh,&ofs,len);
                if (sent!=(ssize_t)-1) 
                    return (size32_t)sent;
                int err = errno;
                if ((err!=EINVAL)&&(err!=ENOSYS))
                    throw MakeOsException(err,"sendfile");
#else
                UNIMPLEMENTED;
#endif
            }
        }

    }

#ifdef _DEBUG
#ifndef _WIN32
    WARNLOG("SendFile falling back");
#endif
#endif

    // fallback
    MemoryAttr ma;
    void *buf = ma.allocate(len);
    size32_t rd = fileio->read(start,len,buf);
    target->write(buf,rd);
    return rd;
}


void asyncClose(IFileIO *io)
{
    if (!io)
        return;
    static CriticalSection ADsect;
    CriticalBlock block(ADsect);
    static Owned<IWorkQueueThread> adwp = createWorkQueueThread();
    class cWQI: public CInterface,implements IWorkQueueItem
    {
        Owned<IFileIO> io; 
    public:
        IMPLEMENT_IINTERFACE;
        cWQI(IFileIO *_io)
            : io(_io)
        {
        }

        void execute()
        {
            io.clear();
        }
    };
    adwp->post(new cWQI(io));
};

int stdIoHandle(const char *path)
{
    if (strcmp(path,"stdin:")==0)
        return 0;
    if (strcmp(path,"stdout:")==0)
        return 1;
    if (strcmp(path,"stderr:")==0)
        return 2;
    return -1;
}

extern jlib_decl bool containsFileWildcard(const char * path)
{
    if (!path)
        return false;
    return strchr(path, '*') || strchr(path, '?');
}

extern jlib_decl bool isDirectory(const char * path)
{
    Owned<IFile> file = createIFile(path);
    return file->isDirectory() == foundYes;
}

// IFileIOCache

class CLazyFileIOCache;

class CCachedFileIO: public CInterface, implements IFileIO
{
    CLazyFileIOCache &owner;
    RemoteFilename filename;
    CriticalSection &sect;
    IFOmode mode;

    void writeNotSupported(const char *s)
    {
        StringBuffer tmp;
        filename.getRemotePath(tmp);
        throw MakeStringException(-1, "CCachedFileIO(%s) %s not supported", tmp.str(), s);
    }
public:
    unsigned accesst;
    Owned<IFileIO> cachedio;


    CCachedFileIO(CLazyFileIOCache &_owner, CriticalSection &_sect, RemoteFilename &_filename, IFOmode _mode)
        : owner(_owner), sect(_sect)
    {
        filename.set(_filename);
        mode = _mode;
    }

    virtual void Link(void) const       { CInterface::Link(); }                     \

    virtual bool Release(void) const;
    

    IFileIO *open();

    size32_t read(offset_t pos, size32_t len, void * data)
    {
        CriticalBlock block(sect);
        Owned<IFileIO> io = open();
        return io->read(pos,len,data);
    }
    offset_t size() 
    {
        CriticalBlock block(sect);
        Owned<IFileIO> io = open();
        return io->size();
    }
    size32_t write(offset_t pos, size32_t len, const void * data) 
    {
        CriticalBlock block(sect);
        Owned<IFileIO> io = open();
        return io->write(pos,len,data);
    }
    virtual void flush()
    {
        CriticalBlock block(sect);
        if (cachedio)
            cachedio->flush();
    }
    virtual void close()
    {
        CriticalBlock block(sect);
        if (cachedio)
        {
            cachedio->close();
            cachedio.clear();
        }
    }
    offset_t appendFile(IFile *file,offset_t pos,offset_t len)
    {
        CriticalBlock block(sect);
        Owned<IFileIO> io = open();
        return io->appendFile(file,pos,len);
    }
    void setSize(offset_t size) 
    {
        CriticalBlock block(sect);
        Owned<IFileIO> io = open();
        io->setSize(size);
    }

};

class CLazyFileIOCache: public CInterface, implements IFileIOCache
{
    CriticalSection sect;
    unsigned max;
    PointerIArrayOf<CCachedFileIO> cache;
public:
    IMPLEMENT_IINTERFACE;

    CLazyFileIOCache(unsigned _max)
    {
        max = _max;
    }
    CCachedFileIO *addFile( RemoteFilename  &filename, IFOmode mode )
    {
        // check exists
        unsigned i = cache.ordinality();
        ForEachItemIn(i2,cache) {
            if (!cache.item(i2)) {
                i = i2;
                break;
            }
        }
        Linked<CCachedFileIO> ret = new CCachedFileIO(*this,sect,filename,mode);
        if (i<cache.ordinality())
            cache.replace(ret,i);
        else
            cache.append(ret);
        return ret.getClear();
    }

    void checkCache(unsigned wanted=1)
    {
        // called in sect
        loop {
            CCachedFileIO *oldest = NULL;
            unsigned oldestt = 0;
            unsigned t = msTick();
            unsigned n = wanted;
            ForEachItemIn(i1,cache) {
                CCachedFileIO *cio = cache.item(i1);
                if (cio&&cio->cachedio.get()) {
                    if (t-cio->accesst>=oldestt) {
                        oldest = cio;
                        oldestt = t-cio->accesst;
                    }
                    n++;
                }
            }
            if (n<max)
                break;
            if (!oldest)
                break;
            oldest->cachedio.clear();
            //If previously had max ios then we now have space.
            if (n == max)
                break;
        }
    }

    const CCachedFileIO *removeFile(const CCachedFileIO *io) 
    {
        CriticalBlock block(sect);
        ForEachItemIn(idx, cache)
        {
            if (io == cache.item(idx))
            {
                cache.replace(NULL, idx, true);
                break;
            }
        }
        return io;
    }
};


bool CCachedFileIO::Release(void) const 
{ 
    if (CInterface::Release())
        return true;
    if (!CInterface::IsShared()) 
        return owner.removeFile(this)->Release();
    return false;
}

IFileIO *CCachedFileIO::open()
{
    // called in sect
    if (!cachedio) {
        owner.checkCache();
        Owned<IFile> inFile = createIFile(filename);
        cachedio.setown(inFile->open(mode));
        if (!cachedio.get()) {
            StringBuffer tmp;
            filename.getRemotePath(tmp);
            throw MakeStringException(-1, "CCachedFileIO::open(%d) '%s' failed", (int)mode, tmp.str());
        }
    }
    accesst = msTick();
    return cachedio.getLink();
}


IFileIOCache* createFileIOCache(unsigned max)
{
    return new CLazyFileIOCache(max);
}


extern jlib_decl IFile * createSentinelTarget()
{
    const char * sentinelFilename = getenv("SENTINEL");
    if (sentinelFilename)
        return createIFile(sentinelFilename);
    else
        return NULL;
}

extern jlib_decl void removeSentinelFile(IFile * sentinelFile)
{
    if (sentinelFile)
    {
        if(sentinelFile->exists() && !sentinelFile->isDirectory())
        {
            DBGLOG("Removing sentinel file %s", sentinelFile->queryFilename());
            try
            {
                sentinelFile->remove();
            }
            catch(IException *E)
            {
                StringBuffer s;
                EXCLOG(E, s.appendf("Failed to remove sentinel file %s", sentinelFile->queryFilename()).str());
                E->Release();
                throw MakeOsException(errno, "removeSentinelFile - file cannot be removed.");
            }
        }
    }
}

extern jlib_decl void writeSentinelFile(IFile * sentinelFile)
{
    if ( sentinelFile )
    {
        DBGLOG("Creating sentinel file %s for rerun from script", sentinelFile->queryFilename());
        try
        {
            Owned<IFileIO> sentinel = sentinelFile->open(IFOcreate);
            sentinel->write(0, 5, "rerun");
        }
        catch(IException *E)
        {
            StringBuffer s;
            EXCLOG(E, s.appendf("Failed to create sentinel file %s for rerun from script", sentinelFile->queryFilename()).str());
            E->Release();
            throw MakeOsException(errno, "writeSentinelFile - file not created.");
        }
    }
}

jlib_decl StringBuffer & appendCurrentDirectory(StringBuffer & target, bool blankIfFails)
{
    char temp[_MAX_PATH+1];
    if (!getcwd(temp,sizeof(temp)))
    {
        if (blankIfFails)
            return target;
        throw MakeStringException(JLIBERR_InternalError, "getcwd failed (%d)", errno);
    }
    return target.append(temp);
}<|MERGE_RESOLUTION|>--- conflicted
+++ resolved
@@ -4848,9 +4848,6 @@
     return createIFile(getLocalOrRemoteName(name,filename).str());
 }
 
-<<<<<<< HEAD
-StringBuffer &makeAbsolutePath(const char *relpath,StringBuffer &out, bool mustExist)
-=======
 StringBuffer &makePathUniversal(const char *path, StringBuffer &out)
 {
     if (!path||!*path)
@@ -4865,8 +4862,7 @@
     return out;
 }
 
-StringBuffer &makeAbsolutePath(const char *relpath,StringBuffer &out)
->>>>>>> a881b84b
+StringBuffer &makeAbsolutePath(const char *relpath,StringBuffer &out, bool mustExist)
 {
     if (isPathSepChar(relpath[0])&&(relpath[0]==relpath[1]))
     {

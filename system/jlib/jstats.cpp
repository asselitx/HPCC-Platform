--- conflicted
+++ resolved
@@ -1881,7 +1881,6 @@
     return *querySingleton(nested, nestlock, [this]{ return this->createNested(); });
 }
 
-<<<<<<< HEAD
 unsigned __int64 CRuntimeStatisticCollection::getSerialStatisticValue(StatisticKind kind) const
 {
     unsigned __int64 value = getStatisticValue(kind);
@@ -1891,9 +1890,6 @@
     unsigned __int64 rawValue = getStatisticValue(rawKind);
     return value + convertMeasure(rawKind, kind, rawValue);
 }
-=======
-CriticalSection CRuntimeStatisticCollection::nestlock;
->>>>>>> 82435271
 
 void CRuntimeStatisticCollection::merge(const CRuntimeStatisticCollection & other)
 {

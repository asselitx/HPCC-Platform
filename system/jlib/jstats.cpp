/*##############################################################################

    HPCC SYSTEMS software Copyright (C) 2012 HPCC Systems®.

    Licensed under the Apache License, Version 2.0 (the "License");
    you may not use this file except in compliance with the License.
    You may obtain a copy of the License at

       http://www.apache.org/licenses/LICENSE-2.0

    Unless required by applicable law or agreed to in writing, software
    distributed under the License is distributed on an "AS IS" BASIS,
    WITHOUT WARRANTIES OR CONDITIONS OF ANY KIND, either express or implied.
    See the License for the specific language governing permissions and
    limitations under the License.
############################################################################## */


#include "jiface.hpp"
#include "jstats.h"
#include "jexcept.hpp"
#include "jiter.ipp"
#include "jlog.hpp"
#include "jregexp.hpp"
#include "jfile.hpp"
#include "jerror.hpp"
#include <math.h>
#include <sstream>
#include <iomanip>
#include <ctype.h>
#include <cmath>

#ifdef _WIN32
#include <sys/timeb.h>
#endif

static CriticalSection statsNameCs;
static StringBuffer statisticsComponentName;
static StatisticCreatorType statisticsComponentType = SCTunknown;
const static unsigned currentStatisticsVersion = 1;

StatisticCreatorType queryStatisticsComponentType()
{
    return statisticsComponentType;
}

const char * queryStatisticsComponentName()
{
    CriticalBlock c(statsNameCs);
    if (statisticsComponentName.length() == 0)
    {
        statisticsComponentName.append("unknown").append(GetCachedHostName());
        DBGLOG("getProcessUniqueName hasn't been configured correctly");
    }
    return statisticsComponentName.str();
}

void setStatisticsComponentName(StatisticCreatorType processType, const char * processName, bool appendIP)
{
    if (!processName)
        return;

    CriticalBlock c(statsNameCs);
    statisticsComponentType = processType;
    statisticsComponentName.clear().append(processName);
    if (appendIP)
        statisticsComponentName.append("@").append(GetCachedHostName());  // should I use _ instead?
}

//--------------------------------------------------------------------------------------------------------------------

// Textual forms of the different enumerations, first items are for none and all.
static constexpr const char * const measureNames[] = { "", "all", "ns", "ts", "cnt", "sz", "cpu", "skw", "node", "ppm", "ip", "cy", "en", "txt", "bool", "id", "fname", "cost", NULL };
static constexpr const char * const creatorTypeNames[]= { "", "all", "unknown", "hthor", "roxie", "roxie:s", "thor", "thor:m", "thor:s", "eclcc", "esp", "summary", NULL };
static constexpr const char * const scopeTypeNames[] = { "", "all", "global", "graph", "subgraph", "activity", "allocator", "section", "operation", "dfu", "edge", "function", "workflow", "child", "file", "channel", "unknown", nullptr };

static unsigned matchString(const char * const * names, const char * search, unsigned dft)
{
    if (!search)
        return dft;

    if (streq(search, "*"))
        search = "all";

    unsigned i=0;
    for (;;)
    {
        const char * next = names[i];
        if (!next)
            return dft;
        if (strieq(next, search))
            return i;
        i++;
    }
}

//--------------------------------------------------------------------------------------------------------------------

static const StatisticScopeType scoreOrder[] = {
    SSTedge,
    SSTactivity,
    SSTnone,
    SSTall,
    SSTglobal,
    SSTgraph,
    SSTsubgraph,
    SSTallocator,
    SSTsection,
    SSToperation,
    SSTdfuworkunit,
    SSTfunction,
    SSTworkflow,
    SSTchildgraph,
    SSTfile,
    SSTchannel,  // MORE - not sure what this means!
    SSTunknown
};
static int scopePriority[SSTmax];

MODULE_INIT(INIT_PRIORITY_STANDARD)
{
    static_assert(_elements_in(scoreOrder) == SSTmax, "Elements missing from scoreOrder[]");
    for (unsigned i=0; i < _elements_in(scoreOrder); i++)
        scopePriority[scoreOrder[i]] = i;
    return true;
}


extern jlib_decl int compareScopeName(const char * left, const char * right)
{
    if (!left || !*left)
    {
        if (!right || !*right)
            return 0;
        else
            return -1;
    }
    else
    {
        if (!right || !*right)
            return +1;
    }

    StatsScopeId leftId;
    StatsScopeId rightId;
    for(;;)
    {
        leftId.extractScopeText(left, &left);
        rightId.extractScopeText(right, &right);
        int result = leftId.compare(rightId);
        if (result != 0)
            return result;
        left = strchr(left, ':');
        right = strchr(right, ':');
        if (!left || !right)
        {
            if (left)
                return +1;
            if (right)
                return -1;
            return 0;
        }
        left++;
        right++;
    }
}

//--------------------------------------------------------------------------------------------------------------------

extern jlib_decl unsigned __int64 getTimeStampNowValue()
{
#ifdef _WIN32
    struct _timeb now;
    _ftime(&now);
    return (unsigned __int64)now.time * I64C(1000000) + now.millitm * 1000;
#else
    struct timeval tm;
    gettimeofday(&tm,NULL);
    return (unsigned __int64)tm.tv_sec * I64C(1000000) + tm.tv_usec;
#endif
}

unsigned __int64 getIPV4StatsValue(const IpAddress & ip)
{
    unsigned ipValue;
    if (ip.getNetAddress(sizeof(ipValue),&ipValue))
        return ipValue;
    return 0;
}

//--------------------------------------------------------------------------------------------------------------------

const static unsigned __int64 oneMicroSecond = I64C(1000);
const static unsigned __int64 oneMilliSecond = I64C(1000000);
const static unsigned __int64 oneSecond = I64C(1000000000);
const static unsigned __int64 oneMinute = I64C(60000000000);
const static unsigned __int64 oneHour = I64C(3600000000000);
const static unsigned __int64 oneDay = 24 * I64C(3600000000000);

void formatTime(StringBuffer & out, unsigned __int64 value)
{
    //Aim to display at least 3 significant digits in the result string
    if (value < oneMicroSecond)
        out.appendf("%uns", (unsigned)value);
    else if (value < oneMilliSecond)
    {
        unsigned uvalue = (unsigned)value;
        out.appendf("%u.%03uus", uvalue / 1000, uvalue % 1000);
    }
    else if (value < oneSecond)
    {
        unsigned uvalue = (unsigned)value;
        out.appendf("%u.%03ums", uvalue / 1000000, (uvalue / 1000) % 1000);
    }
    else
    {
        unsigned days = (unsigned)(value / oneDay);
        value = value % oneDay;
        unsigned hours = (unsigned)(value / oneHour);
        value = value % oneHour;
        unsigned mins = (unsigned)(value / oneMinute);
        value = value % oneMinute;
        unsigned secs = (unsigned)(value / oneSecond);
        unsigned ns = (unsigned)(value % oneSecond);

        if (days > 0)
            out.appendf("%u days ", days);
        if (hours > 0 || days)
            out.appendf("%uh%02um%02us", hours, mins, secs);
        else if (mins >= 10)
            out.appendf("%um%02us", mins, secs);
        else if (mins >= 1)
            out.appendf("%um%02u.%03us", mins, secs, ns / 1000000);
        else
            out.appendf("%u.%03us", secs, ns / 1000000);
    }
}

extern void formatTimeCollatable(StringBuffer & out, unsigned __int64 value, bool nano)
{
    unsigned days = (unsigned)(value / oneDay);
    value = value % oneDay;
    unsigned hours = (unsigned)(value / oneHour);
    value = value % oneHour;
    unsigned mins = (unsigned)(value / oneMinute);
    value = value % oneMinute;
    unsigned secs = (unsigned)(value / oneSecond);
    unsigned ns = (unsigned)(value % oneSecond);

    if (days)
        out.appendf("  %3ud ", days); // Two leading spaces helps the cassandra driver force to a single partition
    else
        out.appendf("       ");
    if (nano)
        out.appendf("%2u:%02u:%02u.%09u", hours, mins, secs, ns);
    else
        out.appendf("%2u:%02u:%02u.%03u", hours, mins, secs, ns/1000000);
    // More than 999 days, I don't care that it goes wrong.
}

extern unsigned __int64 extractTimestamp(const char *s, const char * * end)
{
    if (!s)
        return 0;
    const char * next = nullptr;
    CDateTime timestamp;
    try
    {
        timestamp.setString(s, &next, false); // Sets to date and time given as yyyy-mm-ddThh:mm:ss[.nnnnnnnnn]
    }
    catch(IException * e)
    {
        e->Release();
        return 0;
    }
    //Skip a trailing Z.  The setString function should really process it, but that may break other code in CScmDateTime.
    if (*next == 'Z')
        next++;
    if (end)
        *end = next;

    return timestamp.getTimeStamp();
}

extern unsigned __int64 extractTimeCollatable(const char *s, const char * * end)
{
    if (!s)
        return 0;
    unsigned days,hours,mins;
    double secs;
    unsigned numRead = 0;
    if (sscanf(s, " %ud %u:%u:%lf%n", &days, &hours, &mins, &secs, &numRead)!=4)
    {
        days = 0;
        if (sscanf(s, " %u:%u:%lf%n", &hours, &mins, &secs, &numRead) != 3)
            return 0;
    }
    if (end)
        *end = s + numRead;
    return days*oneDay + hours*oneHour + mins*oneMinute + secs*oneSecond;
}

static void formatTimeStamp(StringBuffer & out, unsigned __int64 value)
{
    time_t seconds = value / 1000000;
    unsigned us = value % 1000000;
    char timeStamp[64];
    time_t tNow = seconds;
#ifdef _WIN32
    struct tm *gmtNow;
    gmtNow = gmtime(&tNow);
    strftime(timeStamp, 64, "%Y-%m-%dT%H:%M:%S", gmtNow);
#else
    struct tm gmtNow;
    gmtime_r(&tNow, &gmtNow);
    strftime(timeStamp, 64, "%Y-%m-%dT%H:%M:%S", &gmtNow);
#endif //_WIN32
    out.append(timeStamp).appendf(".%03uZ", us / 1000);
}

void formatTimeStampAsLocalTime(StringBuffer & out, unsigned __int64 value)
{
    time_t seconds = value / 1000000;
    unsigned us = value % 1000000;
    char timeStamp[64];
    time_t tNow = seconds;
#ifdef _WIN32
    struct tm *gmtNow;
    gmtNow = localtime(&tNow);
    strftime(timeStamp, 64, "%H:%M:%S", gmtNow);
#else
    struct tm gmtNow;
    localtime_r(&tNow, &gmtNow);
    strftime(timeStamp, 64, "%H:%M:%S", &gmtNow);
#endif //_WIN32
    out.append(timeStamp).appendf(".%03u", us / 1000);
}


static const unsigned oneKb = 1024;
static const unsigned oneMb = 1024 * 1024;
static const unsigned oneGb = 1024 * 1024 * 1024;
static unsigned toPermille(unsigned x) { return (x * 1000) / 1024; }
static StringBuffer & formatSize(StringBuffer & out, unsigned __int64 value)
{

    unsigned Gb = (unsigned)(value / oneGb);
    unsigned Mb = (unsigned)((value % oneGb) / oneMb);
    unsigned Kb = (unsigned)((value % oneMb) / oneKb);
    unsigned b = (unsigned)(value % oneKb);
    if (Gb)
        return out.appendf("%u.%03uGB", Gb, toPermille(Mb));
    else if (Mb)
        return out.appendf("%u.%03uMB", Mb, toPermille(Kb));
    else if (Kb)
        return out.appendf("%u.%03uKB", Kb, toPermille(b));
    else
        return out.appendf("%uB", b);
}

static StringBuffer & formatLoad(StringBuffer & out, unsigned __int64 value)
{
    //Stored as millionth of a core.  Display as a percentage => scale by 10,000
    return out.appendf("%u.%03u%%", (unsigned)(value / 10000), (unsigned)(value % 10000) / 10);
}

static StringBuffer & formatSkew(StringBuffer & out, unsigned __int64 value)
{
    //Skew stored as 10000 = perfect, display as percentage
    const __int64 sval = (__int64) value;
    const double percent = ((double)sval) / 100.0;
    if (sval >= 10000 || sval <= -10000) // For values >= 100%, whole numbers
        return out.appendf("%.0f%%", percent);
    else if (sval >= 1000 || sval <= -1000) // For values >= 10%, 1 decimal point
        return out.appendf("%.1f%%", percent);
    else                                 // Anything < 10%, 2 decimal points
        return out.appendf("%.2f%%", percent);
}

static StringBuffer & formatIPV4(StringBuffer & out, unsigned __int64 value)
{
    byte ip1 = (value & 255);
    byte ip2 = ((value >> 8) & 255);
    byte ip3 = ((value >> 16) & 255);
    byte ip4 = ((value >> 24) & 255);
    return out.appendf("%d.%d.%d.%d", ip1, ip2, ip3, ip4);
}

StringBuffer & formatMoney(StringBuffer &out, unsigned __int64 value)
{
    return out.appendf("%.6f", cost_type2money(value));
}

StringBuffer & formatStatistic(StringBuffer & out, unsigned __int64 value, StatisticMeasure measure)
{
    switch (measure)
    {
    case SMeasureNone: // Unknown stat - e.g, on old esp accessing a new workunit
        return out.append(value);
    case SMeasureTimeNs:
        formatTime(out, value);
        return out;
    case SMeasureTimestampUs:
        formatTimeStamp(out, value);
        return out;
    case SMeasureCount:
        return out.append(value);
    case SMeasureSize:
        return formatSize(out, value);
    case SMeasureLoad:
        return formatLoad(out, value);
    case SMeasureSkew:
        return formatSkew(out, value);
    case SMeasureNode:
        return out.append(value);
    case SMeasurePercent:
        return out.appendf("%.2f%%", (double)value / 10000.0);  // stored as ppm
    case SMeasureIPV4:
        return formatIPV4(out, value);
    case SMeasureCycle:
        return out.append(value);
    case SMeasureBool:
        return out.append(boolToStr(value != 0));
    case SMeasureText:
    case SMeasureId:
    case SMeasureFilename:
        return out.append(value);
    case SMeasureEnum:
        return out.append("Enum{").append(value).append("}"); // JCS->GH for now, should map to known enum text somehow
    case SMeasureCost:
        return formatMoney(out, value);
    default:
        return out.append(value).append('?');
    }
}

StringBuffer & formatStatistic(StringBuffer & out, unsigned __int64 value, StatisticKind kind)
{
    return formatStatistic(out, value, queryMeasure(kind));
}

constexpr static stat_type usTimestampThreshold = 100ULL * 365ULL * 24ULL * 3600'000000ULL; // 100 years in us
// Support the gradual conversion of timestamps from us to ns.  If a timestamp is in the old format (before 2070)
// then it is assumed to be in us, otherwise ns.
stat_type normalizeTimestampToNs(stat_type value)
{
    if (value < usTimestampThreshold)
        return value * 1000;
    return value;
}

//--------------------------------------------------------------------------------------------------------------------

stat_type readStatisticValue(const char * cur, const char * * end, StatisticMeasure measure)
{
    char * next = nullptr;
    stat_type value = strtoll(cur, &next, 10);

    switch (measure)
    {
    case SMeasureTimestampUs:
    {
        //ignore value and check if it is a formatted timestamp
        stat_type timestamp = extractTimestamp(cur, end);
        if (timestamp)
            return timestamp;
        //Assume that it is a single number
        break;
    }
    case SMeasureTimeNs:
        //Allow s, ms and us as scaling suffixes
        if (next[0] == 's')
        {
            value *= 1000000000;
            next++;
        }
        else if ((next[0] == 'm') && (next[1] == 's'))
        {
            value *= 1000000;
            next += 2;
        }
        else if ((next[0] == 'u') && (next[1] == 's'))
        {
            value *= 1000;
            next += 2;
        }
        else if ((next[0] == 'n') && (next[1] == 's'))
        {
            next += 2;
        }
        else
        {
            stat_type timestamp = extractTimeCollatable(cur, end);
            if (timestamp)
                return timestamp;
            //Assume that it is a single number
        }
        break;
    case SMeasureCount:
    case SMeasureSize:
        //Allow K, M, G as scaling suffixes
        if (next[0] == 'K')
        {
            value *= 0x400;
            next++;
        }
        else if (next[0] == 'M')
        {
            value *= 0x100000;
            next++;
        }
        else if (next[0] == 'G')
        {
            value *= 0x40000000;
            next++;
        }
        //Skip bytes marker
        if ((*next == 'b') || (*next == 'B'))
            next++;
        break;
    case SMeasurePercent:
        //MORE: Extend to allow fractional percentages
        //Allow % to mean a percentage - instead of ppm
        if (next[0] == '%')
        {
            value *= 10000;
            next++;
        }
        break;
    }

    if (end)
        *end = next;
    return value;
}


void validateScopeId(const char * idText)
{
    StatsScopeId id;
    if (!id.setScopeText(idText))
        throw makeStringExceptionV(JLIBERR_UnexpectedValue, "'%s' does not appear to be a valid scope id", idText);
}


void validateScope(const char * scopeText)
{
    StatsScopeId id;
    const char * cur = scopeText;
    for(;;)
    {
        if (!id.setScopeText(cur, &cur))
            throw makeStringExceptionV(JLIBERR_UnexpectedValue, "'%s' does not appear to be a valid scope id", cur);
        cur = strchr(cur, ':');
        if (!cur)
            return;
        cur++;
    }
}

StatisticScopeType getScopeType(const char * scope)
{
    StatsScopeId id;
    if (nullptr == scope)
        id.setId(SSTglobal, 0);
    else if (startsWith(scope, "compile"))
        id.setId(SSToperation, 0);
    else
    {
        const char * colon = strchr(scope, ':');
        if (colon)
            id.setScopeText(colon+1);
        else
            id.setScopeText(scope);
    }
    return id.queryScopeType();
}

//--------------------------------------------------------------------------------------------------------------------

unsigned queryScopeDepth(const char * text)
{
    if (!*text)
        return 0;

    unsigned depth = 1;
    for (;;)
    {
        switch (*text)
        {
            case 0:
                return depth;
            case ':':
                depth++;
                break;
        }
        text++;
    }
}

const char * queryScopeTail(const char * scope)
{
    const char * colon = strrchr(scope, ':');
    if (colon)
        return colon+1;
    else
        return scope;
}

bool getParentScope(StringBuffer & parent, const char * scope)
{
    const char * colon = strrchr(scope, ':');
    if (colon)
    {
        parent.append(colon-scope, scope);
        return true;
    }
    else
        return false;
}


void describeScope(StringBuffer & description, const char * scope)
{
    if (!*scope)
        return;

    StatsScopeId id;
    for(;;)
    {
        id.extractScopeText(scope, &scope);
        id.describe(description);
        if (!*scope)
            return;
        description.append(": ");
        scope++;
    }
}

bool isParentScope(const char *parent, const char *scope)
{
    const char *p = parent;
    const char *q = scope;
    while(*p && (*p==*q))
    {
        ++p;
        ++q;
    }
    if ((*p==0) && (*q==':' || *q==0))
        return true;
    return false;
}

const char * queryMeasurePrefix(StatisticMeasure measure)
{
    switch (measure)
    {
    case SMeasureAll:           return nullptr;
    case SMeasureTimeNs:        return "Time";
    case SMeasureTimestampUs:   return "When";
    case SMeasureCount:         return "Num";
    case SMeasureSize:          return "Size";
    case SMeasureLoad:          return "Load";
    case SMeasureSkew:          return "Skew";
    case SMeasureNode:          return "Node";
    case SMeasurePercent:       return "Per";
    case SMeasureIPV4:          return "Ip";
    case SMeasureCycle:         return "Cycle";
    case SMeasureEnum:          return "";
    case SMeasureText:          return "";
    case SMeasureBool:          return "Is";
    case SMeasureId:            return "Id";
    case SMeasureFilename:      return "";
    case SMeasureCost:          return "Cost";
    case SMeasureNone:          return nullptr;
    default:
        return "Unknown";
    }
}

const char * queryMeasureName(StatisticMeasure measure)
{
    return measureNames[measure];
}

StatisticMeasure queryMeasure(const char * measure, StatisticMeasure dft)
{
    //MORE: Use a hash table??
    StatisticMeasure ret = (StatisticMeasure)matchString(measureNames, measure, SMeasureMax);
    if (ret != SMeasureMax)
        return ret;

    //Legacy support for an unusual statistic - pretend the sizes are in bytes instead of kb.
    if (streq(measure, "kb"))
        return SMeasureSize;

    for (unsigned i1=SMeasureAll+1; i1 < SMeasureMax; i1++)
    {
        const char * prefix = queryMeasurePrefix((StatisticMeasure)i1);
        if (strieq(measure, prefix))
            return (StatisticMeasure)i1;
    }

    return dft;
}

//--------------------------------------------------------------------------------------------------------------------

#define BASE_NAMES(x, y) \
    #x #y, \
    #x "Min" # y,  \
    #x "Max" # y, \
    #x "Avg" # y, \
    "Skew" # y, \
    "SkewMin" # y, \
    "SkewMax" # y, \
    "NodeMin" # y, \
    "NodeMax" # y,

#define NAMES(x, y) \
    BASE_NAMES(x, y) \
    #x "Delta" # y, \
    #x "StdDev" #y,


#define WHENNAMES(x, y) \
    BASE_NAMES(x, y) \
    "TimeDelta" # y, \
    "TimeStdDev" # y,

#define BASE_TAGS(x, y) \
    "@" #x "Min" # y,  \
    "@" #x "Max" # y, \
    "@" #x "Avg" # y, \
    "@Skew" # y, \
    "@SkewMin" # y, \
    "@SkewMax" # y, \
    "@NodeMin" # y, \
    "@NodeMax" # y,

//Default tags nothing special overriden
#define TAGS(x, y) \
    "@" #x #y, \
    BASE_TAGS(x, y) \
    "@" #x "Delta" # y, \
    "@" #x "StdDev" # y,

//Define the tags for time items.
#define WHENTAGS(x, y) \
    "@" #x #y, \
    BASE_TAGS(x, y) \
    "@TimeDelta" # y, \
    "@TimeStdDev" # y,

#define CORESTAT(x, y, m, mm)     St##x##y, m, mm, St##x##y, St##x##y, { NAMES(x, y) }, { TAGS(x, y) }
#define STAT(x, y, m, mm)         CORESTAT(x, y, m, mm)

//--------------------------------------------------------------------------------------------------------------------

//These are the macros to use to define the different entries in the stats meta table
//#define TIMESTAT(y) STAT(Time, y, SMeasureTimeNs)
#define TIMESTAT(y) St##Time##y, SMeasureTimeNs, StatsMergeSum, St##Time##y, St##Cycle##y##Cycles, { NAMES(Time, y) }, { TAGS(Time, y) }
#define WHENFIRSTSTAT(y) St##When##y, SMeasureTimestampUs, StatsMergeFirst, St##When##y, St##When##y, { WHENNAMES(When, y) }, { WHENTAGS(When, y) }
#define WHENLASTSTAT(y) St##When##y, SMeasureTimestampUs, StatsMergeLast, St##When##y, St##When##y, { WHENNAMES(When, y) }, { WHENTAGS(When, y) }
#define NUMSTAT(y) STAT(Num, y, SMeasureCount, StatsMergeSum)
#define SIZESTAT(y) STAT(Size, y, SMeasureSize, StatsMergeSum)
#define LOADSTAT(y) STAT(Load, y, SMeasureLoad, StatsMergeMax)
#define SKEWSTAT(y) STAT(Skew, y, SMeasureSkew, StatsMergeMax)
#define NODESTAT(y) STAT(Node, y, SMeasureNode, StatsMergeKeepNonZero)
#define PERSTAT(y) STAT(Per, y, SMeasurePercent, StatsMergeReplace)
#define IPV4STAT(y) STAT(IPV4, y, SMeasureIPV4, StatsMergeKeepNonZero)
#define CYCLESTAT(y) St##Cycle##y##Cycles, SMeasureCycle, StatsMergeSum, St##Time##y, St##Cycle##y##Cycles, { NAMES(Cycle, y##Cycles) }, { TAGS(Cycle, y##Cycles) }, "<cycles>"
#define ENUMSTAT(y) STAT(Enum, y, SMeasureEnum, StatsMergeKeepNonZero)
#define COSTSTAT(y) STAT(Cost, y, SMeasureCost, StatsMergeSum)
#define PEAKSIZESTAT(y) STAT(Size, y, SMeasureSize, StatsMergeMax)
//--------------------------------------------------------------------------------------------------------------------

class StatisticMeta
{
public:
    StatisticKind kind;
    StatisticMeasure measure;
    StatsMergeAction mergeAction;
    StatisticKind serializeKind;
    StatisticKind rawKind;
    const char * names[StNextModifier/StVariantScale];
    const char * tags[StNextModifier/StVariantScale];
    const char * description;
};

constexpr const char * UNUSED = "<unused>";

//The order of entries in this table must match the order in the enumeration
static const constexpr StatisticMeta statsMetaData[StMax] = {
    { StKindNone, SMeasureNone, StatsMergeSum, StKindNone, StKindNone, { "none" }, { "@none" }, nullptr },
    { StKindAll, SMeasureAll, StatsMergeSum, StKindAll, StKindAll, { "all" }, { "@all" }, nullptr },
    { WHENFIRSTSTAT(GraphStarted), "The time when a graph started./nDeprecated" }, // Deprecated - use WhenStart
    { WHENLASTSTAT(GraphFinished), "The time when a graph finished./nDeprecated"  }, // Deprecated - use WhenFinished
    { WHENFIRSTSTAT(FirstRow), "The time when the first row is processed by an activity"  },
    { WHENFIRSTSTAT(QueryStarted), "The time when a query started./nDeprecated" }, // Deprecated - use WhenStart
    { WHENLASTSTAT(QueryFinished), "The time when a query finished./nDeprecated" }, // Deprecated - use WhenFinished
    { WHENFIRSTSTAT(Created), "The time when an item was created" },
    { WHENFIRSTSTAT(Compiled), "The time a workunit started being compiled" },
    { WHENFIRSTSTAT(WorkunitModified), UNUSED },
    { TIMESTAT(Elapsed), "The elapsed time between starting and finishing\nFor child queries this may be significantly larger than TimeTotalExecute" },
    { TIMESTAT(LocalExecute), "The time spent executing this activity not including its inputs\nSort activities by local execute time to help isolate potential processing bottlenecks" },
    { TIMESTAT(TotalExecute), "The time spent executing this activity and its inputs\nSort activities by total execute time to find sections of a query that are a bottleneck" },
    { TIMESTAT(Remaining), UNUSED },
    { SIZESTAT(GeneratedCpp), "The size of the generated c++ file" },
    { SIZESTAT(PeakMemory), "The peak memory used while processing this item" },
    { SIZESTAT(MaxRowSize), "The high water mark of the memory used for representing rows (roxiemem)" },
    { NUMSTAT(RowsProcessed), "The number of rows processed" },
    { NUMSTAT(Slaves), "The number of parallel execution processes used to execute an activity" },
    { NUMSTAT(Starts), "The number of times the activity has started executing\nAn activity is active if this does not match NumStops" },
    { NUMSTAT(Stops), "The number of times the activity has stopped executing\nAn activity is active if this is less than NumStarts" },
    { NUMSTAT(IndexSeeks), "The number of keyed lookups on an index\nThese correspond to KEYED() filters on indexes.  A single keyed filter may result in multiple seeks if a leading component is not single-valued" },
    { NUMSTAT(IndexScans), "The number of index scans\nHow many entries are sequentially examined after an initial seek (including wild seeks).  Large numbers compared to the number of seeks may indicate extra keyed filters would be worthwhile" },
    { NUMSTAT(IndexWildSeeks), "The number of seeks caused by WILD() filters\nThe number of keyed lookups that had to search for the next potential match.  If this is a high proportion of NumIndexScans it may suggest poor key design" },
    { NUMSTAT(IndexSkips), "The number of smart-stepping operations that increment the next match" },
    { NUMSTAT(IndexNullSkips), "The number of smart-stepping operations that had no effect\nIf this is large compare to NumIndexSkips it suggests the priority may not be set correctly" },
    { NUMSTAT(IndexMerges), "The number of merges set up when smart stepping"},
    { NUMSTAT(IndexMergeCompares), "The number of merge comparisons when smart stepping" },
    { NUMSTAT(PreFiltered), "The number of LEFT rows filtered before performing a keyed lookup" },
    { NUMSTAT(PostFiltered), "The number of index matches filtered by the transform and the non-keyed filter" },
    { NUMSTAT(BlobCacheHits), "The number of times a blob was resolved in the cache" },
    { NUMSTAT(LeafCacheHits), "The number of times a leaf node was resolved in the cache" },
    { NUMSTAT(NodeCacheHits), "The number of times a branch node was resolved in the cache" },
    { NUMSTAT(BlobCacheAdds), "The number of times a blob was read from disk rather than the cache" },
    { NUMSTAT(LeafCacheAdds), "The number of times a leaf node was read from disk rather than the cache\nIf this number is high it may be worth experimenting with the leaf cache size (the branch cache size is more important)" },
    { NUMSTAT(NodeCacheAdds), "The number of times a branch node was read from disk rather than the cache\nBranch cache hits are significant for performance.  If this number is high it is likely to be worth increasing the node cache size.  If this number does not increase once the system is warmed up it may be worth reducing the cache size" },
    { NUMSTAT(PreloadCacheHits), UNUSED },
    { NUMSTAT(PreloadCacheAdds), UNUSED },
    { NUMSTAT(ServerCacheHits), UNUSED },
    { NUMSTAT(IndexAccepted), "The number of KEYED JOIN matches that return a result from the TRANSFORM" },
    { NUMSTAT(IndexRejected), "The number of KEYED JOIN matches that are skipped by the TRANSFORM" },
    { NUMSTAT(AtmostTriggered), "The number of times ATMOST on a JOIN causes it to fail to match" },
    { NUMSTAT(DiskSeeks), "The number of FETCHES from disk" },
    { NUMSTAT(Iterations), "The number of LOOP iterations executed" },
    { LOADSTAT(WhileSorting), UNUSED },
    { NUMSTAT(LeftRows), "The number of LEFT rows processed" },
    { NUMSTAT(RightRows), "The number of RIGHT rows processed"  },
    { PERSTAT(Replicated), "The percentage replication complete" },
    { NUMSTAT(DiskRowsRead), "The number of rows read from the file" },
    { NUMSTAT(IndexRowsRead), "The number of rows read from the index" },
    { NUMSTAT(DiskAccepted), "The number of disk rows that return a result from the TRANSFORM" },
    { NUMSTAT(DiskRejected), "The number of disk rows that are skipped by the TRANSFORM" },
    { TIMESTAT(Soapcall), "The time taken to execute a SOAPCALL" },
    { TIMESTAT(FirstExecute), "The time taken to return the first row from this activity" },
    { TIMESTAT(DiskReadIO), "Total time spent reading from disk" },
    { TIMESTAT(DiskWriteIO), "Total time spent writing to disk" },
    { SIZESTAT(DiskRead), "Total size of data read from disk" },
    { SIZESTAT(DiskWrite), "Total size of data written to disk" },
    { CYCLESTAT(DiskReadIO) },
    { CYCLESTAT(DiskWriteIO) },
    { NUMSTAT(DiskReads), "The number of disk read operations" },
    { NUMSTAT(DiskWrites), "The number of disk write operations" },
    { NUMSTAT(Spills), "The number of times the activity spilt to disk"},
    { TIMESTAT(SpillElapsed), "Time spent spilling rows from memory to disk" }, //MORE: Do we have a similar stat for SpillRead?
    { TIMESTAT(SortElapsed), "Time spent sorting rows in memory" },
    { NUMSTAT(Groups), "The number of groups processed by this activity" },
    { NUMSTAT(GroupMax), "The size of the largest group processed by this activity\nA skew in group size can cause a skew in processing time.  A large skew may indicate some special values would benefit from special casing" },
    { SIZESTAT(SpillFile), "Total size of data spilled to disk" },
    { CYCLESTAT(SpillElapsed) },
    { CYCLESTAT(SortElapsed) },
    { NUMSTAT(Strands), "The number of parallel execution strands\n(A partially implemented feature to allow parallel execution within an activity)" },
    { CYCLESTAT(TotalExecute) },
    { NUMSTAT(Executions), "The number of times a graph has been executed" },
    { TIMESTAT(TotalNested), UNUSED },
    { CYCLESTAT(LocalExecute) },
    { NUMSTAT(Compares), UNUSED },
    { NUMSTAT(ScansPerRow), UNUSED },
    { NUMSTAT(Allocations), "The number of allocations from the row memory" },
    { NUMSTAT(AllocationScans), "The number of scans within the memory manager when allocating row memory\nOnly applies to the scanning heap manager (not used by default)" },
    { NUMSTAT(DiskRetries), "The number of times an I/O operation was retried\nIf this is non-zero it may suggest a problem with the underlying disk storage" },
    { CYCLESTAT(Elapsed) },
    { CYCLESTAT(Remaining) },
    { CYCLESTAT(Soapcall) },
    { CYCLESTAT(FirstExecute) },
    { CYCLESTAT(TotalNested) },
    { TIMESTAT(Generate), "Time taken to generate the c++ code from the parsed ECL" },
    { CYCLESTAT(Generate) },
    { WHENFIRSTSTAT(Started), "Time when this activity or operation started" },
    { WHENLASTSTAT(Finished), "Time when this activity or operation finished" },
    { NUMSTAT(AnalyseExprs), "Code generator internal\nThe number of expressions that were processed by transformer::analyse()" },
    { NUMSTAT(TransformExprs), "Code generator internal\nThe number of expressions that were processed by transformer::transform()" },
    { NUMSTAT(UniqueAnalyseExprs), "Code generator internal\nThe number of unique expressions that were processed by transformer::analyse()" },
    { NUMSTAT(UniqueTransformExprs), "Code generator internal\nThe number of unique expressions that were processed by transformer::transform()" },
    { NUMSTAT(DuplicateKeys), "The number of duplicate keys that were present in the index" },
    { NUMSTAT(AttribsProcessed), "The number of attributes processed when parsing the ECL" },
    { NUMSTAT(AttribsSimplified), UNUSED },
    { NUMSTAT(AttribsFromCache), UNUSED },
    { NUMSTAT(SmartJoinDegradedToLocal), "The number of times a global smart-join switched to a LOCAL JOIN (with distribute)\nThis will be 0 or 1 unless the activity is within a LOOP" },
    { NUMSTAT(SmartJoinSlavesDegradedToStd), "The number of times a global smart-join degraded to a standard join" },
    { NUMSTAT(AttribsSimplifiedTooComplex), UNUSED },
    { NUMSTAT(SysContextSwitches), "The number of context switches that occurred when processing" },
    { TIMESTAT(OsUser), "Total elapsed user-space time" },
    { TIMESTAT(OsSystem), "Total time spent in the system/kernel" },
    { TIMESTAT(OsTotal), "Total elapsed time according to the OS\nIncludes system, user, idle and iowait times" },
    { CYCLESTAT(OsUser) },
    { CYCLESTAT(OsSystem) },
    { CYCLESTAT(OsTotal) },
    //The following seem to be duplicates of the values above
    { NUMSTAT(ContextSwitches), "The number of context switches that occurred when processing" },
    { TIMESTAT(User), "Total elapsed user-space time" },
    { TIMESTAT(System), "Total time spent in the system/kernel" },
    { TIMESTAT(Total), "Total elapsed time according to the OS\nInclude system,user,idle and iowait times" },
    { CYCLESTAT(User) },
    { CYCLESTAT(System) },
    { CYCLESTAT(Total) },
    { SIZESTAT(OsDiskRead), UNUSED },
    { SIZESTAT(OsDiskWrite), UNUSED },
    { TIMESTAT(Blocked), "Time spent blocked waiting for another operation to complete" },
    { CYCLESTAT(Blocked) },
    { COSTSTAT(Execute), "The CPU cost of executing" },
    { SIZESTAT(AgentReply), "Size of data sent from the workers to the agent" },
    { TIMESTAT(AgentWait), "Time that the agent spent waiting for a reply from the workers" },
    { CYCLESTAT(AgentWait) },
    { COSTSTAT(FileAccess), "The transactional cost of any file operations" },
    { NUMSTAT(Pods), "The number of pods used" },
    { COSTSTAT(Compile), "The cost to compile this workunit"},
    { TIMESTAT(NodeLoad), "Time spent reading branch nodes from disk and decompressing them" },
    { CYCLESTAT(NodeLoad) },
    { TIMESTAT(LeafLoad), "Time spent reading leaf nodes from disk and decompressing them\nIf this is a high proportion of the time (especially compared to TimeLeafRead) then consider using the new index compression formats" },
    { CYCLESTAT(LeafLoad) },
    { TIMESTAT(BlobLoad), "Time spent reading blob nodes from disk and decompressing them" },
    { CYCLESTAT(BlobLoad) },
    { TIMESTAT(Dependencies), "Time spent processing dependencies for this activity"},
    { CYCLESTAT(Dependencies) },
    { TIMESTAT(Start), "Time taken to start an activity\nThis includes the time spent processing dependencies" },
    { CYCLESTAT(Start) },
    { ENUMSTAT(ActivityCharacteristics), "A bitfield describing characteristics of the activity\nurgentStart = 0x01, hasRowLatency = 0x02, hasDependencies = 0x04, slowDependencies = 0x08" },
    { TIMESTAT(NodeRead), "Time spent reading branch nodes from disk (including linux page cache)" },
    { CYCLESTAT(NodeRead) },
    { TIMESTAT(LeafRead), "Time spent reading leaf nodes from disk (including linux page cache)" },
    { CYCLESTAT(LeafRead) },
    { TIMESTAT(BlobRead), "Time spent reading blob from disk (including linux page cache)" },
    { CYCLESTAT(BlobRead) },
    { NUMSTAT(NodeDiskFetches), "Number of times a branch node was read from disk rather than the linux page cache" },
    { NUMSTAT(LeafDiskFetches), "Number of times a leaf node was read from disk rather than the linux page cache\nIf this is a significant proportion of NumLeafAdds then consider allocating more memory, or reducing the leaf cache size" },
    { NUMSTAT(BlobDiskFetches), "Number of times a blob was read from disk rather than the linux page cache" },
    { TIMESTAT(NodeFetch), "Time spent reading branch nodes from disk (EXCLUDING the linux page cache)" },
    { CYCLESTAT(NodeFetch) },
    { TIMESTAT(LeafFetch), "Time spent reading leaf nodes from disk (EXCLUDING the linux page cache)" },
    { CYCLESTAT(LeafFetch) },
    { TIMESTAT(BlobFetch), "Time spent reading blobs from disk (EXCLUDING the linux page cache)" },
    { CYCLESTAT(BlobFetch) },
    { PEAKSIZESTAT(GraphSpill), "High water mark for inter-subgraph spill size" },
    { TIMESTAT(AgentQueue), "Time worker items were received and queued before being processed\nThis may indicate that the primary node on a channel was down, or that the workers are overloaded with requests" },
    { CYCLESTAT(AgentQueue) },
    { TIMESTAT(IBYTIDelay), "Time spent waiting for another worker to start processing a request\nA non-zero value indicates that the primary node on a channel was down or very busy" },
    { CYCLESTAT(IBYTIDelay) },
    { WHENFIRSTSTAT(Queued), "The time when this item was added to a queue" },
    { WHENFIRSTSTAT(Dequeued), "The time when this item was removed from a queue" },
    { WHENFIRSTSTAT(K8sLaunched), "The time when the K8s job to process this item was launched" },
    { WHENFIRSTSTAT(K8sStarted), "The time when the K8s job to process this item started executing/nThe difference between the K8sStarted and K8sLaunched indicates how long Kubernetes took to resource and initialised the job" },
    { WHENFIRSTSTAT(K8sReady), "The time when the Thor job is ready to process\nThe difference with K8sStarted indicates how long it took to resource and start the slave processes" },
    { NUMSTAT(SocketWrites), "The number of writes to the client socket" },
    { SIZESTAT(SocketWrite), "The size of data written to the client socket" },
    { TIMESTAT(SocketWriteIO), "The total time spent writing data to the client socket" },
    { CYCLESTAT(SocketWriteIO) },
    { NUMSTAT(SocketReads), "The number of reads from the client socket" },
    { SIZESTAT(SocketRead), "The size of data read from the client socket" },
    { TIMESTAT(SocketReadIO), "The total time spent reading data from the client socket" },
    { CYCLESTAT(SocketReadIO) },
    { SIZESTAT(Memory), "The total memory allocated from the system" },
    { SIZESTAT(RowMemory), "The size of memory used to store rows" },
    { SIZESTAT(PeakRowMemory), "The peak memory used to store rows" },
    { SIZESTAT(AgentSend), "The size of data sent to the agent from the server" },
    { TIMESTAT(IndexCacheBlocked), "The time spent waiting to access the index page cache" },
    { CYCLESTAT(IndexCacheBlocked) },
    { TIMESTAT(AgentProcess), "The total time spent by the agents processing requests" },
    { CYCLESTAT(AgentProcess) },
    { NUMSTAT(AckRetries), "The number of times the server failed to receive a response from an agent within the expected time" },
    { SIZESTAT(ContinuationData), "The total size of continuation data sent from agent to the server\nA large number may indicate a poor filter, or merging from many different index locations" },
    { NUMSTAT(ContinuationRequests), "The number of times the agent indicated there was more data to be returned" },
    { NUMSTAT(Failures), "The number of times a query has failed" },
    { NUMSTAT(LocalRows), "Number of rows handled locally"},
    { NUMSTAT(RemoteRows), "Number of rows sent to remote workers"},
    { SIZESTAT(RemoteWrite), "Size of data sent to remote workers"},
    { PEAKSIZESTAT(PeakTempDisk), "High water mark for temporary files"},
    { PEAKSIZESTAT(PeakEphemeralDisk), "High water mark for emphemeral storage use"},
    { NUMSTAT(MatchLeftRowsMax), "The largest number of left rows in a join group" },
    { NUMSTAT(MatchRightRowsMax), "The largest number of right rows in a join group" },
    { NUMSTAT(MatchCandidates), "The number of candidate combinations of left and right rows forming join groups" },
    { NUMSTAT(MatchCandidatesMax), "The largest number of candidate combinations of left and right rows in a single group" },
    { NUMSTAT(ParallelExecute), "The number of parallel execution paths for this activity" },
    { NUMSTAT(AgentRequests), "The number of agent request packets for this activity" },
    { SIZESTAT(AgentRequests), "The total size of agent request packets for this activity" },
<<<<<<< HEAD
=======
    { TIMESTAT(SoapcallDNS), "The time taken for DNS lookup in SOAPCALL" },
    { TIMESTAT(SoapcallConnect), "The time taken for connect[+SSL_connect] in SOAPCALL" },
    { CYCLESTAT(SoapcallDNS) },
    { CYCLESTAT(SoapcallConnect) },
    { NUMSTAT(SoapcallConnectFailures), "The number of SOAPCALL connect failures" },
>>>>>>> 6b285d9b
};

static MapStringTo<StatisticKind, StatisticKind> statisticNameMap(true);

MODULE_INIT(INIT_PRIORITY_STANDARD)
{
    //Insert the names into a hash table to allow fast string->kind mapping
    statisticNameMap.setValue("*", StKindAll);

    for (unsigned variant=0; variant < StNextModifier; variant += StVariantScale)
    {
        for (unsigned i=0; i < StMax; i++)
        {
            StatisticKind kind = (StatisticKind)(i+variant);
            const char * shortName = queryStatisticName(kind);
            if (shortName)
                statisticNameMap.setValue(shortName, kind);
        }
    }
    return true;
}

//Is a 0 value likely, and useful to be reported if it does happen to be zero?
bool includeStatisticIfZero(StatisticKind kind)
{
    switch (kind)
    {
    case StNumRowsProcessed:
    case StNumIterations:
    case StNumIndexSeeks:
    case StNumDuplicateKeys:
        return true;
    }
    return false;
}


inline StatsMergeAction queryBaseMergeMode(StatisticKind kind)
{
    dbgassertex(queryStatsVariant(kind) == 0);
    dbgassertex(kind >= StKindNone && kind < StMax);
    return statsMetaData[kind].mergeAction;
}

extern jlib_decl StatsMergeAction queryMergeMode(StatisticKind kind)
{
    if (queryStatsVariant(kind) == 0)
        return queryBaseMergeMode(kind);
    unsigned variant = queryStatsVariant(kind);
    switch (variant)
    {
    case StSkew:
    case StSkewMin:
    case StSkewMax:
        return StatsMergeMax;
    case StNodeMin:
    case StNodeMax:
        return StatsMergeKeepNonZero;
    }
    return queryBaseMergeMode((StatisticKind)(kind & StKindMask));
}

//--------------------------------------------------------------------------------------------------------------------

StatisticMeasure queryMeasure(StatisticKind kind)
{
    unsigned variant = queryStatsVariant(kind);
    switch (variant)
    {
    case StSkew:
    case StSkewMin:
    case StSkewMax:
        return SMeasureSkew;
    case StNodeMin:
    case StNodeMax:
        return SMeasureNode;
    case StDeltaX:
    case StStdDevX:
        {
            StatisticMeasure measure = queryMeasure((StatisticKind)(kind & StKindMask));
            switch (measure)
            {
            case SMeasureTimestampUs:
                return SMeasureTimeNs;
            default:
                return measure;
            }
            break;
        }
    }

    StatisticKind rawkind = (StatisticKind)(kind & StKindMask);
    if (rawkind >= StKindNone && rawkind < StMax)
        return statsMetaData[rawkind].measure;
    return SMeasureNone;
}

const char * queryStatisticName(StatisticKind kind)
{
    StatisticKind rawkind = (StatisticKind)(kind & StKindMask);
    unsigned variant = (kind / StVariantScale);
    dbgassertex(variant < (StNextModifier/StVariantScale));
    if (rawkind >= StKindNone && rawkind < StMax)
        return statsMetaData[rawkind].names[variant];
    return "Unknown";
}


const char * queryStatisticDescription(StatisticKind kind)
{
    StatisticKind rawkind = (StatisticKind)(kind & StKindMask);
    if (rawkind >= StKindNone && rawkind < StMax)
        return statsMetaData[rawkind].description;
    return nullptr;
}

unsigned __int64 convertMeasure(StatisticMeasure from, StatisticMeasure to, unsigned __int64 value)
{
    if (from == to)
        return value;
    if ((from == SMeasureCycle) && (to == SMeasureTimeNs))
        return cycle_to_nanosec(value);
    if ((from == SMeasureTimeNs) && (to == SMeasureCycle))
        return nanosec_to_cycle(value);
    if ((from == SMeasureTimestampUs) && (to == SMeasureTimeNs))
        return value * 1000;
    if ((from == SMeasureTimeNs) && (to == SMeasureTimestampUs))
        return value / 1000;

#ifdef _DEBUG
    throwUnexpected();
#else
    return value;
#endif
}

unsigned __int64 convertMeasure(StatisticKind from, StatisticKind to, unsigned __int64 value)
{
    if (from == to)
        return value;
    return convertMeasure(queryMeasure(from), queryMeasure(to), value);
}

static unsigned __int64 convertSumMeasure(StatisticKind from, StatisticKind to, double value)
{
    if (from == to)
        return value;
    return convertMeasure(queryMeasure(from), queryMeasure(to), value);
}


static double convertSquareMeasure(StatisticMeasure from, StatisticMeasure to, double value)
{
    if (from == to)
        return value;

    //Coded to a avoid overflow of unsigned __int64 in cycle_to_nanosec etc.
    const unsigned __int64 largeValue = 1000000000;
    double scale;
    if ((from == SMeasureCycle) && (to == SMeasureTimeNs))
        scale = (double)cycle_to_nanosec(largeValue) / (double)largeValue;
    else if ((from == SMeasureTimeNs) && (to == SMeasureCycle))
        scale = (double)nanosec_to_cycle(largeValue) / (double)largeValue;
    else
    {
#ifdef _DEBUG
        throwUnexpected();
#else
        scale = 1.0;
#endif
    }

    return value * scale * scale;
}

static double convertSquareMeasure(StatisticKind from, StatisticKind to, double value)
{
    return convertSquareMeasure(queryMeasure(from), queryMeasure(to), value);
}


static StatisticKind querySerializedKind(StatisticKind kind)
{
    StatisticKind rawkind = (StatisticKind)(kind & StKindMask);
    if (rawkind >= StMax)
        return kind;
    StatisticKind serialKind = statsMetaData[rawkind].serializeKind;
    return (StatisticKind)(serialKind | (kind & ~StKindMask));
}

static StatisticKind queryRawKind(StatisticKind kind)
{
    StatisticKind basekind = (StatisticKind)(kind & StKindMask);
    if (basekind >= StMax)
        return kind;
    StatisticKind rawKind = statsMetaData[basekind].rawKind;
    return (StatisticKind)(rawKind | (kind & ~StKindMask));
}

//--------------------------------------------------------------------------------------------------------------------

void queryLongStatisticName(StringBuffer & out, StatisticKind kind)
{
    out.append(queryStatisticName(kind));
}

//--------------------------------------------------------------------------------------------------------------------

const char * queryTreeTag(StatisticKind kind)
{
    StatisticKind rawkind = (StatisticKind)(kind & StKindMask);
    unsigned variant = (kind / StVariantScale);
    dbgassertex(variant < (StNextModifier/StVariantScale));
    if (rawkind >= StKindNone && rawkind < StMax)
        return statsMetaData[rawkind].tags[variant];
    return "@Unknown";
}

//--------------------------------------------------------------------------------------------------------------------

StatisticKind queryStatisticKind(const char * search, StatisticKind dft)
{
    if (!search)
        return dft;
    StatisticKind * match = statisticNameMap.getValue(search);
    if (match)
        return *match;
    return dft;
}

//--------------------------------------------------------------------------------------------------------------------

const char * queryCreatorTypeName(StatisticCreatorType sct)
{
    return creatorTypeNames[sct];
}

StatisticCreatorType queryCreatorType(const char * sct, StatisticCreatorType dft)
{
    //MORE: Use a hash table??
    return (StatisticCreatorType)matchString(creatorTypeNames, sct, dft);
}

//--------------------------------------------------------------------------------------------------------------------

const char * queryScopeTypeName(StatisticScopeType sst)
{
    return scopeTypeNames[sst];
}

extern jlib_decl StatisticScopeType queryScopeType(const char * sst, StatisticScopeType dft)
{
    //MORE: Use a hash table??
    return (StatisticScopeType)matchString(scopeTypeNames, sst, dft);
}

//--------------------------------------------------------------------------------------------------------------------

inline void mergeUpdate(unsigned __int64 & value, const unsigned __int64 otherValue, StatsMergeAction mergeAction)
{
    switch (mergeAction)
    {
    case StatsMergeKeepNonZero:
        if (otherValue && !value)
            value = otherValue;
        break;
    case StatsMergeAppend:
    case StatsMergeReplace:
        value = otherValue;
        break;
    case StatsMergeSum:
        value += otherValue;
        break;
    case StatsMergeMin:
        if (otherValue < value)
            value = otherValue;
        break;
    case StatsMergeFirst:
        if (otherValue && ((otherValue < value) || !value))
            value = otherValue;
        break;
    case StatsMergeMax:
    case StatsMergeLast:
        if (otherValue > value)
            value = otherValue;
        break;
#ifdef _DEBUG
    default:
        throwUnexpected();
#endif
    }
}

unsigned __int64 mergeStatisticValue(unsigned __int64 prevValue, unsigned __int64 newValue, StatsMergeAction mergeAction)
{
    unsigned __int64 value = prevValue;
    mergeUpdate(value, newValue, mergeAction);
    return value;
}

unsigned __int64 mergeStatisticValue(unsigned __int64 prevValue, unsigned __int64 newValue, StatisticKind kind)
{
    return mergeStatisticValue(prevValue, newValue, queryMergeMode(kind));
}

//--------------------------------------------------------------------------------------------------------------------

class CComponentStatistics
{
 protected:
    StringAttr creator;
    byte creatorDepth;
    byte scopeDepth;
//    StatisticArray stats;
};

//--------------------------------------------------------------------------------------------------------------------

//This object is accessed by all StatisticsMapping constructors.  It is important that it is initialised before any of
//them are called.  Coverity routinely complains about possible GLOBAL_INIT_ORDER problems.  These are false positives
//as long as
//   * this definition of allStatsMappings comes first in this file before any StatisticsMappings
//   * there must be no other files in jlib that declare a StatisticMapping.
// StatisticsMappings in other dlls are ok because it is guaranteed that the dependent dll/so is initialised first

static std::unordered_map<unsigned, const StatisticsMapping *> allStatsMappings;

static int compareUnsigned(unsigned const * left, unsigned const * right)
{
    return (*left < *right) ? -1 : (*left > *right) ? +1 : 0;
}

void StatisticsMapping::createMappings()
{
    //Possibly not needed, but sort the kinds, so that it is easy to merge/stream the results out in the correct order.
    indexToKind.sort(compareUnsigned);

    //Provide mappings to all statistics to map them to the "unknown" bin by default
    kindToIndex.ensureCapacity(StMax);
    for (unsigned i=0; i < StMax; i++)
        kindToIndex.append(numStatistics());

    ForEachItemIn(i2, indexToKind)
    {
        unsigned kind = indexToKind.item(i2);
        unsigned existing = kindToIndex.item(kind);
        assertex(existing == numStatistics());  // Throw an error if there are duplicate statistics in the mapping
        kindToIndex.replace(i2, kind);
    }

    const unsigned * kinds = indexToKind.getArray();
    hashcode = hashc((const byte *)kinds, indexToKind.ordinality() * sizeof(unsigned), 0x811C9DC5);

    //All StatisticsMapping objects are assumed to be static, and never destroyed.
    const StatisticsMapping * existing = allStatsMappings[hashcode];
    if (existing)
    {
        //Another mapping object hashes to the same code - we need to re-implement the hash function so it can be used to deserialized nested mappings...
        //Throw a c++ standard exception because this will almost certainly be called from the static initializers, so will not be caught
        if (!equals(*existing))
            throw std::runtime_error("Need to reimplement the hash function for the statistic mappings");
    }
    else
        allStatsMappings[hashcode] = this;
}

bool StatisticsMapping::equals(const StatisticsMapping & other)
{
    if (numStatistics() != other.numStatistics())
        return false;

    ForEachItemIn(i, indexToKind)
    {
        if (indexToKind.item(i) != other.indexToKind.item(i))
            return false;
    }
    return true;
}

const StatisticsMapping noStatistics({});
const StatisticsMapping jhtreeCacheStatistics({ StNumIndexSeeks, StNumIndexScans, StNumPostFiltered, StNumIndexWildSeeks,
                                                StNumNodeCacheAdds, StNumLeafCacheAdds, StNumBlobCacheAdds, StNumNodeCacheHits, StNumLeafCacheHits, StNumBlobCacheHits, StCycleNodeLoadCycles, StCycleLeafLoadCycles,
                                                StCycleBlobLoadCycles, StCycleNodeReadCycles, StCycleLeafReadCycles, StCycleBlobReadCycles, StNumNodeDiskFetches, StNumLeafDiskFetches, StNumBlobDiskFetches,
                                                StCycleNodeFetchCycles, StCycleLeafFetchCycles, StCycleBlobFetchCycles, StCycleIndexCacheBlockedCycles, StNumIndexMergeCompares, StNumIndexMerges, StNumIndexSkips,
                                                StNumIndexNullSkips, StTimeLeafLoad, StTimeLeafRead, StTimeLeafFetch, StTimeIndexCacheBlocked, StTimeNodeFetch, StTimeNodeLoad, StTimeNodeRead});

const StatisticsMapping allStatistics(StKindAll);
const StatisticsMapping heapStatistics({StNumAllocations, StNumAllocationScans});
const StatisticsMapping diskLocalStatistics({StCycleDiskReadIOCycles, StSizeDiskRead, StNumDiskReads, StCycleDiskWriteIOCycles, StSizeDiskWrite, StNumDiskWrites, StNumDiskRetries});
const StatisticsMapping diskRemoteStatistics({StTimeDiskReadIO, StSizeDiskRead, StNumDiskReads, StTimeDiskWriteIO, StSizeDiskWrite, StNumDiskWrites, StNumDiskRetries});
const StatisticsMapping diskReadRemoteStatistics({StTimeDiskReadIO, StSizeDiskRead, StNumDiskReads, StNumDiskRetries, StCycleDiskReadIOCycles});
const StatisticsMapping diskWriteRemoteStatistics({StTimeDiskWriteIO, StSizeDiskWrite, StNumDiskWrites, StNumDiskRetries, StCycleDiskWriteIOCycles});
const StatisticsMapping stdAggregateKindStatistics({StCostExecute, StCostFileAccess, StSizeGraphSpill, StSizeSpillFile});

const StatisticsMapping * queryStatsMapping(const StatsScopeId & scope, unsigned hashcode)
{
    const StatisticsMapping * match = allStatsMappings[hashcode];
    if (match)
        return match;

    StringBuffer scopeText;
    scope.getScopeText(scopeText);
    throw makeStringExceptionV(0, "No Stats mapping found for scope '%s' hashcode %u", scopeText.str(), hashcode);
}

//--------------------------------------------------------------------------------------------------------------------

StringBuffer & StatisticValueFilter::describe(StringBuffer & out) const
{
    out.append(queryStatisticName(kind));
    if (minValue == maxValue)
        out.append("=").append(minValue);
    else
        out.append("=").append(minValue).append("..").append(maxValue);
    return out;
}
//--------------------------------------------------------------------------------------------------------------------

class Statistic
{
public:
    Statistic(StatisticKind _kind, unsigned __int64 _value) : kind(_kind), value(_value)
    {
    }
    Statistic(MemoryBuffer & in, unsigned version)
    {
        unsigned _kind;
        in.read(_kind);
        kind = (StatisticKind)_kind;
        in.read(value);
    }

    StatisticKind queryKind() const
    {
        return kind;
    }
    unsigned __int64 queryValue() const
    {
        return value;
    }

    void merge(unsigned __int64 otherValue)
    {
        StatsMergeAction mergeAction = queryMergeMode(kind);
        mergeUpdate(value, otherValue, mergeAction);
    }
    void serialize(MemoryBuffer & out) const
    {
        //MORE: Could compress - e.g., store as a packed integers
        out.append((unsigned)kind);
        out.append(value);
    }
    void mergeInto(IStatisticGatherer & target) const
    {
        StatsMergeAction mergeAction = queryMergeMode(kind);
        target.updateStatistic(kind, value, mergeAction);
    }
    StringBuffer & toXML(StringBuffer &out) const
    {
        return out.append("  <Stat name=\"").append(queryStatisticName(kind)).append("\" value=\"").append(value).append("\"/>\n");
    }
public:
    StatisticKind kind;
    unsigned __int64 value;
};

//--------------------------------------------------------------------------------------------------------------------

StringBuffer & StatsScopeId::getScopeText(StringBuffer & out) const
{
    switch (scopeType)
    {
    case SSTgraph:
        return out.append(GraphScopePrefix).append(id);
    case SSTsubgraph:
        return out.append(SubGraphScopePrefix).append(id);
    case SSTactivity:
        return out.append(ActivityScopePrefix).append(id);
    case SSTedge:
        return out.append(EdgeScopePrefix).append(id).append("_").append(extra);
    case SSTfunction:
        return out.append(FunctionScopePrefix).append(name);
    case SSTworkflow:
        return out.append(WorkflowScopePrefix).append(id);
    case SSTchildgraph:
        return out.append(ChildGraphScopePrefix).append(id);
    case SSTfile:
        return out.append(FileScopePrefix).append(name);
    case SSTchannel:
        return out.append(ChannelScopePrefix).append(id);
    case SSTdfuworkunit:
        return out.append(DFUWorkunitScopePrefix).append(name);
    case SSTsection:
        return out.append(SectionScopePrefix).append(name);
    case SSToperation:
        return out.append(OperationScopePrefix).append(name);
    case SSTunknown:
        return out.append(name);
    case SSTglobal:
        return out;
    default:
#ifdef _DEBUG
        throwUnexpected();
#endif
        return out.append("????").append(id);
    }
}

unsigned StatsScopeId::getHash() const
{
    switch (scopeType)
    {
    case SSTfunction:
    case SSTdfuworkunit:
    case SSTfile:
    case SSTsection:
    case SSToperation:
    case SSTunknown:
        return hashcz((const byte *)name.get(), (unsigned)scopeType);
    default:
        return hashc((const byte *)&id, sizeof(id), (unsigned)scopeType);
    }
}

bool StatsScopeId::isWildcard() const
{
    return (id == 0) && (extra == 0) && !name;
}

int StatsScopeId::compare(const StatsScopeId & other) const
{
    if (scopeType != other.scopeType)
        return scopePriority[scopeType] - scopePriority[other.scopeType];
    if (id != other.id)
        return (int)(id - other.id);
    if (extra != other.extra)
        return (int)(extra - other.extra);
    if (name && other.name)
        return strcmp(name, other.name);
    if (name)
        return +1;
    if (other.name)
        return -1;
    return 0;
}

void StatsScopeId::describe(StringBuffer & description) const
{
    const char * name = queryScopeTypeName(scopeType);
    description.append((char)toupper(*name)).append(name+1);
    switch (scopeType)
    {
    case SSTgraph:
        description.append(" graph").append(id);
        break;
    case SSTsubgraph:
    case SSTactivity:
    case SSTworkflow:
    case SSTchildgraph:
    case SSTchannel:
        description.append(' ').append(id);
        break;
    case SSTedge:
        description.append(' ').append(id).append(',').append(extra);
        break;
    case SSTfunction:
    case SSTdfuworkunit:
    case SSTfile:
    case SSTsection:
    case SSToperation:
        description.append(' ').append(name);
        break;
    default:
        throwUnexpected();
        break;
    }

}


bool StatsScopeId::matches(const StatsScopeId & other) const
{
    return (scopeType == other.scopeType) && (id == other.id) && (extra == other.extra) && strsame(name, other.name);
}

unsigned StatsScopeId::queryActivity() const
{
    switch (scopeType)
    {
    case SSTactivity:
    case SSTedge:
        return id;
    default:
        return 0;
    }
}

void StatsScopeId::deserialize(MemoryBuffer & in, unsigned version)
{
    byte scopeTypeByte;
    in.read(scopeTypeByte);
    scopeType = (StatisticScopeType)scopeTypeByte;
    switch (scopeType)
    {
    case SSTgraph:
    case SSTsubgraph:
    case SSTactivity:
    case SSTworkflow:
    case SSTchildgraph:
    case SSTchannel:
        in.read(id);
        break;
    case SSTedge:
        in.read(id);
        in.read(extra);
        break;
    case SSTfunction:
    case SSTdfuworkunit:
    case SSTfile:
    case SSTsection:
    case SSToperation:
        in.read(name);
        break;
    default:
        throwUnexpected();
        break;
    }
}

void StatsScopeId::serialize(MemoryBuffer & out) const
{
    out.append((byte)scopeType);
    switch (scopeType)
    {
    case SSTgraph:
    case SSTsubgraph:
    case SSTactivity:
    case SSTworkflow:
    case SSTchildgraph:
    case SSTchannel:
        out.append(id);
        break;
    case SSTedge:
        out.append(id);
        out.append(extra);
        break;
    case SSTfunction:
    case SSTdfuworkunit:
    case SSTfile:
    case SSTsection:
    case SSToperation:
        out.append(name);
        break;
    default:
        throwUnexpected();
        break;
    }
}

void StatsScopeId::setId(StatisticScopeType _scopeType, unsigned _id, unsigned _extra)
{
    scopeType = _scopeType;
    id = _id;
    extra = _extra;
}

bool StatsScopeId::setScopeText(const char * text, const char * * _next)
{
    auto setScope = [&](StatisticScopeType _scopeType, const char *text, const char * *next)
    {
        if (!*text)
            return false;
        scopeType = _scopeType;
        const char * endScopeNamePtr = strchr(text, ':');
        if (endScopeNamePtr)
        {
            name.set(text, endScopeNamePtr-text);
            if (next)
                * next = endScopeNamePtr;
        }
        else
        {
            name.set(text);
            if (next)
                *next = text + strlen(text);
        }
        return true;
    };
    char * * next = (char * *)_next;
    switch (*text)
    {
    case ActivityScopePrefix[0]:
        if (MATCHES_CONST_PREFIX(text, ActivityScopePrefix))
        {
            if (isdigit(text[strlen(ActivityScopePrefix)]))
            {
                unsigned id = strtoul(text + strlen(ActivityScopePrefix), next, 10);
                setActivityId(id);
                return true;
            }
        }
        break;
    case GraphScopePrefix[0]:
        if (MATCHES_CONST_PREFIX(text, GraphScopePrefix))
        {
            if (isdigit(text[strlen(GraphScopePrefix)]))
            {
                unsigned id = strtoul(text + strlen(GraphScopePrefix), next, 10);
                setId(SSTgraph, id);
                return true;
            }
        }
        break;
    case SubGraphScopePrefix[0]:
        if (MATCHES_CONST_PREFIX(text, SubGraphScopePrefix))
        {
            if (isdigit(text[strlen(SubGraphScopePrefix)]))
            {
                unsigned id = strtoul(text + strlen(SubGraphScopePrefix), next, 10);
                setSubgraphId(id);
                return true;
            }
        }
        break;
    case EdgeScopePrefix[0]:
        if (MATCHES_CONST_PREFIX(text, EdgeScopePrefix))
        {
            const char * underscore = strchr(text, '_');
            if (!underscore || !isdigit(underscore[1]))
                return false;
            unsigned id1 = atoi(text + strlen(EdgeScopePrefix));
            unsigned id2 = strtoul(underscore+1, next, 10);
            setEdgeId(id1, id2);
            return true;
        }
        break;
    case FunctionScopePrefix[0]:
        if (MATCHES_CONST_PREFIX(text, FunctionScopePrefix))
            return setScope(SSTfunction, text+strlen(FunctionScopePrefix), _next);
        break;
    case FileScopePrefix[0]:
        if (MATCHES_CONST_PREFIX(text, FileScopePrefix))
            return setScope(SSTfile, text+strlen(FileScopePrefix), _next);
        break;
    case WorkflowScopePrefix[0]:
        if (MATCHES_CONST_PREFIX(text, WorkflowScopePrefix) && isdigit(text[strlen(WorkflowScopePrefix)]))
        {
            setWorkflowId(strtoul(text+ strlen(WorkflowScopePrefix), next, 10));
            return true;
        }
        break;
    case ChildGraphScopePrefix[0]:
        if (MATCHES_CONST_PREFIX(text, ChildGraphScopePrefix))
        {
            setChildGraphId(strtoul(text+ strlen(ChildGraphScopePrefix), next, 10));
            return true;
        }
        if (MATCHES_CONST_PREFIX(text, "compile"))
        {
            setOperationId("compile");
            return true;
        }
        break;
    case ChannelScopePrefix[0]:
        if (MATCHES_CONST_PREFIX(text, ChannelScopePrefix) && isdigit(text[strlen(ChannelScopePrefix)]))
        {
            setChannelId(strtoul(text+ strlen(ChannelScopePrefix), next, 10));
            return true;
        }
        break;
    case DFUWorkunitScopePrefix[0]:
        if (MATCHES_CONST_PREFIX(text, DFUWorkunitScopePrefix))
            return setScope(SSTdfuworkunit, text+strlen(DFUWorkunitScopePrefix), _next);
        break;
    case SectionScopePrefix[0]:
        if (MATCHES_CONST_PREFIX(text, SectionScopePrefix))
            return setScope(SSTsection, text+strlen(SectionScopePrefix), _next);
        break;
    case OperationScopePrefix[0]:
        if (MATCHES_CONST_PREFIX(text, OperationScopePrefix))
            return setScope(SSToperation, text+strlen(OperationScopePrefix), _next);
        break;
    case '\0':
        setId(SSTglobal, 0);
        return true;
    }
    return false;
}

bool StatsScopeId::extractScopeText(const char * text, const char * * next)
{
    if (setScopeText(text, next))
        return true;

    scopeType = SSTunknown;
    const char * end = strchr(text, ':');
    if (end)
    {
        name.set(text, end-text);
        if (next)
            *next = end;
    }
    else
    {
        name.set(text);
        if (next)
            *next = text + strlen(text);
    }
    return false;
}


void StatsScopeId::setActivityId(unsigned _id)
{
    setId(SSTactivity, _id);
}

void StatsScopeId::setEdgeId(unsigned _id, unsigned _output)
{
    setId(SSTedge, _id, _output);
}
void StatsScopeId::setSubgraphId(unsigned _id)
{
    setId(SSTsubgraph, _id);
}
void StatsScopeId::setFunctionId(const char * _name)
{
    scopeType = SSTfunction;
    name.set(_name);
}
void StatsScopeId::setFileId(const char * _name)
{
    scopeType = SSTfile;
    name.set(_name);
}
void StatsScopeId::setChannelId(unsigned _id)
{
    setId(SSTchannel, _id);
}
void StatsScopeId::setWorkflowId(unsigned _id)
{
    setId(SSTworkflow, _id);
}
void StatsScopeId::setChildGraphId(unsigned _id)
{
    setId(SSTchildgraph, _id);
}
void StatsScopeId::setDfuWorkunitId(const char * _name)
{
    scopeType = SSTdfuworkunit;
    name.set(_name);
}
void StatsScopeId::setSectionId(const char * _name)
{
    scopeType = SSTsection;
    name.set(_name);
}
void StatsScopeId::setOperationId(const char * _name)
{
    scopeType = SSToperation;
    name.set(_name);
}

//--------------------------------------------------------------------------------------------------------------------

enum
{
    SCroot,
    SCintermediate,
    SCleaf,
};

class CStatisticCollection;
static CStatisticCollection * deserializeCollection(CStatisticCollection * parent, MemoryBuffer & in, unsigned version);

//MORE: Create an implementation with no children
typedef StructArrayOf<Statistic> StatsArray;
class CollectionHashTable : public SuperHashTableOf<CStatisticCollection, StatsScopeId>
{
public:
    ~CollectionHashTable() { _releaseAll(); }
    virtual void     onAdd(void *et);
    virtual void     onRemove(void *et);
    virtual unsigned getHashFromElement(const void *et) const;
    virtual unsigned getHashFromFindParam(const void *fp) const;
    virtual const void * getFindParam(const void *et) const;
    virtual bool matchesFindParam(const void *et, const void *key, unsigned fphash) const;
    virtual bool matchesElement(const void *et, const void *searchET) const;
};
typedef IArrayOf<CStatisticCollection> CollectionArray;

static int compareCollection(IInterface * const * pl, IInterface * const *pr);

class SortedCollectionIterator : public ArrayIIteratorOf<IArrayOf<IStatisticCollection>, IStatisticCollection, IStatisticCollectionIterator>
{
    IArrayOf<IStatisticCollection> elems;
public:
    SortedCollectionIterator(IStatisticCollectionIterator &iter) : ArrayIIteratorOf<IArrayOf<IStatisticCollection>, IStatisticCollection, IStatisticCollectionIterator>(elems)
    {
        ForEach(iter)
            elems.append(iter.get());
        elems.sort(compareCollection);
    }
};

class CStatisticCollection : public CInterfaceOf<IStatisticCollection>
{
    friend class CollectionHashTable;

    CStatisticCollection * ensureSubScopePath(std::initializer_list<const StatsScopeId> path)
    {
        CStatisticCollection * curScope = this;
        for (const auto & scopeItem: path)
            curScope = curScope->ensureSubScope(scopeItem, true); // n.b. this will always return a valid pointer
        return curScope;
    }
    void markDirty()
    {
        isDirty=true;
        if (parent) parent->markDirty();
    }
    void refreshAggregates(CRuntimeStatisticCollection & parentTotals, AggregateUpdatedCallBackFunc & fWhenAggregateUpdated)
    {
        const StatisticsMapping & mapping = parentTotals.queryMapping();
        // if this scope is not dirty, the aggregates are accurate at this level so return totals (no need to descend)
        // Also there is no stats below sg scope, so no need to descend
        if (isDirty==false || id.queryScopeType()==SSTsubgraph)
        {
            // return the aggregates at this scope level
            ForEachItemIn(i, stats)
            {
                Statistic & stat = stats.element(i);
                StatisticKind kind = stat.queryKind();
                if (queryStatsVariant(kind) != 0)
                    continue; // ignore variants (shouldn't happen as the mapping ensure only the aggregator kinds are present)
                if (mapping.hasKind(kind))
                {
                    // Totals required from this level by parent, even if they are not dirty
                    parentTotals.mergeStatistic(kind, stat.queryValue());
                }
            }
            isDirty=false;
            return;
        }
        else
        {
            // descend down to lower level to obtain totals required for aggregation and then aggregate
            CRuntimeStatisticCollection childTotals(mapping);
            for (auto & child : children)
            {
                child.refreshAggregates(childTotals, fWhenAggregateUpdated);
            }
            // 1) Set any values that has changed for this scope and 2) update ALL totals for parent
            const unsigned numStats = mapping.numStatistics();
            for (unsigned i=0; i<numStats; ++i)
            {
                StatisticKind kind = mapping.getKind(i);
                unsigned __int64 value = childTotals.queryStatisticByIndex(i).get();

                if (updateStatistic(kind, value, StatsMergeReplace))
                {
                    if (value || includeStatisticIfZero(kind))
                    {
                        StringBuffer s;
                        fWhenAggregateUpdated(getFullScope(s).str(), queryScopeType(), kind, value);
                    }
                }

                // All totals still required at parent level (even unchanged totals)
                if (value)
                    parentTotals.mergeStatistic(kind, value);
            }
            isDirty=false;
            return;
        }
    }
public:
    CStatisticCollection(CStatisticCollection * _parent, const StatsScopeId & _id) : id(_id), parent(_parent)
    {
    }
    CStatisticCollection(CStatisticCollection * _parent, MemoryBuffer & in, unsigned version) : parent(_parent)
    {
        id.deserialize(in, version);

        unsigned numStats;
        in.read(numStats);
        stats.ensureCapacity(numStats);
        while (numStats-- > 0)
        {
            Statistic next (in, version);
            stats.append(next);
        }

        unsigned numChildren;
        in.read(numChildren);
        children.ensure(numChildren);
        while (numChildren-- > 0)
        {
            CStatisticCollection * next = deserializeCollection(this, in, version);
            children.add(*next);
        }
    }
    virtual byte getCollectionType() const { return SCintermediate; }
//interface IStatisticCollection:
    virtual StringBuffer &toXML(StringBuffer &out) const override;
    virtual StatisticScopeType queryScopeType() const override
    {
        return id.queryScopeType();
    }
    virtual unsigned __int64 queryWhenCreated() const override
    {
        if (parent)
            return parent->queryWhenCreated();
        return 0;
    }
    virtual StringBuffer & getScope(StringBuffer & str) const override
    {
        return id.getScopeText(str);
    }
    virtual StringBuffer & getFullScope(StringBuffer & str) const override
    {
        if (parent)
        {
            parent->getFullScope(str);
            if (!str.isEmpty())
                str.append(':');
        }
        id.getScopeText(str);
        return str;
    }
    virtual unsigned __int64 queryStatistic(StatisticKind kind) const override
    {
        ForEachItemIn(i, stats)
        {
            const Statistic & cur = stats.item(i);
            if (cur.kind == kind)
                return cur.value;
        }
        return 0;
    }
    virtual bool getStatistic(StatisticKind kind, unsigned __int64 & value) const override
    {
        ForEachItemIn(i, stats)
        {
            const Statistic & cur = stats.item(i);
            if (cur.kind == kind)
            {
                value = cur.value;
                return true;
            }
        }
        return false;
    }
    virtual unsigned getNumStatistics() const override
    {
        return stats.ordinality();
    }
    virtual void getStatistic(StatisticKind & kind, unsigned __int64 & value, unsigned idx) const override
    {
        const Statistic & cur = stats.item(idx);
        kind = cur.kind;
        value = cur.value;
    }
    virtual IStatisticCollectionIterator & getScopes(const char * filter, bool sorted) override
    {
        assertex(!filter);
        Owned<IStatisticCollectionIterator> hashIter = new SuperHashIIteratorOf<IStatisticCollection, IStatisticCollectionIterator, false>(children);
        if (!sorted)
            return *hashIter.getClear();
        return * new SortedCollectionIterator(*hashIter);
    }
    virtual void getMinMaxScope(IStringVal & minValue, IStringVal & maxValue, StatisticScopeType searchScopeType) const override
    {
        if (id.queryScopeType() == searchScopeType)
        {
            const char * curMin = minValue.str();
            const char * curMax = maxValue.str();
            StringBuffer name;
            id.getScopeText(name);
            if (!curMin || !*curMin || strcmp(name.str(), curMin) < 0)
                minValue.set(name.str());
            if (!curMax || strcmp(name.str(), curMax) > 0)
                maxValue.set(name.str());
        }

        for (auto & curChild : children)
            curChild.getMinMaxScope(minValue, maxValue, searchScopeType);
    }
    virtual void getMinMaxActivity(unsigned & minValue, unsigned & maxValue) const override
    {
        unsigned activityId = id.queryActivity();
        if (activityId)
        {
            if ((minValue == 0) || (activityId < minValue))
                minValue = activityId;
            if (activityId > maxValue)
                maxValue = activityId;
        }

        SuperHashIteratorOf<CStatisticCollection> iter(children, false);
        for (iter.first(); iter.isValid(); iter.next())
            iter.query().getMinMaxActivity(minValue, maxValue);
    }
    virtual bool setStatistic(const char *scope, StatisticKind kind, unsigned __int64 value) override
    {
        if (*scope=='\0')
        {
            return updateStatistic(kind, value, StatsMergeReplace);
        }
        else
        {
            StatsScopeId childScopeId;
            const char * next;
            if (!childScopeId.setScopeText(scope, &next) || (*next!=':' && *next!='\0'))
                throw makeStringExceptionV(JLIBERR_UnexpectedValue, "'%s' does not appear to be a valid scope id", scope);
            CStatisticCollection * child = ensureSubScope(childScopeId, true);

            if (*next==':')
                next++;
            return child->setStatistic(next, kind, value);
        }
    }

//other public interface functions
    // addStatistic() should only be used if it is known that the kind is not already there
    void addStatistic(StatisticKind kind, unsigned __int64 value)
    {
#ifdef _DEBUG
        // In debug builds check that a value for this kind has not already been added.
        // We do not want the O(N) overhead in release mode, especially as N is beginning to get larger
        unsigned __int64 debugTest;
        assertex(getStatistic(kind,debugTest)==false);
#endif
        Statistic s(kind, value);
        stats.append(s);
    }
    bool updateStatistic(StatisticKind kind, unsigned __int64 value, StatsMergeAction mergeAction)
    {
        if (mergeAction != StatsMergeAppend)
        {
            ForEachItemIn(i, stats)
            {
                Statistic & cur = stats.element(i);
                if (cur.kind == kind)
                {
                    if (mergeAction==StatsMergeReplace)
                    {
                        if (cur.value==value)
                            return false;
                    }
                    cur.value = mergeStatisticValue(cur.value, value, mergeAction);
                    return true;
                }
            }
        }
        Statistic s(kind, value);
        stats.append(s);
        return true;
    }
    CStatisticCollection * ensureSubScope(const StatsScopeId & search, bool hasChildren)
    {
        //Once the CStatisticCollection is created it should not be replaced - so that returned pointers remain valid.
        CStatisticCollection * match = children.find(&search);
        if (match)
            return match;

        CStatisticCollection * ret = new CStatisticCollection(this, search);
        children.add(*ret);
        return ret;
    }
    virtual void serialize(MemoryBuffer & out) const override
    {
        out.append(getCollectionType());
        id.serialize(out);

        out.append(stats.ordinality());
        ForEachItemIn(iStat, stats)
            stats.item(iStat).serialize(out);

        out.append(children.ordinality());
        SuperHashIteratorOf<CStatisticCollection> iter(children, false);
        for (iter.first(); iter.isValid(); iter.next())
            iter.query().serialize(out);
    }
    inline const StatsScopeId & queryScopeId() const { return id; }
    virtual void mergeInto(IStatisticGatherer & target) const
    {
        StatsOptScope block(target, id);
        ForEachItemIn(iStat, stats)
            stats.item(iStat).mergeInto(target);

        for (auto const & cur : children)
            cur.mergeInto(target);
    }
    virtual void visit(IStatisticVisitor & visitor) const
    {
        if (visitor.visitScope(*this))
        {
            for (auto const & cur : children)
                cur.visit(visitor);
        }
    }
    virtual void visitChildren(IStatisticVisitor & visitor) const
    {
        for (auto const & cur : children)
            cur.visit(visitor);
    }
    virtual void refreshAggregates(const StatisticsMapping & mapping, AggregateUpdatedCallBackFunc & fWhenAggregateUpdated) override
    {
        if (isDirty)
        {
            CRuntimeStatisticCollection totals(mapping);
            refreshAggregates(totals, fWhenAggregateUpdated);
        }
    }
    virtual stat_type aggregateStatistic(StatisticKind kind) const override
    {
        stat_type sum = 0;
        if (!getStatistic(kind, sum)) // get sum of statistics at this level
        {
            // if no stats at this level, then get sum of stats from children
            for (auto & child : children)
                sum += child.aggregateStatistic(kind);
        }
        return sum;
    }
    virtual void recordStats(const StatisticsMapping & mapping, IStatisticCollection * sourceStatsCollection, std::initializer_list<const StatsScopeId> path) override
    {
        CStatisticCollection * curSrcCollection = static_cast<CStatisticCollection *>(sourceStatsCollection);
        const StatsScopeId * scopeItem = path.begin();
        // n.b. sourceStatsCollection has workflow as root but this collection has global as root
        // Locate the collection with the stats and make curSrcCollection point to that
        if (!curSrcCollection || curSrcCollection->queryScopeId().compare(*scopeItem)!=0)
            return; // Required path doesn't exist in source collection so nothing more to do here
        ++scopeItem;
        while (scopeItem!=path.end())
        {
            curSrcCollection = curSrcCollection->children.find(scopeItem);
            if (!curSrcCollection)
                return; // Required path doesn't exist in source collection so nothing more to do here
            ++scopeItem;
        }

        CStatisticCollection * tgtScopeCollection = ensureSubScopePath(path);
        bool wasUpdated = false;
        // More efficient to iterate over stats rather than mapping...
        ForEachItemIn(i, curSrcCollection->stats)
        {
            Statistic & cur = curSrcCollection->stats.element(i);
            if (queryStatsVariant(cur.kind) != 0)
                continue; // ignore variants
            if (mapping.hasKind(cur.kind))
            {
                if (tgtScopeCollection->updateStatistic(cur.kind, cur.value, StatsMergeReplace))
                    wasUpdated=true;
            }
        }
        if (wasUpdated)
            tgtScopeCollection->markDirty();
    }
private:
    StatsScopeId id;
    CStatisticCollection * parent;
protected:
    CollectionHashTable children;
    StatsArray stats;
    bool isDirty = false; // used to track which scope has changed (used to workout what aggregates to recalculate)
};

StringBuffer &CStatisticCollection::toXML(StringBuffer &out) const
{
    out.append("<Scope id=\"");
    id.getScopeText(out).append("\">\n");
    if (stats.ordinality())
    {
        out.append(" <Stats>");
        ForEachItemIn(i, stats)
            stats.item(i).toXML(out);
        out.append(" </Stats>\n");
    }

    SuperHashIteratorOf<CStatisticCollection> iter(children, false);
    for (iter.first(); iter.isValid(); iter.next())
        iter.query().toXML(out);
    out.append("</Scope>\n");
    return out;
}

static int compareCollection(IInterface * const * pl, IInterface * const *pr)
{
    CStatisticCollection * l = static_cast<CStatisticCollection *>(static_cast<IStatisticCollection *>(*pl));
    CStatisticCollection * r = static_cast<CStatisticCollection *>(static_cast<IStatisticCollection *>(*pr));
    return l->queryScopeId().compare(r->queryScopeId());
}

//---------------------------------------------------------------------------------------------------------------------

void CollectionHashTable::onAdd(void *et)
{
}
void CollectionHashTable::onRemove(void *et)
{
    CStatisticCollection * elem = reinterpret_cast<CStatisticCollection *>(et);
    elem->Release();
}
unsigned CollectionHashTable::getHashFromElement(const void *et) const
{
    const CStatisticCollection * elem = reinterpret_cast<const CStatisticCollection *>(et);
    return elem->id.getHash();
}
unsigned CollectionHashTable::getHashFromFindParam(const void *fp) const
{
    const StatsScopeId * search = reinterpret_cast<const StatsScopeId *>(fp);
    return search->getHash();
}
const void * CollectionHashTable::getFindParam(const void *et) const
{
    const CStatisticCollection * elem = reinterpret_cast<const CStatisticCollection *>(et);
    return &elem->id;
}
bool CollectionHashTable::matchesFindParam(const void *et, const void *key, unsigned fphash) const
{
    const CStatisticCollection * elem = reinterpret_cast<const CStatisticCollection *>(et);
    const StatsScopeId * search = reinterpret_cast<const StatsScopeId *>(key);
    return elem->id.matches(*search);
}
bool CollectionHashTable::matchesElement(const void *et, const void *searchET) const
{
    const CStatisticCollection * elem = reinterpret_cast<const CStatisticCollection *>(et);
    const CStatisticCollection * searchElem = reinterpret_cast<const CStatisticCollection *>(searchET);
    return elem->id.matches(searchElem->id);
}

//---------------------------------------------------------------------------------------------------------------------

class CRootStatisticCollection : public CStatisticCollection
{
public:
    CRootStatisticCollection(StatisticCreatorType _creatorType, const char * _creator, const StatsScopeId & _id)
        : CStatisticCollection(NULL, _id), creatorType(_creatorType), creator(_creator)
    {
        whenCreated = getTimeStampNowValue();
    }
    CRootStatisticCollection(MemoryBuffer & in, unsigned version) : CStatisticCollection(NULL, in, version)
    {
        byte creatorTypeByte;
        in.read(creatorTypeByte);
        creatorType = (StatisticCreatorType)creatorTypeByte;
        in.read(creator);
        in.read(whenCreated);
    }

    virtual byte getCollectionType() const { return SCroot; }

    virtual unsigned __int64 queryWhenCreated() const
    {
        return whenCreated;
    }
    virtual void serialize(MemoryBuffer & out) const
    {
        CStatisticCollection::serialize(out);
        out.append((byte)creatorType);
        out.append(creator);
        out.append(whenCreated);
    }
    virtual void mergeInto(IStatisticGatherer & target) const override
    {
        // Similar to CStatisticCollection::mergeInfo but do not add the root scope.
        ForEachItemIn(iStat, stats)
            stats.item(iStat).mergeInto(target);

        for (auto const & cur : children)
            cur.mergeInto(target);
    }
public:
    StatisticCreatorType creatorType;
    StringAttr creator;
    unsigned __int64 whenCreated;
};

//---------------------------------------------------------------------------------------------------------------------

void serializeStatisticCollection(MemoryBuffer & out, IStatisticCollection * collection)
{
    out.append(currentStatisticsVersion);
    collection->serialize(out);
}

static CStatisticCollection * deserializeCollection(CStatisticCollection * parent, MemoryBuffer & in, unsigned version)
{
    byte kind;
    in.read(kind);
    switch (kind)
    {
    case SCroot:
        assertex(!parent);
        return new CRootStatisticCollection(in, version);
    case SCintermediate:
        return new CStatisticCollection(parent, in, version);
    default:
        UNIMPLEMENTED;
    }
}

IStatisticCollection * createStatisticCollection(MemoryBuffer & in)
{
    unsigned version;
    in.read(version);
    return deserializeCollection(NULL, in, version);
}

IStatisticCollection * createStatisticCollection(const StatsScopeId & scopeId)
{
    return new CStatisticCollection(nullptr, scopeId);
}


//--------------------------------------------------------------------------------------------------------------------

class StatisticGatherer : implements CInterfaceOf<IStatisticGatherer>
{
public:
    StatisticGatherer(CStatisticCollection * scope) : rootScope(scope)
    {
        scopes.append(*scope);
    }
    virtual void beginScope(const StatsScopeId & id) override
    {
        CStatisticCollection & tos = scopes.tos();
        scopes.append(*tos.ensureSubScope(id, true));
    }
    virtual void beginActivityScope(unsigned id) override
    {
        StatsScopeId scopeId(SSTactivity, id);
        CStatisticCollection & tos = scopes.tos();
        scopes.append(*tos.ensureSubScope(scopeId, false));
    }
    virtual void beginSubGraphScope(unsigned id) override
    {
        StatsScopeId scopeId(SSTsubgraph, id);
        CStatisticCollection & tos = scopes.tos();
        scopes.append(*tos.ensureSubScope(scopeId, true));
    }
    virtual void beginEdgeScope(unsigned id, unsigned oid) override
    {
        StatsScopeId scopeId(SSTedge, id, oid);
        CStatisticCollection & tos = scopes.tos();
        scopes.append(*tos.ensureSubScope(scopeId, false));
    }
    virtual void beginChildGraphScope(unsigned id) override
    {
        StatsScopeId scopeId(SSTchildgraph, id);
        CStatisticCollection & tos = scopes.tos();
        scopes.append(*tos.ensureSubScope(scopeId, true));
    }
    virtual void beginChannelScope(unsigned id) override
    {
        StatsScopeId scopeId(SSTchannel, id);
        CStatisticCollection & tos = scopes.tos();
        scopes.append(*tos.ensureSubScope(scopeId, true));
    }
    virtual void endScope() override
    {
        scopes.pop();
    }
    virtual void addStatistic(StatisticKind kind, unsigned __int64 value) override
    {
        CStatisticCollection & tos = scopes.tos();
        tos.addStatistic(kind, value);
    }
    virtual void updateStatistic(StatisticKind kind, unsigned __int64 value, StatsMergeAction mergeAction) override
    {
        CStatisticCollection & tos = scopes.tos();
        tos.updateStatistic(kind, value, mergeAction);
    }
    virtual IStatisticCollection * getResult() override
    {
        return LINK(rootScope);
    }

protected:
    ICopyArrayOf<CStatisticCollection> scopes;
    Linked<CStatisticCollection> rootScope;
};

extern IStatisticGatherer * createStatisticsGatherer(StatisticCreatorType creatorType, const char * creator, const StatsScopeId & rootScope)
{
    //creator unused at the moment.
    Owned<CStatisticCollection> rootCollection = new CRootStatisticCollection(creatorType, creator, rootScope);
    return new StatisticGatherer(rootCollection);
}

//--------------------------------------------------------------------------------------------------------------------

extern IPropertyTree * selectTreeStat(IPropertyTree *node, const char *statName, const char *statType)
{
    StringBuffer xpath;
    xpath.appendf("att[@name='%s']", statName);
    IPropertyTree *att = node->queryPropTree(xpath.str());
    if (!att)
    {
        att = node->addPropTree("att", createPTree());
        att->setProp("@name", statName);
        att->setProp("@type", statType);
    }
    return att;
}

extern void putStatsTreeValue(IPropertyTree *node, const char *statName, const char *statType, unsigned __int64 val)
{
    if (val)
        selectTreeStat(node, statName, statType)->setPropInt64("@value", val);
}

class TreeNodeStatisticGatherer : public CInterfaceOf<IStatisticGatherer>
{
public:
    TreeNodeStatisticGatherer(IPropertyTree & root) : node(&root) {}

    virtual void beginScope(const StatsScopeId & id)
    {
        StringBuffer temp;
        id.getScopeText(temp);
        beginScope(temp.str());
    }
    virtual void beginSubGraphScope(unsigned id) { throwUnexpected(); }
    virtual void beginChildGraphScope(unsigned id) { throwUnexpected(); }
    virtual void beginActivityScope(unsigned id) { throwUnexpected(); }
    virtual void beginEdgeScope(unsigned id, unsigned oid) { throwUnexpected(); }
    virtual void beginChannelScope(unsigned id) { throwUnexpected(); }
    virtual void endScope()
    {
        node = &stack.popGet();
    }
    virtual void addStatistic(StatisticKind kind, unsigned __int64 value)
    {
        putStatsTreeValue(node, queryStatisticName(kind), "sum", value);
    }

    virtual void updateStatistic(StatisticKind kind, unsigned __int64 value, StatsMergeAction mergeAction)
    {
        if (value)
        {
            IPropertyTree * stat = selectTreeStat(node, queryStatisticName(kind), "sum");
            unsigned __int64 newValue = mergeStatisticValue(stat->getPropInt64("@value"), value, mergeAction);
            stat->setPropInt64("@value", newValue);
        }
    }

    virtual IStatisticCollection * getResult() { throwUnexpected(); }

protected:
    void beginScope(const char * id)
    {
        stack.append(*node);

        StringBuffer xpath;
        xpath.appendf("scope[@name='%s']", id);
        IPropertyTree *att = node->queryPropTree(xpath.str());
        if (!att)
        {
            att = node->addPropTree("scope", createPTree());
            att->setProp("@name", id);
        }
        node = att;
    }

protected:
    IPropertyTree * node;
    ICopyArrayOf<IPropertyTree> stack;
};

//--------------------------------------------------------------------------------------------------------------------

void CRuntimeStatistic::merge(unsigned __int64 otherValue, StatsMergeAction mergeAction)
{
    switch (mergeAction)
    {
    case StatsMergeKeepNonZero:
        if (otherValue && !value)
        {
            unsigned __int64 zero = 0;
            value.compare_exchange_strong(zero, otherValue);
        }
        break;
    case StatsMergeAppend:
    case StatsMergeReplace:
        value = otherValue;
        break;
    case StatsMergeSum:
        if (otherValue)
            addAtomic(otherValue);
        break;
    case StatsMergeMin:
        value.store_min(otherValue);
        break;
    case StatsMergeFirst:
        value.store_first(otherValue);
        break;
    case StatsMergeLast:
    case StatsMergeMax:
        value.store_max(otherValue);
        break;
    default:
#ifdef _DEBUG
        throwUnexpected();
#else
        value = otherValue;
#endif
    }
}

//--------------------------------------------------------------------------------------------------------------------

CRuntimeStatisticCollection::CRuntimeStatisticCollection(const CRuntimeStatisticCollection & _other) : mapping(_other.mapping)
#ifdef _DEBUG
, ignoreUnknown(_other.ignoreUnknown)
#endif
{
    unsigned num = mapping.numStatistics();
    values = new CRuntimeStatistic[num+1];
    for (unsigned i=0; i <= num; i++)
        values[i].set(_other.values[i].get());

    CNestedRuntimeStatisticMap *otherNested = _other.queryNested();
    if (otherNested)
    {
        nested = createNested();
        queryNested()->set(*otherNested, 0);
    }
}

CRuntimeStatisticCollection::~CRuntimeStatisticCollection()
{
    delete [] values;
    delete queryNested();
}

CNestedRuntimeStatisticMap * CRuntimeStatisticCollection::queryNested() const
{
    return nested.load(std::memory_order_relaxed);
}

CNestedRuntimeStatisticMap * CRuntimeStatisticCollection::createNested() const
{
    return new CNestedRuntimeStatisticMap;
}

CNestedRuntimeStatisticMap & CRuntimeStatisticCollection::ensureNested()
{
    return *querySingleton(nested, nestlock, [this]{ return this->createNested(); });
}

CriticalSection CRuntimeStatisticCollection::nestlock;

unsigned __int64 CRuntimeStatisticCollection::getSerialStatisticValue(StatisticKind kind) const
{
    unsigned __int64 value = getStatisticValue(kind);
    StatisticKind rawKind= queryRawKind(kind);
    if (kind == rawKind)
        return value;
    unsigned __int64 rawValue = getStatisticValue(rawKind);
    return value + convertMeasure(rawKind, kind, rawValue);
}

void CRuntimeStatisticCollection::set(const CRuntimeStatisticCollection & other, unsigned node)
{
    ForEachItemIn(i, other)
    {
        StatisticKind kind = other.getKind(i);
        unsigned __int64 value = other.getStatisticValue(kind);
        setStatistic(kind, value, node);
    }

    CNestedRuntimeStatisticMap *otherNested = other.queryNested();
    if (otherNested)
    {
        ensureNested().set(*otherNested, node);
    }
}

void CRuntimeStatisticCollection::merge(const CRuntimeStatisticCollection & other, unsigned node)
{
    ForEachItemIn(i, other)
    {
        StatisticKind kind = other.getKind(i);
        unsigned __int64 value = other.queryStatisticByIndex(i).get();
        mergeStatistic(kind, value, node);
    }

    CNestedRuntimeStatisticMap *otherNested = other.queryNested();
    if (otherNested)
    {
        ensureNested().merge(*otherNested, node);
    }
}

void CRuntimeStatisticCollection::updateDelta(CRuntimeStatisticCollection & target, const CRuntimeStatisticCollection & source)
{
    ForEachItemIn(i, source)
    {
        StatisticKind kind = source.getKind(i);
        unsigned __int64 sourceValue = source.getStatisticValue(kind);
        if (queryMergeMode(kind) == StatsMergeSum)
        {
            unsigned __int64 prevValue = getStatisticValue(kind);
            if (sourceValue != prevValue)
            {
                target.mergeStatistic(kind, sourceValue - prevValue);
                setStatistic(kind, sourceValue);
            }
        }
        else
        {
            if (sourceValue)
                target.mergeStatistic(kind, sourceValue);
        }
    }
    CNestedRuntimeStatisticMap *sourceNested = source.queryNested();
    if (sourceNested)
    {
        ensureNested().updateDelta(target.ensureNested(), *sourceNested);
    }
}

void CRuntimeStatisticCollection::mergeStatistic(StatisticKind kind, unsigned __int64 value)
{
    CRuntimeStatistic * target = queryOptStatistic(kind);
    if (target)
    {
        target->merge(value, queryMergeMode(kind));
    }
    else
    {
        StatisticKind serialKind= querySerializedKind(kind);
        if (kind != serialKind)
            mergeStatistic(serialKind, convertMeasure(kind, serialKind, value));
    }
}

void CRuntimeStatisticCollection::sumStatistic(StatisticKind kind, unsigned __int64 value)
{
    queryStatistic(kind).sum(value);
}

void CRuntimeStatisticCollection::mergeStatistic(StatisticKind kind, unsigned __int64 value, unsigned node)
{
    mergeStatistic(kind, value);
}

void CRuntimeStatisticCollection::setStatistic(StatisticKind kind, unsigned __int64 value, unsigned node)
{
    setStatistic(kind, value);
}

void CRuntimeStatisticCollection::reset()
{
    unsigned num = mapping.numStatistics();
    for (unsigned i = 0; i <= num; i++)
        values[i].clear();
}

void CRuntimeStatisticCollection::reset(const StatisticsMapping & toClear)
{
    unsigned num = toClear.numStatistics();
    for (unsigned i = 0; i < num; i++)
        queryStatistic(toClear.getKind(i)).clear();
}

CRuntimeStatisticCollection & CRuntimeStatisticCollection::registerNested(const StatsScopeId & scope, const StatisticsMapping & mapping)
{
    return ensureNested().addNested(scope, mapping).queryStats();
}

void CRuntimeStatisticCollection::recordStatistics(IStatisticGatherer & target, bool clear) const
{
    ForEachItem(i)
    {
        StatisticKind kind = getKind(i);
        unsigned __int64 value = clear ? values[i].getClearAtomic() : values[i].get();
        if (value || includeStatisticIfZero(kind))
        {
            StatisticKind serialKind= querySerializedKind(kind);
            value = convertMeasure(kind, serialKind, value);

            StatsMergeAction mergeAction = queryMergeMode(serialKind);
            target.updateStatistic(serialKind, value, mergeAction);
        }
    }
    reportIgnoredStats();
    CNestedRuntimeStatisticMap *qn = queryNested();
    if (qn)
        qn->recordStatistics(target, clear);
}

void CRuntimeStatisticCollection::reportIgnoredStats() const
{
    if (values[mapping.numStatistics()].getClear())
        DBGLOG("Some statistics were added but thrown away");
}

StringBuffer & CRuntimeStatisticCollection::toXML(StringBuffer &str) const
{
    ForEachItem(iStat)
    {
        unsigned __int64 value = values[iStat].get();
        if (value)
        {
            StatisticKind kind = getKind(iStat);
            const char * name = queryStatisticName(kind);
            str.appendf("<%s>%" I64F "d</%s>", name, value, name);
        }
    }
    CNestedRuntimeStatisticMap *qn = queryNested();
    if (qn)
        qn->toXML(str);
    return str;
}

StringBuffer & CRuntimeStatisticCollection::toStr(StringBuffer &str) const
{
    ForEachItem(iStat)
    {
        StatisticKind kind = getKind(iStat);
        StatisticKind serialKind = querySerializedKind(kind);
        if (kind != serialKind)
            continue; // ignore - we will roll this one into the corresponding serialized value's output
        unsigned __int64 value = values[iStat].get();
        StatisticKind rawKind = queryRawKind(kind);
        if (kind != rawKind)
        {
            // roll raw values into the corresponding serialized value, if present...
            unsigned __int64 rawValue = getStatisticValue(rawKind);
            if (rawValue)
                value += convertMeasure(rawKind, kind, rawValue);
        }
        if (value)
        {
            const char * name = queryStatisticName(serialKind);
            str.append(' ').append(name).append("=");
            formatStatistic(str, value, serialKind);
        }
    }
    CNestedRuntimeStatisticMap *qn = queryNested();
    if (qn)
        qn->toStr(str);
    return str;
}

//MORE: This could be commoned up with the toStr() method by using a visitor pattern
void CRuntimeStatisticCollection::exportToSpan(ISpan * span, StringBuffer & prefix) const
{
    unsigned lenPrefix = prefix.length();
    ForEachItem(iStat)
    {
        StatisticKind kind = getKind(iStat);
        StatisticKind serialKind = querySerializedKind(kind);
        if (kind != serialKind)
            continue; // ignore - we will roll this one into the corresponding serialized value's output
        unsigned __int64 value = values[iStat].get();
        StatisticKind rawKind = queryRawKind(kind);
        if (kind != rawKind)
        {
            // roll raw values into the corresponding serialized value, if present...
            unsigned __int64 rawValue = getStatisticValue(rawKind);
            if (rawValue)
                value += convertMeasure(rawKind, kind, rawValue);
        }
        if (value)
        {
            //Convert timestamp to nanoseconds so it is reported consistently.
            if (queryMeasure(serialKind) == SMeasureTimestampUs)
                value = normalizeTimestampToNs(value);

            const char * name = queryStatisticName(serialKind);
            getSnakeCase(prefix, name);
            span->setSpanAttribute(prefix, value);
            prefix.setLength(lenPrefix);
        }
    }
    CNestedRuntimeStatisticMap *qn = queryNested();
    if (qn)
        qn->exportToSpan(span, prefix);
}

void CRuntimeStatisticCollection::deserialize(MemoryBuffer& in)
{
    unsigned numValid;
    in.readPacked(numValid);
    for (unsigned i=0; i < numValid; i++)
    {
        unsigned kindVal;
        unsigned __int64 value;
        in.readPacked(kindVal).readPacked(value);
        StatisticKind kind = (StatisticKind)kindVal;
        setStatistic(kind, value);
    }
    bool hasNested;
    in.read(hasNested);
    if (hasNested)
    {
        ensureNested().deserialize(in);
    }
}

void CRuntimeStatisticCollection::deserializeMerge(MemoryBuffer& in)
{
    unsigned numValid;
    in.readPacked(numValid);
    for (unsigned i=0; i < numValid; i++)
    {
        unsigned kindVal;
        unsigned __int64 value;
        in.readPacked(kindVal).readPacked(value);
        StatisticKind kind = (StatisticKind)kindVal;
        StatsMergeAction mergeAction = queryMergeMode(kind);
        mergeStatistic(kind, value, mergeAction);
    }
    bool hasNested;
    in.read(hasNested);
    if (hasNested)
    {
        ensureNested().deserializeMerge(in);
    }
}

bool CRuntimeStatisticCollection::serialize(MemoryBuffer& out) const
{
    unsigned numValid = 0;
    ForEachItem(i1)
    {
        if (values[i1].get())
            numValid++;
    }

    out.appendPacked(numValid);
    ForEachItem(i2)
    {
        unsigned __int64 value = values[i2].get();
        if (value)
        {
            StatisticKind kind = mapping.getKind(i2);
            StatisticKind serialKind= querySerializedKind(kind);
            if (kind != serialKind)
                value = convertMeasure(kind, serialKind, value);

            out.appendPacked((unsigned)serialKind);
            out.appendPacked(value);
        }
    }

    bool nonEmpty = (numValid != 0);
    CNestedRuntimeStatisticMap *qn = queryNested();
    out.append(qn != nullptr);
    if (qn)
    {
        if (qn->serialize(out))
            nonEmpty = true;
    }
    return nonEmpty;
}


//---------------------------------------------------------------------------------------------------------------------

void CRuntimeSummaryStatisticCollection::DerivedStats::mergeStatistic(unsigned __int64 value, unsigned node)
{
    if (count == 0)
    {
        min = value;
        max = value;
        minNode = node;
        maxNode = node;
    }
    else
    {
        if (value < min)
        {
            min = value;
            minNode = node;
        }
        if (value > max)
        {
            max = value;
            maxNode = node;
        }
    }
    count++;
    sum += value;
    double dvalue = (double)value;
    sumSquares += dvalue * dvalue;
}

void CRuntimeSummaryStatisticCollection::DerivedStats::setStatistic(unsigned __int64 value, unsigned node)
{
    if (count == 0)
    {
        min = value;
        max = value;
        minNode = node;
        maxNode = node;
    }
    else
    {
        if (value < min)
        {
            min = value;
            minNode = node;
        }
        if (value > max)
        {
            max = value;
            maxNode = node;
        }
    }
    count++;
    sum = value;
    double dvalue = (double)value;
    sumSquares = dvalue * dvalue;
}

double CRuntimeSummaryStatisticCollection::DerivedStats::queryStdDevInfo(unsigned __int64 &_min, unsigned __int64 &_max, unsigned &_minNode, unsigned &_maxNode) const
{
    _min = min;
    _max = max;
    _minNode = minNode;
    _maxNode = maxNode;
    double mean = sum / count;
    double variance = (sumSquares - sum * mean) / count;
    return sqrt(variance);
}

CRuntimeSummaryStatisticCollection::CRuntimeSummaryStatisticCollection(const StatisticsMapping & _mapping) : CRuntimeStatisticCollection(_mapping)
{
    derived = new DerivedStats[ordinality()+1];
}

CRuntimeSummaryStatisticCollection::~CRuntimeSummaryStatisticCollection()
{
    delete[] derived;
}

CNestedRuntimeStatisticMap * CRuntimeSummaryStatisticCollection::createNested() const
{
    return new CNestedRuntimeSummaryStatisticMap;
}

void CRuntimeSummaryStatisticCollection::mergeStatistic(StatisticKind kind, unsigned __int64 value, unsigned node)
{
    CRuntimeStatisticCollection::mergeStatistic(kind, value);
    unsigned index = queryMapping().getIndex(kind);
    derived[index].mergeStatistic(value, node);
}

void CRuntimeSummaryStatisticCollection::setStatistic(StatisticKind kind, unsigned __int64 value, unsigned node)
{
    CRuntimeStatisticCollection::setStatistic(kind, value);
    unsigned index = queryMapping().getIndex(kind);
    derived[index].setStatistic(value, node);
}

double CRuntimeSummaryStatisticCollection::queryStdDevInfo(StatisticKind kind, unsigned __int64 &_min, unsigned __int64 &_max, unsigned &_minNode, unsigned &_maxNode) const
{
    return derived[queryMapping().getIndex(kind)].queryStdDevInfo(_min, _max, _minNode, _maxNode);
}

static bool skewHasMeaning(StatisticKind kind)
{
    //Check that skew makes any sense for the type of measurement
    switch (queryMeasure(kind))
    {
    case SMeasureTimeNs:
    case SMeasureCount:
    case SMeasureSize:
        return true;
    default:
        return false;
    }
}

static bool isSignificantRange(StatisticKind kind, unsigned __int64 range, unsigned __int64 mean)
{
    //Ignore tiny differences (often occur with counts of single rows on 1 slave node)
    unsigned insignificantDiff = 1;
    switch (queryMeasure(kind))
    {
    case SMeasureTimestampUs:
        insignificantDiff = 1000;       // Ignore 1ms timestamp difference between nodes
        break;
    case SMeasureTimeNs:
        insignificantDiff = 1000;       // Ignore 1us timing difference between nodes
        break;
    case SMeasureSize:
        insignificantDiff = 1024;
        break;
    }
    if (range <= insignificantDiff)
        return false;

    if (queryMergeMode(kind) == StatsMergeSum)
    {
        //if the range is < 0.01% of the mean, then it is unlikely to be interesting
        if (range * 10000 < mean)
            return false;
    }

    return true;
}

static bool isWorthReportingMergedValue(StatisticKind kind)
{
    switch (queryMergeMode(kind))
    {
    //Does the merged value have a meaning?
    case StatsMergeSum:
    case StatsMergeMin:
    case StatsMergeMax:
    case StatsMergeFirst:
    case StatsMergeLast:
        break;
    default:
        return false;
    }

    switch (queryMeasure(kind))
    {
    case SMeasureTimeNs:
        //Not generally worth reporting the total time across all slaves
        return false;
    }

    switch (kind)
    {
    case StSizePeakMemory:
    case StSizePeakRowMemory:
    case StNumMatchLeftRowsMax:
    case StNumMatchRightRowsMax:
    case StNumMatchCandidatesMax:
        //These only make sense for individual nodes, the aggregated value is meaningless
        return false;
    }

    return true;
}


void CRuntimeSummaryStatisticCollection::recordStatistics(IStatisticGatherer & target, bool clear) const
{
    for (unsigned i = 0; i < ordinality(); i++)
    {
        DerivedStats & cur = derived[i];
        StatisticKind kind = getKind(i);
        StatisticKind serialKind = querySerializedKind(kind);
        if (cur.count)
        {
            //Thor should always publish the average value for a stat, and the merged value if it makes sense.
            //So that it is easy to analyse graphs independent of the number of slave nodes it is executed on.

            unsigned __int64 mergedValue = convertMeasure(kind, serialKind, clear ? values[i].getClearAtomic() : values[i].get());
            if (isWorthReportingMergedValue(serialKind))
            {
                if (mergedValue || includeStatisticIfZero(serialKind))
                    target.addStatistic(serialKind, mergedValue);
            }

            unsigned __int64 minValue = convertMeasure(kind, serialKind, cur.min);
            unsigned __int64 maxValue = convertMeasure(kind, serialKind, cur.max);
            if (minValue != maxValue)
            {
                //Avoid rounding errors summing values as doubles - if they were also summed as integers.  Probably overkill!
                //There may still be noticeable rounding errors with timestamps...  revisit if it is an issue with any measurement
                double sum = (queryMergeMode(kind) == StatsMergeSum) ? (double)mergedValue : convertSumMeasure(kind, serialKind, cur.sum);
                double mean = (double)(sum / cur.count);
                unsigned __int64 range = maxValue - minValue;

                target.addStatistic((StatisticKind)(serialKind|StAvgX), (unsigned __int64)mean);
                target.addStatistic((StatisticKind)(serialKind|StMinX), minValue);
                target.addStatistic((StatisticKind)(serialKind|StMaxX), maxValue);

                //Exclude delta and std dev if a single node was the only one that provided a value
                if ((minValue != 0) || (maxValue != mergedValue))
                {
                    //The delta/std dev may have a different unit from the original values e.g., timestamps->times, so needs scaling
                    unsigned __int64 scaledRange = convertMeasure(serialKind, serialKind|StDeltaX, range);
                    target.addStatistic(serialKind|StDeltaX, scaledRange);

                    if (skewHasMeaning(serialKind))
                    {
                        //Sum of squares needs to be translated twice
                        double sumSquares = convertSquareMeasure(kind, serialKind, cur.sumSquares);
                        double variance = (sumSquares - sum * mean) / cur.count;
                        double stdDev = sqrt(variance);
                        unsigned __int64 scaledStdDev = convertMeasure(serialKind, serialKind|StStdDevX, stdDev);
                        target.addStatistic(serialKind|StStdDevX, scaledStdDev);
                    }
                }

                //First test is redundant - but protects against minValue != maxValue test above changing.
                if ((cur.minNode != cur.maxNode) && isSignificantRange(serialKind, range, mean))
                {
                    target.addStatistic((StatisticKind)(serialKind|StNodeMin), cur.minNode+1);
                    target.addStatistic((StatisticKind)(serialKind|StNodeMax), cur.maxNode+1);

                    if (skewHasMeaning(serialKind))
                    {
                        double maxSkew = (10000.0 * ((maxValue-mean)/mean));
                        double minSkew = (10000.0 * ((mean-minValue)/mean));
                        target.addStatistic((StatisticKind)(serialKind|StSkewMin), (unsigned __int64)minSkew);
                        target.addStatistic((StatisticKind)(serialKind|StSkewMax), (unsigned __int64)maxSkew);
                    }
                }
            }
            else
            {
                if (minValue || includeStatisticIfZero(serialKind))
                    target.addStatistic((StatisticKind)(serialKind|StAvgX), minValue);
            }
        }
        else
        {
            //No results received from any of the slave yet... so do not report any stats
        }
    }

    reportIgnoredStats();
    CNestedRuntimeStatisticMap *qn = queryNested();
    if (qn)
        qn->recordStatistics(target, clear);
}

bool CRuntimeSummaryStatisticCollection::serialize(MemoryBuffer & out) const
{
    UNIMPLEMENTED; // NB: Need to convert sum squares twice.
}

void CRuntimeSummaryStatisticCollection::deserialize(MemoryBuffer & in)
{
    UNIMPLEMENTED;
}

void CRuntimeSummaryStatisticCollection::deserializeMerge(MemoryBuffer& in)
{
    UNIMPLEMENTED;
}

//---------------------------------------------------

bool CNestedRuntimeStatisticCollection::matches(const StatsScopeId & otherScope) const
{
    return scope.matches(otherScope);
}

//NOTE: When deserializing, the scope is deserialized by the caller, and the correct target selected
//which is why there is no corresponding deserialize() ofthe scope at this point
void CNestedRuntimeStatisticCollection::deserialize(MemoryBuffer & in)
{
    stats->deserialize(in);
}

void CNestedRuntimeStatisticCollection::deserializeMerge(MemoryBuffer& in)
{
    stats->deserializeMerge(in);
}

void CNestedRuntimeStatisticCollection::merge(const CNestedRuntimeStatisticCollection & other, unsigned node)
{
    stats->merge(other.queryStats(), node);
}

void CNestedRuntimeStatisticCollection::set(const CNestedRuntimeStatisticCollection & other, unsigned node)
{
    stats->set(other.queryStats(), node);
}

bool CNestedRuntimeStatisticCollection::serialize(MemoryBuffer& out) const
{
    scope.serialize(out);
    out.append(stats->queryMapping().getUniqueHash());
    return stats->serialize(out);
}

void CNestedRuntimeStatisticCollection::recordStatistics(IStatisticGatherer & target, bool clear) const
{
    target.beginScope(scope);
    stats->recordStatistics(target, clear);
    target.endScope();
}

StringBuffer & CNestedRuntimeStatisticCollection::toStr(StringBuffer &str) const
{
    str.append(' ');
    scope.getScopeText(str).append("={");
    stats->toStr(str);
    return str.append(" }");
}

void CNestedRuntimeStatisticCollection::exportToSpan(ISpan * span, StringBuffer & prefix) const
{
    unsigned lenPrefix = prefix.length();
    scope.getScopeText(prefix).append(".");
    stats->exportToSpan(span, prefix);
    prefix.setLength(lenPrefix);
}

StringBuffer & CNestedRuntimeStatisticCollection::toXML(StringBuffer &str) const
{
    str.append("<Scope id=\"");
    scope.getScopeText(str).append("\">");
    stats->toXML(str);
    return str.append("</Scope>");
}

void CNestedRuntimeStatisticCollection::updateDelta(CNestedRuntimeStatisticCollection & target, const CNestedRuntimeStatisticCollection & source)
{
    stats->updateDelta(*target.stats, *source.stats);
}

//---------------------------------------------------

CNestedRuntimeStatisticCollection & CNestedRuntimeStatisticMap::addNested(const StatsScopeId & scope, const StatisticsMapping & mapping)
{
    unsigned mapSize;
    unsigned entry;
    {
        ReadLockBlock b(lock);
        mapSize = map.length();
        for (entry = 0; entry < mapSize; entry++)
        {
            CNestedRuntimeStatisticCollection & cur = map.item(entry);
            if (cur.matches(scope))
                return cur;
        }
    }
    {
        WriteLockBlock b(lock);
        // Check no-one added anything between the read and write locks
        mapSize = map.length();
        for (; entry < mapSize; entry++)
        {
            CNestedRuntimeStatisticCollection & cur = map.item(entry);
            if (cur.matches(scope))
                return cur;
        }
        CNestedRuntimeStatisticCollection * stats = new CNestedRuntimeStatisticCollection(scope, createStats(mapping));
        map.append(*stats);
        return *stats;
    }
}

void CNestedRuntimeStatisticMap::deserialize(MemoryBuffer& in)
{
    unsigned numItems;
    in.readPacked(numItems);
    for (unsigned i=0; i < numItems; i++)
    {
        StatsScopeId scope;
        unsigned mappingCode;
        scope.deserialize(in, currentStatisticsVersion);
        in.read(mappingCode);

        //Use allStatistics as the default mapping if it hasn't already been added.
        CNestedRuntimeStatisticCollection & child = addNested(scope, *queryStatsMapping(scope, mappingCode));
        child.deserialize(in);
    }
}

void CNestedRuntimeStatisticMap::deserializeMerge(MemoryBuffer& in)
{
    unsigned numItems;
    in.readPacked(numItems);
    for (unsigned i=0; i < numItems; i++)
    {
        StatsScopeId scope;
        unsigned mappingCode;
        scope.deserialize(in, currentStatisticsVersion);
        in.read(mappingCode);

        //Use allStatistics as the default mapping if it hasn't already been added.
        CNestedRuntimeStatisticCollection & child = addNested(scope, *queryStatsMapping(scope, mappingCode));
        child.deserializeMerge(in);
    }
}

void CNestedRuntimeStatisticMap::merge(const CNestedRuntimeStatisticMap & other, unsigned node)
{
    ReadLockBlock b(other.lock);
    ForEachItemIn(i, other.map)
    {
        CNestedRuntimeStatisticCollection & cur = other.map.item(i);
        CNestedRuntimeStatisticCollection & target = addNested(cur.scope, cur.queryMapping());
        target.merge(cur, node);
    }
}

void CNestedRuntimeStatisticMap::set(const CNestedRuntimeStatisticMap & other, unsigned node)
{
    ReadLockBlock b(other.lock);
    ForEachItemIn(i, other.map)
    {
        CNestedRuntimeStatisticCollection & cur = other.map.item(i);
        CNestedRuntimeStatisticCollection & target = addNested(cur.scope, cur.queryMapping());
        target.set(cur, node);
    }
}

void CNestedRuntimeStatisticMap::updateDelta(CNestedRuntimeStatisticMap & target, const CNestedRuntimeStatisticMap & source)
{
    ReadLockBlock b(source.lock);
    ForEachItemIn(i, source.map)
    {
        CNestedRuntimeStatisticCollection & curSource = source.map.item(i);
        CNestedRuntimeStatisticCollection & curTarget = target.addNested(curSource.scope, curSource.queryMapping());
        CNestedRuntimeStatisticCollection & curDelta = addNested(curSource.scope, curSource.queryMapping());
        curDelta.updateDelta(curTarget, curSource);
    }
}

bool CNestedRuntimeStatisticMap::serialize(MemoryBuffer& out) const
{
    ReadLockBlock b(lock);
    out.appendPacked(map.ordinality());
    bool nonEmpty = false;
    ForEachItemIn(i, map)
    {
        if (map.item(i).serialize(out))
            nonEmpty = true;
    }
    return nonEmpty;
}

void CNestedRuntimeStatisticMap::recordStatistics(IStatisticGatherer & target, bool clear) const
{
    ReadLockBlock b(lock);
    ForEachItemIn(i, map)
        map.item(i).recordStatistics(target, clear);
}

StringBuffer & CNestedRuntimeStatisticMap::toStr(StringBuffer &str) const
{
    ReadLockBlock b(lock);
    ForEachItemIn(i, map)
        map.item(i).toStr(str);
    return str;
}

void CNestedRuntimeStatisticMap::exportToSpan(ISpan * span, StringBuffer & prefix) const
{
    ReadLockBlock b(lock);
    ForEachItemIn(i, map)
        map.item(i).exportToSpan(span, prefix);
}

StringBuffer & CNestedRuntimeStatisticMap::toXML(StringBuffer &str) const
{
    ReadLockBlock b(lock);
    ForEachItemIn(i, map)
        map.item(i).toXML(str);
    return str;
}

CRuntimeStatisticCollection * CNestedRuntimeStatisticMap::createStats(const StatisticsMapping & mapping)
{
    return new CRuntimeStatisticCollection(mapping);
}

CRuntimeStatisticCollection * CNestedRuntimeSummaryStatisticMap::createStats(const StatisticsMapping & mapping)
{
    return new CRuntimeSummaryStatisticCollection(mapping);
}

//---------------------------------------------------

void StatsAggregation::noteValue(stat_type value)
{
    if (count == 0)
    {
        minValue = value;
        maxValue = value;
    }
    else
    {
        if (value < minValue)
            minValue = value;
        else if (value > maxValue)
            maxValue = value;
    }

    count++;
    sumValue += value;
}

stat_type StatsAggregation::getAve() const
{
    return (sumValue / count);
}


//---------------------------------------------------

ScopeCompare compareScopes(const char * scope, const char * key)
{
    byte left = *scope;
    byte right = *key;
    //Check for root scope "" compared with anything
    if (!left)
    {
        if (!right)
            return SCequal;
        return SCparent;
    }
    else if (!right)
    {
        return SCchild;
    }

    bool hadCommonScope = false;
    for (;;)
    {
        if (left != right)
        {
            //FUTURE: Extend this function to support skipping numbers to allow wildcard matching
            if (!left)
            {
                if (right == ':')
                    return SCparent; // scope is a parent (prefix) of the key
            }
            if (!right)
            {
                if (left == ':')
                    return SCchild;  // scope is a child (superset) of the key
            }
            return hadCommonScope ? SCrelated : SCunrelated;
        }

        if (!left)
            return SCequal;

        if (left == ':')
            hadCommonScope = true;

        left = *++scope;
        right =*++key;
    }
}

ScopeFilter::ScopeFilter(const char * scopeList)
{
    //MORE: This currently expands a list of scopes - it should probably be improved
    scopes.appendList(scopeList, ",");
}

void ScopeFilter::addScope(const char * scope)
{
    if (!scope)
        return;

    if (streq(scope, "*"))
    {
        scopes.kill();
        minDepth = 0;
        maxDepth = UINT_MAX;
        return;
    }

    if (ids)
        throw makeStringExceptionV(0, "Cannot filter by id and scope in the same request");

    unsigned depth = queryScopeDepth(scope);
    if ((scopes.ordinality() == 0) || (depth < minDepth))
        minDepth = depth;
    if ((scopes.ordinality() == 0) || (depth > maxDepth))
        maxDepth = depth;
    scopes.append(scope);
}

void ScopeFilter::addScopes(const char * scope)
{
    StringArray list;
    list.appendList(scope, ",");
    ForEachItemIn(i, list)
        addScope(list.item(i));
}

void ScopeFilter::addScopeType(StatisticScopeType scopeType)
{
    if (scopeType == SSTall)
        return;

    scopeTypes.append(scopeType);
}

void ScopeFilter::addId(const char * id)
{
    if (scopes)
        throw makeStringExceptionV(0, "Cannot filter by id and scope in the same request");

    ids.append(id);
}

void ScopeFilter::setDepth(unsigned low, unsigned high)
{
    if (low > high)
        throw makeStringExceptionV(0, "Depth parameters in wrong order %u..%u", low, high);

    minDepth = low;
    maxDepth = high;
}


void ScopeFilter::intersectDepth(const unsigned low, const unsigned high)
{
    if (low > high)
        throw makeStringExceptionV(0, "Depth parameters in wrong order %u..%u", low, high);

    if (minDepth < low)
        minDepth = low;
    if (maxDepth > high)
        maxDepth = high;
}


ScopeCompare ScopeFilter::compare(const char * scope) const
{
    ScopeCompare result = SCunknown;
    if (scopes)
    {
        //If scopes have been provided, then we are searching for an exact match against that scope
        ForEachItemIn(i, scopes)
            result |= compareScopes(scope, scopes.item(i));
    }
    else
    {
        //How does the depth of the scope compare with the range we are expecting?
        unsigned depth = queryScopeDepth(scope);
        if (depth < minDepth)
            return SCparent;
        if (depth > maxDepth)
            return SCchild;

        //Assume it is a match until proven otherwise
        result |= SCequal;
        // Could be the child of a match
        if (depth > minDepth)
            result |= SCchild;
        //Could be the parent of a match
        if (depth < maxDepth)
            result |= SCparent;

        //Check if the type of the current object matches the type
        const char * tail = queryScopeTail(scope);
        if (scopeTypes.ordinality())
        {
            StatsScopeId id(tail);
            if (!scopeTypes.contains(id.queryScopeType()))
                result &= ~SCequal;
        }

        if (ids)
        {
            if (!ids.contains(tail))
                result &= ~SCequal;
        }
    }

    if (!(result & SCequal))
        return result;

    //Have a match - now check that the attributes match as required
    //MORE:
    if (false)
    {
        result &= ~SCequal;
    }

    return result;
}

bool ScopeFilter::canAlwaysPreFilter() const
{
    //If the only filter being applied is a restriction on the minimum depth, then you can always apply it as a pre-filter
    return (!ids && !scopeTypes && !scopes && maxDepth == UINT_MAX);
}

int ScopeFilter::compareDepth(unsigned depth) const
{
    if (depth < minDepth)
        return -1;
    if (depth > maxDepth)
        return +1;
    return 0;
}

StringBuffer & ScopeFilter::describe(StringBuffer & out) const
{
    if ((minDepth != 0) || (maxDepth != UINT_MAX))
    {
        if (minDepth == maxDepth)
            out.appendf(",depth(%u)", minDepth);
        else
            out.appendf(",depth(%u,%u)", minDepth, maxDepth);
    }
    if (scopeTypes)
    {
        out.append(",stype[");
        ForEachItemIn(i, scopeTypes)
        {
            if (i)
                out.append(",");
            out.append(queryScopeTypeName((StatisticScopeType)scopeTypes.item(i)));
        }
        out.append("]");
    }
    if (scopes)
    {
        out.append(",scope[");
        ForEachItemIn(i, scopes)
        {
            if (i)
                out.append(",");
            out.append(scopes.item(i));
        }
        out.append("]");
    }
    if (ids)
    {
        out.append(",id[");
        ForEachItemIn(i, ids)
        {
            if (i)
                out.append(",");
            out.append(ids.item(i));
        }
        out.append("]");
    }
    return out;
}

void ScopeFilter::finishedFilter()
{
    //If scopeTypes are provided, then this code ensure that any scopes and ids match them
    //but that would have little benefit, and would cause complications if the only id was removed

    //Some scope types can only exist at a single level.
    if (scopeTypes.ordinality() == 1)
    {
        switch (scopeTypes.item(0))
        {
        case SSTglobal:
            intersectDepth(0, 0);
            break;
        case SSTworkflow:
            intersectDepth(1, 1);
            break;
        case SSTgraph:
            //This should really be intersectDepth(2,2) but workunits prior to 7.4 did not have graph ids prefixed by the wfid
            //Remove once 7.2 is a distant memory (see HPCC-22887)
            intersectDepth(1, 2);
            break;
        case SSTsubgraph:
            intersectDepth(3, UINT_MAX);
            break;
        case SSTactivity:
            intersectDepth(4, UINT_MAX);
            break;
        }
    }
}

bool ScopeFilter::hasSingleMatch() const
{
    return scopes.ordinality() == 1 || ids.ordinality() == 1;
}

bool ScopeFilter::matchOnly(StatisticScopeType scopeType) const
{
    if ((scopeTypes.ordinality() == 1) && (scopeTypes.item(0) == scopeType))
        return true;

    //Check the types of the scopes that are being searched
    if (scopes.ordinality())
    {
        ForEachItemIn(i, scopes)
        {
            const char * scopeId = queryScopeTail(scopes.item(i));
            StatsScopeId id(scopeId);
            if (id.queryScopeType() != scopeType)
                return false;
        }
        return true;
    }

    if (ids.ordinality())
    {
        ForEachItemIn(i, ids)
        {
            const char * scopeId = ids.item(i);
            StatsScopeId id(scopeId);
            if (id.queryScopeType() != scopeType)
                return false;
        }
        return true;
    }

    return false;
}

//---------------------------------------------------

bool ScopedItemFilter::matchDepth(unsigned low, unsigned high) const
{
    if (maxDepth && low && maxDepth < low)
        return false;
    if (minDepth && high && minDepth > high)
        return false;
    return true;
}

bool ScopedItemFilter::match(const char * search) const
{
    if (search)
    {
        if (value)
        {
            if (hasWildcard)
            {
                //MORE: If wildcarding ends up being used a lot then this should be replaced with something that creates a DFA
                if (!WildMatch(search, value, false))
                    return false;
            }
            else
            {
                return streq(search, value);
            }
        }

        if (minDepth || maxDepth)
        {
            unsigned searchDepth = queryScopeDepth(search);
            if (searchDepth < minDepth)
                return false;
            if (maxDepth && searchDepth > maxDepth)
                return false;
        }
    }
    return true;
}


bool ScopedItemFilter::recurseChildScopes(const char * curScope) const
{
    if (maxDepth == 0 || !curScope)
        return true;

    if (queryScopeDepth(curScope) >= maxDepth)
        return false;
    return true;
}

void ScopedItemFilter::set(const char * _value)
{
    if (_value && !streq(_value, "*") )
    {
        value.set(_value);
        minDepth = queryScopeDepth(_value);
        if (!strchr(_value, '*'))
        {
            maxDepth = minDepth;
            hasWildcard = strchr(_value, '?') != NULL;
        }
        else
            hasWildcard = true;
    }
    else
        value.clear();
}

void ScopedItemFilter::setDepth(unsigned _depth)
{
    minDepth = _depth;
    maxDepth = _depth;
}

void ScopedItemFilter::setDepth(unsigned _minDepth, unsigned _maxDepth)
{
    minDepth = _minDepth;
    maxDepth = _maxDepth;
}


StatisticsFilter::StatisticsFilter()
{
    init();
}

StatisticsFilter::StatisticsFilter(const char * filter)
{
    init();
    setFilter(filter);
}

StatisticsFilter::StatisticsFilter(StatisticCreatorType _creatorType, StatisticScopeType _scopeType, StatisticMeasure _measure, StatisticKind _kind)
{
    init();
    creatorType = _creatorType;
    scopeType = _scopeType;
    measure = _measure;
    kind = _kind;
}

StatisticsFilter::StatisticsFilter(const char * _creatorType, const char * _scopeType, const char * _kind)
{
    init();
    set(_creatorType, _scopeType, _kind);
}

StatisticsFilter::StatisticsFilter(const char * _creatorTypeText, const char * _creator, const char * _scopeTypeText, const char * _scope, const char * _measureText, const char * _kindText)
{
    init();
    set(_creatorTypeText, _creator, _scopeTypeText, _scope, _measureText, _kindText);
}

StatisticsFilter::StatisticsFilter(StatisticCreatorType _creatorType, const char * _creator, StatisticScopeType _scopeType, const char * _scope, StatisticMeasure _measure, StatisticKind _kind)
{
    init();
    creatorType = _creatorType;
    setCreator(_creator);
    scopeType = _scopeType;
    setScope(_scope);
    measure = _measure;
    kind = _kind;
}

void StatisticsFilter::init()
{
    creatorType = SCTall;
    scopeType = SSTall;
    measure = SMeasureAll;
    kind = StKindAll;
}

bool StatisticsFilter::matches(StatisticCreatorType curCreatorType, const char * curCreator, StatisticScopeType curScopeType, const char * curScope, StatisticMeasure curMeasure, StatisticKind curKind, unsigned __int64 value) const
{
    if ((curCreatorType != SCTall) && (creatorType != SCTall) && (creatorType != curCreatorType))
        return false;
    if ((curScopeType != SSTall) && (scopeType != SSTall) && (scopeType != curScopeType))
        return false;
    if ((curMeasure != SMeasureAll) && (measure != SMeasureAll) && (measure != curMeasure))
        return false;
    if ((curKind!= StKindAll) && (kind != StKindAll) && (kind != curKind))
        return false;
    if (!creatorFilter.match(curCreator))
        return false;
    if (!scopeFilter.match(curScope))
        return false;
    if (value != MaxStatisticValue)
    {
        if ((value < minValue) || (value > maxValue))
            return false;
    }
    return true;
}

bool StatisticsFilter::recurseChildScopes(StatisticScopeType curScopeType, const char * curScope) const
{
    switch (curScopeType)
    {
    case SSTgraph:
        // A child of a graph will have depth 2 or more
        if (!scopeFilter.matchDepth(2, (unsigned)-1))
            return false;
        break;
    case SSTsubgraph:
        // A child of a subgraph will have depth 3 or more
        if (!scopeFilter.matchDepth(3, (unsigned)-1))
            return false;
        break;
    }
    if (!curScope)
        return true;
    return scopeFilter.recurseChildScopes(curScope);
}


void StatisticsFilter::set(const char * creatorTypeText, const char * scopeTypeText, const char * kindText)
{
    StatisticCreatorType creatorType = queryCreatorType(creatorTypeText, SCTnone);
    StatisticScopeType scopeType = queryScopeType(scopeTypeText, SSTnone);

    if (creatorType != SCTnone)
        setCreatorType(creatorType);
    if (scopeType != SSTnone)
        setScopeType(scopeType);
    setKind(kindText);
}

void StatisticsFilter::set(const char * _creatorTypeText, const char * _creator, const char * _scopeTypeText, const char * _scope, const char * _measureText, const char * _kindText)
{
    StatisticMeasure newMeasure = queryMeasure(_measureText, SMeasureNone);
    if (newMeasure != SMeasureNone)
        setMeasure(newMeasure);
    set(_creatorTypeText, _scopeTypeText, _kindText);
    setCreator(_creator);
    setScope(_scope);
}

void StatisticsFilter::setCreatorDepth(unsigned _minCreatorDepth, unsigned _maxCreatorDepth)
{
    creatorFilter.setDepth(_minCreatorDepth, _maxCreatorDepth);
}

void StatisticsFilter::setCreator(const char * _creator)
{
    creatorFilter.set(_creator);
}

void StatisticsFilter::setCreatorType(StatisticCreatorType _creatorType)
{
    creatorType = _creatorType;
}

void StatisticsFilter::addFilter(const char * filter)
{
    //Match a filter of the form category[value]  (use square brackets to avoid bash grief)
    const char * openBra = strchr(filter, '[');
    if (!openBra)
        return;
    const char * closeBra = strchr(openBra, ']');
    if (!closeBra)
        return;

    const char * start = openBra + 1;
    StringBuffer value(closeBra - start, start);
    if (hasPrefix(filter, "creator[", false))
        setCreator(value);
    else if (hasPrefix(filter, "creatortype[", false))
        setCreatorType(queryCreatorType(value, SCTall));
    else if (hasPrefix(filter, "depth[", false))
    {
        const char * comma = strchr(value, ',');
        if (comma)
            setScopeDepth(atoi(value), atoi(comma+1));
        else
            setScopeDepth(atoi(value));
    }
    else if (hasPrefix(filter, "kind[", false))
        setKind(value);
    else if (hasPrefix(filter, "measure[", false))
        setMeasure(queryMeasure(value, SMeasureAll));
    else if (hasPrefix(filter, "scope[", false))
        setScope(value);
    else if (hasPrefix(filter, "scopetype[", false))
        setScopeType(queryScopeType(value, SSTall));
    else if (hasPrefix(filter, "value[", false))
    {
        //value[exact|low..high] where low and high are optional
        unsigned __int64 lowValue = 0;
        unsigned __int64 highValue = MaxStatisticValue;
        if (isdigit(*value))
            lowValue = (unsigned __int64)atoi64(value);
        const char * dotdot = strstr(value, "..");
        if (dotdot)
        {
            unsigned __int64 maxValue = (unsigned __int64)atoi64(dotdot + 2);
            if (maxValue != 0)
                highValue = maxValue;
        }
        else
            highValue = lowValue;
        setValueRange(lowValue, highValue);
    }
    else
        throw MakeStringException(1, "Unknown stats filter '%s' - expected creator,creatortype,depth,kind,measure,scope,scopetype", filter);
}


void StatisticsFilter::setFilter(const char * filter)
{
    if (isEmptyString(filter))
        return;

    for (;;)
    {
        const char * closeBra = strchr(filter, ']');
        if (!closeBra)
            throw MakeStringException(1, "Missing close bracket ']' in '%s' ", filter);

        const char * comma = strchr(closeBra, ',');
        if (comma)
        {
            //Take a copy - simplicity rather than efficiency
            StringBuffer temp(comma - filter, filter);
            addFilter(temp);
            filter = comma + 1;
        }
        else
        {
            addFilter(filter);
            return;
        }
    }
}

void StatisticsFilter::setScopeDepth(unsigned _scopeDepth)
{
    scopeFilter.setDepth(_scopeDepth);
}

void StatisticsFilter::setScopeDepth(unsigned _minScopeDepth, unsigned _maxScopeDepth)
{
    scopeFilter.setDepth(_minScopeDepth, _maxScopeDepth);
}

void StatisticsFilter::setScope(const char * _scope)
{
    scopeFilter.set(_scope);
}

void StatisticsFilter::setScopeType(StatisticScopeType _scopeType)
{
    scopeType = _scopeType;
    switch (scopeType)
    {
    case SSTglobal:
    case SSTgraph:
        scopeFilter.setDepth(1);
        break;
    case SSTsubgraph:
        scopeFilter.setDepth(2);
        break;
    case SSTactivity:
        scopeFilter.setDepth(3);
        break;
    }
}

void StatisticsFilter::setMeasure(StatisticMeasure _measure)
{
    measure = _measure;
}

void StatisticsFilter::setValueRange(unsigned __int64 _minValue, unsigned __int64 _maxValue)
{
    minValue = _minValue;
    maxValue = _maxValue;
}

void StatisticsFilter::setKind(StatisticKind _kind)
{
    kind = _kind;
    if (measure == SMeasureAll)
        measure = queryMeasure(kind);
}

void StatisticsFilter::setKind(const char * _kind)
{
    if (!_kind || !*_kind || streq(_kind, "*"))
    {
        if (measure == SMeasureNone)
            measure = SMeasureAll;
        kind = StKindAll;
        return;
    }

    //Convert a kind wildcard to a measure
    for (unsigned i1=SMeasureAll+1; i1 < SMeasureMax; i1++)
    {
        const char * prefix = queryMeasurePrefix((StatisticMeasure)i1);
        size_t len = strlen(prefix);
        if (len && strnicmp(_kind, prefix, len) == 0)
        {
            setMeasure((StatisticMeasure)i1);
            //Treat When* and When as filters on times.
            if (streq(_kind + len, "*") || !_kind[len])
                return;
        }
    }

    //Other wildcards not currently supported
    kind = queryStatisticKind(_kind, StKindAll);
}


//---------------------------------------------------

class CStatsCategory : public CInterface
{
public:
    StringAttr longName;
    StringAttr shortName;

    CStatsCategory(const char *_longName, const char *_shortName)
        : longName(_longName), shortName(_shortName)
    {
    }
    bool match(const char *_longName, const char *_shortName)
    {
        bool lm = stricmp(_longName, longName)==0;
        bool sm = stricmp(_shortName, shortName)==0;
        if (lm || sm)
        {
            if (lm && sm)
                return true;
            throw MakeStringException(0, "A stats category %s (%s) is already registered", shortName.get(), longName.get());
        }
        return false;
    }
};

static CIArrayOf<CStatsCategory> statsCategories;
static CriticalSection statsCategoriesCrit;

extern int registerStatsCategory(const char *longName, const char *shortName)
{
    CriticalBlock b(statsCategoriesCrit);
    ForEachItemIn(idx, statsCategories)
    {
        if (statsCategories.item(idx).match(longName, shortName))
            return idx;
    }
    statsCategories.append(*new CStatsCategory(longName, shortName));
    return statsCategories.ordinality()-1;
}

static void checkKind(StatisticKind kind)
{
    if (kind < StMax)
    {
        const StatisticMeta & meta = statsMetaData[kind];
        if (meta.kind != kind)
            throw makeStringExceptionV(0, "Statistic %u in the wrong order", kind);
    }

    StatisticKind serialKind = querySerializedKind(kind);
    StatisticKind rawKind = queryRawKind(kind);
    if (kind != serialKind)
        assertex(queryRawKind(serialKind) == kind);
    if (kind != rawKind)
        assertex(querySerializedKind(rawKind) == kind);

    StatisticMeasure measure = queryMeasure(kind);
    const char * shortName = queryStatisticName(kind);
    StringBuffer longName;
    queryLongStatisticName(longName, kind);
    const char * tagName __attribute__ ((unused)) = queryTreeTag(kind);
    const char * prefix = queryMeasurePrefix(measure);
    //Check short names are all correctly prefixed.
    assertex(strncmp(shortName, prefix, strlen(prefix)) == 0);
}

static void checkDistributedKind(StatisticKind kind)
{
    checkKind(kind);
    checkKind((StatisticKind)(kind|StMinX));
    checkKind((StatisticKind)(kind|StMaxX));
    checkKind((StatisticKind)(kind|StAvgX));
    checkKind((StatisticKind)(kind|StSkew));
    checkKind((StatisticKind)(kind|StSkewMin));
    checkKind((StatisticKind)(kind|StSkewMax));
    checkKind((StatisticKind)(kind|StNodeMin));
    checkKind((StatisticKind)(kind|StNodeMax));
    checkKind((StatisticKind)(kind|StDeltaX));
}

void verifyStatisticFunctions()
{
    static_assert(_elements_in(statsMetaData) == StMax, "statsMetaData is missing entries");
    static_assert(_elements_in(measureNames) == SMeasureMax+1 && !measureNames[SMeasureMax], "measureNames needs updating");
    static_assert(_elements_in(creatorTypeNames) == SCTmax+1 && !creatorTypeNames[SCTmax], "creatorTypeNames needs updating");
    static_assert(_elements_in(scopeTypeNames) == SSTmax+1 && !scopeTypeNames[SSTmax], "scopeTypeNames needs updating");

    //Check the various functions return values for all possible values.
    for (unsigned i1=SMeasureAll; i1 < SMeasureMax; i1++)
    {
        const char * prefix __attribute__((unused)) = queryMeasurePrefix((StatisticMeasure)i1);
        const char * name = queryMeasureName((StatisticMeasure)i1);
        assertex(queryMeasure(name, SMeasureMax) == i1);
    }

    for (StatisticScopeType sst = SSTnone; sst < SSTmax; sst = (StatisticScopeType)(sst+1))
    {
        const char * name = queryScopeTypeName(sst);
        assertex(queryScopeType(name, SSTmax) == sst);

    }

    for (StatisticCreatorType sct = SCTnone; sct < SCTmax; sct = (StatisticCreatorType)(sct+1))
    {
        const char * name = queryCreatorTypeName(sct);
        assertex(queryCreatorType(name, SCTmax) == sct);
    }

    for (unsigned i2=StKindAll+1; i2 < StMax; i2++)
    {
        checkDistributedKind((StatisticKind)i2);
    }
}

#ifdef _DEBUG
MODULE_INIT(INIT_PRIORITY_STANDARD)
{
    verifyStatisticFunctions();
    return true;
}
#endif

<|MERGE_RESOLUTION|>--- conflicted
+++ resolved
@@ -986,14 +986,11 @@
     { NUMSTAT(ParallelExecute), "The number of parallel execution paths for this activity" },
     { NUMSTAT(AgentRequests), "The number of agent request packets for this activity" },
     { SIZESTAT(AgentRequests), "The total size of agent request packets for this activity" },
-<<<<<<< HEAD
-=======
     { TIMESTAT(SoapcallDNS), "The time taken for DNS lookup in SOAPCALL" },
     { TIMESTAT(SoapcallConnect), "The time taken for connect[+SSL_connect] in SOAPCALL" },
     { CYCLESTAT(SoapcallDNS) },
     { CYCLESTAT(SoapcallConnect) },
     { NUMSTAT(SoapcallConnectFailures), "The number of SOAPCALL connect failures" },
->>>>>>> 6b285d9b
 };
 
 static MapStringTo<StatisticKind, StatisticKind> statisticNameMap(true);

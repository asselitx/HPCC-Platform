--- conflicted
+++ resolved
@@ -956,14 +956,11 @@
     { CYCLESTAT(AgentQueue) },
     { TIMESTAT(IBYTIDelay) },
     { CYCLESTAT(IBYTIDelay) },
-<<<<<<< HEAD
-=======
     { WHENFIRSTSTAT(Queued) },
     { WHENFIRSTSTAT(Dequeued) },
     { WHENFIRSTSTAT(K8sLaunched) },
     { WHENFIRSTSTAT(K8sStarted) },
     { WHENFIRSTSTAT(K8sReady) },
->>>>>>> ab89519c
 };
 
 

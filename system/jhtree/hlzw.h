/*##############################################################################

    HPCC SYSTEMS software Copyright (C) 2012 HPCC Systems®.

    Licensed under the Apache License, Version 2.0 (the "License");
    you may not use this file except in compliance with the License.
    You may obtain a copy of the License at

       http://www.apache.org/licenses/LICENSE-2.0

    Unless required by applicable law or agreed to in writing, software
    distributed under the License is distributed on an "AS IS" BASIS,
    WITHOUT WARRANTIES OR CONDITIONS OF ANY KIND, either express or implied.
    See the License for the specific language governing permissions and
    limitations under the License.
############################################################################## */

#ifndef HLZWSTRM_INCL
#define HLZWSTRM_INCL

typedef unsigned short KEYRECSIZE_T;

#include "jbuff.hpp"
#include "jlzw.hpp"
#define USE_RANDROWDIFF true

class KeyCompressor final
{
public:
    KeyCompressor() {}
    ~KeyCompressor();
    void open(void *blk,int blksize, bool isVariable, bool rowcompression);
<<<<<<< HEAD
=======
    void open(void *blk,int blksize,bool _isVariable, ICompressHandler * compressionHandler);
>>>>>>> ab89519c

    int writekey(offset_t fPtr,const char *key,unsigned datalength, unsigned __int64 sequence);
    bool write(const char * data, size32_t datalength);

    void openBlob(void *blk,int blksize);
    unsigned writeBlob(const char *data, unsigned datalength);
    void close();
    bool adjustLimit(size32_t newLimit);

    unsigned getCurrentOffset() const { return (curOffset+0xf) & 0xfffffff0; }
    void *bufptr() const { return (comp==NULL)?bufp:comp->bufptr();}
    int buflen() const { return (comp==NULL)?bufl:comp->buflen();}
    CompressionMethod getCompressionMethod() const { return method; }

protected:
    ICompressor *comp = nullptr;
    void *bufp = nullptr;
    unsigned curOffset = 0;
    int bufl = 0;
    bool isVariable = false;
    bool isBlob = false;
    CompressionMethod method = COMPRESS_METHOD_NONE;

    void testwrite(const void *p,size32_t s);
};

#endif<|MERGE_RESOLUTION|>--- conflicted
+++ resolved
@@ -30,10 +30,7 @@
     KeyCompressor() {}
     ~KeyCompressor();
     void open(void *blk,int blksize, bool isVariable, bool rowcompression);
-<<<<<<< HEAD
-=======
     void open(void *blk,int blksize,bool _isVariable, ICompressHandler * compressionHandler);
->>>>>>> ab89519c
 
     int writekey(offset_t fPtr,const char *key,unsigned datalength, unsigned __int64 sequence);
     bool write(const char * data, size32_t datalength);

--- conflicted
+++ resolved
@@ -75,15 +75,9 @@
 // INodeLoader impl.
 interface INodeLoader
 {
-<<<<<<< HEAD
     virtual const CJHTreeNode *loadNode(cycle_t * fetchCycles, offset_t offset) const = 0;
-    virtual const CJHSearchNode *locateFirstNode(KeyStatsCollector &stats) const = 0;
-    virtual const CJHSearchNode *locateLastNode(KeyStatsCollector &stats) const = 0;
-=======
-    virtual const CJHTreeNode *loadNode(cycle_t * fetchCycles, offset_t offset) = 0;
-    virtual const CJHSearchNode *locateFirstLeafNode(KeyStatsCollector &stats) = 0;
-    virtual const CJHSearchNode *locateLastLeafNode(KeyStatsCollector &stats) = 0;
->>>>>>> aa139364
+    virtual const CJHSearchNode *locateFirstLeafNode(KeyStatsCollector &stats) const = 0;
+    virtual const CJHSearchNode *locateLastLeafNode(KeyStatsCollector &stats) const = 0;
 };
 
 class jhtree_decl CKeyIndex : implements IKeyIndex, implements INodeLoader, public CInterface
@@ -160,15 +154,9 @@
     virtual offset_t queryFirstBranchOffset() override;
 
  // INodeLoader impl.
-<<<<<<< HEAD
     virtual const CJHTreeNode *loadNode(cycle_t * fetchCycles, offset_t offset) const override = 0;  // Must be implemented in derived classes
-    virtual const CJHSearchNode *locateFirstNode(KeyStatsCollector &stats) const override;
-    virtual const CJHSearchNode *locateLastNode(KeyStatsCollector &stats) const override;
-=======
-    virtual const CJHTreeNode *loadNode(cycle_t * fetchCycles, offset_t offset) override = 0;  // Must be implemented in derived classes
-    virtual const CJHSearchNode *locateFirstLeafNode(KeyStatsCollector &stats) override;
-    virtual const CJHSearchNode *locateLastLeafNode(KeyStatsCollector &stats) override;
->>>>>>> aa139364
+    virtual const CJHSearchNode *locateFirstLeafNode(KeyStatsCollector &stats) const override;
+    virtual const CJHSearchNode *locateLastLeafNode(KeyStatsCollector &stats) const override;
 
     virtual void mergeStats(CRuntimeStatisticCollection & stats) const override {}
 };

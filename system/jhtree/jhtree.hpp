/*##############################################################################

    HPCC SYSTEMS software Copyright (C) 2012 HPCC Systems®.

    Licensed under the Apache License, Version 2.0 (the "License");
    you may not use this file except in compliance with the License.
    You may obtain a copy of the License at

       http://www.apache.org/licenses/LICENSE-2.0

    Unless required by applicable law or agreed to in writing, software
    distributed under the License is distributed on an "AS IS" BASIS,
    WITHOUT WARRANTIES OR CONDITIONS OF ANY KIND, either express or implied.
    See the License for the specific language governing permissions and
    limitations under the License.
############################################################################## */

#ifndef _JHTREE_INCL
#define _JHTREE_INCL

#ifdef JHTREE_EXPORTS
#define jhtree_decl DECL_EXPORT
#else
#define jhtree_decl DECL_IMPORT
#endif

#include "jiface.hpp"
#include "jfile.hpp"
#include "jlog.hpp"
#include "errorlist.h"

enum NodeType : char;

class BloomFilter;
interface IIndexFilterList;

interface jhtree_decl IDelayedFile : public IInterface
{
    virtual IMemoryMappedFile *getMappedFile() = 0;
    virtual IFileIO *getFileIO() = 0;
};

class KeyStatsCollector
{
public:
    IContextLogger *ctx;
    unsigned seeks = 0;
    unsigned scans = 0;
    unsigned wildseeks = 0;
    unsigned skips = 0;
    unsigned nullskips = 0;

    KeyStatsCollector(IContextLogger *_ctx) : ctx(_ctx) {}
    void reset();
    void noteSeeks(unsigned lseeks, unsigned lscans, unsigned lwildseeks);
    void noteSkips(unsigned lskips, unsigned lnullSkips);

};

interface jhtree_decl IKeyCursor : public IInterface
{
    virtual const char *queryName() const = 0;
    virtual size32_t getSize() = 0;  // Size of current row
    virtual size32_t getKeyedSize() const = 0;  // Size of keyed fields
    virtual void serializeCursorPos(MemoryBuffer &mb) = 0;
    virtual void deserializeCursorPos(MemoryBuffer &mb, KeyStatsCollector &stats) = 0;
    virtual unsigned __int64 getSequence() = 0;
<<<<<<< HEAD
    virtual offset_t getFPos() const = 0;
    virtual const byte *loadBlob(unsigned __int64 blobid, size32_t &blobsize) = 0;
=======
    virtual const byte *loadBlob(unsigned __int64 blobid, size32_t &blobsize, IContextLogger *ctx) = 0;
>>>>>>> 53528bca
    virtual void reset() = 0;
    virtual bool lookup(bool exact, KeyStatsCollector &stats) = 0;
    virtual bool next(KeyStatsCollector &stats) = 0;
    virtual bool lookupSkip(const void *seek, size32_t seekOffset, size32_t seeklen, KeyStatsCollector &stats) = 0;
    virtual bool skipTo(const void *_seek, size32_t seekOffset, size32_t seeklen) = 0;
    virtual IKeyCursor *fixSortSegs(unsigned sortFieldOffset) = 0;

    virtual unsigned __int64 getCount(KeyStatsCollector &stats) = 0;
    virtual unsigned __int64 checkCount(unsigned __int64 max, KeyStatsCollector &stats) = 0;
    virtual unsigned __int64 getCurrentRangeCount(unsigned groupSegCount, KeyStatsCollector &stats) = 0;
    virtual bool nextRange(unsigned groupSegCount) = 0;
    virtual const byte *queryRecordBuffer() const = 0;
    virtual const byte *queryKeyedBuffer() const = 0;
    virtual void mergeStats(CRuntimeStatisticCollection & stats) const = 0;
};

interface IKeyIndex;

interface jhtree_decl IKeyIndexBase : public IInterface
{
    virtual unsigned numParts() = 0;
    virtual IKeyIndex *queryPart(unsigned idx) = 0;
    virtual bool IsShared() const = 0;
};

interface jhtree_decl IKeyIndex : public IKeyIndexBase
{
    virtual IKeyCursor *getCursor(const IIndexFilterList *filter, bool logExcessiveSeeks) = 0;
    virtual size32_t keySize() = 0;
    virtual bool isFullySorted() = 0;
    virtual bool isTopLevelKey() = 0;
    virtual __uint64 getPartitionFieldMask() = 0;
    virtual unsigned numPartitions() = 0;
    virtual unsigned getFlags() = 0;
    virtual void dumpNode(FILE *out, offset_t pos, unsigned rowCount, bool isRaw) = 0;
    virtual unsigned queryScans() = 0;
    virtual unsigned querySeeks() = 0;
    virtual size32_t keyedSize() = 0;
    virtual bool hasPayload() = 0;
    virtual const char *queryFileName() = 0;
    virtual offset_t queryBlobHead() = 0;
    virtual void resetCounts() = 0;
    virtual offset_t queryLatestGetNodeOffset() const = 0;
    virtual offset_t queryMetadataHead() = 0;
    virtual IPropertyTree * getMetadata() = 0;

    virtual unsigned getNodeSize() = 0;
    virtual const IFileIO *queryFileIO() const = 0;
    virtual bool hasSpecialFileposition() const = 0;
    virtual bool needsRowBuffer() const = 0;
    virtual bool prewarmPage(offset_t offset, NodeType type) = 0;
    virtual void mergeStats(CRuntimeStatisticCollection & stats) const = 0;
};

interface IKeyArray : extends IInterface
{
    virtual bool IsShared() const = 0;
    virtual IKeyIndexBase *queryKeyPart(unsigned partNo) = 0;
    virtual unsigned length() = 0;
    virtual void addKey(IKeyIndexBase *f) = 0;
};

interface jhtree_decl IKeyIndexSet : public IKeyIndexBase
{
    virtual void addIndex(IKeyIndex *newPart) = 0;
    virtual void setRecordCount(offset_t count) = 0;
    virtual void setTotalSize(offset_t size) = 0;
    virtual offset_t getRecordCount() = 0;
    virtual offset_t getTotalSize() = 0;
};

interface ICacheInfoRecorder
{
    virtual void noteWarm(unsigned fileIdx, offset_t page, size32_t len, NodeType type) = 0;
};


extern jhtree_decl void clearKeyStoreCache(bool killAll);
extern jhtree_decl void clearKeyStoreCacheEntry(const char *name);
extern jhtree_decl void clearKeyStoreCacheEntry(const IFileIO *io);
extern jhtree_decl unsigned setKeyIndexCacheSize(unsigned limit);
extern jhtree_decl void clearNodeCache();
// these methods return previous values
extern jhtree_decl size32_t setNodeCacheMem(size32_t cacheSize);
extern jhtree_decl size32_t setLeafCacheMem(size32_t cacheSize);
extern jhtree_decl size32_t setBlobCacheMem(size32_t cacheSize);
extern jhtree_decl void setLegacyNodeCache(bool _value);
extern jhtree_decl void setNodeFetchThresholdNs(__uint64 thresholdNs);

extern jhtree_decl void getNodeCacheInfo(ICacheInfoRecorder &cacheInfo);

extern jhtree_decl IKeyIndex *createKeyIndex(const char *filename, unsigned crc, bool isTLK);
extern jhtree_decl IKeyIndex *createKeyIndex(const char *filename, unsigned crc, IFileIO &ifile, unsigned fileIdx, bool isTLK);
extern jhtree_decl IKeyIndex *createKeyIndex(const char *filename, unsigned crc, IDelayedFile &ifile, unsigned fileIdx, bool isTLK);

extern jhtree_decl bool isIndexFile(const char *fileName);
extern jhtree_decl bool isIndexFile(IFile *file);
extern jhtree_decl void validateKeyFile(const char *keyfile, offset_t nodepos = 0);
extern jhtree_decl IKeyIndexSet *createKeyIndexSet();
extern jhtree_decl IKeyArray *createKeyArray();
extern jhtree_decl StringBuffer &getIndexMetrics(StringBuffer &);
extern jhtree_decl void resetIndexMetrics();

extern jhtree_decl RelaxedAtomic<unsigned> nodesLoaded;
extern jhtree_decl RelaxedAtomic<unsigned> cacheHits;
extern jhtree_decl RelaxedAtomic<unsigned> cacheAdds;
extern jhtree_decl RelaxedAtomic<unsigned> blobCacheHits;
extern jhtree_decl RelaxedAtomic<unsigned> blobCacheAdds;
extern jhtree_decl RelaxedAtomic<unsigned> blobCacheDups;
extern jhtree_decl RelaxedAtomic<unsigned> leafCacheHits;
extern jhtree_decl RelaxedAtomic<unsigned> leafCacheAdds;
extern jhtree_decl RelaxedAtomic<unsigned> leafCacheDups;
extern jhtree_decl RelaxedAtomic<unsigned> nodeCacheHits;
extern jhtree_decl RelaxedAtomic<unsigned> nodeCacheAdds;
extern jhtree_decl RelaxedAtomic<unsigned> nodeCacheDups;
extern jhtree_decl bool linuxYield;
extern jhtree_decl bool traceSmartStepping;
extern jhtree_decl bool flushJHtreeCacheOnOOM;
extern jhtree_decl bool useMemoryMappedIndexes;
extern jhtree_decl void clearNodeStats();


#define CHEAP_UCHAR_DEF
#ifdef _WIN32
typedef char16_t UChar;
#else //_WIN32
typedef unsigned short UChar;
#endif //_WIN32
#include "rtlkey.hpp"
#include "rtlnewkey.hpp"
#include "jmisc.hpp"

class RtlRecord;
interface IDynamicTransform;

class jhtree_decl SegMonitorList : public CInterfaceOf<IIndexFilterList>
{
    unsigned cachedLRS = 0;
    bool modified = true;
    bool unfiltered = true;
    const RtlRecord &recInfo;
    unsigned keySegCount;
    IArrayOf<IKeySegmentMonitor> segMonitors;

    size32_t getSize() const;
    unsigned _lastRealSeg();
    SegMonitorList(const SegMonitorList &_from, const char *fixedVals, unsigned sortFieldOffset);
public:
    SegMonitorList(const RtlRecord &_recInfo);

    // interface IIndexReadContext
    virtual void append(IKeySegmentMonitor *segment) override;
    virtual IIndexFilter *item(unsigned i) const override;
    virtual void append(FFoption option, const IFieldFilter * filter) override;

    // interface IIndexFilterList

    virtual void setLow(unsigned segno, void *keyBuffer) const override;
    virtual unsigned setLowAfter(size32_t offset, void *keyBuffer) const override;
    virtual bool incrementKey(unsigned segno, void *keyBuffer) const override;
    virtual void endRange(unsigned segno, void *keyBuffer) const override;
    virtual unsigned lastRealSeg() const override { assertex(!modified); return cachedLRS; }
    virtual bool isUnfiltered() const override { assertex(!modified); return unfiltered; }
    unsigned lastFullSeg() const override;
    virtual unsigned numFilterFields() const override { return segMonitors.length(); }
    virtual IIndexFilterList *fixSortSegs(const char *fixedVals, unsigned sortFieldOffset) const override
    {
        return new SegMonitorList(*this, fixedVals, sortFieldOffset);
    }
    virtual void reset() override;
    virtual void checkSize(size32_t keyedSize, char const * keyname) const override;
    virtual void recalculateCache() override;
    virtual void finish(size32_t keyedSize) override;
    virtual void describe(StringBuffer &out) const override;
    virtual bool matchesBuffer(const void *buffer, unsigned lastSeg, unsigned &matchSeg) const override;
    virtual unsigned getFieldOffset(unsigned idx) const override { return recInfo.getFixedOffset(idx); }
    virtual bool canMatch() const override;
};

interface IIndexLookup : extends IInterface // similar to a small subset of IKeyManager
{
    virtual void ensureAvailable() = 0;
    virtual const void *nextKey() = 0;
    virtual unsigned __int64 getCount() = 0;
    virtual unsigned __int64 checkCount(unsigned __int64 limit) = 0;
    virtual unsigned querySeeks() const = 0;
    virtual unsigned queryScans() const = 0;
    virtual unsigned querySkips() const = 0;
    virtual unsigned queryWildSeeks() const = 0;
};

interface IKeyManager : public IInterface, extends IIndexReadContext
{
    virtual void reset(bool crappyHack = false) = 0;
    virtual void releaseSegmentMonitors() = 0;

    virtual const byte *queryKeyBuffer() = 0; //if using RLT: fpos is the translated value, so correct in a normal row
    virtual unsigned __int64 querySequence() = 0;
    virtual offset_t queryFPos() const = 0;   // filepos from current row as returned by queryKeyBuffer()
    virtual size32_t queryRowSize() = 0;      // Size of current row as returned by queryKeyBuffer()

    virtual bool lookup(bool exact) = 0;
    virtual unsigned __int64 getCount() = 0;
    virtual unsigned __int64 getCurrentRangeCount(unsigned groupSegCount) = 0;
    virtual bool nextRange(unsigned groupSegCount) = 0;
    virtual void setKey(IKeyIndexBase * _key) = 0;
    virtual void setChooseNLimit(unsigned __int64 _rowLimit) = 0; // for choosen type functionality
    virtual unsigned __int64 checkCount(unsigned __int64 limit) = 0;
    virtual void serializeCursorPos(MemoryBuffer &mb) = 0;
    virtual void deserializeCursorPos(MemoryBuffer &mb) = 0;
    virtual unsigned querySeeks() const = 0;
    virtual unsigned queryScans() const = 0;
    virtual unsigned querySkips() const = 0;
    virtual unsigned queryWildSeeks() const = 0;
    virtual const byte *loadBlob(unsigned __int64 blobid, size32_t &blobsize, IContextLogger *ctx) = 0;
    virtual void releaseBlobs() = 0;
    virtual void resetCounts() = 0;

    virtual void setLayoutTranslator(const IDynamicTransform * trans) = 0;
    virtual void finishSegmentMonitors() = 0;
    virtual void describeFilter(StringBuffer &out) const = 0;

    virtual bool lookupSkip(const void *seek, size32_t seekGEOffset, size32_t seeklen) = 0;
    virtual unsigned getPartition() = 0;  // Use PARTITION() to retrieve partno, if possible, or zero to mean read all

    virtual unsigned numActiveKeys() const = 0;
    virtual void mergeStats(CRuntimeStatisticCollection & stats) const = 0;
};

inline offset_t extractFpos(IKeyManager * manager)
{
    return manager->queryFPos();
}

class RtlRecord;

extern jhtree_decl IKeyManager *createLocalKeyManager(const RtlRecord &_recInfo, IKeyIndex * _key, IContextLogger *ctx, bool _newFilters, bool _logExcessiveSeeks);
extern jhtree_decl IKeyManager *createKeyMerger(const RtlRecord &_recInfo, IKeyIndexSet * _key, unsigned sortFieldOffset, IContextLogger *ctx, bool _newFilters, bool _logExcessiveSeeks);
extern jhtree_decl IKeyManager *createSingleKeyMerger(const RtlRecord &_recInfo, IKeyIndex * _onekey, unsigned sortFieldOffset, IContextLogger *ctx, bool _newFilters, bool _logExcessiveSeeks);

class KLBlobProviderAdapter : implements IBlobProvider
{
    IKeyManager *klManager;
    IContextLogger *ctx;
public:
    KLBlobProviderAdapter(IKeyManager *_klManager, IContextLogger *_ctx) : klManager(_klManager), ctx(_ctx) {};
    ~KLBlobProviderAdapter() 
    {
        if (klManager)
            klManager->releaseBlobs(); 
    }
    virtual const byte * lookupBlob(unsigned __int64 id) { size32_t dummy; return klManager->loadBlob(id, dummy, ctx); }
};

extern jhtree_decl bool isCompressedIndex(const char *filename);
extern jhtree_decl bool isIndexFile(IFileIO *fileIO);
extern jhtree_decl bool isIndexFile(IFile *filename);

extern jhtree_decl IIndexLookup *createIndexLookup(IKeyManager *keyManager);

#define JHTREE_KEY_NOT_SORTED JHTREE_ERROR_START

#endif<|MERGE_RESOLUTION|>--- conflicted
+++ resolved
@@ -65,12 +65,8 @@
     virtual void serializeCursorPos(MemoryBuffer &mb) = 0;
     virtual void deserializeCursorPos(MemoryBuffer &mb, KeyStatsCollector &stats) = 0;
     virtual unsigned __int64 getSequence() = 0;
-<<<<<<< HEAD
     virtual offset_t getFPos() const = 0;
-    virtual const byte *loadBlob(unsigned __int64 blobid, size32_t &blobsize) = 0;
-=======
     virtual const byte *loadBlob(unsigned __int64 blobid, size32_t &blobsize, IContextLogger *ctx) = 0;
->>>>>>> 53528bca
     virtual void reset() = 0;
     virtual bool lookup(bool exact, KeyStatsCollector &stats) = 0;
     virtual bool next(KeyStatsCollector &stats) = 0;

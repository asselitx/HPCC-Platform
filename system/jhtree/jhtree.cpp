--- conflicted
+++ resolved
@@ -1505,11 +1505,7 @@
             offset_t pos = node->getFPosAt(i);
             StringBuffer s;
             appendURL(&s, dst, length, true);
-<<<<<<< HEAD
-            fprintf(out, "keyVal %d [%"I64F"d] = %s\n", i, pos, s.str());
-=======
-            fprintf(out, "keyVal %d [%" I64F "d] = %s\n", i, pos, s.toCharArray());
->>>>>>> c948063f
+            fprintf(out, "keyVal %d [%" I64F "d] = %s\n", i, pos, s.str());
         }
     }
     if (!raw)

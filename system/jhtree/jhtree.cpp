/*##############################################################################

    HPCC SYSTEMS software Copyright (C) 2012 HPCC Systems®.

    Licensed under the Apache License, Version 2.0 (the "License");
    you may not use this file except in compliance with the License.
    You may obtain a copy of the License at

       http://www.apache.org/licenses/LICENSE-2.0

    Unless required by applicable law or agreed to in writing, software
    distributed under the License is distributed on an "AS IS" BASIS,
    WITHOUT WARRANTIES OR CONDITIONS OF ANY KIND, either express or implied.
    See the License for the specific language governing permissions and
    limitations under the License.
############################################################################## */

//****************************************************************************
// Name:         jhtree.cpp
//
// Purpose:      
//
// Description:    
//
// Notes:        Supports only static (non-changing) files
//
//                Initially I was holding on to the root nodes, but came to find
//                that they could potentially fill the cache by themselves...
//
//                Things to play with:
//                    - try not unpacking the entire node when it is read in.
//                        break it out as needed later.
//
// History:        31-Aug-99   crs  original
//              08-Jan-00    nh  added LZW compression of nodes
//                14-feb-00     nh     added GetORDKey
//                15-feb-00     nh     fixed isolatenode and nextNode
//                12-Apr-00    jcs moved over to jhtree.dll etc.
//****************************************************************************

#include "platform.h"
#include <stdio.h>
#include <fcntl.h>
#include <stdlib.h>
#include <limits.h>
#ifdef __linux__
#include <alloca.h>
#endif

#include "hlzw.h"

#include "jmutex.hpp"
#include "jhutil.hpp"
#include "jmisc.hpp"
#include "jstats.h"
#include "ctfile.hpp"
#include "jhinplace.hpp"

#include "jhtree.ipp"
#include "keybuild.hpp"
#include "bloom.hpp"
#include "eclhelper_dyn.hpp"
#include "rtlrecord.hpp"
#include "rtldynfield.hpp"
#include "eclhelper_base.hpp"
#include "jmetrics.hpp"
#include "jevent.hpp"

constexpr __uint64 defaultFetchThresholdNs = 20000; // Assume anything < 20us comes from the page cache, everything above probably went to disk

static std::atomic<CKeyStore *> keyStore(nullptr);
static unsigned defaultKeyIndexLimit = 200;
static CNodeCache *nodeCache = NULL;
static CriticalSection *initCrit = NULL;
static cycle_t fetchThresholdCycles = 0;

bool useMemoryMappedIndexes = false;
bool linuxYield = false;
bool flushJHtreeCacheOnOOM = true;
std::atomic<unsigned __int64> branchSearchCycles{0};
std::atomic<unsigned __int64> leafSearchCycles{0};

static cycle_t traceCacheLockingFrequency{0};
static cycle_t traceNodeLoadFrequency{0};
static cycle_t traceNodeLoadThreshold{0};

MODULE_INIT(INIT_PRIORITY_JHTREE_JHTREE)
{
    initCrit = new CriticalSection;
    fetchThresholdCycles = nanosec_to_cycle(defaultFetchThresholdNs);
    traceCacheLockingFrequency = millisec_to_cycle(60000);          // Report locking delays at most once per minute
    traceNodeLoadFrequency = millisec_to_cycle(60000);              // Report slow loads at most once per minute
    traceNodeLoadThreshold = millisec_to_cycle(20);                 // Report node loads that take > 5ms
    return 1;
}

MODULE_EXIT()
{
    delete initCrit;
    delete keyStore.load(std::memory_order_relaxed);
    ::Release((CInterface*)nodeCache);
    nodeCache = nullptr;
}

//#define DUMP_NODES

SegMonitorList::SegMonitorList(const RtlRecord &_recInfo) : recInfo(_recInfo)
{
    keySegCount = recInfo.getNumKeyedFields();
    reset();
}

SegMonitorList::SegMonitorList(const SegMonitorList &from, const char *fixedVals, unsigned sortFieldOffset)
: recInfo(from.recInfo), keySegCount(from.keySegCount)
{
    ForEachItemIn(idx, from.segMonitors)
    {
        IKeySegmentMonitor &seg = from.segMonitors.item(idx);
        unsigned offset = seg.getOffset();
        if (offset < sortFieldOffset)
            segMonitors.append(*createSingleKeySegmentMonitor(false, seg.queryFieldIndex(), offset, seg.getSize(), fixedVals+offset));
        else
            segMonitors.append(OLINK(seg));
    }
    recalculateCache();
    modified = false;
}

void SegMonitorList::describe(StringBuffer &out) const
{
    for (unsigned idx=0; idx <= lastRealSeg() && idx < segMonitors.length(); idx++)
    {
        auto &filter = segMonitors.item(idx);
        if (idx)
            out.append(',');
        out.appendf("%s=", recInfo.queryName(idx));
        filter.describe(out, *recInfo.queryType(idx));
    }
}

bool SegMonitorList::matchesBuffer(const void *buffer, unsigned lastSeg, unsigned &matchSeg) const
{
    if (segMonitors.length())
    {
        for (; matchSeg <= lastSeg; matchSeg++)
        {
            if (!segMonitors.item(matchSeg).matchesBuffer(buffer))
                return false;
        }
    }
    return true;
}

bool SegMonitorList::canMatch() const
{
    ForEachItemIn(idx, segMonitors)
    {
        if (segMonitors.item(idx).isEmpty())
            return false;
    }
    return true;
}

IIndexFilter *SegMonitorList::item(unsigned idx) const
{
    return &segMonitors.item(idx);
}

size32_t SegMonitorList::getSize() const
{
    unsigned lim = segMonitors.length();
    if (lim)
    {
        IKeySegmentMonitor &lastItem = segMonitors.item(lim-1);
        return lastItem.getOffset() + lastItem.getSize();
    }
    else
        return 0;
}

void SegMonitorList::checkSize(size32_t keyedSize, char const * keyname) const
{
    size32_t segSize = getSize();
    if (segSize != keyedSize)
    {
        StringBuffer err;
        err.appendf("Key size mismatch on key %s - key size is %u, expected %u", keyname, keyedSize, getSize());
        IException *e = MakeStringExceptionDirect(1000, err.str());
        EXCLOG(e, err.str());
        throw e;
    }
}

void SegMonitorList::setLow(unsigned segno, void *keyBuffer) const
{
    unsigned lim = segMonitors.length();
    while (segno < lim)
        segMonitors.item(segno++).setLow(keyBuffer);
}

unsigned SegMonitorList::setLowAfter(size32_t offset, void *keyBuffer) const
{
    unsigned lim = segMonitors.length();
    unsigned segno = 0;
    unsigned skipped = 0;
    while (segno < lim)
    {
        IKeySegmentMonitor &seg = segMonitors.item(segno++);
        if (seg.getOffset() >= offset)
            seg.setLow(keyBuffer);
        else if (seg.getSize()+seg.getOffset() <= offset)
            skipped++;
        else
        {
            byte *temp = (byte *) alloca(seg.getSize() + seg.getOffset());
            seg.setLow(temp);
            memcpy((byte *)keyBuffer+offset, temp+offset, seg.getSize() - (offset - seg.getOffset()));
        }
    }
    return skipped;
}

void SegMonitorList::endRange(unsigned segno, void *keyBuffer) const
{
    unsigned lim = segMonitors.length();
    if (segno < lim)
        segMonitors.item(segno++).endRange(keyBuffer);
    while (segno < lim)
        segMonitors.item(segno++).setHigh(keyBuffer);
}

bool SegMonitorList::incrementKey(unsigned segno, void *keyBuffer) const
{
    // Increment the key buffer to next acceptable value
    for(;;)
    {
        if (segMonitors.item(segno).increment(keyBuffer))
        {
            setLow(segno+1, keyBuffer);
            return true;
        }
        if (!segno)
            return false;
        segno--;
    }
}

unsigned SegMonitorList::_lastRealSeg()
{
    unfiltered = false;
    unsigned seg = segMonitors.length();
    for (;;)
    {
        if (!seg)
        {
            unfiltered = true;
            return 0;
        }
        seg--;
        if (!segMonitors.item(seg).isWild()) // MORE - why not just remove them? Stepping/overrides?
            return seg;
    }
}

unsigned SegMonitorList::lastFullSeg() const
{
    // This is used to determine what part of the segmonitor list to use for a pre-count to determine if atmost/limit have been hit
    // We include everything up to the last of i) the last keyed element or ii) the last keyed,opt element that has no wild between it and a keyed element
    // NOTE - can return (unsigned) -1 if there are no full segments
    unsigned len = segMonitors.length();
    unsigned seg = 0;
    unsigned ret = (unsigned) -1;
    bool wildSeen = false;
    while (seg < len)
    {
        if (segMonitors.item(seg).isWild())
            wildSeen = true;
        else
        {
            if (!wildSeen || !segMonitors.item(seg).isOptional())
            {
                ret = seg;
                wildSeen = false;
            }
        }
        seg++;
    }
    return ret;
}

void SegMonitorList::finish(unsigned keyedSize)
{
    if (modified)
    {
        while (segMonitors.length() < keySegCount)
        {
            unsigned idx = segMonitors.length();
            size32_t offset = recInfo.getFixedOffset(idx);
            if (offset == keyedSize)
            {
                DBGLOG("SegMonitor record does not match key");  // Can happen when reading older indexes that don't save key information in metadata properly
                keySegCount = segMonitors.length();
                break;
            }
            size32_t size = recInfo.getFixedOffset(idx+1) - offset;
            segMonitors.append(*createWildKeySegmentMonitor(idx, offset, size));
        }
        size32_t segSize = getSize();
        assertex(segSize == keyedSize);
        recalculateCache();
        modified = false;
    }
}

void SegMonitorList::recalculateCache()
{
    cachedLRS = _lastRealSeg();
}

void SegMonitorList::reset()
{
    segMonitors.kill();
    modified = true;
}

// interface IIndexReadContext
void SegMonitorList::append(IKeySegmentMonitor *segment)
{
    modified = true;
    unsigned fieldIdx = segment->queryFieldIndex();
    while (segMonitors.length() < fieldIdx)
    {
        unsigned idx = segMonitors.length();
        size32_t offset = recInfo.getFixedOffset(idx);
        size32_t size = recInfo.getFixedOffset(idx+1) - offset;
        segMonitors.append(*createWildKeySegmentMonitor(idx, offset, size));
    }
    segMonitors.append(*segment);
}

void SegMonitorList::append(FFoption option, const IFieldFilter * filter)
{
    throwUnexpected();
}

///
static UnexpectedVirtualFieldCallback unexpectedFieldCallback;
class jhtree_decl CKeyLevelManager : implements IKeyManager, public CInterface
{
protected:
    IContextLogger *ctx = nullptr;
    IContextLogger *activeCtx = nullptr;
    Owned <IIndexFilterList> filter;
    IKeyCursor *keyCursor;
    ConstPointerArray activeBlobs;
    __uint64 partitionFieldMask = 0;
    unsigned indexParts = 0;
    unsigned keyedSize;     // size of non-payload part of key
    bool started = false;
    bool newFilters = false;
    bool logExcessiveSeeks = false;

    Owned<const IDynamicTransform> layoutTrans;
    MemoryBuffer buf;  // used when translating
    size32_t layoutSize = 0;
public:
    IMPLEMENT_IINTERFACE;

    CKeyLevelManager(const RtlRecord &_recInfo, IKeyIndex * _key, IContextLogger *_ctx, bool _newFilters, bool _logExcessiveSeeks)
    : ctx(_ctx), newFilters(_newFilters), logExcessiveSeeks(_logExcessiveSeeks)
    {
        if (newFilters)
            filter.setown(new IndexRowFilter(_recInfo));
        else
            filter.setown(new SegMonitorList(_recInfo));
        keyCursor = NULL;
        keyedSize = 0;
        setKey(_key);
    }

    ~CKeyLevelManager()
    {
        ::Release(keyCursor);
        releaseBlobs();
    }

    virtual unsigned numActiveKeys() const override
    {
        return keyCursor ? 1 : 0;
    }

    void setKey(IKeyIndexBase * _key)
    {
        ::Release(keyCursor);
        keyCursor = NULL;
        if (_key)
        {
            assertex(_key->numParts()==1);
            IKeyIndex *ki = _key->queryPart(0);
            keyCursor = ki->getCursor(filter, logExcessiveSeeks);
            if (keyedSize)
                assertex(keyedSize == ki->keyedSize());
            else
                keyedSize = ki->keyedSize();
            partitionFieldMask = ki->getPartitionFieldMask();
            indexParts = ki->numPartitions();

            // If TLK don't collect context information
            activeCtx = ki->isTopLevelKey() ? nullptr : ctx;
        }
    }

    virtual unsigned getPartition() override
    {
        if (partitionFieldMask)
        {
            hash64_t hash = HASH64_INIT;
            if (getBloomHash(partitionFieldMask, *filter, hash))
                return (((unsigned) hash) % indexParts) + 1;  // NOTE - the Hash distribute function that distributes the index when building will truncate to 32-bits before taking modulus - so we must too!
        }
        return 0;
    }

    virtual void setChooseNLimit(unsigned __int64 _rowLimit) override
    {
        // TODO ?
    }

    virtual void reset(bool crappyHack)
    {
        if (keyCursor)
        {
            if (!started)
            {
                started = true;
                filter->checkSize(keyedSize, keyCursor->queryName());
            }
            if (!crappyHack)
            {
                keyCursor->reset(activeCtx);
            }
        }
    }

    virtual void releaseSegmentMonitors()
    {
        filter->reset();
        started = false;
    }

    virtual void append(IKeySegmentMonitor *segment) 
    { 
        assertex(!newFilters && !started);
        filter->append(segment);
    }


    virtual void append(FFoption option, const IFieldFilter * fieldFilter)
    {
        assertex(newFilters && !started);
        filter->append(option, fieldFilter);
    }

    inline const byte *queryKeyBuffer() override
    {
        if(layoutTrans)
        {
            buf.setLength(0);
            MemoryBufferBuilder aBuilder(buf, 0);
            layoutSize = layoutTrans->translate(aBuilder, unexpectedFieldCallback, keyCursor->queryRecordBuffer());
            return aBuilder.getSelf();
        }
        else
            return keyCursor->queryRecordBuffer();
    }

    inline size32_t queryRowSize()
    {
        if (layoutTrans)
            return layoutSize;
        else
            return keyCursor ? keyCursor->getSize() : 0;
    }

    inline unsigned __int64 querySequence()
    {
        return keyCursor ? keyCursor->getSequence() : 0;
    }

    virtual offset_t queryFPos() const override
    {
        return keyCursor ? keyCursor->getFPos() : 0;
    }

    virtual bool lookup(bool exact)
    {
        if (keyCursor)
            return keyCursor->lookup(exact, activeCtx);
        else
            return false;
    }

    virtual bool lookupSkip(const void *seek, size32_t seekOffset, size32_t seeklen)
    {
        return keyCursor ? keyCursor->lookupSkip(seek, seekOffset, seeklen, activeCtx) : false;
    }

    unsigned __int64 getCount()
    {
        assertex(keyCursor);
        return keyCursor->getCount(activeCtx);
    }

    unsigned __int64 getCurrentRangeCount(unsigned groupSegCount)
    {
        assertex(keyCursor);
        return keyCursor->getCurrentRangeCount(groupSegCount, activeCtx);
    }

    bool nextRange(unsigned groupSegCount)
    {
        assertex(keyCursor);
        return keyCursor->nextRange(groupSegCount);
    }

    unsigned __int64 checkCount(unsigned __int64 max)
    {
        assertex(keyCursor);
        return keyCursor->checkCount(max, activeCtx);
    }

    virtual void serializeCursorPos(MemoryBuffer &mb)
    {
        keyCursor->serializeCursorPos(mb);
    }

    virtual void deserializeCursorPos(MemoryBuffer &mb)
    {
        keyCursor->deserializeCursorPos(mb, activeCtx);
    }

    virtual const byte *loadBlob(unsigned __int64 blobid, size32_t &blobsize, IContextLogger *ctx)
    {
        const byte *ret = keyCursor->loadBlob(blobid, blobsize, ctx);
        activeBlobs.append(ret);
        return ret;
    }

    virtual void releaseBlobs()
    {
        ForEachItemIn(idx, activeBlobs)
        {
            free((void *) activeBlobs.item(idx));
        }
        activeBlobs.kill();
    }

    virtual void setLayoutTranslator(const IDynamicTransform * trans) override
    {
        layoutTrans.set(trans);
    }

    virtual void finishSegmentMonitors()
    {
        filter->finish(keyedSize);
    }

    virtual void describeFilter(StringBuffer &out) const override
    {
        filter->describe(out);
    }

    virtual void mergeStats(CRuntimeStatisticCollection & targetStats) const
    {
        if (keyCursor)
            keyCursor->mergeStats(targetStats); // merge IO stats
    }
};


///////////////////////////////////////////////////////////////////////////////

enum CacheType : unsigned
{
    CacheBranch = 0,
    CacheLeaf = 1,
    CacheBlob = 2,
    //CacheTLK?
    CacheMax = 3
};
static constexpr const char * cacheTypeText[CacheMax]  = { "branch", "leaf", "blob" };

static_assert((unsigned)CacheBranch == (unsigned)NodeBranch, "Mismatch Cache Branch");
static_assert((unsigned)CacheLeaf == (unsigned)NodeLeaf, "Mismatch Cache Leaf");
static_assert((unsigned)CacheBlob == (unsigned)NodeBlob, "Mismatch Cache Blob");

constexpr StatisticKind addStatId[CacheMax] = { StNumNodeCacheAdds, StNumLeafCacheAdds, StNumBlobCacheAdds };
constexpr StatisticKind hitStatId[CacheMax] = { StNumNodeCacheHits, StNumLeafCacheHits, StNumBlobCacheHits };
constexpr StatisticKind loadStatId[CacheMax] = { StCycleNodeLoadCycles, StCycleLeafLoadCycles, StCycleBlobLoadCycles };
constexpr StatisticKind readStatId[CacheMax] = { StCycleNodeReadCycles, StCycleLeafReadCycles, StCycleBlobReadCycles };
constexpr StatisticKind fetchStatId[CacheMax] = { StNumNodeDiskFetches, StNumLeafDiskFetches, StNumBlobDiskFetches };
constexpr StatisticKind fetchTimeId[CacheMax] = { StCycleNodeFetchCycles, StCycleLeafFetchCycles, StCycleBlobFetchCycles };

///////////////////////////////////////////////////////////////////////////////

// For some reason #pragma pack does not seem to work here. Force all elements to 8 bytes
class CNodeCacheEntry : public CInterface
{
public:
    CriticalSection cs;
private:
    std::atomic<const CJHTreeNode *> node{nullptr};
public:
    ~CNodeCacheEntry()
    {
        ::Release(node.load());
    }
    inline bool isReady() const
    {
        return node != nullptr;
    }
    inline const CJHTreeNode *queryNode() const
    {
        return node;
    }
    inline const CJHTreeNode *getNode() const
    {
        assert(isReady());
        return ::LINK(node.load());
    }
    inline void noteReady(const CJHTreeNode *_node)
    {
        node = _node;
    }
};

class CNodeMapping : public HTMapping<CNodeCacheEntry, CKeyIdAndPos>
{
public:
    CNodeMapping(CKeyIdAndPos &fp, CNodeCacheEntry &et) : HTMapping<CNodeCacheEntry, CKeyIdAndPos>(et, fp) { }
    ~CNodeMapping() { this->et.Release(); }
    const CJHTreeNode *queryNode()
    {
        return queryElement().queryNode();
    }
    CNodeCacheEntry &query() { return queryElement(); }

//The following pointers are used to maintain the position in the LRU cache
    CNodeMapping * prev = nullptr;
    CNodeMapping * next = nullptr;
};

class DelayedCacheEntryReleaser : public IRemovedMappingCallback
{
    //This number should be high enough so that in all common cases it is not exceeded.
    //There is little downside in making it too large - other than cache locality on the stack.
    //It will depend on the number of worker threads and the variation in expanded size of the
    //different leaf nodes.  Running stresstest with 15 workers and the default compression I
    //have seen numbers as high as 30.
    static constexpr unsigned maxFixed = 40;
public:
    ~DelayedCacheEntryReleaser()
    {
        if (unlikely(recordingEvents()))
        {
            try
            {
                for (unsigned i1 = 0; i1 < numFixed; i1++)
                    noteEviction(fixedFileId[i1], fixedPending[i1]);

                ForEachItemIn(i2, pending)
                    noteEviction(pendingFileIds.item(i2), &pending.item(i2));
            }
            catch (IException * e)
            {
                EXCLOG(e, "~DelayedCacheEntryReleaser");
                e->Release();
            }
        }

        for (unsigned i=0; i < numFixed; i++)
            fixedPending[i]->Release();
    }
    virtual void noteRemoval(void * _mapping) override
    {
        CNodeMapping *mapping = reinterpret_cast<CNodeMapping *>(_mapping);
        unsigned keyId = mapping->queryFindValue().keyId;
        // Save the node onto a list, so it will be released when this object is released.
        CJHTreeNode * node = const_cast<CJHTreeNode *>(mapping->query().getNode());
        // The key id needs to be stored separately because the node does not currently contain it.
        if (numFixed < maxFixed)
        {
            fixedPending[numFixed] = node;
            fixedFileId[numFixed] = keyId;
            numFixed++;
        }
        else
        {
            pending.append(*node);
            pendingFileIds.append(keyId);
        }
    }

protected:
    void noteEviction(unsigned keyId, CJHTreeNode * node)
    {
        offset_t pos = node->getFpos();
        queryRecorder().recordIndexEviction(keyId, pos, node->getNodeType(), node->getMemSize());
    }

protected:
    CIArrayOf<CJHTreeNode> pending;
    UnsignedArray pendingFileIds;
    //Use a fixed array for a small number of allocations to avoid a heap allocation inside the critsec
    CJHTreeNode * fixedPending[maxFixed]; // deliberately uninitialized
    unsigned fixedFileId[maxFixed]; // deliberately uninitialized
    unsigned numFixed = 0;

};

typedef OwningSimpleHashTableOf<CNodeMapping, CKeyIdAndPos> CNodeTable;
class CNodeMRUSubCache final : public CMRUCacheOf<CKeyIdAndPos, CNodeCacheEntry, CNodeMapping, CNodeTable>
{
    std::atomic<size_t> sizeInMem{0};
    size_t memLimit = 0;
public:
    mutable CriticalSection lock;
    RelaxedAtomic<__uint64> numHits{0};
    RelaxedAtomic<__uint64> numAdds{0};
    RelaxedAtomic<__uint64> numDups{0};
    RelaxedAtomic<__uint64> numEvicts{0};

    size_t setMemLimit(size_t _memLimit)
    {
        size_t oldMemLimit = memLimit;
        memLimit = _memLimit;
        if (full())
            makeSpace(nullptr);
        return oldMemLimit;
    }
    virtual void makeSpace(IRemovedMappingCallback * callback)
    {
        // remove LRU until !full
        // This code could walk the list, rather than restarting at the end each time - but there are unlikely to be
        // many entries that have no associated node, and nodes could have been associated in the meantime.
        // Note that we are called inside a lock
        do
        {
            CNodeMapping *tail = mruList.tail();
            if (unlikely(!tail))
                throw makeStringExceptionV(9999, "Index cache appears full but contains no entries size=%zx limit=%zx", sizeInMem.load(), memLimit);

            //Never evict an entry that hasn't yet loaded - otherwise the sizeInMem can become inconsistent
            //When running with slow remote storage this can take a long time to be ready - so we need
            //to walk on to the next entry in the lrulist, otherwise we can run out of memory since nothing
            //would be removed.
            while (!tail->queryElement().isReady())
            {
                tail = tail->prev;
                if (!tail)
                {
                     // no pages in the cache are ready - this could possibly happen in a tiny race-window where
                     // sizes in the cache have been updated, but no nodes have yet been associated with the entries.
                    return;
                }
            }

            mruList.remove(tail);
            numEvicts.fastAdd(1);
            if (callback)
                callback->noteRemoval(tail);
            table.removeExact(tail);
        }
        while (full());
    }
    virtual bool full()
    {
        if (((size_t)-1) == memLimit) return false;
        return sizeInMem > memLimit;
    }
    virtual void elementRemoved(CNodeMapping *mapping)
    {
        const CJHTreeNode *node = mapping->queryNode();
        //Node may be null if there was a failure loading the node from disk for some reason.
        if (node)
            sizeInMem -= node->getMemSize();
    }
    void reportEntries(ICacheInfoRecorder &cacheInfo)
    {
        CriticalBlock block(lock);
        Owned<CNodeMRUSubCache::CMRUIterator> iter = getIterator();
        ForEach(*iter)
        {
            CNodeMapping &mapping = iter->query();
            const CKeyIdAndPos &key = mapping.queryFindValue();
            const CNodeCacheEntry &entry = mapping.queryElement();
            if (entry.isReady())
            {
                const CJHTreeNode *node = mapping.queryNode();
                cacheInfo.noteWarm(key.keyId, key.pos, node->getNodeDiskSize(), node->getNodeType());
            }
        }
    }
    void noteReady(const CJHTreeNode &node)
    {
        sizeInMem += node.getMemSize();
    }
    void traceState(StringBuffer & out)
    {
        //Should be safe to call outside of a critical section, but values may be inconsistent
        out.append(table.ordinality()).append(":").append((__uint64)sizeInMem);
        out.appendf(" [%" I64F "u:%" I64F "u:%" I64F "u:%" I64F "u]", numHits.load(), numAdds.load(), numDups.load(), numEvicts.load());
    }
    unsigned __int64 getStatisticValue(StatisticKind kind) const
    {
        switch (kind)
        {
        case StNumCacheAdds:
            return numAdds.load();
        case StNumCacheHits:
            return numHits.load();
        case StNumCacheDuplicates:
            return numDups.load();
        case StNumCacheEvictions:
            return numEvicts.load();
        }
        return 0;
    }
};

// Maximum cost/benefit seen for 4 buckets, which does not skew the LRU list too much
static constexpr unsigned cacheBits = 2;
static constexpr unsigned cacheBuckets = 1U << cacheBits;
static constexpr unsigned cacheShift = 32 - cacheBits;


class CNodeMRUCache
{
    using IMetric = hpccMetrics::IMetric;
    class CacheMetric final : public hpccMetrics::MetricBase
    {
    public:
        CacheMetric(const char * name, const char * desc, StatisticKind _kind, CNodeMRUCache & _cache) :
            MetricBase(name, desc, hpccMetrics::METRICS_COUNTER, SMeasureCount, hpccMetrics::MetricMetaData()),
            cache(_cache), kind(_kind)
        {
        }

        virtual __uint64 queryValue() const
        {
            return cache.getStatisticValue(kind);
        }

    protected:
        CNodeMRUCache & cache;
        StatisticKind kind;
    };

    void createCacheMetric(const char * name, const char * desc, StatisticKind kind)
    {
        std::shared_ptr<IMetric> pMetric = std::shared_ptr<IMetric>(new CacheMetric(name, desc, kind, *this));
        hpccMetrics::queryMetricsManager().addMetric(pMetric);
        metrics.push_back(std::move(pMetric));
    }

public:
    CNodeMRUCache(CacheType cacheType)
    {
        StringBuffer name, desc;
        const char *typeText = cacheTypeText[cacheType];
        name.appendf("jhtree.cache.%s.hits", typeText);
        desc.appendf("The number of cache hits on the jhtree %s cache", typeText);
        createCacheMetric(name, desc, StNumCacheHits);
        name.clear().appendf("jhtree.cache.%s.adds", typeText);
        desc.clear().appendf("The number of cache adds to the jhtree %s cache", typeText);
        createCacheMetric(name, desc, StNumCacheAdds);
        name.clear().appendf("jhtree.cache.%s.dups", typeText);
        desc.clear().appendf("The number of cache add collisions on the jhtree %s cache", typeText);
        createCacheMetric(name, desc, StNumCacheDuplicates);
        name.clear().appendf("jhtree.cache.%s.evictions", typeText);
        desc.clear().appendf("The number of nodes evicted from the jhtree %s cache", typeText);
        createCacheMetric(name, desc, StNumCacheEvictions);
    }

    inline unsigned getKeyHash(const CKeyIdAndPos & key)
    {
        return cache[0].getKeyHash(key);
    }

    __uint64 getStatisticValue(StatisticKind kind) const
    {
        __uint64 total = 0;
        for (unsigned i =0; i < cacheBuckets; i++)
            total += cache[i].getStatisticValue(kind);
        return total;
    }

    void reportEntries(ICacheInfoRecorder &cacheInfo)
    {
        for (unsigned j = 0; j < cacheBuckets; j++)
            cache[j].reportEntries(cacheInfo);
    }

    size_t setCacheMem(size_t newSize)
    {
        size_t oldV = 0;
        for (unsigned i=0; i < cacheBuckets; i++)
        {
            CriticalBlock block(cache[i].lock);
            oldV += cache[i].setMemLimit(newSize/cacheBuckets);
        }
        enabled = newSize != 0;
        return oldV;
    }

    void traceState(StringBuffer & out)
    {
        if (enabled)
        {
            for (unsigned j=0; j < cacheBuckets; j++)
            {
                if (j)
                    out.append(' ');
                cache[j].traceState(out);
            }
        }
        else
        {
            out.append("[disabled]");
        }
    }
    CNodeMRUSubCache cache[cacheBuckets];
    bool enabled = false;
protected:
    std::vector<std::shared_ptr<IMetric>> metrics;
};

class CNodeCache : public CInterface
{
private:
    CNodeMRUCache cache[CacheMax] = { CacheBranch, CacheLeaf, CacheBlob };
    std::vector<std::shared_ptr<hpccMetrics::IMetric>> metrics;
    Owned<IDiskPageCache> diskCache;
    offset_t diskCacheOffsetMask = 0;
public:
    CNodeCache(size_t maxNodeMem, size_t maxLeaveMem, size_t maxBlobMem)
    {
        setNodeCacheMem(maxNodeMem);
        setLeafCacheMem(maxLeaveMem);
        setBlobCacheMem(maxBlobMem);
        // note that each index caches the last blob it unpacked so that sequential blobfetches are still ok
    }
    const CJHTreeNode *getCachedNode(const INodeLoader & nodeLoader,unsigned keyID, offset_t pos, NodeType type, IContextLogger *ctx, bool isTLK);
    void getCacheInfo(ICacheInfoRecorder &cacheInfo);

    inline size_t setNodeCacheMem(size_t newSize)
    {
        return setCacheMem(newSize, CacheBranch);
    }
    inline size_t setLeafCacheMem(size_t newSize)
    {
        return setCacheMem(newSize, CacheLeaf);
    }
    inline size_t setBlobCacheMem(size_t newSize)
    {
        return setCacheMem(newSize, CacheBlob);
    }
    void setDiskCache(IDiskPageCache * _diskCache)
    {
        diskCache.set(_diskCache);
        if (diskCache)
            diskCacheOffsetMask = ~(offset_t)(diskCache->queryPageSize() - 1);
    }
    void clear()
    {
        for (unsigned i=0; i < CacheMax; i++)
        {
            for (unsigned j=0; j < cacheBuckets; j++)
            {
                CriticalBlock block(cache[i].cache[j].lock);
                cache[i].cache[j].kill();
            }
        }
    }
    void traceState(StringBuffer & out)
    {
        for (unsigned i=0; i < CacheMax; i++)
        {
            out.append(cacheTypeText[i]).append('(');
            cache[i].traceState(out);
            out.append(") ");
        }
    }
    void logState()
    {
        StringBuffer state;
        traceState(state);
        DBGLOG("NodeCache: %s", state.str());
    }

protected:
    size_t setCacheMem(size_t newSize, CacheType type)
    {
        return cache[type].setCacheMem(newSize);
    }
};

static inline CNodeCache *queryNodeCache()
{
    if (nodeCache) return nodeCache; // avoid crit
    CriticalBlock b(*initCrit);
    if (!nodeCache) nodeCache = new CNodeCache(100*0x100000, 50*0x100000, 0);
    return nodeCache;
}

void clearNodeCache()
{
    queryNodeCache()->clear();
}

void logNodeCacheStats(const char *prefix)
{
    if (nodeCache)
    {
        StringBuffer str(prefix);
        nodeCache->traceState(str);
        DBGLOG("%s", str.str());
    }
}

void logCacheState()
{
    if (nodeCache)
        nodeCache->logState();
    DBGLOG("Search times branch(%lluns) leaf(%lluns)", cycle_to_nanosec(branchSearchCycles), cycle_to_nanosec(leafSearchCycles));
    branchSearchCycles = 0;
    leafSearchCycles = 0;
}

inline CKeyStore *queryKeyStore()
{
    CKeyStore * value = keyStore.load(std::memory_order_acquire);
    if (value) return value; // avoid crit
    CriticalBlock b(*initCrit);
    if (!keyStore.load(std::memory_order_acquire)) keyStore = new CKeyStore;
    return keyStore;
}

unsigned setKeyIndexCacheSize(unsigned limit)
{
    return queryKeyStore()->setKeyCacheLimit(limit);
}

CKeyStore::CKeyStore() : keyIndexCache(defaultKeyIndexLimit)
{
#if 0
    mm.setown(createSharedMemoryManager("RichardsSharedMemManager", 0x100000));
    try
    {
        if (mm)
            sharedCache.setown(mm->share());
    }
    catch (IException *E)
    {
        E->Release();
    }
#endif
}

CKeyStore::~CKeyStore()
{
}

unsigned CKeyStore::getUniqId(unsigned useId, const char * filename)
{
    unsigned id;
    if (useId != (unsigned) -1)
        id = useId;
    else
        id = ++nextId;

    //This is unfortunate that this is within the critical section, but if it is not then the event stream
    //can contain references to ids before the file information is recorded.
    //
    //Index adds are unusual, so it is unlikely to cause problems in practice.
    //
    //It has to be in this function because creating a file class will generate some event data as a side-effect.
    if (unlikely(recordingEvents()))
        queryRecorder().recordFileInformation(id, filename);

    return id;
}

unsigned CKeyStore::setKeyCacheLimit(unsigned limit)
{
    synchronized block(mutex);
    return keyIndexCache.setCacheLimit(limit);
}

IKeyIndex *CKeyStore::doload(const char *fileName, unsigned crc, IReplicatedFile *part, IFileIO *iFileIO, unsigned fileIdx, IMemoryMappedFile *iMappedFile, bool isTLK, size32_t blockedIOSize)
{
    // isTLK provided by caller since flags in key header unreliable. If either say it's a TLK, I believe it.
    IKeyIndex *keyIndex;
    StringBuffer fname;
    fname.append(fileName).append('/').append(crc).append('/').append(blockedIOSize);

    // MORE - holds onto the mutex way too long
    synchronized block(mutex);
    keyIndex = keyIndexCache.query(fname);
    if (NULL == keyIndex)
    {
        if (iMappedFile)
        {
            assert(!iFileIO && !part);
            keyIndex = new CMemKeyIndex(getUniqId(fileIdx, fileName), LINK(iMappedFile), fname, isTLK);
        }
        else if (iFileIO)
        {
            assert(!part);
            keyIndex = new CDiskKeyIndex(getUniqId(fileIdx, fileName), LINK(iFileIO), fname, isTLK, blockedIOSize);
        }
        else
        {
            assert(fileIdx==(unsigned) -1);
            Owned<IFile> iFile;
            if (part)
            {
                iFile.setown(part->open());
                if (NULL == iFile.get())
                    throw MakeStringException(0, "Failed to open index file %s", fileName);
            }
            else
                iFile.setown(createIFile(fileName));
            IFileIO *fio = iFile->open(IFOread);
            if (fio)
                keyIndex = new CDiskKeyIndex(getUniqId(fileIdx, fileName), fio, fname, isTLK, blockedIOSize);
            else
                throw MakeStringException(0, "Failed to open index file %s", fileName);
        }
        keyIndexCache.replace(fname, *LINK(keyIndex));
    }
    else
    {
        LINK(keyIndex);
    }
    assertex(NULL != keyIndex);
    return keyIndex;
}

IKeyIndex *CKeyStore::load(const char *fileName, unsigned crc, IFileIO *iFileIO, unsigned fileIdx, bool isTLK, size32_t blockedIOSize)
{
    return doload(fileName, crc, NULL, iFileIO, fileIdx, NULL, isTLK, blockedIOSize);
}

IKeyIndex *CKeyStore::load(const char *fileName, unsigned crc, IMemoryMappedFile *iMappedFile, bool isTLK, size32_t blockedIOSize)
{
    return doload(fileName, crc, NULL, NULL, (unsigned) -1, iMappedFile, isTLK, blockedIOSize);
}

IKeyIndex *CKeyStore::load(const char *fileName, unsigned crc, bool isTLK, size32_t blockedIOSize)
{
    return doload(fileName, crc, NULL, NULL, (unsigned) -1, NULL, isTLK, blockedIOSize);
}

StringBuffer &CKeyStore::getMetrics(StringBuffer &xml)
{
    xml.append(" <IndexMetrics>\n");

    synchronized block(mutex);
    Owned<CKeyIndexMRUCache::CMRUIterator> iter = keyIndexCache.getIterator();
    ForEach(*iter)
    {           
        CKeyIndexMapping &mapping = iter->query();
        IKeyIndex &index = mapping.query();
        const char *name = mapping.queryFindString();
        xml.appendf(" <Index name=\"%s\" scans=\"%d\" seeks=\"%d\"/>\n", name, index.queryScans(), index.querySeeks());
    }
    xml.append(" </IndexMetrics>\n");
    return xml;
}

//MORE: This should be called sparingly because it locks all access via the hash table
void CKeyStore::recordEventIndexInformation()
{
    if (!recordingEvents())
        return;

    EventRecorder & recorder = queryRecorder();
    synchronized block(mutex);
    Owned<CKeyIndexMRUCache::CMRUIterator> iter = keyIndexCache.getIterator();
    ForEach(*iter)
    {
        CKeyIndexMapping &mapping = iter->query();
        IKeyIndex &index = mapping.query();
        unsigned id = index.queryId();
        const char *name = mapping.queryFindString();
        recorder.recordFileInformation(id, name);
    }
}

void CKeyStore::resetMetrics()
{
    synchronized block(mutex);

    Owned<CKeyIndexMRUCache::CMRUIterator> iter = keyIndexCache.getIterator();
    ForEach(*iter)
    {           
        CKeyIndexMapping &mapping = iter->query();
        IKeyIndex &index = mapping.query();
        index.resetCounts();
    }
}

void CKeyStore::clearCache(bool killAll)
{
    synchronized block(mutex);

    if (killAll)
    {
        clearNodeCache(); // no point in keeping old nodes cached if key store cache has been cleared
        keyIndexCache.kill();
    }
    else
    {
        StringArray goers;
        Owned<CKeyIndexMRUCache::CMRUIterator> iter = keyIndexCache.getIterator();
        ForEach(*iter)
        {           
            CKeyIndexMapping &mapping = iter->query();
            IKeyIndex &index = mapping.query();
            if (!index.IsShared())
            {
                const char *name = mapping.queryFindString();
                goers.append(name);
            }
        }
        ForEachItemIn(idx, goers)
        {
            keyIndexCache.remove(goers.item(idx));
        }
    }
}

void CKeyStore::clearCacheEntry(const char *keyName)
{
    if (!keyName || !*keyName)
        return;  // nothing to do

    synchronized block(mutex);
    Owned<CKeyIndexMRUCache::CMRUIterator> iter = keyIndexCache.getIterator();

    StringArray goers;
    ForEach(*iter)
    {           
        CKeyIndexMapping &mapping = iter->query();
        IKeyIndex &index = mapping.query();
        if (!index.IsShared())
        {
            const char *name = mapping.queryFindString();
            if (strstr(name, keyName) != 0)  // keyName doesn't have drive or part number associated with it
                goers.append(name);
        }
    }
    ForEachItemIn(idx, goers)
    {
        keyIndexCache.remove(goers.item(idx));
    }
}

void CKeyStore::clearCacheEntry(const IFileIO *io)
{
    synchronized block(mutex);
    Owned<CKeyIndexMRUCache::CMRUIterator> iter = keyIndexCache.getIterator();

    StringArray goers;
    ForEach(*iter)
    {
        CKeyIndexMapping &mapping = iter->query();
        IKeyIndex &index = mapping.query();
        if (!index.IsShared())
        {
            if (index.queryFileIO()==io)
                goers.append(mapping.queryFindString());
        }
    }
    ForEachItemIn(idx, goers)
    {
        keyIndexCache.remove(goers.item(idx));
    }
}

//

static void noteSeeks(IContextLogger *ctx, unsigned lseeks, unsigned lscans, unsigned lwildseeks)
{
    if (ctx)
    {
        if (lseeks) ctx->noteStatistic(StNumIndexSeeks, lseeks);
        if (lscans) ctx->noteStatistic(StNumIndexScans, lscans);
        if (lwildseeks) ctx->noteStatistic(StNumIndexWildSeeks, lwildseeks);
    }
}

static void noteSkips(IContextLogger *ctx, unsigned lskips, unsigned lnullSkips)
{
    if (ctx)
    {
        if (lskips) ctx->noteStatistic(StNumIndexSkips, lskips);
        if (lnullSkips) ctx->noteStatistic(StNumIndexNullSkips, lnullSkips);
    }
}


// CKeyIndex impl.

CKeyIndex::CKeyIndex(unsigned _iD, const char *_name) : name(_name)
{
    iD = _iD;
    cache = queryNodeCache(); // use one node cache for all key indexes;
    cache->Link();
    keyHdr = NULL;
    rootNode = nullptr;
    cachedBlobNodePos = 0;
    keySeeks.store(0);
    keyScans.store(0);
    latestGetNodeOffset = 0;
}

const CJHSearchNode *CKeyIndex::getRootNode() const
{
    offset_t rootPos = keyHdr->getRootFPos();
    Linked<CNodeCache> nodeCache = queryNodeCache();
    // The root node may be a branch or a leaf (on TLK nodes)
    NodeType type = getBranchDepth() != 0 ? NodeBranch : NodeLeaf;

    DefaultNodeLoader loader(*this);
    Owned<const CJHSearchNode> root = (const CJHSearchNode *) nodeCache->getCachedNode(loader, iD, rootPos, type, NULL, isTopLevelKey());

    // It's not uncommon for a TLK to have a "root node" that has a single entry in it pointing to a leaf node
    // with all the info in. In such cases we can avoid a lot of cache lookups by pointing the "root" in the
    // CKeyIndex directly to the (single) leaf.
    // You might think it would be ok to do this for non TLK indexes, but it will not work without changes elsewhere.
    // This extra layer is no longer generated for TLKs unless required, but skipping it here means older 
    // indexes benefit too.
    if (root && isTopLevelKey() && !root->isLeaf() && root->getNumKeys()==1)
    {
        Owned<const CJHSearchNode> oldRoot = root;
        rootPos = root->getFPosAt(0);
        root.setown((const CJHSearchNode *) nodeCache->getCachedNode(loader, iD, rootPos, NodeLeaf, NULL, true));
    }
    return root.getClear();
}

void CKeyIndex::init(KeyHdr &hdr, bool isTLK)
{
    if (isTLK)
        hdr.ktype |= HTREE_TOPLEVEL_KEY; // Once upon a time, thor did not set
    else if (hdr.ktype & HTREE_TOPLEVEL_KEY)
        isTLK = true;
    assertex((hdr.ktype & COL_PREFIX) != 0);   // We have not generated a key without COL_PREFIX set for over 20 years

    keyHdr = new CKeyHdr(iD);
    try
    {
        keyHdr->load(hdr);
        rootNode = getRootNode();
    }
    catch (IKeyException *ke)
    {
        if (!name.get()) throw;
        StringBuffer msg;
        IKeyException *ke2 = MakeKeyException(ke->errorCode(), "%s. In key '%s' (corrupt index?)", ke->errorMessage(msg).str(), name.get());
        ke->Release();
        throw ke2;
    }
}

CKeyIndex::~CKeyIndex()
{
    ::Release(keyHdr);
    ::Release(cache);
    ::Release(rootNode);
}

CMemKeyIndex::CMemKeyIndex(unsigned _iD, IMemoryMappedFile *_io, const char *_name, bool isTLK)
    : CKeyIndex(_iD, _name)
{
    io.setown(_io);
    assertex(io->offset()==0);                  // mapped whole file
    assertex(io->length()==io->fileSize());     // mapped whole file
    KeyHdr hdr;
    if (io->length() < sizeof(hdr))
        throw MakeStringException(0, "Failed to read key header: file too small, could not read %u bytes", (unsigned) sizeof(hdr));
    memcpy(&hdr, io->base(), sizeof(hdr));

    if (hdr.ktype & USE_TRAILING_HEADER)
    {
        _WINREV(hdr.nodeSize);
        memcpy(&hdr, (io->base()+io->length()) - hdr.nodeSize, sizeof(hdr));
    }
    init(hdr, isTLK);
}

const CJHTreeNode *CMemKeyIndex::loadNode(cycle_t * fetchCycles, offset_t pos, CLoadNodeCacheState & readState) const
{
    //Memory mapped files do not take advantage of the read cache
    nodesLoaded++;
    if (pos + keyHdr->getNodeSize() > io->fileSize())
    {
        IException *E = MakeStringException(errno, "Error reading node at position %" I64F "x past EOF", pos); 
        StringBuffer m;
        m.appendf("In key %s, position 0x%" I64F "x", name.get(), pos);
        EXCLOG(E, m.str());
        throw E;
    }
    char *nodeData = (char *) (io->base() + pos);
    return CKeyIndex::_loadNode(nodeData, pos, false);
}

CDiskKeyIndex::CDiskKeyIndex(unsigned _iD, IFileIO *_io, const char *_name, bool isTLK, size32_t _blockedIOSize)
    : CKeyIndex(_iD, _name)
{
    blockedIOSize = _blockedIOSize;
    io.setown(_io);
    KeyHdr hdr;
    offset_t sizeRead = io->read(0, sizeof(hdr), &hdr);
    if (sizeRead != sizeof(hdr))
        throw MakeStringException(0, "Failed to read key '%s' header: file too small, could not read %u bytes - read %u", _name, (unsigned) sizeof(hdr), (unsigned)sizeRead);

#ifdef _DEBUG
    //In debug mode always use the trailing header if it is available to ensure that code path is tested
    if (hdr.ktype & USE_TRAILING_HEADER)
#else
    if (hdr.ktype & TRAILING_HEADER_ONLY)
#endif
    {
        _WINREV(hdr.nodeSize);
        offset_t actualSize = io->size();
        offset_t readOffset = actualSize - hdr.nodeSize;
        sizeRead = io->read(readOffset, sizeof(hdr), &hdr);
        if (sizeRead != sizeof(hdr))
            throw MakeStringException(4, "Invalid key %s: failed to read trailing key header at offset %llu, read %u", _name, readOffset, (unsigned)sizeRead);
    }
    init(hdr, isTLK);
}

const CJHTreeNode *CDiskKeyIndex::loadNode(cycle_t * fetchCycles, offset_t pos, CLoadNodeCacheState & readState) const
{
    nodesLoaded++;
    IFileIO * useIO = readState.bufferedIO ? readState.bufferedIO.get() : io.get();
    unsigned nodeSize = keyHdr->getNodeSize();

    //Use alloca() to allocate a buffer on the stack if the node size is small enough.
    //Often the data could be read directly from the input files's buffer and not even be copied.
    //Should we have a io->peek(pos, size) which returns a pointer if supported?
    constexpr const size_t maxStackSize = 8192; // Default node size
    MemoryAttr ma;
    char *nodeData;
    if (nodeSize <= maxStackSize)
        nodeData = (char *) alloca(nodeSize);
    else
        nodeData = (char *) ma.allocate(nodeSize);
    assertex(nodeData);

    CCycleTimer fetchTimer(fetchCycles != nullptr);
    if (useIO->read(pos, nodeSize, nodeData) != nodeSize)
    {
        IException *E = MakeStringException(errno, "Error %d reading node at position %" I64F "x", errno, pos); 
        StringBuffer m;
        m.appendf("In key %s, position 0x%" I64F "x", name.get(), pos);
        EXCLOG(E, m.str());
        throw E;
    }
    if (fetchCycles)
        *fetchCycles = fetchTimer.elapsedCycles();
    return CKeyIndex::_loadNode(nodeData, pos, true);
}

CJHTreeNode *CKeyIndex::_createNode(const NodeHdr &nodeHdr) const
{
    if (nodeHdr.compressionType == LegacyCompression)
    {
        switch(nodeHdr.nodeType)
        {
        case NodeBranch:
            return new CJHLegacySearchNode();
        case NodeLeaf:
            if (keyHdr->isVariable())
                return new CJHVarTreeNode();
            else if (keyHdr->isRowCompressed())
                return new CJHRowCompressedNode();
            else
                return new CJHLegacySearchNode();
        case NodeBlob:
            return new CJHTreeBlobNode();
        case NodeMeta:
            return new CJHTreeMetadataNode();
        case NodeBloom:
            return new CJHTreeBloomTableNode();
        default:
            throwUnexpected();
        }
    }
    else
    {
        switch(nodeHdr.compressionType)
        {
        case SplitPayload:
            assertex(nodeHdr.nodeType== NodeLeaf);    // Should only be using the new format for leaf nodes
            return new CJHSplitSearchNode();
        case InplaceCompression:
            if (nodeHdr.nodeType == NodeLeaf)
                return new CJHInplaceLeafNode();
            if (nodeHdr.nodeType == NodeBranch)
                return new CJHInplaceBranchNode();
            UNIMPLEMENTED;
        default:
            throwUnexpected();
        }
    }
}

CJHTreeNode *CKeyIndex::_loadNode(char *nodeData, offset_t pos, bool needsCopy) const
{
    try
    {
        Owned<CJHTreeNode> ret = _createNode(*(NodeHdr *) nodeData);
        ret->load(keyHdr, nodeData, pos, needsCopy);
        return ret.getClear();
    }
    catch (IException *E)
    {
        StringBuffer m;
        m.appendf("In key %s, position 0x%" I64F "x", name.get(), pos);
        EXCLOG(E, m.str());
        throw;
    }
    catch (...)
    {
        DBGLOG("Unknown exception in key %s, position 0x%" I64F "x", name.get(), pos);
        throw;
    }
}

bool CKeyIndex::isTopLevelKey() const
{
    return isTLK();
}

bool CKeyIndex::isFullySorted()
{
    return (keyHdr->getKeyType() & HTREE_FULLSORT_KEY) != 0;
}

__uint64 CKeyIndex::getPartitionFieldMask()
{
    return keyHdr->getPartitionFieldMask();
}

unsigned CKeyIndex::numPartitions()
{
    return keyHdr->numPartitions();
}


IKeyCursor *CKeyIndex::getCursor(const IIndexFilterList *filter, bool logExcessiveSeeks)
{
    return new CKeyCursor(*this, filter, logExcessiveSeeks, blockedIOSize);
}

const CJHSearchNode *CKeyIndex::getIndexNodeUsingLoader(const INodeLoader &nodeLoader, offset_t offset, NodeType type, IContextLogger *ctx) const
{
    latestGetNodeOffset = offset;
    //Call isTLK() rather than isTopLevelKey() so the test is inlined (rather than a virtual)
    return (CJHSearchNode *)cache->getCachedNode(nodeLoader, iD, offset, type, ctx, isTLK());
}

void CKeyIndex::dumpNode(FILE *out, offset_t pos, unsigned count, bool isRaw)
{
    CLoadNodeCacheState readState;
    Owned<const CJHTreeNode> node = loadNode(nullptr, pos, readState);
    node->dump(out, keySize(), count, isRaw);
}

bool CKeyIndex::hasSpecialFileposition() const
{
    return keyHdr->hasSpecialFileposition();
}

bool CKeyIndex::needsRowBuffer() const
{
    return keyHdr->hasSpecialFileposition() || keyHdr->isRowCompressed();
}

size32_t CKeyIndex::keySize()
{
    size32_t fileposSize = keyHdr->hasSpecialFileposition() ? sizeof(offset_t) : 0;
    return keyHdr->getMaxKeyLength() + fileposSize;
}

size32_t CKeyIndex::keyedSize()
{
    return keyHdr->getNodeKeyLength();
}

bool CKeyIndex::hasPayload()
{
    return keyHdr->hasPayload();
}

const CJHTreeBlobNode *CKeyIndex::getBlobNode(offset_t nodepos, IContextLogger *ctx, CLoadNodeCacheState & readState)
{
    Owned<const CJHTreeBlobNode> match;
    cycle_t readCycles = 0;
    cycle_t fetchCycles = 0;
    {
        CriticalBlock b(cacheCrit);
        if (nodepos != cachedBlobNodePos)
        {

            CCycleTimer blobLoadTimer;
            Owned<const CJHTreeNode> node = loadNode(&fetchCycles, nodepos, readState); // note - don't use the cache
            assertex(node->isBlob());
            cachedBlobNode.setown(static_cast<const CJHTreeBlobNode *>(node.getClear()));
            cachedBlobNodePos = nodepos;
            readCycles = blobLoadTimer.elapsedCycles();
        }
        match.set(cachedBlobNode);
    }

    if (ctx)
    {
        if (readCycles != 0)
        {
            ctx->noteStatistic(StNumBlobCacheAdds, 1);
            ctx->noteStatistic(StCycleBlobLoadCycles, readCycles);
            ctx->noteStatistic(StCycleBlobReadCycles, fetchCycles);
            if (fetchCycles >= fetchThresholdCycles)
            {
                ctx->noteStatistic(StNumBlobDiskFetches, 1);
                ctx->noteStatistic(StCycleBlobFetchCycles, fetchCycles);
            }
        }
        else
            ctx->noteStatistic(StNumBlobCacheHits, 1);
    }

    return match.getClear();
}

const byte *CKeyIndex::loadBlob(unsigned __int64 blobid, size32_t &blobSize, IContextLogger *ctx)
{
    offset_t nodepos = blobid & I64C(0xffffffffffff);
    size32_t offset = (size32_t) ((blobid & I64C(0xffff000000000000)) >> 44);

    CLoadNodeCacheState readState;
    Owned<const CJHTreeBlobNode> blobNode = getBlobNode(nodepos, ctx, readState);
    size32_t sizeRemaining = blobNode->getTotalBlobSize(offset);
    blobSize = sizeRemaining;
    byte *ret = (byte *) malloc(sizeRemaining);
    byte *finger = ret;
    for (;;)
    {
        size32_t gotHere = blobNode->getBlobData(offset, finger);
        assertex(gotHere <= sizeRemaining);
        sizeRemaining -= gotHere;
        finger += gotHere;
        if (!sizeRemaining)
            break;
        blobNode.setown(getBlobNode(blobNode->getRightSib(), ctx, readState));
        offset = 0;
    }
    return ret;
}

offset_t CKeyIndex::queryMetadataHead()
{
    offset_t ret = keyHdr->getHdrStruct()->metadataHead;
    if(ret == static_cast<offset_t>(-1)) ret = 0; // index created before introduction of metadata would have FFFF... in this space
    return ret;
}

offset_t CKeyIndex::queryFirstBranchOffset()
{
    unsigned branchDepth = getBranchDepth();
    if (branchDepth == 0) // Only a single leaf - return 0
        return 0;
    if (branchDepth == 1) // a single branch node - return the offset of the node
        return keyHdr->getRootFPos();

    DefaultNodeLoader loader(*this);
    Linked<const CJHSearchNode> cur = rootNode;
    for (unsigned nextBranch = 2; ; nextBranch++)
    {
        offset_t branchOffset = cur->getFPosAt(0);
        if (nextBranch == branchDepth)
            return branchOffset;
        IContextLogger * ctx = nullptr;
        cur.setown(getIndexNodeUsingLoader(loader, branchOffset, NodeBranch, ctx));
    }
}

const BloomFilter * CKeyIndex::queryBloom(unsigned i) const
{
    if (!bloomFiltersLoaded)
    {
        CriticalBlock b(cacheCrit);
        if (!bloomFiltersLoaded)
            const_cast<CKeyIndex *>(this)->loadBloomFilters();
    }
    if (i < bloomFilters.length())
        return &bloomFilters.item(i);
    return nullptr;
}

void CKeyIndex::loadBloomFilters()
{
    offset_t bloomAddr = keyHdr->getHdrStruct()->bloomHead;
    if (!bloomAddr || bloomAddr == static_cast<offset_t>(-1))
    {
        bloomFiltersLoaded = true;
        return; // indexes created before introduction of bloomfilter would have FFFF... in this space
    }

    CLoadNodeCacheState readState;
    while (bloomAddr)
    {
        Owned<const CJHTreeNode> node = loadNode(nullptr, bloomAddr, readState);
        assertex(node->isBloom());
        CJHTreeBloomTableNode &bloomNode = *(CJHTreeBloomTableNode *)node.get();
        bloomAddr = bloomNode.get8();
        unsigned numHashes = bloomNode.get4();
        __uint64 fields =  bloomNode.get8();
        unsigned bloomTableSize = bloomNode.get4();
        MemoryBuffer bloomTable;
        bloomTable.ensureCapacity(bloomTableSize);
        for (;;)
        {
            static_cast<const CJHTreeBloomTableNode *>(node.get())->get(bloomTable);
            offset_t next = node->getRightSib();
            if (!next)
                break;
            node.setown(loadNode(nullptr, next, readState));
            assertex(node->isBloom());
        }
        assertex(bloomTable.length()==bloomTableSize);
        //DBGLOG("Creating bloomfilter(%d, %d) for fields %" I64F "x",numHashes, bloomTableSize, fields);
        bloomFilters.append(*new IndexBloomFilter(fields, numHashes, bloomTableSize, (byte *) bloomTable.detach()));
    }
    bloomFilters.sort(IndexBloomFilter::compare);
    bloomFiltersLoaded = true;
}

bool CKeyIndex::bloomFilterReject(const IIndexFilterList &segs, IContextLogger *ctx) const
{
    if (segs.isUnfiltered())
        return false;
    if (!bloomFiltersLoaded)
    {
        CriticalBlock b(cacheCrit);
        if (!bloomFiltersLoaded)
            const_cast<CKeyIndex *>(this)->loadBloomFilters();
    }
    bool hasMatchingBloom = false;
    ForEachItemIn(idx, bloomFilters)
    {
        IndexBloomFilter &filter = bloomFilters.item(idx);
        bool isValidBloom;
        if (filter.reject(segs, isValidBloom))
        {
            if (ctx)
                ctx->noteStatistic(StNumBloomRejects, 1);
            return true;
        }
        if (isValidBloom)
            hasMatchingBloom = true;
    }

    if (ctx)
    {
        if (hasMatchingBloom)
            ctx->noteStatistic(StNumBloomAccepts, 1);
        else
            ctx->noteStatistic(StNumBloomSkips, 1);
    }
    return false;
}

IPropertyTree * CKeyIndex::getMetadata()
{
    offset_t nodepos = queryMetadataHead();
    if(!nodepos)
        return NULL;
    Owned<const CJHTreeMetadataNode> node;
    StringBuffer xml;
    CLoadNodeCacheState readState;
    while(nodepos)
    {
        node.setown(QUERYINTERFACE(loadNode(nullptr, nodepos, readState), const CJHTreeMetadataNode));
        node->get(xml);
        nodepos = node->getRightSib();
    }
    IPropertyTree * ret;
    try
    {
        ret = createPTreeFromXMLString(xml.str());
    }
    catch(IPTreeReadException * e)
    {
        StringBuffer emsg;
        IException * wrapped = MakeStringException(e->errorAudience(), e->errorCode(), "Error retrieving XML metadata: %s", e->errorMessage(emsg).str());
        e->Release();
        throw wrapped;
    }
    return ret;
}

bool CKeyIndex::prewarmPage(INodeLoader & nodeLoader, offset_t offset, NodeType type)
{
    try
    {
        Owned<const CJHTreeNode> page = getIndexNodeUsingLoader(nodeLoader, offset, type, nullptr);
        return page != nullptr;
    }
    catch(IException *E)
    {
        ::Release(E);
    }
    return false;
}

const CJHSearchNode *CKeyIndex::locateFirstLeafNode(INodeLoader & nodeLoader, IContextLogger *ctx) const
{
    keySeeks++;

    offset_t leafOffset = keyHdr->getFirstLeafPos();
    if (leafOffset != (offset_t)-1)
    {
        if (leafOffset == 0)
            return nullptr;
        return getIndexNodeUsingLoader(nodeLoader, leafOffset, NodeLeaf, ctx);
    }

    //Unusual - an index with no elements
    if (keyHdr->getNumRecords() == 0)
        return nullptr;

    const CJHSearchNode * cur = LINK(rootNode);
    unsigned depth = 0;
    while (!cur->isLeaf())
    {
        const CJHTreeNode * prev = cur;
        depth++;
        NodeType type = (depth < getBranchDepth()) ? NodeBranch : NodeLeaf;
        cur = getIndexNodeUsingLoader(nodeLoader, cur->getFPosAt(0), type, ctx);
        assertex(cur);
        prev->Release();
    }
    return cur;
}

const CJHSearchNode *CKeyIndex::locateLastLeafNode(INodeLoader & nodeLoader, IContextLogger *ctx) const
{
    keySeeks++;
    noteSeeks(ctx, 1, 0, 0);

    //Unusual - an index with no elements
    if (keyHdr->getNumRecords() == 0)
        return nullptr;

    const CJHSearchNode * cur = LINK(rootNode);
    unsigned depth = 0;
    //First find the last leaf node pointed to by the higher level index
    while (!cur->isLeaf())
    {
        const CJHSearchNode * prev = cur;
        depth++;
        NodeType type = (depth < getBranchDepth()) ? NodeBranch : NodeLeaf;
        cur = getIndexNodeUsingLoader(nodeLoader, cur->nextNodeFpos(), type, ctx);
        assertex(cur);
        prev->Release();
    }

    //Now walk the leaf node siblings until there are no more.
    for (;;)
    {
        const CJHSearchNode * last = cur;
        cur = getIndexNodeUsingLoader(nodeLoader, cur->nextNodeFpos(), NodeLeaf, ctx);
        if (!cur)
            return last;
        ::Release(last);
    }
}


class IndexPrewarmer : public CInterfaceOf<IKeyIndexPrewarmer>
{
public:
    IndexPrewarmer(CKeyIndex &_key) : key(_key), nodeLoader(_key)
    {
    }

    virtual bool prewarmPage(offset_t offset, NodeType type) override
    {
        return key.prewarmPage(nodeLoader, offset, type);
    }

protected:
    CKeyIndex &key;
    DefaultNodeLoader nodeLoader;
};

IKeyIndexPrewarmer * CKeyIndex::createPrewarmer()
{
    return new IndexPrewarmer(*this);
}


CKeyCursor::CKeyCursor(CKeyIndex &_key, const IIndexFilterList *_filter, bool _logExcessiveSeeks, size32_t _blockedIOSize)
    : key(OLINK(_key)), filter(_filter), logExcessiveSeeks(_logExcessiveSeeks)
{
    if (_blockedIOSize)
    {
        readState.blockIoSize = _blockedIOSize;
        IFileIO *baseIO = const_cast<IFileIO *>(key.queryFileIO());  // I suspect createBlockedIO should take const...
        if (baseIO)
            readState.bufferedIO.setown(createBlockedIO(LINK(baseIO), _blockedIOSize));
    }
    nodeKey = 0;
    recordBuffer = (char *) malloc(key.keySize());  // MORE - would be nice to know real max - is it stored in metadata?
}

CKeyCursor::CKeyCursor(const CKeyCursor &from)
: key(OLINK(from.key)), filter(from.filter)
{
    nodeKey = from.nodeKey;
    node.set(from.node);
    for (unsigned i = 0; i < maxParentNodes; i++)
    {
        parents[i].set(from.parents[i]);
        parentNodeKeys[i] = from.parentNodeKeys[i];
    }
    unsigned keySize = key.keySize();
    recordBuffer = (char *) malloc(keySize);  // MORE - would be nice to know real max - is it stored in metadata?
    memcpy(recordBuffer, from.recordBuffer, key.keyedSize());  // Just make keyed portion valid initially
    fullBufferValid = false;
    eof = from.eof;
    matched = from.matched;
}


CKeyCursor::~CKeyCursor()
{
    key.Release();
    free(recordBuffer);
}

void CKeyCursor::reset(IContextLogger *ctx)
{
    node.clear();
    matched = false;
    clearParentNodes();
    eof = key.bloomFilterReject(*filter, ctx) || !filter->canMatch();
    if (!eof)
        setLow(0);
}

bool CKeyCursor::next(IContextLogger *ctx)
{
    return _next(ctx) && node && node->getKeyAt(nodeKey, recordBuffer);
}

bool CKeyCursor::_next(IContextLogger *ctx)
{
    fullBufferValid = false;
    if (!node)
    {
        node.setown(key.locateFirstLeafNode(*this, ctx));
        clearParentNodes();  // MORE - could do better, but may not be a lot of point?
        nodeKey = 0;
        return node && node->isKeyAt(nodeKey);
    }
    else
    {
        key.keyScans++;
        if (!node->isKeyAt(++nodeKey))
        {
            offset_t rsib = node->getRightSib();
            NodeType type = node->getNodeType();
            node.clear();
            if (rsib != 0)
            {
                node.setown(getCursorNode(rsib, type, ctx));
                if (node != NULL)
                {
                    nodeKey = 0;
                    // Update the nodekey indexes of any parent nodes that are still relevant, and clear any that are not
                    unsigned depth = key.getBranchDepth();
                    while (depth)
                    {
                        depth--;
                        if (depth < maxParentNodes && parents[depth])
                        {
                            unsigned numParentKeys = parents[depth]->getNumKeys();
                            unsigned parentNodeKey = parentNodeKeys[depth];
                            if (parentNodeKey < numParentKeys-1)
                            {
                                parentNodeKeys[depth] = parentNodeKey+1;
                                break;
                            }
                            parents[depth].clear();
                            activePayload.clear();
                        }
                        else
                        {
                            // We can't tell which parent node info is correct. Clear them all.
                            clearParentNodes();
                            break;
                        }
                    }
                    return node->isKeyAt(0);
                }
            }
            clearParentNodes();
            return false;
        }
        else
            return true;
    }
}

const char *CKeyCursor::queryName() const
{
    return key.queryFileName();
}

size32_t CKeyCursor::getKeyedSize() const
{
    return key.keyedSize();
}

const byte *CKeyCursor::queryRecordBuffer() const
{
    assertex(node);
    if (!fullBufferValid)
    {
        node->fetchPayload(nodeKey, recordBuffer, activePayload);
        fullBufferValid = true;
    }
    return (const byte *) recordBuffer;
}

const byte *CKeyCursor::queryKeyedBuffer() const
{
    return (const byte *) recordBuffer;
}

size32_t CKeyCursor::getSize()
{
    assertex(node);
    return node->getSizeAt(nodeKey);
}

offset_t CKeyCursor::getFPos() const
{
    assertex(node);
    return node->getFPosAt(nodeKey);
}

unsigned __int64 CKeyCursor::getSequence()
{
    assertex(node);
    return node->getSequence(nodeKey);
}

bool CKeyCursor::_last(IContextLogger *ctx)
{
    fullBufferValid = false;
    node.setown(key.locateLastLeafNode(*this, ctx));
    clearParentNodes();   // Could in theory do better but unlikely to be any point
    if (node)
    {
        nodeKey = node->getNumKeys()-1;
        return true;
    }
    return false;
}

bool CKeyCursor::_gtEqual(IContextLogger *ctx)
{
    fullBufferValid = false;
    key.keySeeks++;
    unsigned lwm = 0;
    unsigned branchDepth = key.getBranchDepth();
    unsigned depth = branchDepth;
    if (node)
    {
        // When seeking forward, there are two cases worth optimizing:
        // 1. the next record is actually the one we want
        // 2. The record we want is on the current page
        unsigned numKeys = node->getNumKeys();
        if (nodeKey < numKeys-1)
        {   
            int rc = node->compareValueAt(recordBuffer, ++nodeKey);
            if (rc <= 0)
            {
                return true;
            }
            if (nodeKey < numKeys-1)
            {
                rc = node->compareValueAt(recordBuffer, numKeys-1);
                if (rc <= 0)
                {
                    lwm = nodeKey+1;
                }
            }
        }
    }
    if (!lwm)
    {
        while (depth)
        {
            depth--;
            if (depth < maxParentNodes)
            {
                const CJHSearchNode *startnode = parents[depth];
                if (startnode)
                {
                    unsigned numParentKeys = startnode->getNumKeys();
                    unsigned parentNodeKey = parentNodeKeys[depth];
                    if (parentNodeKey < numParentKeys-1)
                    {   
                        int rc = startnode->compareValueAt(recordBuffer, numParentKeys-1);
                        if (rc <= 0)
                        {
                            lwm = parentNodeKey;
                            node.set(startnode);
                            break;
                        }
                    }
                    parents[depth].clear();
                    activePayload.clear();
                }
            }
        }
    }
    if (!lwm)
    {
        node.set(key.rootNode);
        depth = 0;
    }
    for (;;)
    {
        // first search for first GTE entry (result in b(<),a(>=))
        unsigned int a = node->locateGE(recordBuffer, lwm);
        if (node->isLeaf())
        {
            if (a<node->getNumKeys())
                nodeKey = a;
            else
            {
                offset_t nextPos = node->nextNodeFpos();  // This can happen at eof because of key peculiarity where level above reports ffff as last
                node.setown(getCursorNode(nextPos, NodeLeaf, ctx));
                nodeKey = 0;
            }
            if (node)
                return true; 
            else
                return false;
        }
        else
        {
            if (a<node->getNumKeys())
            {
                offset_t npos = node->getFPosAt(a);
                if (depth < maxParentNodes)
                {
                    parentNodeKeys[depth] = a;
                    parents[depth].swap(node);
                }
                lwm = 0;
                depth++;
                NodeType type = (depth < branchDepth) ? NodeBranch : NodeLeaf;
                node.setown(getCursorNode(npos, type, ctx));
            }
            else
                return false;
        }
    }
}

bool CKeyCursor::_ltEqual(IContextLogger *ctx)
{
    fullBufferValid = false;
    key.keySeeks++;
    matched = false;
    unsigned lwm = 0;
    unsigned branchDepth = key.getBranchDepth();
    unsigned depth = branchDepth;
    if (node)
    {
        // When seeking forward, there are two cases worth optimizing:
        // 1. next record is > src, so we return current
        // 2. The record we want is on the current page
        unsigned numKeys = node->getNumKeys();
        if (nodeKey < numKeys-1)
        {   
            int rc = node->compareValueAt(recordBuffer, ++nodeKey);
            if (rc < 0)
            {
                --nodeKey;
                return true; 
            }
            if (nodeKey < numKeys-1)
            {
                rc = node->compareValueAt(recordBuffer, numKeys-1);
                if (rc < 0)
                    lwm = nodeKey;
            }
        }
    }
    if (!lwm)
    {
        while (depth)
        {
            depth--;
            if (depth < maxParentNodes)
            {
                const CJHSearchNode *startnode = parents[depth];
                if (startnode)
                {
                    unsigned numParentKeys = startnode->getNumKeys();
                    unsigned parentNodeKey = parentNodeKeys[depth];
                    if (parentNodeKey < numParentKeys-1)
                    {   
                        int rc = startnode->compareValueAt(recordBuffer, numParentKeys-1);
                        if (rc < 0)
                        {
                            lwm = parentNodeKey;
                            node.set(startnode);
                            break;
                        }
                    }
                    parents[depth].clear();
                    activePayload.clear();
                }
            }
        }
    }
    if (!lwm)
    {
        node.set(key.rootNode);
        depth = 0;
    }
    for (;;)
    {
        // Locate first record greater than src
        unsigned int a = node->locateGT(recordBuffer, lwm);
        if (node->isLeaf())
        {
            // record we want is the one before first record greater than src.
            if (a>0)
                nodeKey = a-1;
            else
            {
                offset_t prevPos = node->prevNodeFpos();
                node.setown(getCursorNode(prevPos, NodeLeaf, ctx));
                if (node)
                    nodeKey = node->getNumKeys()-1;
            }
            if (node)
            {
                return true; 
            }
            else
                return false;
        }
        else
        {
            // Node to look in is the first one one that ended greater than src.
            if (a==node->getNumKeys())
                a--;   // value being looked for is off the end of the index.
            offset_t npos = node->getFPosAt(a);
            if (depth < maxParentNodes)
            {
                parentNodeKeys[depth] = a;
                parents[depth].swap(node);
            }
            lwm = 0;
            depth++;
            NodeType type = (depth < branchDepth) ? NodeBranch : NodeLeaf;
            node.setown(getCursorNode(npos, type, ctx));
            if (!node)
                throw MakeStringException(0, "Invalid key %s: child node pointer should never be NULL", key.name.get());
        }
    }
}

void CKeyCursor::clearParentNodes()
{
    for (unsigned i = 0; i < maxParentNodes; i++)
    {
        parents[i].clear();
        parentNodeKeys[i] = 0;
    }
    activePayload.clear();
}

void CKeyCursor::serializeCursorPos(MemoryBuffer &mb)
{
    mb.append(eof);
    if (!eof)
    {
        mb.append(matched);
        if (node)
        {
            mb.append(node->getFpos());
            mb.append(nodeKey);
        }
        else
        {
            offset_t zero = 0;
            unsigned zero2 = 0;
            mb.append(zero);
            mb.append(zero2);
        }
    }
}

void CKeyCursor::deserializeCursorPos(MemoryBuffer &mb, IContextLogger *ctx)
{
    mb.read(eof);
    node.clear();
    clearParentNodes();   // we don't serialize parent node info
    if (!eof)
    {
        mb.read(matched);
        offset_t nodeAddress;
        mb.read(nodeAddress);
        mb.read(nodeKey);
        fullBufferValid = false;
        if (nodeAddress)
        {
            node.setown(getCursorNode(nodeAddress, NodeLeaf, ctx));
            if (node && recordBuffer)
                node->getKeyAt(nodeKey, recordBuffer);
        }
    }
}

const byte *CKeyCursor::loadBlob(unsigned __int64 blobid, size32_t &blobsize, IContextLogger *ctx)
{
    return key.loadBlob(blobid, blobsize, ctx);
}

bool CKeyCursor::lookup(bool exact, IContextLogger *ctx)
{
    return _lookup(exact, filter->lastRealSeg(), filter->isUnfiltered(), ctx);
}

bool CKeyCursor::_lookup(bool exact, unsigned lastSeg, bool unfiltered, IContextLogger *ctx)
{
    if (unfiltered && !matched)
    {
        //Special case reading a file with no filter - fall into the next processing.
        matched = true;
    }
    bool ret = false;
    unsigned lwildseeks = 0;
    unsigned lseeks = 0;
    unsigned lscans = 0;
    while (!eof)
    {
        if (matched)
        {
            if (!_next(ctx))
                eof = true;
            lscans++;
        }
        else
        {
            if (!_gtEqual(ctx))
                eof = true;
            lseeks++;
        }
        if (!eof)
        {
            assertex(node);
            verifyex(node->getKeyAt(nodeKey, recordBuffer));
            unsigned i = 0;
            matched = filter->matchesBuffer(recordBuffer, lastSeg, i);
            if (matched)
            {
                ret = true;
                break;
            }
#ifdef  __linux__
            if (linuxYield)
                sched_yield();
#endif
            eof = !filter->incrementKey(i, recordBuffer);
            if (!exact)
            {
                ret = true;
                break;
            }
            if (eof)
                break;
            lwildseeks++;
        }
        else
            eof = true;
    }
    if (logExcessiveSeeks && lwildseeks > 1000 && ret)
        reportExcessiveSeeks(lwildseeks, lastSeg, ctx);
    noteSeeks(ctx, lseeks, lscans, lwildseeks);
    return ret;
}

bool CKeyCursor::lookupSkip(const void *seek, size32_t seekOffset, size32_t seeklen, IContextLogger *ctx)
{
    if (skipTo(seek, seekOffset, seeklen))
        noteSkips(ctx, 1, 0);
    else
        noteSkips(ctx, 0, 1);
    bool ret = lookup(true, ctx);
#ifdef _DEBUG
    if (doTrace(traceSmartStepping, TraceFlags::Max))
    {
        StringBuffer recstr;
        unsigned i;
        for (i = 0; i < key.keySize(); i++)
        {
            unsigned char c = ((unsigned char *) recordBuffer)[i];
            recstr.appendf("%c", isprint(c) ? c : '.');
        }
        recstr.append ("    ");
        for (i = 0; i < key.keySize(); i++)
        {
            recstr.appendf("%02x ", ((unsigned char *) recordBuffer)[i]);
        }
        if (ctx)
        {
            const CRuntimeStatisticCollection &statsCollection = ctx->queryStats();
            unsigned __int64 seeks = statsCollection.getStatisticValue(StNumIndexSeeks);
            unsigned __int64 scans = statsCollection.getStatisticValue(StNumIndexScans);
            unsigned __int64 skips = statsCollection.getStatisticValue(StNumIndexSkips);
            DBGLOG("SKIP: Got skips=%" I64F "u seeks=%" I64F "u scans=%" I64F "u : %s", skips, seeks, scans, recstr.str());
        }
        else
        {
            DBGLOG("SKIP: (no ContextLogger - not tracking stats) : %s", recstr.str());
        }
    }
#endif
    return ret;
}


unsigned __int64 CKeyCursor::getCount(IContextLogger *ctx)
{
    reset(ctx);
    unsigned __int64 result = 0;
    unsigned lastRealSeg = filter->lastRealSeg();
    bool unfiltered = filter->isUnfiltered();
    for (;;)
    {
        if (_lookup(true, lastRealSeg, unfiltered, ctx))
        {
            unsigned __int64 locount = getSequence();
            endRange(lastRealSeg);
            _ltEqual(ctx);
            result += getSequence()-locount+1;
            if (!incrementKey(lastRealSeg))
                break;
        }
        else
            break;
    }
    return result;
}

unsigned __int64 CKeyCursor::checkCount(unsigned __int64 max, IContextLogger *ctx)
{
    reset(ctx);
    unsigned __int64 result = 0;
    unsigned lastFullSeg = filter->lastFullSeg();
    bool unfiltered = filter->isUnfiltered();
    if (lastFullSeg == (unsigned) -1)
    {
        noteSeeks(ctx, 1, 0, 0);
        if (_last(ctx))
            return getSequence()+1;
        else
            return 0;
    }
    for (;;)
    {
        if (_lookup(true, lastFullSeg, unfiltered, ctx))
        {
            unsigned __int64 locount = getSequence();
            endRange(lastFullSeg);
            _ltEqual(ctx);
            result += getSequence()-locount+1;
            if (max && (result > max))
                break;
            if (!incrementKey(lastFullSeg))
                break;
        }
        else
            break;
    }
    return result;
}

unsigned __int64 CKeyCursor::getCurrentRangeCount(unsigned groupSegCount, IContextLogger *ctx)
{
    unsigned __int64 locount = getSequence();
    endRange(groupSegCount);
    _ltEqual(ctx);
    noteSeeks(ctx, 1, 0, 0);
    return getSequence()-locount+1;
}

bool CKeyCursor::nextRange(unsigned groupSegCount)
{
    matched = false;
    if (!incrementKey(groupSegCount-1))
        return false;
    return true;
}

void CKeyCursor::reportExcessiveSeeks(unsigned numSeeks, unsigned lastSeg, IContextLogger *ctx)
{
    StringBuffer recstr;
    unsigned i;
    bool printHex = false;
    for (i = 0; i < key.keySize(); i++)
    {
        unsigned char c = ((unsigned char *) recordBuffer)[i];
        if (isprint(c))
            recstr.append(c);
        else
        {
            recstr.append('.');
            printHex = true;
        }
    }
    if (printHex)
    {
        recstr.append ("\n");
        for (i = 0; i < key.keySize(); i++)
        {
            recstr.appendf("%02x ", ((unsigned char *) recordBuffer)[i]);
        }
    }
    recstr.append ("\nusing filter:\n");
    filter->describe(recstr);
    if (ctx)
        ctx->CTXLOG("%d seeks to lookup record \n%s\n in key %s", numSeeks, recstr.str(), key.queryFileName());
    else
        DBGLOG("%d seeks to lookup record \n%s\n in key %s", numSeeks, recstr.str(), key.queryFileName());
}

bool CKeyCursor::skipTo(const void *_seek, size32_t seekOffset, size32_t seeklen)
{
    // Modify the current key contents buffer as follows
    // Take bytes up to seekoffset from current buffer (i.e. leave them alone)
    // Take up to seeklen bytes from seek comparing them as I go. If I see a lower one before I see a higher one, stop.
    // If I didn't see any higher ones, return (at which point the skipto was a no-op
    // If I saw higher ones, call setLowAfter for all remaining segmonitors
    // If the current contents of buffer could not match, call incremementKey at the appropriate monitor so that it can
    // Clear the matched flag
    const byte *seek = (const byte *) _seek;
    while (seeklen)
    {
        int c = *seek - (byte) (recordBuffer[seekOffset]);
        if (c < 0)
            return false;
        else if (c>0)
        {
            memcpy(recordBuffer+seekOffset, seek, seeklen);
            break;
        }
        seek++;
        seekOffset++;
        seeklen--;
    }
    if (!seeklen) return false;

    unsigned j = setLowAfter(seekOffset + seeklen);
    bool canmatch = filter->matchesBuffer(recordBuffer, filter->lastRealSeg(), j);
    if (!canmatch)
        eof = !incrementKey(j);
    matched = false;
    return true;
}

IKeyCursor * CKeyCursor::fixSortSegs(unsigned sortFieldOffset)
{
    return new CPartialKeyCursor(*this, sortFieldOffset);
}

CPartialKeyCursor::CPartialKeyCursor(const CKeyCursor &from, unsigned sortFieldOffset)
: CKeyCursor(from)
{
    filter = filter->fixSortSegs( recordBuffer, sortFieldOffset);
}

CPartialKeyCursor::~CPartialKeyCursor()
{
    ::Release(filter);
}

//-------------------------------------------------------

IndexRowFilter::IndexRowFilter(const RtlRecord &_recInfo) : recInfo(_recInfo)
{
    keySegCount = recInfo.getNumKeyedFields();
    lastReal = 0;
    lastFull = -1;
    keyedSize = 0;
}

IndexRowFilter::IndexRowFilter(const IndexRowFilter &from, const char *fixedVals, unsigned sortFieldOffset)
: recInfo(from.recInfo), keySegCount(from.keySegCount)
{
    lastReal = 0;
    lastFull = -1;
    keyedSize = 0;
    ForEachItemIn(idx, from.filters)
    {
        auto &filter = from.filters.item(idx);
        unsigned field = filter.queryFieldIndex();
        unsigned offset = recInfo.getFixedOffset(field);
        if (offset < sortFieldOffset)
            append(FFkeyed, createFieldFilter(field, *recInfo.queryType(field), fixedVals+offset));
        else
            append(FFkeyed, LINK(&filter));  // MORE - FFopt vs FFkeyed is dodgy
    }
}


void IndexRowFilter::append(IKeySegmentMonitor *segment)
{
    throwUnexpected();
}

const IIndexFilter *IndexRowFilter::item(unsigned idx) const
{
    return &queryFilter(idx);
}

void IndexRowFilter::append(FFoption option, const IFieldFilter * filter)
{
    assertex(filter->queryType().isFixedSize());
    unsigned idx = filter->queryFieldIndex();
    while (idx > numFilterFields())
    {
        append(FFkeyed, createWildFieldFilter(numFilterFields(), *recInfo.queryType(numFilterFields())));
    }
    assertex(idx == numFilterFields());
    if (!filter->isWild())
    {
        lastReal = idx;
        if (option != FFopt || lastFull == idx-1)
            lastFull = idx;
        unfiltered = false;
    }
    keyedSize += filter->queryType().getMinSize();
    addFilter(*filter);
}

void IndexRowFilter::setLow(unsigned field, void *keyBuffer) const
{
    unsigned lim = numFilterFields();
    while (field < lim)
    {
        unsigned offset = recInfo.getFixedOffset(field);
        const IFieldFilter &filter = queryFilter(field);
        filter.setLow(keyBuffer, offset);
        field++;
    }
}

unsigned IndexRowFilter::setLowAfter(size32_t offset, void *keyBuffer) const
{
    unsigned lim = filters.length();
    unsigned field = 0;
    unsigned skipped = 0;
    unsigned fieldOffset = recInfo.getFixedOffset(field);
    while (field < lim)
    {
        unsigned nextOffset = recInfo.getFixedOffset(field+1);
        if (fieldOffset >= offset)
            filters.item(field).setLow(keyBuffer, fieldOffset);
        else if (nextOffset <= offset)
            skipped++;
        else
        {
            byte *temp = (byte *) alloca(nextOffset - fieldOffset);
            filters.item(field).setLow(temp, 0);
            memcpy((byte *)keyBuffer+offset, temp, nextOffset - offset);
        }
        field++;
        fieldOffset = nextOffset;
    }
    return skipped;
}

bool IndexRowFilter::incrementKey(unsigned segno, void *keyBuffer) const
{
    // Increment the key buffer to next acceptable value
    if (segno == (unsigned)-1)
        return false;

    for(;;)
    {
        if (queryFilter(segno).incrementKey(keyBuffer, recInfo.getFixedOffset(segno)))
        {
            setLow(segno+1, keyBuffer);
            return true;
        }
        if (!segno)
            return false;
        segno--;
    }
}

void IndexRowFilter::endRange(unsigned field, void *keyBuffer) const
{
    unsigned lim = numFilterFields();
    if (field < lim)
    {
        queryFilter(field).endRange(keyBuffer, recInfo.getFixedOffset(field));
        field++;
    }
    while (field < lim)
    {
        queryFilter(field).setHigh(keyBuffer, recInfo.getFixedOffset(field));
        field++;
    }
}

bool IndexRowFilter::isUnfiltered() const
{
    return unfiltered;
}

unsigned IndexRowFilter::lastRealSeg() const
{
    return lastReal;
}

unsigned IndexRowFilter::lastFullSeg() const
{
    return lastFull;
}

unsigned IndexRowFilter::numFilterFields() const
{
    return RowFilter::numFilterFields();
}

IIndexFilterList *IndexRowFilter::fixSortSegs(const char *fixedVals, unsigned sortFieldOffset) const
{
    return new IndexRowFilter(*this, fixedVals, sortFieldOffset);
}

void IndexRowFilter::reset()
{
    RowFilter::clear();
    lastReal = 0;
    lastFull = -1;
    keyedSize = 0;
    unfiltered = true;
}

void IndexRowFilter::checkSize(size32_t _keyedSize, char const * keyname) const
{
    if (_keyedSize != keyedSize)
    {
        StringBuffer err;
        err.appendf("Key size mismatch on key %s - key size is %u, expected %u", keyname, _keyedSize, keyedSize);
    }
}

void IndexRowFilter::recalculateCache()
{
    // Nothing to do. This probably should be moved to be local to SegMonitorList
}

void IndexRowFilter::finish(size32_t _keyedSize)
{
    while (numFilterFields() < keySegCount)
    {
        unsigned idx = numFilterFields();
        append(FFkeyed, createWildFieldFilter(idx, *recInfo.queryType(idx)));
    }
    assertex(numFilterFields() == keySegCount);
}

void IndexRowFilter::describe(StringBuffer &out) const
{
    for (unsigned idx=0; idx <= lastRealSeg() && idx < numFilterFields(); idx++)
    {
        auto &filter = queryFilter(idx);
        if (idx)
            out.append(',');
        out.appendf("%s=", recInfo.queryName(idx));
        filter.describe(out);
    }
}

bool IndexRowFilter::matchesBuffer(const void *buffer, unsigned lastSeg, unsigned &matchSeg) const
{
    if (numFilterFields())
    {
        unsigned maxSeg = lastSeg+1; // avoid unlikely problems with -1
        RtlFixedRow rowInfo(recInfo, buffer, numFilterFields());
        for (; matchSeg < maxSeg; matchSeg++)
        {
            if (!queryFilter(matchSeg).matches(rowInfo))
                return false;
        }
    }
    return true;
}

bool IndexRowFilter::canMatch() const
{
    ForEachItemIn(idx, filters)
    {
        if (filters.item(idx).isEmpty())
            return false;
    }
    return true;
}

//-------------------------------------------------------

class CLazyKeyIndex : implements IKeyIndex, public CInterface
{
    StringAttr keyfile;
    unsigned crc; 
    unsigned fileIdx;
    Linked<IDelayedFile> delayedFile;
    mutable Owned<IFileIO> iFileIO;
    mutable Owned<IKeyIndex> realKey;
    mutable CriticalSection c;
    bool isTLK;
    size32_t blockedIOSize = 0;

    inline IKeyIndex &checkOpen() const
    {
        CriticalBlock b(c);
        if (!realKey)
        {
            Owned<IMemoryMappedFile> mapped = useMemoryMappedIndexes ? delayedFile->getMappedFile() : nullptr;
            if (mapped)
                realKey.setown(queryKeyStore()->load(keyfile, crc, mapped, isTLK));
            else
            {
                iFileIO.setown(delayedFile->getFileIO());
                realKey.setown(queryKeyStore()->load(keyfile, crc, iFileIO, fileIdx, isTLK, blockedIOSize));
            }
            if (!realKey)
            {
                DBGLOG("Lazy key file %s could not be opened", keyfile.get());
                throw MakeStringException(0, "Lazy key file %s could not be opened", keyfile.get());
            }
        }
        return *realKey;
    }

public:
    IMPLEMENT_IINTERFACE;
    CLazyKeyIndex(const char *_keyfile, unsigned _crc, IDelayedFile *_delayedFile, unsigned _fileIdx, bool _isTLK, size32_t _blockedIOSize)
        : keyfile(_keyfile), crc(_crc), fileIdx(_fileIdx), delayedFile(_delayedFile), isTLK(_isTLK), blockedIOSize(_blockedIOSize)
    {}

    virtual bool IsShared() const { return CInterface::IsShared(); }

    virtual IKeyCursor *getCursor(const IIndexFilterList *filter, bool logExcessiveSeeks) override { return checkOpen().getCursor(filter, logExcessiveSeeks); }
    virtual size32_t keySize() { return checkOpen().keySize(); }
    virtual size32_t keyedSize() { return checkOpen().keyedSize(); }
    virtual bool hasPayload() { return checkOpen().hasPayload(); }
    virtual bool isTopLevelKey() const override { return checkOpen().isTopLevelKey(); }
    virtual bool isFullySorted() override { return checkOpen().isFullySorted(); }
    virtual __uint64 getPartitionFieldMask() { return checkOpen().getPartitionFieldMask(); }
    virtual unsigned numPartitions() { return checkOpen().numPartitions(); }
    virtual unsigned getFlags() { return checkOpen().getFlags(); }
    virtual void dumpNode(FILE *out, offset_t pos, unsigned count, bool isRaw) { checkOpen().dumpNode(out, pos, count, isRaw); }
    virtual unsigned numParts() { return 1; }
    virtual IKeyIndex *queryPart(unsigned idx) { return idx ? NULL : this; }
    virtual unsigned queryScans() { return realKey ? realKey->queryScans() : 0; }
    virtual unsigned querySeeks() { return realKey ? realKey->querySeeks() : 0; }
    virtual const char *queryFileName() const { return keyfile.get(); }
    virtual unsigned queryId() const override { return NotFound; }
    virtual offset_t queryBlobHead() { return checkOpen().queryBlobHead(); }
    virtual void resetCounts() { if (realKey) realKey->resetCounts(); }
    virtual offset_t queryLatestGetNodeOffset() const { return realKey ? realKey->queryLatestGetNodeOffset() : 0; }
    virtual offset_t queryMetadataHead() { return checkOpen().queryMetadataHead(); }
    virtual IPropertyTree * getMetadata() { return checkOpen().getMetadata(); }
    virtual unsigned getNodeSize() { return checkOpen().getNodeSize(); }
    virtual const IFileIO *queryFileIO() const override { return iFileIO; } // NB: if not yet opened, will be null
    virtual bool hasSpecialFileposition() const { return checkOpen().hasSpecialFileposition(); }
    virtual bool needsRowBuffer() const { return checkOpen().needsRowBuffer(); }
    virtual void mergeStats(CRuntimeStatisticCollection & stats) const override
    {
        {
            CriticalBlock b(c);
            if (!realKey) return;
        }
        realKey->mergeStats(stats);
    }
    virtual offset_t queryFirstBranchOffset() override { return checkOpen().queryFirstBranchOffset(); }
    virtual const BloomFilter * queryBloom(unsigned i) const { return checkOpen().queryBloom(i); }
    virtual IKeyIndexPrewarmer * createPrewarmer() { return checkOpen().createPrewarmer(); }
};

extern jhtree_decl IKeyIndex *createKeyIndex(const char *keyfile, unsigned crc, IFileIO &iFileIO, unsigned fileIdx, bool isTLK, size32_t blockedIOSize)
{
    return queryKeyStore()->load(keyfile, crc, &iFileIO, fileIdx, isTLK, blockedIOSize);
}

extern jhtree_decl IKeyIndex *createKeyIndex(const char *keyfile, unsigned crc, bool isTLK, size32_t blockedIOSize)
{
    return queryKeyStore()->load(keyfile, crc, isTLK, blockedIOSize);
}

extern jhtree_decl IKeyIndex *createKeyIndex(const char *keyfile, unsigned crc, IDelayedFile &iFileIO, unsigned fileIdx, bool isTLK, size32_t blockedIOSize)
{
    return new CLazyKeyIndex(keyfile, crc, &iFileIO, fileIdx, isTLK, blockedIOSize);
}

extern jhtree_decl void clearKeyStoreCache(bool killAll)
{
    queryKeyStore()->clearCache(killAll);
}

extern jhtree_decl void clearKeyStoreCacheEntry(const char *name)
{
    queryKeyStore()->clearCacheEntry(name);
}

extern jhtree_decl void clearKeyStoreCacheEntry(const IFileIO *io)
{
    queryKeyStore()->clearCacheEntry(io);
}

extern jhtree_decl StringBuffer &getIndexMetrics(StringBuffer &ret)
{
    return queryKeyStore()->getMetrics(ret);
}


extern jhtree_decl void resetIndexMetrics()
{
    queryKeyStore()->resetMetrics();
}

void recordEventIndexInformation()
{
    queryKeyStore()->recordEventIndexInformation();
}

extern jhtree_decl size_t setNodeCacheMem(size_t cacheSize)
{
    return queryNodeCache()->setNodeCacheMem(cacheSize);
}

extern jhtree_decl size_t setLeafCacheMem(size_t cacheSize)
{
    return queryNodeCache()->setLeafCacheMem(cacheSize);
}

extern jhtree_decl size_t setBlobCacheMem(size_t cacheSize)
{
    return queryNodeCache()->setBlobCacheMem(cacheSize);
}

void setNodeFetchThresholdNs(__uint64 thresholdNs)
{
    fetchThresholdCycles = nanosec_to_cycle(thresholdNs);
}

void setIndexWarningThresholds(IPropertyTree * options)
{
    if (options->hasProp("@traceCacheLockingFrequencyNs"))
        traceCacheLockingFrequency = nanosec_to_cycle(options->getPropInt64("@traceCacheLockingFrequencyNs"));
    if (options->hasProp("@traceNodeLoadFrequencyNs"))
        traceNodeLoadFrequency = nanosec_to_cycle(options->getPropInt64("@traceNodeLoadFrequencyNs"));
    if (options->hasProp("@traceNodeLoadThresholdNs"))
        traceNodeLoadThreshold = nanosec_to_cycle(options->getPropInt64("@traceNodeLoadThresholdNs"));
}

extern jhtree_decl void getNodeCacheInfo(ICacheInfoRecorder &cacheInfo)
{
    // MORE - consider reporting root nodes of open IKeyIndexes too?
    queryNodeCache()->getCacheInfo(cacheInfo);
}

///////////////////////////////////////////////////////////////////////////////
// CNodeCache impl.
///////////////////////////////////////////////////////////////////////////////

void CNodeCache::getCacheInfo(ICacheInfoRecorder &cacheInfo)
{
    for (unsigned i = 0; i < CacheMax; i++)
        cache[i].reportEntries(cacheInfo);
}

//Use a critical section in each node to prevent multiple threads loading the same node at the same time.
//Critical sections are 40bytes on linux so < 0.5% overhead for an 8K page and trivial overhead when constructed (<10ns)
static std::atomic<cycle_t> lastLockingReportCycles{0};
static std::atomic<cycle_t> lastLoadReportCycles{0};

//Keep track of the total time that is taken to resolve a node from the cache - including loading it from disk.
class NodeCacheLookupTimer
{
public:
    inline NodeCacheLookupTimer(IContextLogger * _ctx) : ctx(_ctx)
    {
        if (ctx)
            startCycles = get_cycles_now();
    }
    inline ~NodeCacheLookupTimer()
    {
        try
        {
            if (ctx)
                ctx->noteStatistic(StCycleIndexCacheBlockedCycles, get_cycles_now() - startCycles);
        }
        catch (IException * e)
        {
            //If a query is being aborted, noteStatistic can throw an abort exception.  Throw it away instead.
            ::Release(e);
        }
    }

    //Call this function to avoid the destructor having to call get_cycles_now()
    void noteComplete(cycle_t now)
    {
        if (ctx)
        {
            ctx->noteStatistic(StCycleIndexCacheBlockedCycles, now - startCycles);
            // prevent double recording the time - compiler will likely optimize away the destructor
            ctx = nullptr;
        }
    }

private:
    IContextLogger * ctx;
    cycle_t startCycles = 0;
};

const CJHTreeNode *CNodeCache::getCachedNode(const INodeLoader & nodeLoader, unsigned iD, offset_t pos, NodeType type, IContextLogger *ctx, bool isTLK)
{
    // MORE - could probably be improved - I think having the cache template separate is not helping us here
    // Also one cache per key would surely be faster, and could still use a global total
    if (!pos)
        return NULL;

    //Time how long it takes to resolve an item in the node cache, and record it as the blocked time.
    NodeCacheLookupTimer lookupTimer(ctx);

    // No benefit in caching the following, especially since they will evict useful pages
    if ((type == NodeMeta) || (type == NodeBloom))
        return nodeLoader.loadNode(nullptr, pos);

    //NOTE: TLK leaf nodes are currently cached along with branches, not with leaves.  It might be better if this was a separate cache.
    CacheType cacheType = isTLK ? CacheBranch : (CacheType)type;

    // check cacheEnabled[cacheType] avoid the critical section (and testing the flag within the critical section)
    CNodeMRUCache & typeCache = cache[cacheType];
    if (unlikely(!typeCache.enabled))
        return nodeLoader.loadNode(nullptr, pos);

    CCacheReservation cacheReservation;
    CKeyIdAndPos key(iD, pos);
    unsigned hashcode = typeCache.getKeyHash(key);
    unsigned subCache = cacheBits == 0 ? 0 : hashcode >> cacheShift;
    CNodeMRUSubCache & curCache = typeCache.cache[subCache];

    //Previously, this was implemented as:
    //  Lock, unlock.  Load the page.  Lock, check if it has been added, otherwise add.
    //Now, it is coded as:
    //  Lock, add if missing, unlock.  Lock a page-dependent-cr load() release lock.
    //There will be the same number of critical section locks, but loading a page will contend on a different lock - so it should reduce contention.
    CriticalSection & cacheLock = curCache.lock;
    Owned<CNodeCacheEntry> ownedCacheEntry; // ensure node gets cleaned up if it fails to load
    bool alreadyExists = true;
    {
        DelayedCacheEntryReleaser delayedReleaser;
        CNodeCacheEntry * cacheEntry;

        CLeavableCriticalBlock block(cacheLock);
        cacheEntry = curCache.query(hashcode, &key);
        if (likely(cacheEntry))
        {
            curCache.numHits.fastAdd(1);
            const CJHTreeNode * fastPathMatch = cacheEntry->queryNode();
            if (likely(fastPathMatch))
            {
                //Avoid linking and releasing cacheEntry if the match is already loaded.  Link the node then leave
                //the critical section asap
                fastPathMatch->Link();
                block.leave();

                //Update ctx stats outside of the critical section.
                if (unlikely(recordingEvents()))
                    queryRecorder().recordIndexLookup(iD, pos, type, true, fastPathMatch->getMemSize(), fastPathMatch->getLoadExpandTime());
                if (ctx)
                     ctx->noteStatistic(hitStatId[cacheType], 1);
                //MORE: Should there be a diskCache per cacheType?
                if (diskCache)
                    diskCache->noteUsed(iD, pos & diskCacheOffsetMask); // MORE: Mask the offset
                return fastPathMatch;
            }
        }
        else
        {
            cacheEntry = new CNodeCacheEntry;
            curCache.replace(key, *cacheEntry, &delayedReleaser);
            alreadyExists = false;
            curCache.numAdds.fastAdd(1);
        }

        //same as ownedcacheEntry.set(cacheEntry), but avoids a null check or two
        cacheEntry->Link();
        ownedCacheEntry.setown(cacheEntry);
    }

    if (unlikely(recordingEvents()))
        queryRecorder().recordIndexLookup(iD, pos, type, false, 0, 0);

    //If an exception is thrown before the node is cleanly loaded we need to remove the partially constructed
    //node from the cache otherwise it may never get loaded, and can prevent items being removed from the cache
    //note: noteStatistic() can throw an exception if a worker has been aborted...
    try
    {
        //Move the atomic increments out of the critical section - they can be relatively expensive
        if (likely(ctx))
        {
            //It is most likely that an item has been added - because if the entry already exists
            //it will only reach this point if another thread has not already loaded the node.
            if (unlikely(alreadyExists))
                ctx->noteStatistic(hitStatId[cacheType], 1);
            else
                ctx->noteStatistic(addStatId[cacheType], 1);
        }

        cycle_t startCycles = get_cycles_now();
        lookupTimer.noteComplete(startCycles);

        //The common case is that this flag has already been set (by a previous add).
        if (likely(ownedCacheEntry->isReady()))
            return ownedCacheEntry->getNode();

        cycle_t fetchCycles = 0;
        cycle_t startLoadCycles;

        //Protect loading the node contents with a critical section - so that the node will only be loaded by one thread.
        //MORE: If this was called by high and low priority threads then there is an outside possibility that it could take a
        //long time for the low priority thread to progress.  That might cause the cache to be temporarily unbounded.  Unlikely in practice.
        {
            CriticalBlock loadBlock(ownedCacheEntry->cs);
            startLoadCycles = get_cycles_now();
            if (!ownedCacheEntry->isReady())
            {
                const CJHTreeNode *node = nodeLoader.loadNode(&fetchCycles, pos);
                if (unlikely(type != node->getNodeType()))
                {
                    //This should never happen, but if it does, report as much information as possible to diagnose the issue.
                    StringBuffer msg;
<<<<<<< HEAD
                    msg.appendf("Node type mismatch for node %s@%llx (expected %s, got %s)", nodeLoader.queryFileName(), pos, cacheTypeText[type], cacheTypeText[node->getNodeType()]);
=======
                    msg.appendf("Node type mismatch for node %s@%llx (expected %s, got %s:%u)", keyIndex->queryFileName(), pos, cacheTypeText[type], node->getNodeTypeName(), node->getNodeType());
>>>>>>> dd1c03db
                    node->Release();
                    throwUnexpectedX(msg);
                }

                //Update the associated size of the entry in the hash table before setting isReady (never evicted until isReady is set)
                curCache.noteReady(*node);
                ownedCacheEntry->noteReady(node);
            }
            else
            {
                curCache.numDups++;
            }
        }
        cycle_t endLoadCycles = get_cycles_now();
        cycle_t actualLoadCycles = endLoadCycles - startLoadCycles;

        if (unlikely(recordingEvents()))
        {
            stat_type fetchTimeNs = cycle_to_nanosec(fetchCycles);
            queryRecorder().recordIndexLoad(iD, pos, type, ownedCacheEntry->queryNode()->getMemSize(), cycle_to_nanosec(actualLoadCycles) - fetchTimeNs, fetchTimeNs);
        }

        if (actualLoadCycles > traceNodeLoadThreshold)
        {
            if ((endLoadCycles - lastLoadReportCycles) >= traceNodeLoadFrequency)
            {
                lastLoadReportCycles = endLoadCycles;
                WARNLOG("CNodeCache::getNode load(%s %x:%llu) took %lluus fetch(%lluus) size(%u)", cacheTypeText[cacheType], iD, pos,
                        cycle_to_microsec(actualLoadCycles), cycle_to_microsec(fetchCycles), ownedCacheEntry->queryNode()->getMemSize());
            }
        }

        if (ctx)
        {
            ctx->noteStatistic(loadStatId[cacheType], endLoadCycles - startCycles);
            ctx->noteStatistic(readStatId[cacheType], fetchCycles);
            if (fetchCycles >= fetchThresholdCycles)
            {
                ctx->noteStatistic(fetchStatId[cacheType], 1);
                ctx->noteStatistic(fetchTimeId[cacheType], fetchCycles);
            }
        }
        return ownedCacheEntry->getNode();
    }
    catch (...)
    {
        //Ensure any partially constructed nodes are removed from the cache
        if (!ownedCacheEntry->isReady())
        {
            CriticalBlock block(cacheLock);
            if (!ownedCacheEntry->isReady())
                curCache.remove(key);
        }
        throw;
    }
}

RelaxedAtomic<unsigned> nodesLoaded;

//------------------------------------------------------------------------------------------------

class CKeyMerger : public CKeyLevelManager
{
    unsigned *mergeheap;
    unsigned numkeys;
    unsigned activekeys;
    IArrayOf<IKeyCursor> cursorArray;
    UnsignedArray mergeHeapArray;
    UnsignedArray keyNoArray;

    IKeyCursor **cursors;
    unsigned sortFieldOffset;
    unsigned sortFromSeg;

    bool resetPending;

    inline int BuffCompare(unsigned a, unsigned b)
    {
        const byte *c1 = cursors[mergeheap[a]]->queryKeyedBuffer();
        const byte *c2 = cursors[mergeheap[b]]->queryKeyedBuffer();

        //Only compare the keyed portion, and if equal tie-break on lower input numbers having priority
        //In the future this should use the comparison functions from the type info
        int ret = memcmp(c1+sortFieldOffset, c2+sortFieldOffset, keyedSize-sortFieldOffset);
        if (!ret)
        {
            if (sortFieldOffset)
                ret = memcmp(c1, c2, sortFieldOffset);
            //If they are equal, earlier inputs have priority
            if (!ret)
                ret = a - b;
        }
        return ret;
    }

    Linked<IKeyIndexBase> keyset;

    void calculateSortSeg()
    {
        // Make sure that sortFromSeg is properly set
        sortFromSeg = (unsigned) -1;
        unsigned numFilters = filter->numFilterFields();
        for (unsigned idx = 0; idx < numFilters; idx++)
        {
            unsigned offset = filter->getFieldOffset(idx);
            if (offset == sortFieldOffset)
            {
                sortFromSeg = idx;
                break;
            }
        }
        if (sortFromSeg == (unsigned)-1)
            assertex(!"Attempting to sort from offset that is not on a segment boundary");
        assertex(resetPending == true);
    }

public:
    CKeyMerger(const RtlRecord &_recInfo, IKeyIndexSet *_keyset, unsigned _sortFieldOffset, IContextLogger *_ctx, bool _newFilters, bool _logExcessiveSeeks)
    : CKeyLevelManager(_recInfo, NULL, _ctx, _newFilters, _logExcessiveSeeks), sortFieldOffset(_sortFieldOffset)
    {
        init();
        setKey(_keyset);
    }

    CKeyMerger(const RtlRecord &_recInfo, IKeyIndex *_onekey, unsigned _sortFieldOffset, IContextLogger *_ctx, bool _newFilters, bool _logExcessiveSeeks)
    : CKeyLevelManager(_recInfo, NULL, _ctx, _newFilters, _logExcessiveSeeks), sortFieldOffset(_sortFieldOffset)
    {
        init();
        setKey(_onekey);
    }

    ~CKeyMerger()
    {
        killBuffers();
    }

    void killBuffers()
    {
        cursorArray.kill();
        keyCursor = NULL; // cursorArray owns cursors
        mergeHeapArray.kill();
        keyNoArray.kill();

        cursors = NULL;
        mergeheap = NULL;
    }

    void init()
    {
        numkeys = 0;
        activekeys = 0;
        resetPending = true;
        sortFromSeg = 0;
    }

    virtual unsigned numActiveKeys() const override
    {
        return activekeys;
    }

    virtual unsigned getPartition() override
    {
        return 0;   // If all keys share partition info (is that required?) then we can do better
    }

    virtual bool lookupSkip(const void *seek, size32_t seekOffset, size32_t seeklen)
    {
        // Rather like a lookup, except that no records below the value indicated by seek* should be returned.
        if (resetPending)
        {
            resetSort(seek, seekOffset, seeklen);
            if (!activekeys)
                return false;
#ifdef _DEBUG
            if (doTrace(traceSmartStepping, TraceFlags::Max))
                DBGLOG("SKIP: init key = %d", mergeheap[0]);
#endif
            return true;
        }
        else
        {
            if (!activekeys)
            {
#ifdef _DEBUG
                if (doTrace(traceSmartStepping, TraceFlags::Max))
                    DBGLOG("SKIP: merge done");
#endif
                return false;
            }
            unsigned key = mergeheap[0];
#ifdef _DEBUG
            if (doTrace(traceSmartStepping, TraceFlags::Max))
                DBGLOG("SKIP: merging key = %d", key);
#endif
            unsigned compares = 0;
            for (;;)
            {
                if (!CKeyLevelManager::lookupSkip(seek, seekOffset, seeklen) )
                {
                    activekeys--;
                    if (!activekeys)
                    {
                        if (ctx)
                            ctx->noteStatistic(StNumIndexMergeCompares, compares);
                        return false;
                    }
                    mergeheap[0] = mergeheap[activekeys];
                }
                /* The key associated with mergeheap[0] will have changed
                   This code restores the heap property
                */
                unsigned p = 0; /* parent */
                while (1) 
                {
                    unsigned c = p*2 + 1; /* child */
                    if ( c >= activekeys ) 
                        break;
                    /* Select smaller child */
                    if ( c+1 < activekeys && BuffCompare( c+1, c ) < 0 ) c += 1;
                    /* If child is greater or equal than parent then we are done */
                    if ( BuffCompare( c, p ) >= 0 ) 
                        break;
                    /* Swap parent and child */
                    int r = mergeheap[c];
                    mergeheap[c] = mergeheap[p];
                    mergeheap[p] = r;
                    /* child becomes parent */
                    p = c;
                }
                if (key != mergeheap[0])
                {
                    key = mergeheap[0];
                    keyCursor = cursors[key];
                }
                const byte *keyBuffer = keyCursor->queryKeyedBuffer();
                if (memcmp(seek, keyBuffer+seekOffset, seeklen) <= 0)
                {
#ifdef _DEBUG
                    if (doTrace(traceSmartStepping, TraceFlags::Max))
                    {
                        unsigned keySize = keyCursor->getKeyedSize();
                        DBGLOG("SKIP: merged key = %d", key);
                        StringBuffer recstr;
                        unsigned i;
                        for (i = 0; i < keySize; i++)
                        {
                            unsigned char c = ((unsigned char *) keyBuffer)[i];
                            recstr.appendf("%c", isprint(c) ? c : '.');
                        }
                        recstr.append ("    ");
                        for (i = 0; i < keySize; i++)
                        {
                            recstr.appendf("%02x ", ((unsigned char *) keyBuffer)[i]);
                        }
                        if (ctx)
                        {
                            const CRuntimeStatisticCollection &statsCollection = ctx->queryStats();
                            unsigned __int64 seeks = statsCollection.getStatisticValue(StNumIndexSeeks);
                            unsigned __int64 scans = statsCollection.getStatisticValue(StNumIndexScans);
                            unsigned __int64 skips = statsCollection.getStatisticValue(StNumIndexSkips);
                            DBGLOG("SKIP: Out skips=%" I64F "u seeks=%" I64F "u scans=%" I64F "u : %s", skips, seeks, scans, recstr.str());
                        }
                        else
                        {
                            DBGLOG("SKIP: (no ContextLogger - not tracking stats) : %s", recstr.str());
                        }
                    }
#endif
                    if (ctx)
                        ctx->noteStatistic(StNumIndexMergeCompares, compares);
                    return true;
                }
                else
                {
                    compares++;
                    if (ctx && (compares == 100))
                    {
                        ctx->noteStatistic(StNumIndexMergeCompares, compares); // also checks for abort...
                        compares = 0;
                    }
                }
            }
        }
    }

    virtual void setLayoutTranslator(const IDynamicTransform * trans) override
    { 
        if (trans && trans->keyedTranslated())
            throw MakeStringException(0, "Layout translation not supported when merging key parts, as it may change sort order"); 

        // It MIGHT be possible to support translation still if all keyCursors have the same translation
        // would have to translate AFTER the merge, but that's ok
        // HOWEVER the result won't be guaranteed to be in sorted order afterwards so is there any point?
        CKeyLevelManager::setLayoutTranslator(trans);
    }

    virtual void setKey(IKeyIndexBase *_keyset)
    {
        keyset.set(_keyset);
        if (_keyset && _keyset->numParts())
        {
            IKeyIndex *ki = _keyset->queryPart(0);
            keyedSize = ki->keyedSize();
            numkeys = _keyset->numParts();
            if (sortFieldOffset > keyedSize)
                throw MakeStringException(0, "Index sort order can only include keyed fields");
        }
        else
            numkeys = 0;
        killBuffers();
    }

    void resetSort(const void *seek, size32_t seekOffset, size32_t seeklen)
    {
        activekeys = 0;
        filter->recalculateCache();
        unsigned i;
        for (i = 0; i < numkeys; i++)
        {
            Owned<IKeyCursor> cursor = keyset->queryPart(i)->getCursor(filter, logExcessiveSeeks);
            cursor->reset(ctx);
            for (;;)
            {
                bool found;
                unsigned lskips = 0;
                unsigned lnullSkips = 0;
                for (;;)
                {
                    if (seek)
                    {
                        if (cursor->skipTo(seek, seekOffset, seeklen))
                            lskips++;
                        else
                            lnullSkips++;
                    }
                    found = cursor->lookup(true, ctx);
                    if (!found || !seek || memcmp(cursor->queryKeyedBuffer() + seekOffset, seek, seeklen) >= 0)
                        break;
                }
                noteSkips(ctx, lskips, lnullSkips);
                if (found)
                {
                    IKeyCursor *mergeCursor;
                    if (sortFromSeg)
                        mergeCursor = cursor->fixSortSegs(sortFieldOffset);
                    else
                        mergeCursor = LINK(cursor);

                    keyNoArray.append(i);
                    cursorArray.append(*mergeCursor);
                    mergeHeapArray.append(activekeys++);
                    if (!sortFromSeg || !cursor->nextRange(sortFromSeg))
                        break;
                }
                else
                {
                    break;
                }
            }
        }
        if (activekeys>0) 
        {
            if (ctx)
                ctx->noteStatistic(StNumIndexMerges, activekeys);
            cursors = cursorArray.getArray();
            mergeheap = mergeHeapArray.getArray();
            /* Permute mergeheap to establish the heap property
               For each element p, the children are p*2+1 and p*2+2 (provided these are in range)
               The children of p must both be greater than or equal to p
               The parent of a child c is given by p = (c-1)/2
            */
            for (i=1; i<activekeys; i++)
            {
                int r = mergeheap[i];
                int c = i; /* child */
                while (c > 0) 
                {
                    int p = (c-1)/2; /* parent */
                    if ( BuffCompare( c, p ) >= 0 ) 
                        break;
                    mergeheap[c] = mergeheap[p];
                    mergeheap[p] = r;
                    c = p;
                }
            }
            keyCursor = cursors[mergeheap[0]];
        }
        else
        {
            keyCursor = NULL;
        }
        resetPending = false;
    }

    virtual void reset(bool crappyHack)
    {
        if (!started)
        {
            started = true;
            filter->checkSize(keyedSize, "[merger]"); //PG: not sure what keyname to use here
        }
        if (!crappyHack)
        {
            killBuffers();
            resetPending = true;
        }
        else
        {
            if (sortFieldOffset)
            {
                ForEachItemIn(idx, cursorArray)
                {
                    cursorArray.replace(*cursorArray.item(idx).fixSortSegs(sortFieldOffset), idx);
                }
            }
            keyCursor = cursors[mergeheap[0]];
            resetPending = false;
        }
    }

    virtual bool lookup(bool exact)
    {
        assertex(exact);
        if (resetPending)
        {
            resetSort(NULL, 0, 0);
            if (!activekeys)
                return false;
        }
        else
        {
            if (!activekeys)
                return false;
            unsigned key = mergeheap[0];
            if (!keyCursor->lookup(exact, ctx))
            {
                activekeys--;
                if (!activekeys)
                    return false; // MORE - does this lose a record?
                mergeheap[0] = mergeheap[activekeys];
            }

            /* The key associated with mergeheap[0] will have changed
               This code restores the heap property
            */
            unsigned p = 0; /* parent */
            while (1) 
            {
                unsigned c = p*2 + 1; /* child */
                if ( c >= activekeys ) 
                    break;
                /* Select smaller child */
                if ( c+1 < activekeys && BuffCompare( c+1, c ) < 0 ) c += 1;
                /* If child is greater or equal than parent then we are done */
                if ( BuffCompare( c, p ) >= 0 ) 
                    break;
                /* Swap parent and child */
                int r = mergeheap[c];
                mergeheap[c] = mergeheap[p];
                mergeheap[p] = r;
                /* child becomes parent */
                p = c;
            }
//          dumpMergeHeap();
            if (mergeheap[0] != key)
                keyCursor = cursors[mergeheap[0]];
        }
        return true;
    }

    virtual unsigned __int64 getCount()
    {
        assertex (!sortFieldOffset);  // we should have avoided using a stepping merger for precheck of limits, both for efficiency and because this code won't work
                                      // as the sequence numbers are not in sequence
        unsigned __int64 ret = 0;
        if (resetPending)
            resetSort(NULL, 0, 0); // This is slightly suboptimal
        for (unsigned i = 0; i < activekeys; i++)
        {
            unsigned key = mergeheap[i];
            keyCursor = cursors[key];
            ret += CKeyLevelManager::getCount();
        }
        return ret;
    }

    virtual unsigned __int64 checkCount(unsigned __int64 max)
    {
        assertex (!sortFieldOffset);  // we should have avoided using a stepping merger for precheck of limits, both for efficiency and because this code won't work
                                      // as the sequence numbers are not in sequence
        unsigned __int64 ret = 0;
        if (resetPending)
            resetSort(NULL, 0, 0); // this is a little suboptimal as we will not bail out early
        for (unsigned i = 0; i < activekeys; i++)
        {
            unsigned key = mergeheap[i];
            keyCursor = cursors[key];
            unsigned __int64 thisKeyCount = CKeyLevelManager::checkCount(max);
            ret += thisKeyCount;
            if (thisKeyCount > max)
                return ret;
            max -= thisKeyCount;
        }
        return ret;
    }

    virtual void serializeCursorPos(MemoryBuffer &mb)
    {
//      dumpMergeHeap();
        mb.append(activekeys);
        for (unsigned i = 0; i < activekeys; i++)
        {
            unsigned key = mergeheap[i];
            mb.append(keyNoArray.item(key));
            cursors[key]->serializeCursorPos(mb);
        }
    }

    virtual void deserializeCursorPos(MemoryBuffer &mb)
    {
        mb.read(activekeys);
        for (unsigned i = 0; i < activekeys; i++)
        {
            unsigned keyno;
            mb.read(keyno);
            keyNoArray.append(keyno);
            keyCursor = keyset->queryPart(keyno)->getCursor(filter, logExcessiveSeeks);
            keyCursor->deserializeCursorPos(mb, ctx);
            cursorArray.append(*keyCursor);
            mergeHeapArray.append(i);
        }
        cursors = cursorArray.getArray();
        mergeheap = mergeHeapArray.getArray();
    }

    virtual void finishSegmentMonitors()
    {
        CKeyLevelManager::finishSegmentMonitors();
        if (sortFieldOffset)
        {
            filter->checkSize(keyedSize, "[merger]"); // Ensures trailing KSM is setup
            calculateSortSeg();
        }
    }
};

extern jhtree_decl IKeyManager *createKeyMerger(const RtlRecord &_recInfo, IKeyIndexSet * _keys, unsigned _sortFieldOffset, IContextLogger *_ctx, bool _newFilters, bool _logExcessiveSeeks)
{
    return new CKeyMerger(_recInfo, _keys, _sortFieldOffset, _ctx, _newFilters, _logExcessiveSeeks);
}

extern jhtree_decl IKeyManager *createSingleKeyMerger(const RtlRecord &_recInfo, IKeyIndex * _onekey, unsigned _sortFieldOffset, IContextLogger *_ctx, bool _newFilters, bool _logExcessiveSeeks)
{
    return new CKeyMerger(_recInfo, _onekey, _sortFieldOffset, _ctx, _newFilters, _logExcessiveSeeks);
}

class CKeyIndexSet : implements IKeyIndexSet, public CInterface
{
    IPointerArrayOf<IKeyIndex> indexes;
    offset_t recordCount = 0;
    offset_t totalSize = 0;
    StringAttr origFileName;

public:
    IMPLEMENT_IINTERFACE;
    
    virtual bool IsShared() const { return CInterface::IsShared(); }
    void addIndex(IKeyIndex *i) { indexes.append(i); }
    virtual unsigned numParts() { return indexes.length(); }
    virtual IKeyIndex *queryPart(unsigned partNo) { return indexes.item(partNo); }
    virtual void setRecordCount(offset_t count) { recordCount = count; }
    virtual void setTotalSize(offset_t size) { totalSize = size; }
    virtual offset_t getRecordCount() { return recordCount; }
    virtual offset_t getTotalSize() { return totalSize; }
};

extern jhtree_decl IKeyIndexSet *createKeyIndexSet()
{
    return new CKeyIndexSet;
}

extern jhtree_decl IKeyManager *createLocalKeyManager(const RtlRecord &_recInfo, IKeyIndex *_key, IContextLogger *_ctx, bool newFilters, bool _logExcessiveSeeks)
{
    return new CKeyLevelManager(_recInfo, _key, _ctx, newFilters, _logExcessiveSeeks);
}

class CKeyArray : implements IKeyArray, public CInterface
{
public:
    IMPLEMENT_IINTERFACE;
    virtual bool IsShared() const { return CInterface::IsShared(); }
    IPointerArrayOf<IKeyIndexBase> keys;
    virtual IKeyIndexBase *queryKeyPart(unsigned partNo)
    {
        if (!keys.isItem(partNo))
        {
            return NULL;
        }
        IKeyIndexBase *key = keys.item(partNo);
        return key;
    }

    virtual unsigned length() { return keys.length(); }
    void addKey(IKeyIndexBase *f) { keys.append(f); }
};

extern jhtree_decl IKeyArray *createKeyArray()
{
    return new CKeyArray;
}


extern jhtree_decl IIndexLookup *createIndexLookup(IKeyManager *keyManager)
{
    class CIndexLookup : public CSimpleInterfaceOf<IIndexLookup>
    {
        Linked<IKeyManager> keyManager;
    public:
        CIndexLookup(IKeyManager *_keyManager) : keyManager(_keyManager)
        {
        }
        virtual void ensureAvailable() override { }
        virtual unsigned __int64 getCount() override
        {
            return keyManager->getCount();
        }
        virtual unsigned __int64 checkCount(unsigned __int64 limit) override
        {
            return keyManager->checkCount(limit);
        }
        virtual const void *nextKey() override
        {
            if (keyManager->lookup(true))
                return keyManager->queryKeyBuffer();
            else
                return nullptr;
        }
    };
    return new CIndexLookup(keyManager);
}

const char * queryIndexNodeTypeText(NodeType type)
{
    switch (type)
    {
    case NodeBranch:  return "Branch";
    case NodeLeaf:    return "Leaf";
    case NodeBlob:    return "Blob";
    case NodeMeta:    return "Meta";
    case NodeBloom:   return "Bloom";
    case NodeNone:    return "None";
    default:
        return "unknown";
    }
}


#ifdef _USE_CPPUNIT
#include "unittests.hpp"

class TestIndexWriteArg : public CThorIndexWriteArg
{
public:
    TestIndexWriteArg(const char * _filename, const char * _compression, IOutputMetaData * _meta)
     : filename(_filename), compression(_compression), meta(_meta)
    {
    }

    virtual const char * getFileName() { return filename; }
    virtual int getSequence() { return 0; }
    virtual IOutputMetaData * queryDiskRecordSize() { return meta; }
    virtual const char * queryRecordECL() { return nullptr; }
    virtual unsigned getFlags() { return compression ? TIWcompressdefined : 0; }
    virtual size32_t transform(ARowBuilder & rowBuilder, const void * src, IBlobCreator * blobs, unsigned __int64 & filepos)
    {
        UNIMPLEMENTED;
    }
    virtual unsigned getKeyedSize() { return 0; }
    virtual unsigned getMaxKeySize() { return 0; }
    virtual unsigned getFormatCrc() { return 0; }
    virtual const char * queryCompression() { return compression; }

public:
    const char * filename = nullptr;
    const char * compression = nullptr;
    IOutputMetaData * meta = nullptr;
};


class IKeyManagerSlowTest : public CppUnit::TestFixture  
{
    CPPUNIT_TEST_SUITE( IKeyManagerSlowTest  );
        CPPUNIT_TEST(testStepping);
        CPPUNIT_TEST(testKeys);
    CPPUNIT_TEST_SUITE_END();

    void testStepping()
    {
        buildTestKeys(false, true, false, false, nullptr, nullptr);
        {
            // We are going to treat as a 7-byte field then a 3-byte field, and request the datasorted by the 3-byte...
            Owned <IKeyIndex> index1 = createKeyIndex("keyfile1.$$$", 0, false, 0);
            Owned <IKeyIndex> index2 = createKeyIndex("keyfile2.$$$", 0, false, 0);
            Owned<IKeyIndexSet> keyset = createKeyIndexSet();
            keyset->addIndex(index1.getClear());
            keyset->addIndex(index2.getClear());
            const char *json = "{ \"ty1\": { \"fieldType\": 4, \"length\": 7 }, "
                               "  \"ty2\": { \"fieldType\": 4, \"length\": 3 }, "
                               " \"fieldType\": 13, \"length\": 10, "
                               " \"fields\": [ "
                               " { \"name\": \"f1\", \"type\": \"ty1\", \"flags\": 4 }, "
                               " { \"name\": \"f2\", \"type\": \"ty2\", \"flags\": 4 } ] "
                               "}";
            Owned<IOutputMetaData> meta = createTypeInfoOutputMetaData(json, false);
            Owned <IKeyManager> tlk1 = createKeyMerger(meta->queryRecordAccessor(true), keyset, 7, NULL, false, false);
            Owned<IStringSet> sset1 = createStringSet(7);
            sset1->addRange("0000003", "0000003");
            sset1->addRange("0000005", "0000006");
            tlk1->append(createKeySegmentMonitor(false, sset1.getLink(), 0, 0, 7));
            Owned<IStringSet> sset2 = createStringSet(3);
            sset2->addRange("010", "010");
            sset2->addRange("030", "033");
            Owned<IStringSet> sset3 = createStringSet(3);
            sset3->addRange("999", "XXX");
            sset3->addRange("000", "002");
            tlk1->append(createKeySegmentMonitor(false, sset2.getLink(), 1, 7, 3));
            tlk1->finishSegmentMonitors();

            tlk1->reset();

            ASSERT(tlk1->lookup(true)); ASSERT(memcmp(tlk1->queryKeyBuffer(), "0000003010", 10)==0);
            ASSERT(tlk1->lookup(true)); ASSERT(memcmp(tlk1->queryKeyBuffer(), "0000005010", 10)==0);
            ASSERT(tlk1->lookup(true)); ASSERT(memcmp(tlk1->queryKeyBuffer(), "0000006010", 10)==0);
            ASSERT(tlk1->lookup(true)); ASSERT(memcmp(tlk1->queryKeyBuffer(), "0000003030", 10)==0);
            ASSERT(tlk1->lookup(true)); ASSERT(memcmp(tlk1->queryKeyBuffer(), "0000005030", 10)==0);
            ASSERT(tlk1->lookup(true)); ASSERT(memcmp(tlk1->queryKeyBuffer(), "0000006030", 10)==0);
            ASSERT(tlk1->lookup(true)); ASSERT(memcmp(tlk1->queryKeyBuffer(), "0000003031", 10)==0);
            ASSERT(tlk1->lookup(true)); ASSERT(memcmp(tlk1->queryKeyBuffer(), "0000005031", 10)==0);
            ASSERT(tlk1->lookup(true)); ASSERT(memcmp(tlk1->queryKeyBuffer(), "0000006031", 10)==0);
            MemoryBuffer mb;
            tlk1->serializeCursorPos(mb);
            ASSERT(tlk1->lookup(true)); ASSERT(memcmp(tlk1->queryKeyBuffer(), "0000003032", 10)==0);
            ASSERT(tlk1->lookup(true)); ASSERT(memcmp(tlk1->queryKeyBuffer(), "0000005032", 10)==0);
            ASSERT(tlk1->lookup(true)); ASSERT(memcmp(tlk1->queryKeyBuffer(), "0000006032", 10)==0);
            ASSERT(tlk1->lookup(true)); ASSERT(memcmp(tlk1->queryKeyBuffer(), "0000003033", 10)==0);
            ASSERT(tlk1->lookup(true)); ASSERT(memcmp(tlk1->queryKeyBuffer(), "0000005033", 10)==0);
            ASSERT(tlk1->lookup(true)); ASSERT(memcmp(tlk1->queryKeyBuffer(), "0000006033", 10)==0);
            ASSERT(!tlk1->lookup(true)); 
            ASSERT(!tlk1->lookup(true)); 

            Owned <IKeyManager> tlk2 = createKeyMerger(meta->queryRecordAccessor(true), NULL, 7, NULL, false, false);
            tlk2->setKey(keyset);
            tlk2->deserializeCursorPos(mb);
            tlk2->append(createKeySegmentMonitor(false, sset1.getLink(), 0, 0, 7));
            tlk2->append(createKeySegmentMonitor(false, sset2.getLink(), 1, 7, 3));
            tlk2->finishSegmentMonitors();
            tlk2->reset(true);
            ASSERT(tlk2->lookup(true)); ASSERT(memcmp(tlk2->queryKeyBuffer(), "0000003032", 10)==0);
            ASSERT(tlk2->lookup(true)); ASSERT(memcmp(tlk2->queryKeyBuffer(), "0000005032", 10)==0);
            ASSERT(tlk2->lookup(true)); ASSERT(memcmp(tlk2->queryKeyBuffer(), "0000006032", 10)==0);
            ASSERT(tlk2->lookup(true)); ASSERT(memcmp(tlk2->queryKeyBuffer(), "0000003033", 10)==0);
            ASSERT(tlk2->lookup(true)); ASSERT(memcmp(tlk2->queryKeyBuffer(), "0000005033", 10)==0);
            ASSERT(tlk2->lookup(true)); ASSERT(memcmp(tlk2->queryKeyBuffer(), "0000006033", 10)==0);
            ASSERT(!tlk2->lookup(true)); 
            ASSERT(!tlk2->lookup(true)); 

            Owned <IKeyManager> tlk3 = createKeyMerger(meta->queryRecordAccessor(true), NULL, 7, NULL, false, false);
            tlk3->setKey(keyset);
            tlk3->append(createKeySegmentMonitor(false, sset1.getLink(), 0, 0, 7));
            tlk3->append(createKeySegmentMonitor(false, sset2.getLink(), 1, 7, 3));
            tlk3->finishSegmentMonitors();
            tlk3->reset(false);
            ASSERT(tlk3->lookup(true)); ASSERT(memcmp(tlk3->queryKeyBuffer(), "0000003010", 10)==0);
            ASSERT(tlk3->lookupSkip("031", 7, 3)); ASSERT(memcmp(tlk3->queryKeyBuffer(), "0000003031", 10)==0);
            ASSERT(tlk3->lookup(true)); ASSERT(memcmp(tlk3->queryKeyBuffer(), "0000005031", 10)==0);
            ASSERT(tlk3->lookup(true)); ASSERT(memcmp(tlk3->queryKeyBuffer(), "0000006031", 10)==0);
            ASSERT(!tlk3->lookupSkip("081", 7, 3)); 
            ASSERT(!tlk3->lookup(true)); 

            Owned <IKeyManager> tlk4 = createKeyMerger(meta->queryRecordAccessor(true), NULL, 7, NULL, false, false);
            tlk4->setKey(keyset);
            tlk4->append(createKeySegmentMonitor(false, sset1.getLink(), 0, 0, 7));
            tlk4->append(createKeySegmentMonitor(false, sset3.getLink(), 1, 7, 3));
            tlk4->finishSegmentMonitors();
            tlk4->reset(false);
            ASSERT(tlk4->lookup(true)); ASSERT(memcmp(tlk4->queryKeyBuffer(), "0000003000", 10)==0);
            ASSERT(tlk4->lookup(true)); ASSERT(memcmp(tlk4->queryKeyBuffer(), "0000005000", 10)==0);
            ASSERT(tlk4->lookup(true)); ASSERT(memcmp(tlk4->queryKeyBuffer(), "0000006000", 10)==0);
            ASSERT(tlk4->lookup(true)); ASSERT(memcmp(tlk4->queryKeyBuffer(), "0000003001", 10)==0);
            ASSERT(tlk4->lookup(true)); ASSERT(memcmp(tlk4->queryKeyBuffer(), "0000005001", 10)==0);
            ASSERT(tlk4->lookup(true)); ASSERT(memcmp(tlk4->queryKeyBuffer(), "0000006001", 10)==0);
            ASSERT(tlk4->lookup(true)); ASSERT(memcmp(tlk4->queryKeyBuffer(), "0000003002", 10)==0);
            ASSERT(tlk4->lookup(true)); ASSERT(memcmp(tlk4->queryKeyBuffer(), "0000005002", 10)==0);
            ASSERT(tlk4->lookup(true)); ASSERT(memcmp(tlk4->queryKeyBuffer(), "0000006002", 10)==0);
            ASSERT(tlk4->lookup(true)); ASSERT(memcmp(tlk4->queryKeyBuffer(), "0000003999", 10)==0);
            ASSERT(tlk4->lookup(true)); ASSERT(memcmp(tlk4->queryKeyBuffer(), "0000005999", 10)==0);
            ASSERT(tlk4->lookup(true)); ASSERT(memcmp(tlk4->queryKeyBuffer(), "0000006999", 10)==0);
            ASSERT(!tlk4->lookup(true)); 
            ASSERT(!tlk4->lookup(true)); 

        }
        clearKeyStoreCache(true);
        removeTestKeys();
    }

    void buildTestKeys(bool variable, bool useTrailingHeader, bool noSeek, bool quickCompressed, IOutputMetaData * meta, const char * compression)
    {
        DBGLOG("buildTestKeys(variable=%d, useTrailingHeader=%d, noSeek=%d, quickCompressed=%d, compression=%s)",
               variable, useTrailingHeader, noSeek, quickCompressed, compression ? compression : "");

        buildTestKey("keyfile1.$$$", false, variable, useTrailingHeader, noSeek, quickCompressed, meta, compression);
        buildTestKey("keyfile2.$$$", true, variable, useTrailingHeader, noSeek, quickCompressed, meta, compression);
    }

    void buildTestKey(const char *filename, bool skip, bool variable, bool useTrailingHeader, bool noSeek, bool quickCompressed, IOutputMetaData * meta, const char * compression)
    {
        TestIndexWriteArg helper(filename, compression, meta);
        OwnedIFile file = createIFile(filename);
        OwnedIFileIO io = file->openShared(IFOcreate, IFSHfull);
        Owned<IFileIOStream> out = createIOStream(io);
        if (noSeek)
            out.setown(createNoSeekIOStream(out));
        unsigned maxRecSize = variable ? 18 : 10;
        unsigned keyedSize = 10;
        Owned<IKeyBuilder> builder = createKeyBuilder(out, COL_PREFIX | HTREE_FULLSORT_KEY | HTREE_COMPRESSED_KEY |
                (quickCompressed ? HTREE_QUICK_COMPRESSED_KEY : 0) |
                (variable ? HTREE_VARSIZE : 0) |
                (useTrailingHeader ? USE_TRAILING_HEADER : 0) |
                (noSeek ? TRAILING_HEADER_ONLY : 0) |
                0,
                maxRecSize, NODESIZE, keyedSize, 0, &helper, nullptr, true, false);

        char keybuf[18];
        memset(keybuf, '0', 18);
        uint32_t maxRecordSizeSeen = 0;
        for (unsigned count = 0; count < 10000; count++)
        {
            unsigned datasize = 10;
            if (variable && (count % 10)==0)
            {
                char *blob = new char[count+100000];
                byte seed = count;
                for (unsigned i = 0; i < count+100000; i++)
                {
                    blob[i] = seed;
                    seed = seed * 13 + i;
                }
                offset_t blobid = builder->createBlob(count+100000, blob);
                memcpy(keybuf + 10, &blobid, sizeof(blobid));
                delete [] blob;
                datasize += sizeof(blobid);
            }
            bool skipme = (count % 4 == 0) != skip;
            if (!skipme)
            {
                builder->processKeyData(keybuf, count*10, datasize);
                if (count==48 || count==49)
                    builder->processKeyData(keybuf, count*10, datasize);
            }
            if (datasize > maxRecordSizeSeen)
                maxRecordSizeSeen = datasize;
            unsigned idx = 9;
            for (;;)
            {
                if (keybuf[idx]=='9')
                    keybuf[idx--]='0';
                else
                {
                    keybuf[idx]++;
                    break;
                }
            }
        }
        builder->finish(nullptr, nullptr, maxRecordSizeSeen, nullptr);
        out->flush();
        DBGLOG("Size %s=%llu", filename, file->size());
    }

    void removeTestKeys()
    {
        ASSERT(remove("keyfile1.$$$")==0);
        ASSERT(remove("keyfile2.$$$")==0);
    }

    void checkBlob(IKeyManager *key, unsigned size)
    {
        unsigned __int64 blobid;
        memcpy(&blobid, key->queryKeyBuffer()+10, sizeof(blobid));
        ASSERT(blobid != 0);
        size32_t blobsize;
        const byte *blob = key->loadBlob(blobid, blobsize, nullptr);
        ASSERT(blob != NULL);
        ASSERT(blobsize == size);
        byte seed = size-100000;
        for (unsigned i = 0; i < size; i++)
        {
            ASSERT(blob[i] == seed);
            seed = seed * 13 + i;
        }
        key->releaseBlobs();
    }
protected:
    void testKeys(bool variable, bool useTrailingHeader, bool noSeek, bool quickCompressed, const char * compression)
    {
        const char *json = variable ?
                "{ \"ty1\": { \"fieldType\": 4, \"length\": 10 }, "
                "  \"ty2\": { \"fieldType\": 15, \"length\": 8, \"child\": \"ty1\" }, "
                " \"fieldType\": 13, \"length\": 10, "
                " \"fields\": [ "
                " { \"name\": \"f1\", \"type\": \"ty1\", \"flags\": 4 }, "
                " { \"name\": \"f3\", \"type\": \"ty2\", \"flags\": 65551 } "  // 0x01000f i.e. payload and blob
                " ]"
                "}"
                :
                "{ \"ty1\": { \"fieldType\": 4, \"length\": 10 }, "
                " \"fieldType\": 13, \"length\": 10, "
                " \"fields\": [ "
                " { \"name\": \"f1\", \"type\": \"ty1\", \"flags\": 4 }, "
                " ] "
                "}";
        Owned<IOutputMetaData> meta = createTypeInfoOutputMetaData(json, false);
        const RtlRecord &recInfo = meta->queryRecordAccessor(true);
        buildTestKeys(variable, useTrailingHeader, noSeek, quickCompressed, meta, compression);
        {
            Owned <IKeyIndex> index1 = createKeyIndex("keyfile1.$$$", 0, false, 0);
            Owned <IKeyManager> tlk1 = createLocalKeyManager(recInfo, index1, NULL, false, false);
            Owned<IStringSet> sset1 = createStringSet(10);
            sset1->addRange("0000000001", "0000000100");
            tlk1->append(createKeySegmentMonitor(false, sset1.getClear(), 0, 0, 10));
            tlk1->finishSegmentMonitors();
            tlk1->reset();

            Owned <IKeyManager> tlk1a = createLocalKeyManager(recInfo, index1, NULL, false, false);
            Owned<IStringSet> sset1a = createStringSet(8);
            sset1a->addRange("00000000", "00000001");
            tlk1a->append(createKeySegmentMonitor(false, sset1a.getClear(), 0, 0, 8));
            tlk1a->append(createKeySegmentMonitor(false, NULL, 1, 8, 1));
            sset1a.setown(createStringSet(1));
            sset1a->addRange("0", "1");
            tlk1a->append(createKeySegmentMonitor(false, sset1a.getClear(), 2, 9, 1));
            tlk1a->finishSegmentMonitors();
            tlk1a->reset();


            Owned<IStringSet> ssetx = createStringSet(10);
            ssetx->addRange("0000000001", "0000000002");
            ASSERT(ssetx->numValues() == 2);
            ssetx->addRange("00000000AK", "00000000AL");
            ASSERT(ssetx->numValues() == 4);
            ssetx->addRange("0000000100", "0010000000");
            ASSERT(ssetx->numValues() == (unsigned) -1);
            ssetx->addRange("0000000001", "0010000000");
            ASSERT(ssetx->numValues() == (unsigned) -1);


            Owned <IKeyIndex> index2 = createKeyIndex("keyfile2.$$$", 0, false, 0);
            Owned <IKeyManager> tlk2 = createLocalKeyManager(recInfo, index2, NULL, false, false);
            Owned<IStringSet> sset2 = createStringSet(10);
            sset2->addRange("0000000001", "0000000100");
            ASSERT(sset2->numValues() == 65536);
            tlk2->append(createKeySegmentMonitor(false, sset2.getClear(), 0, 0, 10));
            tlk2->finishSegmentMonitors();
            tlk2->reset();

            Owned <IKeyManager> tlk3;
            if (!variable)
            {
                Owned<IKeyIndexSet> both = createKeyIndexSet();
                both->addIndex(index1.getLink());
                both->addIndex(index2.getLink());
                Owned<IStringSet> sset3 = createStringSet(10);
                tlk3.setown(createKeyMerger(recInfo, NULL, 0, NULL, false, false));
                tlk3->setKey(both);
                sset3->addRange("0000000001", "0000000100");
                tlk3->append(createKeySegmentMonitor(false, sset3.getClear(), 0, 0, 10));
                tlk3->finishSegmentMonitors();
                tlk3->reset();
            }

            Owned <IKeyManager> tlk2a = createLocalKeyManager(recInfo, index2, NULL, false, false);
            Owned<IStringSet> sset2a = createStringSet(10);
            sset2a->addRange("0000000048", "0000000048");
            ASSERT(sset2a->numValues() == 1);
            tlk2a->append(createKeySegmentMonitor(false, sset2a.getClear(), 0, 0, 10));
            tlk2a->finishSegmentMonitors();
            tlk2a->reset();

            Owned <IKeyManager> tlk2b = createLocalKeyManager(recInfo, index2, NULL, false, false);
            Owned<IStringSet> sset2b = createStringSet(10);
            sset2b->addRange("0000000047", "0000000049");
            ASSERT(sset2b->numValues() == 3);
            tlk2b->append(createKeySegmentMonitor(false, sset2b.getClear(), 0, 0, 10));
            tlk2b->finishSegmentMonitors();
            tlk2b->reset();

            Owned <IKeyManager> tlk2c = createLocalKeyManager(recInfo, index2, NULL, false, false);
            Owned<IStringSet> sset2c = createStringSet(10);
            sset2c->addRange("0000000047", "0000000047");
            tlk2c->append(createKeySegmentMonitor(false, sset2c.getClear(), 0, 0, 10));
            tlk2c->finishSegmentMonitors();
            tlk2c->reset();

            ASSERT_EQUAL(76U, (unsigned)tlk1->getCount());
            ASSERT_EQUAL(30U, (unsigned)tlk1a->getCount());
            ASSERT(tlk2->getCount() == 26);
            ASSERT(tlk2a->getCount() == 2);
            ASSERT(tlk2b->getCount() == 2);
            ASSERT(tlk2c->getCount() == 0);
            if (tlk3)
                ASSERT(tlk3->getCount() == 102);

// MORE -           PUT SOME TESTS IN FOR WILD SEEK STUFF

            unsigned pass;
            char buf[11];
                unsigned i;
            for (pass = 0; pass < 2; pass++)
            {
                tlk1->reset();
                ASSERT(tlk1->lookup(true)); ASSERT(memcmp(tlk1->queryKeyBuffer(), "0000000001", 10)==0);
                ASSERT(tlk1->lookup(true)); ASSERT(memcmp(tlk1->queryKeyBuffer(), "0000000002", 10)==0);
                ASSERT(tlk1->lookup(true)); ASSERT(memcmp(tlk1->queryKeyBuffer(), "0000000003", 10)==0);
                ASSERT(tlk1->lookup(true)); ASSERT(memcmp(tlk1->queryKeyBuffer(), "0000000005", 10)==0);
                ASSERT(tlk1->lookup(true)); ASSERT(memcmp(tlk1->queryKeyBuffer(), "0000000006", 10)==0);
                ASSERT(tlk1->lookup(true)); ASSERT(memcmp(tlk1->queryKeyBuffer(), "0000000007", 10)==0);
                ASSERT(tlk1->lookup(true)); ASSERT(memcmp(tlk1->queryKeyBuffer(), "0000000009", 10)==0);
                ASSERT(tlk1->lookup(true)); ASSERT(memcmp(tlk1->queryKeyBuffer(), "0000000010", 10)==0);
                if (variable)
                    checkBlob(tlk1, 10+100000);

                tlk1a->reset();
                ASSERT(tlk1a->lookup(true)); ASSERT(memcmp(tlk1a->queryKeyBuffer(), "0000000001", 10)==0);
                ASSERT(tlk1a->lookup(true)); ASSERT(memcmp(tlk1a->queryKeyBuffer(), "0000000010", 10)==0);
                ASSERT(tlk1a->lookup(true)); ASSERT(memcmp(tlk1a->queryKeyBuffer(), "0000000011", 10)==0);
                ASSERT(tlk1a->lookup(true)); ASSERT(memcmp(tlk1a->queryKeyBuffer(), "0000000021", 10)==0);
                ASSERT(tlk1a->lookup(true)); ASSERT(memcmp(tlk1a->queryKeyBuffer(), "0000000030", 10)==0);
                ASSERT(tlk1a->lookup(true)); ASSERT(memcmp(tlk1a->queryKeyBuffer(), "0000000031", 10)==0);
                ASSERT(tlk1a->lookup(true)); ASSERT(memcmp(tlk1a->queryKeyBuffer(), "0000000041", 10)==0);
                ASSERT(tlk1a->lookup(true)); ASSERT(memcmp(tlk1a->queryKeyBuffer(), "0000000050", 10)==0);

                tlk2->reset();
                ASSERT(tlk2->lookup(true)); ASSERT(memcmp(tlk2->queryKeyBuffer(), "0000000004", 10)==0);
                ASSERT(tlk2->lookup(true)); ASSERT(memcmp(tlk2->queryKeyBuffer(), "0000000008", 10)==0);
                ASSERT(tlk2->lookup(true)); ASSERT(memcmp(tlk2->queryKeyBuffer(), "0000000012", 10)==0);
                ASSERT(tlk2->lookup(true)); ASSERT(memcmp(tlk2->queryKeyBuffer(), "0000000016", 10)==0);
                ASSERT(tlk2->lookup(true)); ASSERT(memcmp(tlk2->queryKeyBuffer(), "0000000020", 10)==0);
                ASSERT(tlk2->lookup(true)); ASSERT(memcmp(tlk2->queryKeyBuffer(), "0000000024", 10)==0);
                ASSERT(tlk2->lookup(true)); ASSERT(memcmp(tlk2->queryKeyBuffer(), "0000000028", 10)==0);
                ASSERT(tlk2->lookup(true)); ASSERT(memcmp(tlk2->queryKeyBuffer(), "0000000032", 10)==0);
                ASSERT(tlk2->lookup(true)); ASSERT(memcmp(tlk2->queryKeyBuffer(), "0000000036", 10)==0);
                ASSERT(tlk2->lookup(true)); ASSERT(memcmp(tlk2->queryKeyBuffer(), "0000000040", 10)==0);
                ASSERT(tlk2->lookup(true)); ASSERT(memcmp(tlk2->queryKeyBuffer(), "0000000044", 10)==0);
                ASSERT(tlk2->lookup(true)); ASSERT(memcmp(tlk2->queryKeyBuffer(), "0000000048", 10)==0);
                ASSERT(tlk2->lookup(true)); ASSERT(memcmp(tlk2->queryKeyBuffer(), "0000000048", 10)==0);
                ASSERT(tlk2->lookup(true)); ASSERT(memcmp(tlk2->queryKeyBuffer(), "0000000052", 10)==0);

                if (tlk3)
                {
                    tlk3->reset();
                    for (i = 1; i <= 100; i++)
                    {
                        ASSERT(tlk3->lookup(true)); 
                        sprintf(buf, "%010d", i);
                        ASSERT(memcmp(tlk3->queryKeyBuffer(), buf, 10)==0);
                        if (i==48 || i==49)
                        {
                            ASSERT(tlk3->lookup(true)); 
                            ASSERT(memcmp(tlk3->queryKeyBuffer(), buf, 10)==0);
                        }
                    }
                    ASSERT(!tlk3->lookup(true)); 
                    ASSERT(!tlk3->lookup(true));    
                }
            }
            tlk1->releaseSegmentMonitors();
            tlk2->releaseSegmentMonitors();
            if (tlk3)
                tlk3->releaseSegmentMonitors();
        }
        clearKeyStoreCache(true);
        removeTestKeys();
    }

    void testKeys()
    {
        try
        {
            ASSERT(sizeof(CKeyIdAndPos) == sizeof(unsigned __int64) + sizeof(offset_t));
            for (bool var : { true, false })
                for (bool trail : { false, true })
                    for (bool noseek : { false, true })
                        for (bool quick : { true, false })
                            for (const char * compression : { (const char *)nullptr, "POC", "inplace" })
                                testKeys(var, trail, noseek, quick, compression);
        }
        catch (IException * e)
        {
            StringBuffer s;
            e->errorMessage(s);
            CPPUNIT_ASSERT_MESSAGE(s.str(), false);
        }
    }
};

CPPUNIT_TEST_SUITE_REGISTRATION( IKeyManagerSlowTest );
CPPUNIT_TEST_SUITE_NAMED_REGISTRATION( IKeyManagerSlowTest, "IKeyManagerSlowTest" );

#endif<|MERGE_RESOLUTION|>--- conflicted
+++ resolved
@@ -3174,11 +3174,7 @@
                 {
                     //This should never happen, but if it does, report as much information as possible to diagnose the issue.
                     StringBuffer msg;
-<<<<<<< HEAD
-                    msg.appendf("Node type mismatch for node %s@%llx (expected %s, got %s)", nodeLoader.queryFileName(), pos, cacheTypeText[type], cacheTypeText[node->getNodeType()]);
-=======
-                    msg.appendf("Node type mismatch for node %s@%llx (expected %s, got %s:%u)", keyIndex->queryFileName(), pos, cacheTypeText[type], node->getNodeTypeName(), node->getNodeType());
->>>>>>> dd1c03db
+                    msg.appendf("Node type mismatch for node %s@%llx (expected %s, got %s:%u)", nodeLoader.queryFileName(), pos, cacheTypeText[type], node->getNodeTypeName(), node->getNodeType());
                     node->Release();
                     throwUnexpectedX(msg);
                 }

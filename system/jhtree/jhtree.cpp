/*##############################################################################

    HPCC SYSTEMS software Copyright (C) 2012 HPCC Systems®.

    Licensed under the Apache License, Version 2.0 (the "License");
    you may not use this file except in compliance with the License.
    You may obtain a copy of the License at

       http://www.apache.org/licenses/LICENSE-2.0

    Unless required by applicable law or agreed to in writing, software
    distributed under the License is distributed on an "AS IS" BASIS,
    WITHOUT WARRANTIES OR CONDITIONS OF ANY KIND, either express or implied.
    See the License for the specific language governing permissions and
    limitations under the License.
############################################################################## */

//****************************************************************************
// Name:         jhtree.cpp
//
// Purpose:      
//
// Description:    
//
// Notes:        Supports only static (non-changing) files
//
//                Initially I was holding on to the root nodes, but came to find
//                that they could potentially fill the cache by themselves...
//
//                Things to play with:
//                    - try not unpacking the entire node when it is read in.
//                        break it out as needed later.
//
// History:        31-Aug-99   crs  original
//              08-Jan-00    nh  added LZW compression of nodes
//                14-feb-00     nh     added GetORDKey
//                15-feb-00     nh     fixed isolatenode and nextNode
//                12-Apr-00    jcs moved over to jhtree.dll etc.
//****************************************************************************

#include "platform.h"
#include <stdio.h>
#include <fcntl.h>
#include <stdlib.h>
#include <limits.h>
#ifdef __linux__
#include <alloca.h>
#endif

#include "hlzw.h"

#include "jmutex.hpp"
#include "jhutil.hpp"
#include "jmisc.hpp"
#include "jstats.h"
#include "ctfile.hpp"

#include "jhtree.ipp"
#include "keybuild.hpp"
#include "bloom.hpp"
#include "eclhelper_dyn.hpp"
#include "rtlrecord.hpp"
#include "rtldynfield.hpp"

constexpr __uint64 defaultFetchThresholdNs = 20000; // Assume anything < 20us comes from the page cache, everything above probably went to disk

static std::atomic<CKeyStore *> keyStore(nullptr);
static unsigned defaultKeyIndexLimit = 200;
static CNodeCache *nodeCache = NULL;
static CriticalSection *initCrit = NULL;
static __uint64 fetchThresholdCycles = 0;

bool useMemoryMappedIndexes = false;
bool linuxYield = false;
bool traceSmartStepping = false;
bool flushJHtreeCacheOnOOM = true;

MODULE_INIT(INIT_PRIORITY_JHTREE_JHTREE)
{
    initCrit = new CriticalSection;
    fetchThresholdCycles = nanosec_to_cycle(defaultFetchThresholdNs);
    return 1;
}

MODULE_EXIT()
{
    delete initCrit;
    delete keyStore.load(std::memory_order_relaxed);
    ::Release((CInterface*)nodeCache);
    nodeCache = nullptr;
}

//#define DUMP_NODES

SegMonitorList::SegMonitorList(const RtlRecord &_recInfo) : recInfo(_recInfo)
{
    keySegCount = recInfo.getNumKeyedFields();
    reset();
}

SegMonitorList::SegMonitorList(const SegMonitorList &from, const char *fixedVals, unsigned sortFieldOffset)
: recInfo(from.recInfo), keySegCount(from.keySegCount)
{
    ForEachItemIn(idx, from.segMonitors)
    {
        IKeySegmentMonitor &seg = from.segMonitors.item(idx);
        unsigned offset = seg.getOffset();
        if (offset < sortFieldOffset)
            segMonitors.append(*createSingleKeySegmentMonitor(false, seg.queryFieldIndex(), offset, seg.getSize(), fixedVals+offset));
        else
            segMonitors.append(OLINK(seg));
    }
    recalculateCache();
    modified = false;
}

void SegMonitorList::describe(StringBuffer &out) const
{
    for (unsigned idx=0; idx <= lastRealSeg() && idx < segMonitors.length(); idx++)
    {
        auto &filter = segMonitors.item(idx);
        if (idx)
            out.append(',');
        out.appendf("%s=", recInfo.queryName(idx));
        filter.describe(out, *recInfo.queryType(idx));
    }
}

bool SegMonitorList::matchesBuffer(const void *buffer, unsigned lastSeg, unsigned &matchSeg) const
{
    if (segMonitors.length())
    {
        for (; matchSeg <= lastSeg; matchSeg++)
        {
            if (!segMonitors.item(matchSeg).matchesBuffer(buffer))
                return false;
        }
    }
    return true;
}

bool SegMonitorList::canMatch() const
{
    ForEachItemIn(idx, segMonitors)
    {
        if (segMonitors.item(idx).isEmpty())
            return false;
    }
    return true;
}

IIndexFilter *SegMonitorList::item(unsigned idx) const
{
    return &segMonitors.item(idx);
}

size32_t SegMonitorList::getSize() const
{
    unsigned lim = segMonitors.length();
    if (lim)
    {
        IKeySegmentMonitor &lastItem = segMonitors.item(lim-1);
        return lastItem.getOffset() + lastItem.getSize();
    }
    else
        return 0;
}

void SegMonitorList::checkSize(size32_t keyedSize, char const * keyname) const
{
    size32_t segSize = getSize();
    if (segSize != keyedSize)
    {
        StringBuffer err;
        err.appendf("Key size mismatch on key %s - key size is %u, expected %u", keyname, keyedSize, getSize());
        IException *e = MakeStringExceptionDirect(1000, err.str());
        EXCLOG(e, err.str());
        throw e;
    }
}

void SegMonitorList::setLow(unsigned segno, void *keyBuffer) const
{
    unsigned lim = segMonitors.length();
    while (segno < lim)
        segMonitors.item(segno++).setLow(keyBuffer);
}

unsigned SegMonitorList::setLowAfter(size32_t offset, void *keyBuffer) const
{
    unsigned lim = segMonitors.length();
    unsigned segno = 0;
    unsigned skipped = 0;
    while (segno < lim)
    {
        IKeySegmentMonitor &seg = segMonitors.item(segno++);
        if (seg.getOffset() >= offset)
            seg.setLow(keyBuffer);
        else if (seg.getSize()+seg.getOffset() <= offset)
            skipped++;
        else
        {
            byte *temp = (byte *) alloca(seg.getSize() + seg.getOffset());
            seg.setLow(temp);
            memcpy((byte *)keyBuffer+offset, temp+offset, seg.getSize() - (offset - seg.getOffset()));
        }
    }
    return skipped;
}

void SegMonitorList::endRange(unsigned segno, void *keyBuffer) const
{
    unsigned lim = segMonitors.length();
    if (segno < lim)
        segMonitors.item(segno++).endRange(keyBuffer);
    while (segno < lim)
        segMonitors.item(segno++).setHigh(keyBuffer);
}

bool SegMonitorList::incrementKey(unsigned segno, void *keyBuffer) const
{
    // Increment the key buffer to next acceptable value
    for(;;)
    {
        if (segMonitors.item(segno).increment(keyBuffer))
        {
            setLow(segno+1, keyBuffer);
            return true;
        }
        if (!segno)
            return false;
        segno--;
    }
}

unsigned SegMonitorList::_lastRealSeg()
{
    unfiltered = false;
    unsigned seg = segMonitors.length();
    for (;;)
    {
        if (!seg)
        {
            unfiltered = true;
            return 0;
        }
        seg--;
        if (!segMonitors.item(seg).isWild()) // MORE - why not just remove them? Stepping/overrides?
            return seg;
    }
}

unsigned SegMonitorList::lastFullSeg() const
{
    // This is used to determine what part of the segmonitor list to use for a pre-count to determine if atmost/limit have been hit
    // We include everything up to the last of i) the last keyed element or ii) the last keyed,opt element that has no wild between it and a keyed element
    // NOTE - can return (unsigned) -1 if there are no full segments
    unsigned len = segMonitors.length();
    unsigned seg = 0;
    unsigned ret = (unsigned) -1;
    bool wildSeen = false;
    while (seg < len)
    {
        if (segMonitors.item(seg).isWild())
            wildSeen = true;
        else
        {
            if (!wildSeen || !segMonitors.item(seg).isOptional())
            {
                ret = seg;
                wildSeen = false;
            }
        }
        seg++;
    }
    return ret;
}

void SegMonitorList::finish(unsigned keyedSize)
{
    if (modified)
    {
        while (segMonitors.length() < keySegCount)
        {
            unsigned idx = segMonitors.length();
            size32_t offset = recInfo.getFixedOffset(idx);
            if (offset == keyedSize)
            {
                DBGLOG("SegMonitor record does not match key");  // Can happen when reading older indexes that don't save key information in metadata properly
                keySegCount = segMonitors.length();
                break;
            }
            size32_t size = recInfo.getFixedOffset(idx+1) - offset;
            segMonitors.append(*createWildKeySegmentMonitor(idx, offset, size));
        }
        size32_t segSize = getSize();
        assertex(segSize == keyedSize);
        recalculateCache();
        modified = false;
    }
}

void SegMonitorList::recalculateCache()
{
    cachedLRS = _lastRealSeg();
}

void SegMonitorList::reset()
{
    segMonitors.kill();
    modified = true;
}

// interface IIndexReadContext
void SegMonitorList::append(IKeySegmentMonitor *segment)
{
    modified = true;
    unsigned fieldIdx = segment->queryFieldIndex();
    unsigned offset = segment->getOffset();
    unsigned size = segment->getSize();
    while (segMonitors.length() < fieldIdx)
    {
        unsigned idx = segMonitors.length();
        size32_t offset = recInfo.getFixedOffset(idx);
        size32_t size = recInfo.getFixedOffset(idx+1) - offset;
        segMonitors.append(*createWildKeySegmentMonitor(idx, offset, size));
    }
    segMonitors.append(*segment);
}

void SegMonitorList::append(FFoption option, const IFieldFilter * filter)
{
    throwUnexpected();
}

///
static UnexpectedVirtualFieldCallback unexpectedFieldCallback;
class jhtree_decl CKeyLevelManager : implements IKeyManager, public CInterface
{
protected:
    KeyStatsCollector stats;
    Owned <IIndexFilterList> filter;
    IKeyCursor *keyCursor;
    ConstPointerArray activeBlobs;
    __uint64 partitionFieldMask = 0;
    unsigned indexParts = 0;
    unsigned keyedSize;     // size of non-payload part of key
    bool started = false;
    bool newFilters = false;
    bool logExcessiveSeeks = false;

    Owned<const IDynamicTransform> layoutTrans;
    MemoryBuffer buf;  // used when translating
    size32_t layoutSize = 0;
public:
    IMPLEMENT_IINTERFACE;

    CKeyLevelManager(const RtlRecord &_recInfo, IKeyIndex * _key, IContextLogger *_ctx, bool _newFilters, bool _logExcessiveSeeks)
    : stats(_ctx), newFilters(_newFilters), logExcessiveSeeks(_logExcessiveSeeks)
    {
        if (newFilters)
            filter.setown(new IndexRowFilter(_recInfo));
        else
            filter.setown(new SegMonitorList(_recInfo));
        keyCursor = NULL;
        keyedSize = 0;
        setKey(_key);
    }

    ~CKeyLevelManager()
    {
        ::Release(keyCursor);
        releaseBlobs();
    }

    virtual unsigned numActiveKeys() const override
    {
        return keyCursor ? 1 : 0;
    }

    virtual unsigned querySeeks() const
    {
        return stats.seeks;
    }

    virtual unsigned queryScans() const
    {
        return stats.scans;
    }

    virtual unsigned querySkips() const
    {
        return stats.skips;
    }

    virtual void resetCounts()
    {
        stats.reset();
    }

    virtual unsigned queryWildSeeks() const
    {
        return stats.wildseeks;
    }

    void setKey(IKeyIndexBase * _key)
    {
        ::Release(keyCursor);
        keyCursor = NULL;
        if (_key)
        {
            assertex(_key->numParts()==1);
            IKeyIndex *ki = _key->queryPart(0);
            keyCursor = ki->getCursor(filter, logExcessiveSeeks);
            if (keyedSize)
                assertex(keyedSize == ki->keyedSize());
            else
                keyedSize = ki->keyedSize();
            partitionFieldMask = ki->getPartitionFieldMask();
            indexParts = ki->numPartitions();
        }
    }

    virtual unsigned getPartition() override
    {
        if (partitionFieldMask)
        {
            hash64_t hash = HASH64_INIT;
            if (getBloomHash(partitionFieldMask, *filter, hash))
                return (((unsigned) hash) % indexParts) + 1;  // NOTE - the Hash distribute function that distributes the index when building will truncate to 32-bits before taking modulus - so we must too!
        }
        return 0;
    }

    virtual void setChooseNLimit(unsigned __int64 _rowLimit) override
    {
        // TODO ?
    }

    virtual void reset(bool crappyHack)
    {
        if (keyCursor)
        {
            if (!started)
            {
                started = true;
                filter->checkSize(keyedSize, keyCursor->queryName());
            }
            if (!crappyHack)
            {
                keyCursor->reset();
            }
        }
    }

    virtual void releaseSegmentMonitors()
    {
        filter->reset();
        started = false;
    }

    virtual void append(IKeySegmentMonitor *segment) 
    { 
        assertex(!newFilters && !started);
        filter->append(segment);
    }


    virtual void append(FFoption option, const IFieldFilter * fieldFilter)
    {
        assertex(newFilters && !started);
        filter->append(option, fieldFilter);
    }

    inline const byte *queryKeyBuffer() override
    {
        if(layoutTrans)
        {
            buf.setLength(0);
            MemoryBufferBuilder aBuilder(buf, 0);
            layoutSize = layoutTrans->translate(aBuilder, unexpectedFieldCallback, keyCursor->queryRecordBuffer());
            return aBuilder.getSelf();
        }
        else
            return keyCursor->queryRecordBuffer();
    }

    inline size32_t queryRowSize()
    {
        if (layoutTrans)
            return layoutSize;
        else
            return keyCursor ? keyCursor->getSize() : 0;
    }

    inline unsigned __int64 querySequence()
    {
        return keyCursor ? keyCursor->getSequence() : 0;
    }

    virtual offset_t queryFPos() const override
    {
        return keyCursor ? keyCursor->getFPos() : 0;
    }

    virtual bool lookup(bool exact)
    {
        if (keyCursor)
            return keyCursor->lookup(exact, stats);
        else
            return false;
    }

    virtual bool lookupSkip(const void *seek, size32_t seekOffset, size32_t seeklen)
    {
        return keyCursor ? keyCursor->lookupSkip(seek, seekOffset, seeklen, stats) : false;
    }

    unsigned __int64 getCount()
    {
        assertex(keyCursor);
        return keyCursor->getCount(stats);
    }

    unsigned __int64 getCurrentRangeCount(unsigned groupSegCount)
    {
        assertex(keyCursor);
        return keyCursor->getCurrentRangeCount(groupSegCount, stats);
    }

    bool nextRange(unsigned groupSegCount)
    {
        assertex(keyCursor);
        return keyCursor->nextRange(groupSegCount);
    }

    unsigned __int64 checkCount(unsigned __int64 max)
    {
        assertex(keyCursor);
        return keyCursor->checkCount(max, stats);
    }

    virtual void serializeCursorPos(MemoryBuffer &mb)
    {
        keyCursor->serializeCursorPos(mb);
    }

    virtual void deserializeCursorPos(MemoryBuffer &mb)
    {
        keyCursor->deserializeCursorPos(mb, stats);
    }

    virtual const byte *loadBlob(unsigned __int64 blobid, size32_t &blobsize, IContextLogger *ctx)
    {
        const byte *ret = keyCursor->loadBlob(blobid, blobsize, ctx);
        activeBlobs.append(ret);
        return ret;
    }

    virtual void releaseBlobs()
    {
        ForEachItemIn(idx, activeBlobs)
        {
            free((void *) activeBlobs.item(idx));
        }
        activeBlobs.kill();
    }

    virtual void setLayoutTranslator(const IDynamicTransform * trans) override
    {
        layoutTrans.set(trans);
    }

    virtual void finishSegmentMonitors()
    {
        filter->finish(keyedSize);
    }

    virtual void describeFilter(StringBuffer &out) const override
    {
        filter->describe(out);
    }

    virtual void mergeStats(CRuntimeStatisticCollection & stats) const
    {
        if (keyCursor)
            keyCursor->mergeStats(stats);
    }
};


///////////////////////////////////////////////////////////////////////////////


///////////////////////////////////////////////////////////////////////////////

// For some reason #pragma pack does not seem to work here. Force all elements to 8 bytes
class CKeyIdAndPos
{
public:
    unsigned __int64 keyId;
    offset_t pos;

    CKeyIdAndPos(unsigned __int64 _keyId, offset_t _pos) { keyId = _keyId; pos = _pos; }

    bool operator==(const CKeyIdAndPos &other) { return keyId == other.keyId && pos == other.pos; }
};

class CNodeMapping : public HTMapping<CJHTreeNode, CKeyIdAndPos>
{
public:
    CNodeMapping(CKeyIdAndPos &fp, CJHTreeNode &et) : HTMapping<CJHTreeNode, CKeyIdAndPos>(et, fp) { }
    ~CNodeMapping() { this->et.Release(); }
    CJHTreeNode &query() { return queryElement(); }

//The following pointers are used to maintain the position in the LRU cache
    CNodeMapping * prev = nullptr;
    CNodeMapping * next = nullptr;
};

typedef OwningSimpleHashTableOf<CNodeMapping, CKeyIdAndPos> CNodeTable;
#define FIXED_NODE_OVERHEAD (sizeof(CJHTreeNode))
class CNodeMRUCache : public CMRUCacheOf<CKeyIdAndPos, CJHTreeNode, CNodeMapping, CNodeTable>
{
    std::atomic<size32_t> sizeInMem{0};
    size32_t memLimit = 0;
public:
    size32_t setMemLimit(size32_t _memLimit)
    {
        size32_t oldMemLimit = memLimit;
        memLimit = _memLimit;
        if (full())
            makeSpace();
        return oldMemLimit;
    }
    virtual void makeSpace()
    {
        // remove LRU until !full
        do
        {
            //Never evict an entry that hasn't yet loaded - otherwise the sizeInMem can become inconsistent
            CNodeMapping *tail = mruList.tail();
            assertex(tail);
            if (!tail->queryElement().isReady() )
                break;

            clear(1);
        }
        while (full());
    }
    virtual bool full()
    {
        if (((size32_t)-1) == memLimit) return false;
        return sizeInMem > memLimit;
    }
    virtual void elementAdded(CNodeMapping *mapping)
    {
        CJHTreeNode &node = mapping->queryElement();
        sizeInMem += (FIXED_NODE_OVERHEAD+node.getMemSize());
    }
    virtual void elementRemoved(CNodeMapping *mapping)
    {
        CJHTreeNode &node = mapping->queryElement();
        sizeInMem -= (FIXED_NODE_OVERHEAD+node.getMemSize());
    }
    void reportEntries(ICacheInfoRecorder &cacheInfo)
    {
        Owned<CNodeMRUCache::CMRUIterator> iter = getIterator();
        ForEach(*iter)
        {
            CNodeMapping &mapping = iter->query();
            const CKeyIdAndPos &key = mapping.queryFindValue();
            const CJHTreeNode &node = mapping.queryElement();
            if (node.isReady())
                cacheInfo.noteWarm(key.keyId, key.pos, node.getNodeSize(), node.getNodeType());
        }
    }
    void noteReady(CJHTreeNode &node)
    {
        //On the previous call node.getMemSize() will have returned 0 if it has not been loaded
        sizeInMem += node.getMemSize();
    }
    void traceState(StringBuffer & out)
    {
        //Should be safe to call outside of a critical section, but values may be inconsistent
        out.append(table.ordinality()).append(":").append(sizeInMem);
    }
};

enum CacheType : unsigned
{
    CacheBranch = 0,
    CacheLeaf = 1,
    CacheBlob = 2,
    //CacheTLK?
    CacheMax = 3
};
static constexpr const char * cacheTypeText[CacheMax]  = { "branch", "leaf", "blob" };

static_assert((unsigned)CacheBranch == (unsigned)NodeBranch, "Mismatch Cache Branch");
static_assert((unsigned)CacheLeaf == (unsigned)NodeLeaf, "Mismatch Cache Leaf");
static_assert((unsigned)CacheBlob == (unsigned)NodeBlob, "Mismatch Cache Blob");

class CNodeCache : public CInterface
{
private:
    mutable CriticalSection lock[CacheMax];
    CNodeMRUCache cache[CacheMax];
    bool cacheEnabled[CacheMax] = { false, false, false };
    bool legacyMode = false;
public:
    CNodeCache(size32_t maxNodeMem, size32_t maxLeaveMem, size32_t maxBlobMem)
    {
        setNodeCacheMem(maxNodeMem);
        setLeafCacheMem(maxLeaveMem);
        setBlobCacheMem(maxBlobMem);
        // note that each index caches the last blob it unpacked so that sequential blobfetches are still ok
    }
    CJHTreeNode *getNode(INodeLoader *key, unsigned keyID, offset_t pos, NodeType type, IContextLogger *ctx, bool isTLK);
    void getCacheInfo(ICacheInfoRecorder &cacheInfo);


    inline size32_t setNodeCacheMem(size32_t newSize)
    {
        return setCacheMem(newSize, CacheBranch);
    }
    inline size32_t setLeafCacheMem(size32_t newSize)
    {
        return setCacheMem(newSize, CacheLeaf);
    }
    inline size32_t setBlobCacheMem(size32_t newSize)
    {
        return setCacheMem(newSize, CacheBlob);
    }
    inline void setLegacyLocking(bool _value)
    {
        legacyMode = _value;
    }
    void clear()
    {
        for (unsigned i=0; i < CacheMax; i++)
        {
            CriticalBlock block(lock[i]);
            cache[i].kill();
        }
    }
    void traceState(StringBuffer & out)
    {
        for (unsigned i=0; i < CacheMax; i++)
        {
            out.append(cacheTypeText[i]).append('(');
            cache[i].traceState(out);
            out.append(") ");
        }
    }
    void logState()
    {
        StringBuffer state;
        traceState(state);
        DBGLOG("NodeCache: %s", state.str());
    }

protected:
    size32_t setCacheMem(size32_t newSize, CacheType type)
    {
        CriticalBlock block(lock[type]);
        unsigned oldV = cache[type].setMemLimit(newSize);
        cacheEnabled[type] = (newSize != 0);
        return oldV;
    }
};

static inline CNodeCache *queryNodeCache()
{
    if (nodeCache) return nodeCache; // avoid crit
    CriticalBlock b(*initCrit);
    if (!nodeCache) nodeCache = new CNodeCache(100*0x100000, 50*0x100000, 0);
    return nodeCache;
}

void clearNodeCache()
{
    queryNodeCache()->clear();
}


inline CKeyStore *queryKeyStore()
{
    CKeyStore * value = keyStore.load(std::memory_order_acquire);
    if (value) return value; // avoid crit
    CriticalBlock b(*initCrit);
    if (!keyStore.load(std::memory_order_acquire)) keyStore = new CKeyStore;
    return keyStore;
}

unsigned setKeyIndexCacheSize(unsigned limit)
{
    return queryKeyStore()->setKeyCacheLimit(limit);
}

CKeyStore::CKeyStore() : keyIndexCache(defaultKeyIndexLimit)
{
#if 0
    mm.setown(createSharedMemoryManager("RichardsSharedMemManager", 0x100000));
    try
    {
        if (mm)
            sharedCache.setown(mm->share());
    }
    catch (IException *E)
    {
        E->Release();
    }
#endif
}

CKeyStore::~CKeyStore()
{
}

unsigned CKeyStore::setKeyCacheLimit(unsigned limit)
{
    return keyIndexCache.setCacheLimit(limit);
}

IKeyIndex *CKeyStore::doload(const char *fileName, unsigned crc, IReplicatedFile *part, IFileIO *iFileIO, unsigned fileIdx, IMemoryMappedFile *iMappedFile, bool isTLK)
{
    // isTLK provided by caller since flags in key header unreliable. If either say it's a TLK, I believe it.
    IKeyIndex *keyIndex;
    StringBuffer fname;
    fname.append(fileName).append('/').append(crc);

    // MORE - holds onto the mutex way too long
    synchronized block(mutex);
    keyIndex = keyIndexCache.query(fname);
    if (NULL == keyIndex)
    {
        if (iMappedFile)
        {
            assert(!iFileIO && !part);
            keyIndex = new CMemKeyIndex(getUniqId(fileIdx), LINK(iMappedFile), fname, isTLK);
        }
        else if (iFileIO)
        {
            assert(!part);
            keyIndex = new CDiskKeyIndex(getUniqId(fileIdx), LINK(iFileIO), fname, isTLK);
        }
        else
        {
            assert(fileIdx==(unsigned) -1);
            Owned<IFile> iFile;
            if (part)
            {
                iFile.setown(part->open());
                if (NULL == iFile.get())
                    throw MakeStringException(0, "Failed to open index file %s", fileName);
            }
            else
                iFile.setown(createIFile(fileName));
            IFileIO *fio = iFile->open(IFOread);
            if (fio)
                keyIndex = new CDiskKeyIndex(getUniqId(fileIdx), fio, fname, isTLK);
            else
                throw MakeStringException(0, "Failed to open index file %s", fileName);
        }
        keyIndexCache.replace(fname, *LINK(keyIndex));
    }
    else
    {
        LINK(keyIndex);
    }
    assertex(NULL != keyIndex);
    return keyIndex;
}

IKeyIndex *CKeyStore::load(const char *fileName, unsigned crc, IFileIO *iFileIO, unsigned fileIdx, bool isTLK)
{
    return doload(fileName, crc, NULL, iFileIO, fileIdx, NULL, isTLK);
}

IKeyIndex *CKeyStore::load(const char *fileName, unsigned crc, IMemoryMappedFile *iMappedFile, bool isTLK)
{
    return doload(fileName, crc, NULL, NULL, (unsigned) -1, iMappedFile, isTLK);
}

IKeyIndex *CKeyStore::load(const char *fileName, unsigned crc, bool isTLK)
{
    return doload(fileName, crc, NULL, NULL, (unsigned) -1, NULL, isTLK);
}

StringBuffer &CKeyStore::getMetrics(StringBuffer &xml)
{
    xml.append(" <IndexMetrics>\n");

    synchronized block(mutex);
    Owned<CKeyIndexMRUCache::CMRUIterator> iter = keyIndexCache.getIterator();
    ForEach(*iter)
    {           
        CKeyIndexMapping &mapping = iter->query();
        IKeyIndex &index = mapping.query();
        const char *name = mapping.queryFindString();
        xml.appendf(" <Index name=\"%s\" scans=\"%d\" seeks=\"%d\"/>\n", name, index.queryScans(), index.querySeeks());
    }
    xml.append(" </IndexMetrics>\n");
    return xml;
}


void CKeyStore::resetMetrics()
{
    synchronized block(mutex);

    Owned<CKeyIndexMRUCache::CMRUIterator> iter = keyIndexCache.getIterator();
    ForEach(*iter)
    {           
        CKeyIndexMapping &mapping = iter->query();
        IKeyIndex &index = mapping.query();
        index.resetCounts();
    }
}

void CKeyStore::clearCache(bool killAll)
{
    synchronized block(mutex);

    if (killAll)
    {
        clearNodeCache(); // no point in keeping old nodes cached if key store cache has been cleared
        keyIndexCache.kill();
    }
    else
    {
        StringArray goers;
        Owned<CKeyIndexMRUCache::CMRUIterator> iter = keyIndexCache.getIterator();
        ForEach(*iter)
        {           
            CKeyIndexMapping &mapping = iter->query();
            IKeyIndex &index = mapping.query();
            if (!index.IsShared())
            {
                const char *name = mapping.queryFindString();
                goers.append(name);
            }
        }
        ForEachItemIn(idx, goers)
        {
            keyIndexCache.remove(goers.item(idx));
        }
    }
}

void CKeyStore::clearCacheEntry(const char *keyName)
{
    if (!keyName || !*keyName)
        return;  // nothing to do

    synchronized block(mutex);
    Owned<CKeyIndexMRUCache::CMRUIterator> iter = keyIndexCache.getIterator();

    StringArray goers;
    ForEach(*iter)
    {           
        CKeyIndexMapping &mapping = iter->query();
        IKeyIndex &index = mapping.query();
        if (!index.IsShared())
        {
            const char *name = mapping.queryFindString();
            if (strstr(name, keyName) != 0)  // keyName doesn't have drive or part number associated with it
                goers.append(name);
        }
    }
    ForEachItemIn(idx, goers)
    {
        keyIndexCache.remove(goers.item(idx));
    }
}

void CKeyStore::clearCacheEntry(const IFileIO *io)
{
    synchronized block(mutex);
    Owned<CKeyIndexMRUCache::CMRUIterator> iter = keyIndexCache.getIterator();

    StringArray goers;
    ForEach(*iter)
    {
        CKeyIndexMapping &mapping = iter->query();
        IKeyIndex &index = mapping.query();
        if (!index.IsShared())
        {
            if (index.queryFileIO()==io)
                goers.append(mapping.queryFindString());
        }
    }
    ForEachItemIn(idx, goers)
    {
        keyIndexCache.remove(goers.item(idx));
    }
}

// CKeyIndex impl.

CKeyIndex::CKeyIndex(unsigned _iD, const char *_name) : name(_name)
{
    iD = _iD;
    cache = queryNodeCache(); // use one node cache for all key indexes;
    cache->Link();
    keyHdr = NULL;
    rootNode = NULL;
    cachedBlobNodePos = 0;
    keySeeks.store(0);
    keyScans.store(0);
    latestGetNodeOffset = 0;
}

void CKeyIndex::init(KeyHdr &hdr, bool isTLK)
{
    if (isTLK)
        hdr.ktype |= HTREE_TOPLEVEL_KEY; // Once upon a time, thor did not set
    else if (hdr.ktype & HTREE_TOPLEVEL_KEY)
        isTLK = true;

    keyHdr = new CKeyHdr();
    try
    {
        keyHdr->load(hdr);
        offset_t rootPos = keyHdr->getRootFPos();
        Linked<CNodeCache> nodeCache = queryNodeCache();

        //The root node is currently a branch - but it may change - so check the branch depth for this index
        NodeType type = getBranchDepth() != 0 ? NodeBranch : NodeLeaf;
        rootNode = nodeCache->getNode(this, iD, rootPos, type, NULL, isTLK);

        // It's not uncommon for a TLK to have a "root node" that has a single entry in it pointing to a leaf node
        // with all the info in. In such cases we can avoid a lot of cache lookups by pointing the "root" in the
        // CKeyIndex directly to the (single) leaf.
        // It might also be ok to do this for non TLK indexes though it will be much less common, and has not been tested
        // We should also consider making a change so that this extra layer is not generated - but skipping it here means older 
        // indexes benefit too.
        if (rootNode && isTopLevelKey() && !rootNode->isLeaf() && rootNode->getNumKeys()==1)
        {
            Owned<CJHTreeNode> oldRoot = rootNode;
            rootPos = rootNode->getFPosAt(0);
            rootNode = nodeCache->getNode(this, iD, rootPos, NodeLeaf, NULL, isTLK);
        }
        loadBloomFilters();
    }
    catch (IKeyException *ke)
    {
        if (!name.get()) throw;
        StringBuffer msg;
        IKeyException *ke2 = MakeKeyException(ke->errorCode(), "%s. In key '%s' (corrupt index?)", ke->errorMessage(msg).str(), name.get());
        ke->Release();
        throw ke2;
    }
}

CKeyIndex::~CKeyIndex()
{
    ::Release(keyHdr);
    ::Release(cache);
    ::Release(rootNode);
}

CMemKeyIndex::CMemKeyIndex(unsigned _iD, IMemoryMappedFile *_io, const char *_name, bool isTLK)
    : CKeyIndex(_iD, _name)
{
    io.setown(_io);
    assertex(io->offset()==0);                  // mapped whole file
    assertex(io->length()==io->fileSize());     // mapped whole file
    KeyHdr hdr;
    if (io->length() < sizeof(hdr))
        throw MakeStringException(0, "Failed to read key header: file too small, could not read %u bytes", (unsigned) sizeof(hdr));
    memcpy(&hdr, io->base(), sizeof(hdr));
    if (hdr.ktype & USE_TRAILING_HEADER)
    {
        _WINREV(hdr.nodeSize);
        memcpy(&hdr, (io->base()+io->length()) - hdr.nodeSize, sizeof(hdr));
    }
    init(hdr, isTLK);
}

CJHTreeNode *CMemKeyIndex::loadNode(cycle_t * fetchCycles, CJHTreeNode * optNode, offset_t pos)
{
    nodesLoaded++;
    if (pos + keyHdr->getNodeSize() > io->fileSize())
    {
        IException *E = MakeStringException(errno, "Error reading node at position %" I64F "x past EOF", pos); 
        StringBuffer m;
        m.appendf("In key %s, position 0x%" I64F "x", name.get(), pos);
        EXCLOG(E, m.str());
        throw E;
    }
    char *nodeData = (char *) (io->base() + pos);
    if (optNode)
        return CKeyIndex::loadNode(optNode, nodeData, pos, false);
    return CKeyIndex::loadNode(nodeData, pos, false);
}

CDiskKeyIndex::CDiskKeyIndex(unsigned _iD, IFileIO *_io, const char *_name, bool isTLK)
    : CKeyIndex(_iD, _name)
{
    io.setown(_io);
    KeyHdr hdr;
    if (io->read(0, sizeof(hdr), &hdr) != sizeof(hdr))
        throw MakeStringException(0, "Failed to read key header: file too small, could not read %u bytes", (unsigned) sizeof(hdr));

#ifdef _DEBUG
    //In debug mode always use the trailing header if it is available to ensure that code path is tested
    if (hdr.ktype & USE_TRAILING_HEADER)
#else
    if (hdr.ktype & TRAILING_HEADER_ONLY)
#endif
    {
        _WINREV(hdr.nodeSize);
        if (!io->read(io->size() - hdr.nodeSize, sizeof(hdr), &hdr))
            throw MakeStringException(4, "Invalid key %s: failed to read trailing key header", _name);
    }
    init(hdr, isTLK);
}

CJHTreeNode *CDiskKeyIndex::loadNode(cycle_t * fetchCycles, CJHTreeNode * optNode, offset_t pos)
{
    nodesLoaded++;
    unsigned nodeSize = keyHdr->getNodeSize();
    MemoryAttr ma;
    char *nodeData = (char *) ma.allocate(nodeSize);

    CCycleTimer fetchTimer(fetchCycles != nullptr);
    if (io->read(pos, nodeSize, nodeData) != nodeSize)
    {
        IException *E = MakeStringException(errno, "Error %d reading node at position %" I64F "x", errno, pos); 
        StringBuffer m;
        m.appendf("In key %s, position 0x%" I64F "x", name.get(), pos);
        EXCLOG(E, m.str());
        throw E;
    }
    if (fetchCycles)
        *fetchCycles = fetchTimer.elapsedCycles();
    if (optNode)
        return CKeyIndex::loadNode(optNode, nodeData, pos, true);
    return CKeyIndex::loadNode(nodeData, pos, true);
}

CJHTreeNode *CKeyIndex::createNode(NodeType type)
{
    switch(type)
    {
    case NodeBranch:
        return new CJHTreeNode();
    case NodeLeaf:
        if (keyHdr->isVariable())
            return new CJHVarTreeNode();
        else if (keyHdr->isRowCompressed())
            return new CJHRowCompressedNode();
        else
            return new CJHTreeNode();
    case NodeBlob:
        return new CJHTreeBlobNode();
    case NodeMeta:
        return new CJHTreeMetadataNode();
    case NodeBloom:
        return new CJHTreeBloomTableNode();
    default:
        throwUnexpected();
    }
}

CJHTreeNode *CKeyIndex::loadNode(char *nodeData, offset_t pos, bool needsCopy)
{
    char leafFlag = ((NodeHdr *) nodeData)->leafFlag;
    Owned<CJHTreeNode> ret = createNode((NodeType)leafFlag);
    loadNode(ret, nodeData, pos, needsCopy);
    return ret.getClear();
}

CJHTreeNode * CKeyIndex::loadNode(CJHTreeNode * ret, char *nodeData, offset_t pos, bool needsCopy)
{
    try
    {
        ret->load(keyHdr, nodeData, pos, needsCopy);
        return ret;
    }
    catch (IException *E)
    {
        StringBuffer m;
        m.appendf("In key %s, position 0x%" I64F "x", name.get(), pos);
        EXCLOG(E, m.str());
        throw;
    }
    catch (...)
    {
        DBGLOG("Unknown exception in key %s, position 0x%" I64F "x", name.get(), pos);
        throw;
    }
}

bool CKeyIndex::isTopLevelKey()
{
    return (keyHdr->getKeyType() & HTREE_TOPLEVEL_KEY) != 0;
}

bool CKeyIndex::isFullySorted()
{
    return (keyHdr->getKeyType() & HTREE_FULLSORT_KEY) != 0;
}

__uint64 CKeyIndex::getPartitionFieldMask()
{
    return keyHdr->getPartitionFieldMask();
}
unsigned CKeyIndex::numPartitions()
{
    return keyHdr->numPartitions();
}


IKeyCursor *CKeyIndex::getCursor(const IIndexFilterList *filter, bool logExcessiveSeeks)
{
    return new CKeyCursor(*this, filter, logExcessiveSeeks);
}

CJHTreeNode *CKeyIndex::getNode(offset_t offset, NodeType type, IContextLogger *ctx)
{ 
    latestGetNodeOffset = offset;
    CJHTreeNode *node = cache->getNode(this, iD, offset, type, ctx, isTopLevelKey());
    assertex(!node || type == node->getNodeType());
    return node;
}

void CKeyIndex::dumpNode(FILE *out, offset_t pos, unsigned count, bool isRaw)
{
<<<<<<< HEAD
    Owned<CJHTreeNode> node = loadNode(pos);
    node->dump(out, keySize(), count, isRaw);
=======
    Owned<CJHTreeNode> node = loadNode(nullptr, nullptr, pos);
    ::dumpNode(out, node, keySize(), count, isRaw);
>>>>>>> 53528bca
}

bool CKeyIndex::hasSpecialFileposition() const
{
    return keyHdr->hasSpecialFileposition();
}

bool CKeyIndex::needsRowBuffer() const
{
    return keyHdr->hasSpecialFileposition() || keyHdr->isRowCompressed();
}

size32_t CKeyIndex::keySize()
{
    size32_t fileposSize = keyHdr->hasSpecialFileposition() ? sizeof(offset_t) : 0;
    return keyHdr->getMaxKeyLength() + fileposSize;
}

size32_t CKeyIndex::keyedSize()
{
    return keyHdr->getNodeKeyLength();
}

bool CKeyIndex::hasPayload()
{
    return keyHdr->hasPayload();
}

CJHTreeBlobNode *CKeyIndex::getBlobNode(offset_t nodepos, IContextLogger *ctx)
{
    Owned<CJHTreeBlobNode> match;
    cycle_t readCycles = 0;
    cycle_t fetchCycles = 0;
    {
        CriticalBlock b(blobCacheCrit);
        if (nodepos != cachedBlobNodePos)
        {

            CCycleTimer blobLoadTimer;
            Owned<CJHTreeNode> node = loadNode(&fetchCycles, nullptr, nodepos); // note - don't use the cache
            assertex(node->isBlob());
            cachedBlobNode.setown(static_cast<CJHTreeBlobNode *>(node.getClear()));
            cachedBlobNodePos = nodepos;
            readCycles = blobLoadTimer.elapsedCycles();
        }
        match.set(cachedBlobNode);
    }

    if (ctx)
    {
        if (readCycles != 0)
        {
            ctx->noteStatistic(StNumBlobCacheAdds, 1);
            ctx->noteStatistic(StCycleBlobLoadCycles, readCycles);
            ctx->noteStatistic(StCycleBlobReadCycles, fetchCycles);
            if (fetchCycles >= fetchThresholdCycles)
            {
                ctx->noteStatistic(StNumBlobDiskFetches, 1);
                ctx->noteStatistic(StCycleBlobFetchCycles, fetchCycles);
            }
        }
        else
            ctx->noteStatistic(StNumBlobCacheHits, 1);
    }

    return match.getClear();
}

const byte *CKeyIndex::loadBlob(unsigned __int64 blobid, size32_t &blobSize, IContextLogger *ctx)
{
    offset_t nodepos = blobid & I64C(0xffffffffffff);
    size32_t offset = (size32_t) ((blobid & I64C(0xffff000000000000)) >> 44);

    Owned<CJHTreeBlobNode> blobNode = getBlobNode(nodepos, ctx);
    size32_t sizeRemaining = blobNode->getTotalBlobSize(offset);
    blobSize = sizeRemaining;
    byte *ret = (byte *) malloc(sizeRemaining);
    byte *finger = ret;
    for (;;)
    {
        size32_t gotHere = blobNode->getBlobData(offset, finger);
        assertex(gotHere <= sizeRemaining);
        sizeRemaining -= gotHere;
        finger += gotHere;
        if (!sizeRemaining)
            break;
        blobNode.setown(getBlobNode(blobNode->getRightSib(), ctx));
        offset = 0;
    }
    return ret;
}

offset_t CKeyIndex::queryMetadataHead()
{
    offset_t ret = keyHdr->getHdrStruct()->metadataHead;
    if(ret == static_cast<offset_t>(-1)) ret = 0; // index created before introduction of metadata would have FFFF... in this space
    return ret;
}

void CKeyIndex::loadBloomFilters()
{
    offset_t bloomAddr = keyHdr->getHdrStruct()->bloomHead;
    if (!bloomAddr || bloomAddr == static_cast<offset_t>(-1))
        return; // indexes created before introduction of bloomfilter would have FFFF... in this space

    while (bloomAddr)
    {
        Owned<CJHTreeNode> node = loadNode(nullptr, nullptr, bloomAddr);
        assertex(node->isBloom());
        CJHTreeBloomTableNode &bloomNode = *static_cast<CJHTreeBloomTableNode *>(node.get());
        bloomAddr = bloomNode.get8();
        unsigned numHashes = bloomNode.get4();
        __uint64 fields =  bloomNode.get8();
        unsigned bloomTableSize = bloomNode.get4();
        MemoryBuffer bloomTable;
        bloomTable.ensureCapacity(bloomTableSize);
        for (;;)
        {
            static_cast<CJHTreeBloomTableNode *>(node.get())->get(bloomTable);
            offset_t next = node->getRightSib();
            if (!next)
                break;
            node.setown(loadNode(nullptr, nullptr, next));
            assertex(node->isBloom());
        }
        assertex(bloomTable.length()==bloomTableSize);
        //DBGLOG("Creating bloomfilter(%d, %d) for fields %" I64F "x",numHashes, bloomTableSize, fields);
        bloomFilters.append(*new IndexBloomFilter(numHashes, bloomTableSize, (byte *) bloomTable.detach(), fields));
    }
    bloomFilters.sort(IndexBloomFilter::compare);
}

bool CKeyIndex::bloomFilterReject(const IIndexFilterList &segs) const
{
    ForEachItemIn(idx, bloomFilters)
    {
        IndexBloomFilter &filter = bloomFilters.item(idx);
        if (filter.reject(segs))
            return true;
    }
    return false;
}

IPropertyTree * CKeyIndex::getMetadata()
{
    offset_t nodepos = queryMetadataHead();
    if(!nodepos)
        return NULL;
    Owned<CJHTreeMetadataNode> node;
    StringBuffer xml;
    while(nodepos)
    {
        node.setown(QUERYINTERFACE(loadNode(nullptr, nullptr, nodepos), CJHTreeMetadataNode));
        node->get(xml);
        nodepos = node->getRightSib();
    }
    IPropertyTree * ret;
    try
    {
        ret = createPTreeFromXMLString(xml.str());
    }
    catch(IPTreeReadException * e)
    {
        StringBuffer emsg;
        IException * wrapped = MakeStringException(e->errorAudience(), e->errorCode(), "Error retrieving XML metadata: %s", e->errorMessage(emsg).str());
        e->Release();
        throw wrapped;
    }
    return ret;
}

bool CKeyIndex::prewarmPage(offset_t offset, NodeType type)
{
    try
    {
        Owned<CJHTreeNode> page = getNode(offset, type, nullptr);
        return page != nullptr;
    }
    catch(IException *E)
    {
        ::Release(E);
    }
    return false;
}

CJHTreeNode *CKeyIndex::locateFirstNode(KeyStatsCollector &stats)
{
    keySeeks++;
    stats.seeks++;

    offset_t leafOffset = keyHdr->getFirstLeafPos();
    if (leafOffset != (offset_t)-1)
    {
        if (leafOffset == 0)
            return nullptr;
        return getNode(leafOffset, NodeLeaf, stats.ctx);
    }

    //Unusual - an index with no elements
    if (keyHdr->getNumRecords() == 0)
        return nullptr;

    CJHTreeNode * cur = LINK(rootNode);
    unsigned depth = 0;
    while (!cur->isLeaf())
    {
        CJHTreeNode * prev = cur;
        depth++;
        NodeType type = (depth < getBranchDepth()) ? NodeBranch : NodeLeaf;
        cur = getNode(cur->getFPosAt(0), type, stats.ctx);
        assertex(cur);
        prev->Release();
    }
    return cur;
}

CJHTreeNode *CKeyIndex::locateLastNode(KeyStatsCollector &stats)
{
    keySeeks++;
    stats.seeks++;

    CJHTreeNode * cur = LINK(rootNode);
    unsigned depth = 0;
    //First find the last leaf node pointed to by the higher level index
    while (!cur->isLeaf())
    {
        CJHTreeNode * prev = cur;
        depth++;
        NodeType type = (depth < getBranchDepth()) ? NodeBranch : NodeLeaf;
        cur = getNode(cur->nextNodeFpos(), type, stats.ctx);
        //Unusual - an index with no elements
        if (!cur)
            return prev;
        prev->Release();
    }

    //Now walk the lead node siblings until there are no more.
    for (;;)
    {
        CJHTreeNode * last = cur;
        cur = getNode(cur->nextNodeFpos(), NodeLeaf, stats.ctx);
        if (!cur)
            return last;
        ::Release(last);
    }
}

void KeyStatsCollector::noteSeeks(unsigned lseeks, unsigned lscans, unsigned lwildseeks)
{
    seeks += lseeks;
    scans += lscans;
    wildseeks += lwildseeks;
    if (ctx)
    {
        if (lseeks) ctx->noteStatistic(StNumIndexSeeks, lseeks);
        if (lscans) ctx->noteStatistic(StNumIndexScans, lscans);
        if (lwildseeks) ctx->noteStatistic(StNumIndexWildSeeks, lwildseeks);
    }
}

void KeyStatsCollector::noteSkips(unsigned lskips, unsigned lnullSkips)
{
    skips += lskips;
    if (ctx)
    {
        if (lskips) ctx->noteStatistic(StNumIndexSkips, lskips);
        if (lnullSkips) ctx->noteStatistic(StNumIndexNullSkips, lnullSkips);
    }
}

void KeyStatsCollector::reset()
{
    seeks = 0;
    scans = 0;
    wildseeks = 0;
    skips = 0;
    nullskips = 0;
}

CKeyCursor::CKeyCursor(CKeyIndex &_key, const IIndexFilterList *_filter, bool _logExcessiveSeeks)
    : key(OLINK(_key)), filter(_filter), logExcessiveSeeks(_logExcessiveSeeks)
{
    nodeKey = 0;
    recordBuffer = (char *) malloc(key.keySize());  // MORE - would be nice to know real max - is it stored in metadata?
}

CKeyCursor::CKeyCursor(const CKeyCursor &from)
: key(OLINK(from.key)), filter(from.filter)
{
    nodeKey = from.nodeKey;
    node.set(from.node);
    unsigned keySize = key.keySize();
    recordBuffer = (char *) malloc(keySize);  // MORE - would be nice to know real max - is it stored in metadata?
    memcpy(recordBuffer, from.recordBuffer, key.keyedSize());  // Just make keyed portion valid initially
    fullBufferValid = false;
    eof = from.eof;
    matched = from.matched;
}


CKeyCursor::~CKeyCursor()
{
    key.Release();
    free(recordBuffer);
}

void CKeyCursor::reset()
{
    node.clear();
    matched = false;
    eof = key.bloomFilterReject(*filter) || !filter->canMatch();
    if (!eof)
        setLow(0);
}

bool CKeyCursor::next(KeyStatsCollector &stats)
{
    return _next(stats) && node && node->getKeyAt(nodeKey, recordBuffer);
}

bool CKeyCursor::_next(KeyStatsCollector &stats)
{
    fullBufferValid = false;
    if (!node)
    {
        node.setown(key.locateFirstNode(stats));
        nodeKey = 0;
        return node && node->isKeyAt(nodeKey);
    }
    else
    {
        key.keyScans++;
        if (!node->isKeyAt(++nodeKey))
        {
            offset_t rsib = node->getRightSib();
            NodeType type = node->getNodeType();
            node.clear();
            if (rsib != 0)
            {
                node.setown(key.getNode(rsib, type, stats.ctx));
                if (node != NULL)
                {
                    nodeKey = 0;
                    return node->isKeyAt(0);
                }
            }
            return false;
        }
        else
            return true;
    }
}

const char *CKeyCursor::queryName() const
{
    return key.queryFileName();
}

size32_t CKeyCursor::getKeyedSize() const
{
    return key.keyedSize();
}

const byte *CKeyCursor::queryRecordBuffer() const
{
    assertex(node);
    if (!fullBufferValid)
    {
        node->fetchPayload(nodeKey, recordBuffer);
        fullBufferValid = true;
    }
    return (const byte *) recordBuffer;
}

const byte *CKeyCursor::queryKeyedBuffer() const
{
    return (const byte *) recordBuffer;
}

size32_t CKeyCursor::getSize()
{
    assertex(node);
    return node->getSizeAt(nodeKey);
}

offset_t CKeyCursor::getFPos() const
{
    assertex(node);
    return node->getFPosAt(nodeKey);
}

unsigned __int64 CKeyCursor::getSequence()
{
    assertex(node);
    return node->getSequence(nodeKey);
}

bool CKeyCursor::_last(KeyStatsCollector &stats)
{
    fullBufferValid = false;
    node.setown(key.locateLastNode(stats));
    if (node)
    {
        nodeKey = node->getNumKeys()-1;
        return true;
    }
    return false;
}

bool CKeyCursor::_gtEqual(KeyStatsCollector &stats)
{
    fullBufferValid = false;
    key.keySeeks++;
    unsigned lwm = 0;
    unsigned branchDepth = key.getBranchDepth();
    unsigned depth = branchDepth;
    if (node)
    {
        // When seeking forward, there are two cases worth optimizing:
        // 1. the next record is actually the one we want
        // 2. The record we want is on the current page
        unsigned numKeys = node->getNumKeys();
        if (nodeKey < numKeys-1)
        {   
            int rc = node->compareValueAt(recordBuffer, ++nodeKey);
            if (rc <= 0)
                return true; 
            if (nodeKey < numKeys-1)
            {
                rc = node->compareValueAt(recordBuffer, numKeys-1);
                if (rc <= 0)
                    lwm = nodeKey+1;
            }
        }
    }
    if (!lwm)
    {
        node.set(key.rootNode);
        depth = 0;
    }
    for (;;)
    {
        unsigned int a = lwm;
        int b = node->getNumKeys();
        // first search for first GTE entry (result in b(<),a(>=))
        while ((int)a<b)
        {
            int i = a+(b-a)/2;
            int rc = node->compareValueAt(recordBuffer, i);
            if (rc>0)
                a = i+1;
            else
                b = i;
        }
        if (node->isLeaf())
        {
            if (a<node->getNumKeys())
                nodeKey = a;
            else
            {
                offset_t nextPos = node->nextNodeFpos();  // This can happen at eof because of key peculiarity where level above reports ffff as last
                node.setown(key.getNode(nextPos, NodeLeaf, stats.ctx));
                nodeKey = 0;
            }
            if (node)
                return true; 
            else
                return false;
        }
        else
        {
            if (a<node->getNumKeys())
            {
                offset_t npos = node->getFPosAt(a);
                depth++;
                NodeType type = (depth < branchDepth) ? NodeBranch : NodeLeaf;
                node.setown(key.getNode(npos, type, stats.ctx));
            }
            else
                return false;
        }
    }
}

bool CKeyCursor::_ltEqual(KeyStatsCollector &stats)
{
    fullBufferValid = false;
    key.keySeeks++;
    matched = false;
    unsigned lwm = 0;
    unsigned branchDepth = key.getBranchDepth();
    unsigned depth = branchDepth;
    if (node)
    {
        // When seeking forward, there are two cases worth optimizing:
        // 1. next record is > src, so we return current
        // 2. The record we want is on the current page
        unsigned numKeys = node->getNumKeys();
        if (nodeKey < numKeys-1)
        {   
            int rc = node->compareValueAt(recordBuffer, ++nodeKey);
            if (rc < 0)
            {
                --nodeKey;
                return true; 
            }
            if (nodeKey < numKeys-1)
            {
                rc = node->compareValueAt(recordBuffer, numKeys-1);
                if (rc < 0)
                    lwm = nodeKey;
            }
        }
    }
    if (!lwm)
    {
        node.set(key.rootNode);
        depth = 0;
    }
    for (;;)
    {
        unsigned int a = lwm;
        int b = node->getNumKeys();
        // Locate first record greater than src
        while ((int)a<b)
        {
            int i = a+(b+1-a)/2;
            int rc = node->compareValueAt(recordBuffer, i-1);
            if (rc>=0)
                a = i;
            else
                b = i-1;
        }
        if (node->isLeaf())
        {
            // record we want is the one before first record greater than src.
            if (a>0)
                nodeKey = a-1;
            else
            {
                offset_t prevPos = node->prevNodeFpos();
                node.setown(key.getNode(prevPos, NodeLeaf, stats.ctx));
                if (node)
                    nodeKey = node->getNumKeys()-1;
            }
            if (node)
            {
                return true; 
            }
            else
                return false;
        }
        else
        {
            // Node to look in is the first one one that ended greater than src.
            if (a==node->getNumKeys())
                a--;   // value being looked for is off the end of the index.
            offset_t npos = node->getFPosAt(a);
            depth++;
            NodeType type = (depth < branchDepth) ? NodeBranch : NodeLeaf;
            node.setown(key.getNode(npos, type, stats.ctx));
            if (!node)
                throw MakeStringException(0, "Invalid key %s: child node pointer should never be NULL", key.name.get());
        }
    }
}

void CKeyCursor::serializeCursorPos(MemoryBuffer &mb)
{
    mb.append(eof);
    if (!eof)
    {
        mb.append(matched);
        if (node)
        {
            mb.append(node->getFpos());
            mb.append(nodeKey);
        }
        else
        {
            offset_t zero = 0;
            unsigned zero2 = 0;
            mb.append(zero);
            mb.append(zero2);
        }
    }
}

void CKeyCursor::deserializeCursorPos(MemoryBuffer &mb, KeyStatsCollector &stats)
{
    mb.read(eof);
    node.clear();
    if (!eof)
    {
        mb.read(matched);
        offset_t nodeAddress;
        mb.read(nodeAddress);
        mb.read(nodeKey);
        fullBufferValid = false;
        if (nodeAddress)
        {
            node.setown(key.getNode(nodeAddress, NodeLeaf, stats.ctx));
            if (node && recordBuffer)
                node->getKeyAt(nodeKey, recordBuffer);
        }
    }
}

const byte *CKeyCursor::loadBlob(unsigned __int64 blobid, size32_t &blobsize, IContextLogger *ctx)
{
    return key.loadBlob(blobid, blobsize, ctx);
}

bool CKeyCursor::lookup(bool exact, KeyStatsCollector &stats)
{
    return _lookup(exact, filter->lastRealSeg(), filter->isUnfiltered(), stats);
}

bool CKeyCursor::_lookup(bool exact, unsigned lastSeg, bool unfiltered, KeyStatsCollector &stats)
{
    if (unfiltered && !matched)
    {
        //Special case reading a file with no filter - fall into the next processing.
        matched = true;
    }
    bool ret = false;
    unsigned lwildseeks = 0;
    unsigned lseeks = 0;
    unsigned lscans = 0;
    while (!eof)
    {
        if (matched)
        {
            if (!_next(stats))
                eof = true;
            lscans++;
        }
        else
        {
            if (!_gtEqual(stats))
                eof = true;
            lseeks++;
        }
        if (!eof)
        {
            assertex(node);
            verifyex(node->getKeyAt(nodeKey, recordBuffer));
            unsigned i = 0;
            matched = filter->matchesBuffer(recordBuffer, lastSeg, i);
            if (matched)
            {
                ret = true;
                break;
            }
#ifdef  __linux__
            if (linuxYield)
                sched_yield();
#endif
            eof = !filter->incrementKey(i, recordBuffer);
            if (!exact)
            {
                ret = true;
                break;
            }
            lwildseeks++;
        }
        else
            eof = true;
    }
    if (logExcessiveSeeks && lwildseeks > 1000 && ret)
        reportExcessiveSeeks(lwildseeks, lastSeg, stats);
    stats.noteSeeks(lseeks, lscans, lwildseeks);
    return ret;
}

bool CKeyCursor::lookupSkip(const void *seek, size32_t seekOffset, size32_t seeklen, KeyStatsCollector &stats)
{
    if (skipTo(seek, seekOffset, seeklen))
        stats.noteSkips(1, 0);
    else
        stats.noteSkips(0, 1);
    bool ret = lookup(true, stats);
#ifdef _DEBUG
    if (traceSmartStepping)
    {
        StringBuffer recstr;
        unsigned i;
        for (i = 0; i < key.keySize(); i++)
        {
            unsigned char c = ((unsigned char *) recordBuffer)[i];
            recstr.appendf("%c", isprint(c) ? c : '.');
        }
        recstr.append ("    ");
        for (i = 0; i < key.keySize(); i++)
        {
            recstr.appendf("%02x ", ((unsigned char *) recordBuffer)[i]);
        }
        DBGLOG("SKIP: Got skips=%02d seeks=%02d scans=%02d : %s", stats.skips, stats.seeks, stats.scans, recstr.str());
    }
#endif
    return ret;
}


unsigned __int64 CKeyCursor::getCount(KeyStatsCollector &stats)
{
    reset();
    unsigned __int64 result = 0;
    unsigned lseeks = 0;
    unsigned lastRealSeg = filter->lastRealSeg();
    bool unfiltered = filter->isUnfiltered();
    for (;;)
    {
        if (_lookup(true, lastRealSeg, unfiltered, stats))
        {
            unsigned __int64 locount = getSequence();
            endRange(lastRealSeg);
            _ltEqual(stats);
            lseeks++;
            result += getSequence()-locount+1;
            if (!incrementKey(lastRealSeg))
                break;
        }
        else
            break;
    }
    stats.noteSeeks(lseeks, 0, 0);
    return result;
}

unsigned __int64 CKeyCursor::checkCount(unsigned __int64 max, KeyStatsCollector &stats)
{
    reset();
    unsigned __int64 result = 0;
    unsigned lseeks = 0;
    unsigned lastFullSeg = filter->lastFullSeg();
    bool unfiltered = filter->isUnfiltered();
    if (lastFullSeg == (unsigned) -1)
    {
        stats.noteSeeks(1, 0, 0);
        if (_last(stats))
            return getSequence()+1;
        else
            return 0;
    }
    for (;;)
    {
        if (_lookup(true, lastFullSeg, unfiltered, stats))
        {
            unsigned __int64 locount = getSequence();
            endRange(lastFullSeg);
            _ltEqual(stats);
            lseeks++;
            result += getSequence()-locount+1;
            if (max && (result > max))
                break;
            if (!incrementKey(lastFullSeg))
                break;
        }
        else
            break;
    }
    stats.noteSeeks(lseeks, 0, 0);
    return result;
}

unsigned __int64 CKeyCursor::getCurrentRangeCount(unsigned groupSegCount, KeyStatsCollector &stats)
{
    unsigned __int64 locount = getSequence();
    endRange(groupSegCount);
    _ltEqual(stats);
    stats.noteSeeks(1, 0, 0);
    return getSequence()-locount+1;
}

bool CKeyCursor::nextRange(unsigned groupSegCount)
{
    matched = false;
    if (!incrementKey(groupSegCount-1))
        return false;
    return true;
}

void CKeyCursor::reportExcessiveSeeks(unsigned numSeeks, unsigned lastSeg, KeyStatsCollector &stats)
{
    StringBuffer recstr;
    unsigned i;
    bool printHex = false;
    for (i = 0; i < key.keySize(); i++)
    {
        unsigned char c = ((unsigned char *) recordBuffer)[i];
        if (isprint(c))
            recstr.append(c);
        else
        {
            recstr.append('.');
            printHex = true;
        }
    }
    if (printHex)
    {
        recstr.append ("\n");
        for (i = 0; i < key.keySize(); i++)
        {
            recstr.appendf("%02x ", ((unsigned char *) recordBuffer)[i]);
        }
    }
    recstr.append ("\nusing filter:\n");
    filter->describe(recstr);
    if (stats.ctx)
        stats.ctx->CTXLOG("%d seeks to lookup record \n%s\n in key %s", numSeeks, recstr.str(), key.queryFileName());
    else
        DBGLOG("%d seeks to lookup record \n%s\n in key %s", numSeeks, recstr.str(), key.queryFileName());
}

bool CKeyCursor::skipTo(const void *_seek, size32_t seekOffset, size32_t seeklen)
{
    // Modify the current key contents buffer as follows
    // Take bytes up to seekoffset from current buffer (i.e. leave them alone)
    // Take up to seeklen bytes from seek comparing them as I go. If I see a lower one before I see a higher one, stop.
    // If I didn't see any higher ones, return (at which point the skipto was a no-op
    // If I saw higher ones, call setLowAfter for all remaining segmonitors
    // If the current contents of buffer could not match, call incremementKey at the appropriate monitor so that it can
    // Clear the matched flag
    const byte *seek = (const byte *) _seek;
    while (seeklen)
    {
        int c = *seek - (byte) (recordBuffer[seekOffset]);
        if (c < 0)
            return false;
        else if (c>0)
        {
            memcpy(recordBuffer+seekOffset, seek, seeklen);
            break;
        }
        seek++;
        seekOffset++;
        seeklen--;
    }
    if (!seeklen) return false;

    unsigned j = setLowAfter(seekOffset + seeklen);
    bool canmatch = filter->matchesBuffer(recordBuffer, filter->lastRealSeg(), j);
    if (!canmatch)
        eof = !incrementKey(j);
    matched = false;
    return true;
}

IKeyCursor * CKeyCursor::fixSortSegs(unsigned sortFieldOffset)
{
    return new CPartialKeyCursor(*this, sortFieldOffset);
}

CPartialKeyCursor::CPartialKeyCursor(const CKeyCursor &from, unsigned sortFieldOffset)
: CKeyCursor(from)
{
    filter = filter->fixSortSegs( recordBuffer, sortFieldOffset);
}

CPartialKeyCursor::~CPartialKeyCursor()
{
    ::Release(filter);
}

//-------------------------------------------------------

IndexRowFilter::IndexRowFilter(const RtlRecord &_recInfo) : recInfo(_recInfo)
{
    keySegCount = recInfo.getNumKeyedFields();
    lastReal = 0;
    lastFull = -1;
    keyedSize = 0;
}

IndexRowFilter::IndexRowFilter(const IndexRowFilter &from, const char *fixedVals, unsigned sortFieldOffset)
: recInfo(from.recInfo), keySegCount(from.keySegCount)
{
    lastReal = 0;
    lastFull = -1;
    keyedSize = 0;
    ForEachItemIn(idx, from.filters)
    {
        auto &filter = from.filters.item(idx);
        unsigned field = filter.queryFieldIndex();
        unsigned offset = recInfo.getFixedOffset(field);
        if (offset < sortFieldOffset)
            append(FFkeyed, createFieldFilter(field, *recInfo.queryType(field), fixedVals+offset));
        else
            append(FFkeyed, LINK(&filter));  // MORE - FFopt vs FFkeyed is dodgy
    }
}


void IndexRowFilter::append(IKeySegmentMonitor *segment)
{
    throwUnexpected();
}

const IIndexFilter *IndexRowFilter::item(unsigned idx) const
{
    return &queryFilter(idx);
}

void IndexRowFilter::append(FFoption option, const IFieldFilter * filter)
{
    assertex(filter->queryType().isFixedSize());
    unsigned idx = filter->queryFieldIndex();
    while (idx > numFilterFields())
    {
        append(FFkeyed, createWildFieldFilter(numFilterFields(), *recInfo.queryType(numFilterFields())));
    }
    assertex(idx == numFilterFields());
    if (!filter->isWild())
    {
        lastReal = idx;
        if (option != FFopt || lastFull == idx-1)
            lastFull = idx;
        unfiltered = false;
    }
    keyedSize += filter->queryType().getMinSize();
    addFilter(*filter);
}

void IndexRowFilter::setLow(unsigned field, void *keyBuffer) const
{
    unsigned lim = numFilterFields();
    while (field < lim)
    {
        unsigned offset = recInfo.getFixedOffset(field);
        const IFieldFilter &filter = queryFilter(field);
        filter.setLow(keyBuffer, offset);
        field++;
    }
}

unsigned IndexRowFilter::setLowAfter(size32_t offset, void *keyBuffer) const
{
    unsigned lim = filters.length();
    unsigned field = 0;
    unsigned skipped = 0;
    unsigned fieldOffset = recInfo.getFixedOffset(field);
    while (field < lim)
    {
        unsigned nextOffset = recInfo.getFixedOffset(field+1);
        if (fieldOffset >= offset)
            filters.item(field).setLow(keyBuffer, fieldOffset);
        else if (nextOffset <= offset)
            skipped++;
        else
        {
            byte *temp = (byte *) alloca(nextOffset - fieldOffset);
            filters.item(field).setLow(temp, 0);
            memcpy((byte *)keyBuffer+offset, temp, nextOffset - offset);
        }
        field++;
        fieldOffset = nextOffset;
    }
    return skipped;
}

bool IndexRowFilter::incrementKey(unsigned segno, void *keyBuffer) const
{
    // Increment the key buffer to next acceptable value
    if (segno == (unsigned)-1)
        return false;

    for(;;)
    {
        if (queryFilter(segno).incrementKey(keyBuffer, recInfo.getFixedOffset(segno)))
        {
            setLow(segno+1, keyBuffer);
            return true;
        }
        if (!segno)
            return false;
        segno--;
    }
}

void IndexRowFilter::endRange(unsigned field, void *keyBuffer) const
{
    unsigned lim = numFilterFields();
    if (field < lim)
    {
        queryFilter(field).endRange(keyBuffer, recInfo.getFixedOffset(field));
        field++;
    }
    while (field < lim)
    {
        queryFilter(field).setHigh(keyBuffer, recInfo.getFixedOffset(field));
        field++;
    }
}

bool IndexRowFilter::isUnfiltered() const
{
    return unfiltered;
}

unsigned IndexRowFilter::lastRealSeg() const
{
    return lastReal;
}

unsigned IndexRowFilter::lastFullSeg() const
{
    return lastFull;
}

unsigned IndexRowFilter::numFilterFields() const
{
    return RowFilter::numFilterFields();
}

IIndexFilterList *IndexRowFilter::fixSortSegs(const char *fixedVals, unsigned sortFieldOffset) const
{
    return new IndexRowFilter(*this, fixedVals, sortFieldOffset);
}

void IndexRowFilter::reset()
{
    RowFilter::clear();
    lastReal = 0;
    lastFull = -1;
    keyedSize = 0;
    unfiltered = true;
}

void IndexRowFilter::checkSize(size32_t _keyedSize, char const * keyname) const
{
    if (_keyedSize != keyedSize)
    {
        StringBuffer err;
        err.appendf("Key size mismatch on key %s - key size is %u, expected %u", keyname, _keyedSize, keyedSize);
    }
}

void IndexRowFilter::recalculateCache()
{
    // Nothing to do. This probably should be moved to be local to SegMonitorList
}

void IndexRowFilter::finish(size32_t _keyedSize)
{
    while (numFilterFields() < keySegCount)
    {
        unsigned idx = numFilterFields();
        append(FFkeyed, createWildFieldFilter(idx, *recInfo.queryType(idx)));
    }
    assertex(numFilterFields() == keySegCount);
}

void IndexRowFilter::describe(StringBuffer &out) const
{
    for (unsigned idx=0; idx <= lastRealSeg() && idx < numFilterFields(); idx++)
    {
        auto &filter = queryFilter(idx);
        if (idx)
            out.append(',');
        out.appendf("%s=", recInfo.queryName(idx));
        filter.describe(out);
    }
}

bool IndexRowFilter::matchesBuffer(const void *buffer, unsigned lastSeg, unsigned &matchSeg) const
{
    if (numFilterFields())
    {
        unsigned maxSeg = lastSeg+1; // avoid unlikely problems with -1
        RtlFixedRow rowInfo(recInfo, buffer, numFilterFields());
        for (; matchSeg < maxSeg; matchSeg++)
        {
            if (!queryFilter(matchSeg).matches(rowInfo))
                return false;
        }
    }
    return true;
}

bool IndexRowFilter::canMatch() const
{
    ForEachItemIn(idx, filters)
    {
        if (filters.item(idx).isEmpty())
            return false;
    }
    return true;
}

//-------------------------------------------------------

class CLazyKeyIndex : implements IKeyIndex, public CInterface
{
    StringAttr keyfile;
    unsigned crc; 
    unsigned fileIdx;
    Linked<IDelayedFile> delayedFile;
    mutable Owned<IFileIO> iFileIO;
    mutable Owned<IKeyIndex> realKey;
    mutable CriticalSection c;
    bool isTLK;

    inline IKeyIndex &checkOpen() const
    {
        CriticalBlock b(c);
        if (!realKey)
        {
            Owned<IMemoryMappedFile> mapped = useMemoryMappedIndexes ? delayedFile->getMappedFile() : nullptr;
            if (mapped)
                realKey.setown(queryKeyStore()->load(keyfile, crc, mapped, isTLK));
            else
            {
                iFileIO.setown(delayedFile->getFileIO());
                realKey.setown(queryKeyStore()->load(keyfile, crc, iFileIO, fileIdx, isTLK));
            }
            if (!realKey)
            {
                DBGLOG("Lazy key file %s could not be opened", keyfile.get());
                throw MakeStringException(0, "Lazy key file %s could not be opened", keyfile.get());
            }
        }
        return *realKey;
    }

public:
    IMPLEMENT_IINTERFACE;
    CLazyKeyIndex(const char *_keyfile, unsigned _crc, IDelayedFile *_delayedFile, unsigned _fileIdx, bool _isTLK)
        : keyfile(_keyfile), crc(_crc), fileIdx(_fileIdx), delayedFile(_delayedFile), isTLK(_isTLK)
    {}

    virtual bool IsShared() const { return CInterface::IsShared(); }

    virtual IKeyCursor *getCursor(const IIndexFilterList *filter, bool logExcessiveSeeks) override { return checkOpen().getCursor(filter, logExcessiveSeeks); }
    virtual size32_t keySize() { return checkOpen().keySize(); }
    virtual size32_t keyedSize() { return checkOpen().keyedSize(); }
    virtual bool hasPayload() { return checkOpen().hasPayload(); }
    virtual bool isTopLevelKey() override { return checkOpen().isTopLevelKey(); }
    virtual bool isFullySorted() override { return checkOpen().isFullySorted(); }
    virtual __uint64 getPartitionFieldMask() { return checkOpen().getPartitionFieldMask(); }
    virtual unsigned numPartitions() { return checkOpen().numPartitions(); }
    virtual unsigned getFlags() { return checkOpen().getFlags(); }
    virtual void dumpNode(FILE *out, offset_t pos, unsigned count, bool isRaw) { checkOpen().dumpNode(out, pos, count, isRaw); }
    virtual unsigned numParts() { return 1; }
    virtual IKeyIndex *queryPart(unsigned idx) { return idx ? NULL : this; }
    virtual unsigned queryScans() { return realKey ? realKey->queryScans() : 0; }
    virtual unsigned querySeeks() { return realKey ? realKey->querySeeks() : 0; }
    virtual const char *queryFileName() { return keyfile.get(); }
    virtual offset_t queryBlobHead() { return checkOpen().queryBlobHead(); }
    virtual void resetCounts() { if (realKey) realKey->resetCounts(); }
    virtual offset_t queryLatestGetNodeOffset() const { return realKey ? realKey->queryLatestGetNodeOffset() : 0; }
    virtual offset_t queryMetadataHead() { return checkOpen().queryMetadataHead(); }
    virtual IPropertyTree * getMetadata() { return checkOpen().getMetadata(); }
    virtual unsigned getNodeSize() { return checkOpen().getNodeSize(); }
    virtual const IFileIO *queryFileIO() const override { return iFileIO; } // NB: if not yet opened, will be null
    virtual bool hasSpecialFileposition() const { return checkOpen().hasSpecialFileposition(); }
    virtual bool needsRowBuffer() const { return checkOpen().needsRowBuffer(); }
    virtual bool prewarmPage(offset_t offset, NodeType type) { return checkOpen().prewarmPage(offset, type); }
    virtual void mergeStats(CRuntimeStatisticCollection & stats) const override
    {
        {
            CriticalBlock b(c);
            if (!realKey) return;
        }
        realKey->mergeStats(stats);
    }
};

extern jhtree_decl IKeyIndex *createKeyIndex(const char *keyfile, unsigned crc, IFileIO &iFileIO, unsigned fileIdx, bool isTLK)
{
    return queryKeyStore()->load(keyfile, crc, &iFileIO, fileIdx, isTLK);
}

extern jhtree_decl IKeyIndex *createKeyIndex(const char *keyfile, unsigned crc, bool isTLK)
{
    return queryKeyStore()->load(keyfile, crc, isTLK);
}

extern jhtree_decl IKeyIndex *createKeyIndex(const char *keyfile, unsigned crc, IDelayedFile &iFileIO, unsigned fileIdx, bool isTLK)
{
    return new CLazyKeyIndex(keyfile, crc, &iFileIO, fileIdx, isTLK);
}

extern jhtree_decl void clearKeyStoreCache(bool killAll)
{
    queryKeyStore()->clearCache(killAll);
}

extern jhtree_decl void clearKeyStoreCacheEntry(const char *name)
{
    queryKeyStore()->clearCacheEntry(name);
}

extern jhtree_decl void clearKeyStoreCacheEntry(const IFileIO *io)
{
    queryKeyStore()->clearCacheEntry(io);
}

extern jhtree_decl StringBuffer &getIndexMetrics(StringBuffer &ret)
{
    return queryKeyStore()->getMetrics(ret);
}

extern jhtree_decl void resetIndexMetrics()
{
    queryKeyStore()->resetMetrics();
}

extern jhtree_decl size32_t setNodeCacheMem(size32_t cacheSize)
{
    return queryNodeCache()->setNodeCacheMem(cacheSize);
}

extern jhtree_decl size32_t setLeafCacheMem(size32_t cacheSize)
{
    return queryNodeCache()->setLeafCacheMem(cacheSize);
}

extern jhtree_decl size32_t setBlobCacheMem(size32_t cacheSize)
{
    return queryNodeCache()->setBlobCacheMem(cacheSize);
}

extern jhtree_decl void setLegacyNodeCache(bool _value)
{
    return queryNodeCache()->setLegacyLocking(_value);
}

void setNodeFetchThresholdNs(__uint64 thresholdNs)
{
    fetchThresholdCycles = nanosec_to_cycle(thresholdNs);
}

extern jhtree_decl void getNodeCacheInfo(ICacheInfoRecorder &cacheInfo)
{
    // MORE - consider reporting root nodes of open IKeyIndexes too?
    queryNodeCache()->getCacheInfo(cacheInfo);
}

///////////////////////////////////////////////////////////////////////////////
// CNodeCache impl.
///////////////////////////////////////////////////////////////////////////////

void CNodeCache::getCacheInfo(ICacheInfoRecorder &cacheInfo)
{
    for (unsigned i = 0; i < CacheMax; i++)
    {
        CriticalBlock block(lock[i]);
        cache[i].reportEntries(cacheInfo);
    }
}

constexpr StatisticKind addStatId[CacheMax] = { StNumNodeCacheAdds, StNumLeafCacheAdds, StNumBlobCacheAdds };
constexpr StatisticKind hitStatId[CacheMax] = { StNumNodeCacheHits, StNumLeafCacheHits, StNumBlobCacheHits };
constexpr StatisticKind loadStatId[CacheMax] = { StCycleNodeLoadCycles, StCycleLeafLoadCycles, StCycleBlobLoadCycles };
constexpr StatisticKind readStatId[CacheMax] = { StCycleNodeReadCycles, StCycleLeafReadCycles, StCycleBlobReadCycles };
constexpr StatisticKind fetchStatId[CacheMax] = { StNumNodeDiskFetches, StNumLeafDiskFetches, StNumBlobDiskFetches };
constexpr StatisticKind fetchTimeId[CacheMax] = { StCycleNodeFetchCycles, StCycleLeafFetchCycles, StCycleBlobFetchCycles };

constexpr RelaxedAtomic<unsigned> * hitMetric[CacheMax] = { &nodeCacheHits, &leafCacheHits, &blobCacheHits };
constexpr RelaxedAtomic<unsigned> * addMetric[CacheMax] = { &nodeCacheAdds, &leafCacheAdds, &blobCacheAdds };
constexpr RelaxedAtomic<unsigned> * dupMetric[CacheMax] = { &nodeCacheDups, &leafCacheDups, &blobCacheDups };

//Rather than using a critical section in each node (which can be large and expensive) have an array which is indexed by a function
//of the key id/file position
constexpr unsigned numLoadCritSects = 64;
static CriticalSection loadCs[numLoadCritSects];

CJHTreeNode *CNodeCache::getNode(INodeLoader *keyIndex, unsigned iD, offset_t pos, NodeType type, IContextLogger *ctx, bool isTLK)
{
    // MORE - could probably be improved - I think having the cache template separate is not helping us here
    // Also one cache per key would surely be faster, and could still use a global total
    if (!pos)
        return NULL;

    // No benefit in caching the following, especially since they will evict useful pages
    if ((type == NodeMeta) || (type == NodeBloom))
        return keyIndex->loadNode(nullptr, nullptr, pos);

    //NOTE: TLK leaf nodes are currently cached along with branches, not with leaves.  It might be better if this was a separate cache.
    CacheType cacheType = isTLK ? CacheBranch : (CacheType)type;

    // check cacheEnabled[cacheType] avoid the critical section (and testing the flag within the critical section)
    if (unlikely(!cacheEnabled[cacheType]))
        return keyIndex->loadNode(nullptr, nullptr, pos);

    //Legacy cache access:
    //  Lock, unlock.  Load the page.  Lock, check if it has been added, otherwise add.
    //New code:
    //  Lock, add if missing, unlock.  Lock a page-dependent-cr load() release lock.
    //There will be the same number of critical section locks, but loading a page will contend on a different lock - so it should reduce contention.
    //There will be a limit on the number of nodes concurrently being loaded from memory with the new code, where it was unlimited before, but
    //nodes will only be loaded once.
    CKeyIdAndPos key(iD, pos);
    CriticalSection & cacheLock = lock[cacheType];
    if (legacyMode)
    {
        CriticalBlock block(cacheLock);
        CJHTreeNode *cacheNode = cache[cacheType].query(key);
        if (likely(cacheNode))
        {
            cacheHits++;
            if (ctx) ctx->noteStatistic(hitStatId[cacheType], 1);
            (*hitMetric[cacheType])++;
            return LINK(cacheNode);
        }

        //Ensure node gets cleaned up (noteStatistic() can throw an exception if a worker has been aborted...)
        Owned<CJHTreeNode> node;
        {
            CriticalUnblock block(cacheLock);
            node.setown(keyIndex->loadNode(nullptr, nullptr, pos));  // NOTE - don't want cache locked while we load!
            node->noteReady();
        }

        cacheAdds++;
        cacheNode = cache[cacheType].query(key); // check if added to cache while we were reading
        if (cacheNode)
        {
            cacheHits++;
            if (ctx) ctx->noteStatistic(hitStatId[cacheType], 1);
            (*hitMetric[cacheType])++;
            (*dupMetric[cacheType])++;
            return LINK(cacheNode);
        }
        if (ctx) ctx->noteStatistic(addStatId[cacheType], 1);
        (*addMetric[cacheType])++;
        cache[cacheType].replace(key, *LINK(node));
        return node.getClear();
    }
    else
    {
        Owned<CJHTreeNode> ownedNode; // ensure node gets cleaned up if it fails to load
        bool alreadyExists = true;
        {
            CJHTreeNode * node;
            CriticalBlock block(cacheLock);

            node = cache[cacheType].query(key);
            if (unlikely(!node))
            {
                node = keyIndex->createNode(type);
                assertex(node->getMemSize() == 0);   // check the reported size is 0 so that the updated size is correct
                cache[cacheType].replace(key, *node);
                alreadyExists = false;
            }

            //same as ownedNode.set(node), but avoids a null check or two
            node->Link();
            ownedNode.setown(node);
        }

        //If an exception is thrown before the node is cleanly loaded we need to remove the partially constructed
        //node from the cache otherwise it may never get loaded, and can prevent items being removed from the cache
        //note: noteStatistic() can throw an exception if a worker has been aborted...
        try
        {
            //Move the atomic increments out of the critical section - they can be relatively expensive
            if (likely(alreadyExists))
            {
                cacheHits++;
                if (ctx) ctx->noteStatistic(hitStatId[cacheType], 1);
                (*hitMetric[cacheType])++;
            }
            else
            {
                cacheAdds++;
                if (ctx) ctx->noteStatistic(addStatId[cacheType], 1);
                (*addMetric[cacheType])++;
            }

            //The common case is that this flag has already been set (by a previous add).
            if (likely(ownedNode->isReady()))
                return ownedNode.getClear();

            //Shame that the hash code is recalculated - it might be possible to remove this.
            unsigned hashcode = hashc(reinterpret_cast<const byte *>(&key), sizeof(key), 0x811C9DC5);
            unsigned whichCs = hashcode % numLoadCritSects;

            cycle_t startCycles = get_cycles_now();
            cycle_t fetchCycles = 0;
            //Protect loading the node contants with a different critical section - so that the node will only be loaded by one thread.
            //MORE: If this was called by high and low priority threads then there is an outside possibility that it could take a
            //long time for the low priority thread to progress.  That might cause the cache to be temporarily unbounded.  Unlikely in practice.
            {
                CriticalBlock loadBlock(loadCs[whichCs]);
                if (!ownedNode->isReady())
                {
                    keyIndex->loadNode(&fetchCycles, ownedNode, pos);

                    //Update the associated size of the entry in the hash table before setting isReady (never evicted until isReady is set)
                    cache[cacheType].noteReady(*ownedNode);
                    ownedNode->noteReady();
                }
                else
                    (*dupMetric[cacheType])++; // Would have previously loaded the page twice
            }
            if (ctx)
            {
                ctx->noteStatistic(loadStatId[cacheType], get_cycles_now() - startCycles);
                ctx->noteStatistic(readStatId[cacheType], fetchCycles);
                if (fetchCycles >= fetchThresholdCycles)
                {
                    ctx->noteStatistic(fetchStatId[cacheType], 1);
                    ctx->noteStatistic(fetchTimeId[cacheType], fetchCycles);
                }
            }

            return ownedNode.getClear();
        }
        catch (...)
        {
            //Ensure any partially constructed nodes are removed from the cache
            if (!ownedNode->isReady())
            {
                CriticalBlock block(cacheLock);
                if (!ownedNode->isReady())
                    cache[cacheType].remove(key);
            }
            throw;
        }
    }
}

RelaxedAtomic<unsigned> cacheAdds;
RelaxedAtomic<unsigned> cacheHits;
RelaxedAtomic<unsigned> nodesLoaded;
RelaxedAtomic<unsigned> blobCacheHits;
RelaxedAtomic<unsigned> blobCacheAdds;
RelaxedAtomic<unsigned> blobCacheDups;
RelaxedAtomic<unsigned> leafCacheHits;
RelaxedAtomic<unsigned> leafCacheAdds;
RelaxedAtomic<unsigned> leafCacheDups;
RelaxedAtomic<unsigned> nodeCacheHits;
RelaxedAtomic<unsigned> nodeCacheAdds;
RelaxedAtomic<unsigned> nodeCacheDups;

void clearNodeStats()
{
    cacheAdds.store(0);
    cacheHits.store(0);
    nodesLoaded.store(0);
    blobCacheHits.store(0);
    blobCacheAdds.store(0);
    blobCacheDups.store(0);
    leafCacheHits.store(0);
    leafCacheAdds.store(0);
    leafCacheDups.store(0);
    nodeCacheHits.store(0);
    nodeCacheAdds.store(0);
    nodeCacheDups.store(0);
}

//------------------------------------------------------------------------------------------------

class CKeyMerger : public CKeyLevelManager
{
    unsigned *mergeheap;
    unsigned numkeys;
    unsigned activekeys;
    IArrayOf<IKeyCursor> cursorArray;
    UnsignedArray mergeHeapArray;
    UnsignedArray keyNoArray;

    IKeyCursor **cursors;
    unsigned sortFieldOffset;
    unsigned sortFromSeg;

    bool resetPending;

    inline int BuffCompare(unsigned a, unsigned b)
    {
        const byte *c1 = cursors[mergeheap[a]]->queryKeyedBuffer();
        const byte *c2 = cursors[mergeheap[b]]->queryKeyedBuffer();

        //Only compare the keyed portion, and if equal tie-break on lower input numbers having priority
        //In the future this should use the comparison functions from the type info
        int ret = memcmp(c1+sortFieldOffset, c2+sortFieldOffset, keyedSize-sortFieldOffset);
        if (!ret)
        {
            if (sortFieldOffset)
                ret = memcmp(c1, c2, sortFieldOffset);
            //If they are equal, earlier inputs have priority
            if (!ret)
                ret = a - b;
        }
        return ret;
    }

    Linked<IKeyIndexBase> keyset;

    void calculateSortSeg()
    {
        // Make sure that sortFromSeg is properly set
        sortFromSeg = (unsigned) -1;
        unsigned numFilters = filter->numFilterFields();
        for (unsigned idx = 0; idx < numFilters; idx++)
        {
            unsigned offset = filter->getFieldOffset(idx);
            if (offset == sortFieldOffset)
            {
                sortFromSeg = idx;
                break;
            }
        }
        if (sortFromSeg == -1)
            assertex(!"Attempting to sort from offset that is not on a segment boundary");
        assertex(resetPending == true);
    }

public:
    CKeyMerger(const RtlRecord &_recInfo, IKeyIndexSet *_keyset, unsigned _sortFieldOffset, IContextLogger *_ctx, bool _newFilters, bool _logExcessiveSeeks)
    : CKeyLevelManager(_recInfo, NULL, _ctx, _newFilters, _logExcessiveSeeks), sortFieldOffset(_sortFieldOffset)
    {
        init();
        setKey(_keyset);
    }

    CKeyMerger(const RtlRecord &_recInfo, IKeyIndex *_onekey, unsigned _sortFieldOffset, IContextLogger *_ctx, bool _newFilters, bool _logExcessiveSeeks)
    : CKeyLevelManager(_recInfo, NULL, _ctx, _newFilters, _logExcessiveSeeks), sortFieldOffset(_sortFieldOffset)
    {
        init();
        setKey(_onekey);
    }

    ~CKeyMerger()
    {
        killBuffers();
    }

    void killBuffers()
    {
        cursorArray.kill();
        keyCursor = NULL; // cursorArray owns cursors
        mergeHeapArray.kill();
        keyNoArray.kill();

        cursors = NULL;
        mergeheap = NULL;
    }

    void init()
    {
        numkeys = 0;
        activekeys = 0;
        resetPending = true;
        sortFromSeg = 0;
    }

    virtual unsigned numActiveKeys() const override
    {
        return activekeys;
    }

    virtual unsigned getPartition() override
    {
        return 0;   // If all keys share partition info (is that required?) then we can do better
    }

    virtual bool lookupSkip(const void *seek, size32_t seekOffset, size32_t seeklen)
    {
        // Rather like a lookup, except that no records below the value indicated by seek* should be returned.
        if (resetPending)
        {
            resetSort(seek, seekOffset, seeklen);
            if (!activekeys)
                return false;
#ifdef _DEBUG
            if (traceSmartStepping)
                DBGLOG("SKIP: init key = %d", mergeheap[0]);
#endif
            return true;
        }
        else
        {
            if (!activekeys)
            {
#ifdef _DEBUG
                if (traceSmartStepping)
                    DBGLOG("SKIP: merge done");
#endif
                return false;
            }
            unsigned key = mergeheap[0];
#ifdef _DEBUG
            if (traceSmartStepping)
                DBGLOG("SKIP: merging key = %d", key);
#endif
            unsigned compares = 0;
            for (;;)
            {
                if (!CKeyLevelManager::lookupSkip(seek, seekOffset, seeklen) )
                {
                    activekeys--;
                    if (!activekeys)
                    {
                        if (stats.ctx)
                            stats.ctx->noteStatistic(StNumIndexMergeCompares, compares);
                        return false;
                    }
                    mergeheap[0] = mergeheap[activekeys];
                }
                /* The key associated with mergeheap[0] will have changed
                   This code restores the heap property
                */
                unsigned p = 0; /* parent */
                while (1) 
                {
                    unsigned c = p*2 + 1; /* child */
                    if ( c >= activekeys ) 
                        break;
                    /* Select smaller child */
                    if ( c+1 < activekeys && BuffCompare( c+1, c ) < 0 ) c += 1;
                    /* If child is greater or equal than parent then we are done */
                    if ( BuffCompare( c, p ) >= 0 ) 
                        break;
                    /* Swap parent and child */
                    int r = mergeheap[c];
                    mergeheap[c] = mergeheap[p];
                    mergeheap[p] = r;
                    /* child becomes parent */
                    p = c;
                }
                if (key != mergeheap[0])
                {
                    key = mergeheap[0];
                    keyCursor = cursors[key];
                }
                const byte *keyBuffer = keyCursor->queryKeyedBuffer();
                if (memcmp(seek, keyBuffer+seekOffset, seeklen) <= 0)
                {
#ifdef _DEBUG
                    if (traceSmartStepping)
                    {
                        unsigned keySize = keyCursor->getKeyedSize();
                        DBGLOG("SKIP: merged key = %d", key);
                        StringBuffer recstr;
                        unsigned i;
                        for (i = 0; i < keySize; i++)
                        {
                            unsigned char c = ((unsigned char *) keyBuffer)[i];
                            recstr.appendf("%c", isprint(c) ? c : '.');
                        }
                        recstr.append ("    ");
                        for (i = 0; i < keySize; i++)
                        {
                            recstr.appendf("%02x ", ((unsigned char *) keyBuffer)[i]);
                        }
                        DBGLOG("SKIP: Out skips=%02d seeks=%02d scans=%02d : %s", stats.skips, stats.seeks, stats.scans, recstr.str());
                    }
#endif
                    if (stats.ctx)
                        stats.ctx->noteStatistic(StNumIndexMergeCompares, compares);
                    return true;
                }
                else
                {
                    compares++;
                    if (stats.ctx && (compares == 100))
                    {
                        stats.ctx->noteStatistic(StNumIndexMergeCompares, compares); // also checks for abort...
                        compares = 0;
                    }
                }
            }
        }
    }

    virtual void setLayoutTranslator(const IDynamicTransform * trans) override
    { 
        if (trans && trans->keyedTranslated())
            throw MakeStringException(0, "Layout translation not supported when merging key parts, as it may change sort order"); 

        // It MIGHT be possible to support translation still if all keyCursors have the same translation
        // would have to translate AFTER the merge, but that's ok
        // HOWEVER the result won't be guaranteed to be in sorted order afterwards so is there any point?
        CKeyLevelManager::setLayoutTranslator(trans);
    }

    virtual void setKey(IKeyIndexBase *_keyset)
    {
        keyset.set(_keyset);
        if (_keyset && _keyset->numParts())
        {
            IKeyIndex *ki = _keyset->queryPart(0);
            keyedSize = ki->keyedSize();
            numkeys = _keyset->numParts();
            if (sortFieldOffset > keyedSize)
                throw MakeStringException(0, "Index sort order can only include keyed fields");
        }
        else
            numkeys = 0;
        killBuffers();
    }

    void resetSort(const void *seek, size32_t seekOffset, size32_t seeklen)
    {
        activekeys = 0;
        filter->recalculateCache();
        unsigned i;
        for (i = 0; i < numkeys; i++)
        {
            Owned<IKeyCursor> cursor = keyset->queryPart(i)->getCursor(filter, logExcessiveSeeks);
            cursor->reset();
            for (;;)
            {
                bool found;
                unsigned lskips = 0;
                unsigned lnullSkips = 0;
                for (;;)
                {
                    if (seek)
                    {
                        if (cursor->skipTo(seek, seekOffset, seeklen))
                            lskips++;
                        else
                            lnullSkips++;
                    }
                    found = cursor->lookup(true, stats);
                    if (!found || !seek || memcmp(cursor->queryKeyedBuffer() + seekOffset, seek, seeklen) >= 0)
                        break;
                }
                stats.noteSkips(lskips, lnullSkips);
                if (found)
                {
                    IKeyCursor *mergeCursor;
                    if (sortFromSeg)
                        mergeCursor = cursor->fixSortSegs(sortFieldOffset);
                    else
                        mergeCursor = LINK(cursor);

                    keyNoArray.append(i);
                    cursorArray.append(*mergeCursor);
                    mergeHeapArray.append(activekeys++);
                    if (!sortFromSeg || !cursor->nextRange(sortFromSeg))
                        break;
                }
                else
                {
                    break;
                }
            }
        }
        if (activekeys>0) 
        {
            if (stats.ctx)
                stats.ctx->noteStatistic(StNumIndexMerges, activekeys);
            cursors = cursorArray.getArray();
            mergeheap = mergeHeapArray.getArray();
            /* Permute mergeheap to establish the heap property
               For each element p, the children are p*2+1 and p*2+2 (provided these are in range)
               The children of p must both be greater than or equal to p
               The parent of a child c is given by p = (c-1)/2
            */
            for (i=1; i<activekeys; i++)
            {
                int r = mergeheap[i];
                int c = i; /* child */
                while (c > 0) 
                {
                    int p = (c-1)/2; /* parent */
                    if ( BuffCompare( c, p ) >= 0 ) 
                        break;
                    mergeheap[c] = mergeheap[p];
                    mergeheap[p] = r;
                    c = p;
                }
            }
            keyCursor = cursors[mergeheap[0]];
        }
        else
        {
            keyCursor = NULL;
        }
        resetPending = false;
    }

    virtual void reset(bool crappyHack)
    {
        if (!started)
        {
            started = true;
            filter->checkSize(keyedSize, "[merger]"); //PG: not sure what keyname to use here
        }
        if (!crappyHack)
        {
            killBuffers();
            resetPending = true;
        }
        else
        {
            if (sortFieldOffset)
            {
                ForEachItemIn(idx, cursorArray)
                {
                    cursorArray.replace(*cursorArray.item(idx).fixSortSegs(sortFieldOffset), idx);
                }
            }
            keyCursor = cursors[mergeheap[0]];
            resetPending = false;
        }
    }

    virtual bool lookup(bool exact)
    {
        assertex(exact);
        if (resetPending)
        {
            resetSort(NULL, 0, 0);
            if (!activekeys)
                return false;
        }
        else
        {
            if (!activekeys)
                return false;
            unsigned key = mergeheap[0];
            if (!keyCursor->lookup(exact, stats))
            {
                activekeys--;
                if (!activekeys)
                    return false; // MORE - does this lose a record?
                mergeheap[0] = mergeheap[activekeys];
            }

            /* The key associated with mergeheap[0] will have changed
               This code restores the heap property
            */
            unsigned p = 0; /* parent */
            while (1) 
            {
                unsigned c = p*2 + 1; /* child */
                if ( c >= activekeys ) 
                    break;
                /* Select smaller child */
                if ( c+1 < activekeys && BuffCompare( c+1, c ) < 0 ) c += 1;
                /* If child is greater or equal than parent then we are done */
                if ( BuffCompare( c, p ) >= 0 ) 
                    break;
                /* Swap parent and child */
                int r = mergeheap[c];
                mergeheap[c] = mergeheap[p];
                mergeheap[p] = r;
                /* child becomes parent */
                p = c;
            }
//          dumpMergeHeap();
            if (mergeheap[0] != key)
                keyCursor = cursors[mergeheap[0]];
        }
        return true;
    }

    virtual unsigned __int64 getCount()
    {
        assertex (!sortFieldOffset);  // we should have avoided using a stepping merger for precheck of limits, both for efficiency and because this code won't work
                                      // as the sequence numbers are not in sequence
        unsigned __int64 ret = 0;
        if (resetPending)
            resetSort(NULL, 0, 0); // This is slightly suboptimal
        for (unsigned i = 0; i < activekeys; i++)
        {
            unsigned key = mergeheap[i];
            keyCursor = cursors[key];
            ret += CKeyLevelManager::getCount();
        }
        return ret;
    }

    virtual unsigned __int64 checkCount(unsigned __int64 max)
    {
        assertex (!sortFieldOffset);  // we should have avoided using a stepping merger for precheck of limits, both for efficiency and because this code won't work
                                      // as the sequence numbers are not in sequence
        unsigned __int64 ret = 0;
        if (resetPending)
            resetSort(NULL, 0, 0); // this is a little suboptimal as we will not bail out early
        for (unsigned i = 0; i < activekeys; i++)
        {
            unsigned key = mergeheap[i];
            keyCursor = cursors[key];
            unsigned __int64 thisKeyCount = CKeyLevelManager::checkCount(max);
            ret += thisKeyCount;
            if (thisKeyCount > max)
                return ret;
            max -= thisKeyCount;
        }
        return ret;
    }

    virtual void serializeCursorPos(MemoryBuffer &mb)
    {
//      dumpMergeHeap();
        mb.append(activekeys);
        for (unsigned i = 0; i < activekeys; i++)
        {
            unsigned key = mergeheap[i];
            mb.append(keyNoArray.item(key));
            cursors[key]->serializeCursorPos(mb);
        }
    }

    virtual void deserializeCursorPos(MemoryBuffer &mb)
    {
        mb.read(activekeys);
        for (unsigned i = 0; i < activekeys; i++)
        {
            unsigned keyno;
            mb.read(keyno);
            keyNoArray.append(keyno);
            keyCursor = keyset->queryPart(keyno)->getCursor(filter, logExcessiveSeeks);
            keyCursor->deserializeCursorPos(mb, stats);
            cursorArray.append(*keyCursor);
            mergeHeapArray.append(i);
        }
        cursors = cursorArray.getArray();
        mergeheap = mergeHeapArray.getArray();
    }

    virtual void finishSegmentMonitors()
    {
        CKeyLevelManager::finishSegmentMonitors();
        if (sortFieldOffset)
        {
            filter->checkSize(keyedSize, "[merger]"); // Ensures trailing KSM is setup
            calculateSortSeg();
        }
    }
};

extern jhtree_decl IKeyManager *createKeyMerger(const RtlRecord &_recInfo, IKeyIndexSet * _keys, unsigned _sortFieldOffset, IContextLogger *_ctx, bool _newFilters, bool _logExcessiveSeeks)
{
    return new CKeyMerger(_recInfo, _keys, _sortFieldOffset, _ctx, _newFilters, _logExcessiveSeeks);
}

extern jhtree_decl IKeyManager *createSingleKeyMerger(const RtlRecord &_recInfo, IKeyIndex * _onekey, unsigned _sortFieldOffset, IContextLogger *_ctx, bool _newFilters, bool _logExcessiveSeeks)
{
    return new CKeyMerger(_recInfo, _onekey, _sortFieldOffset, _ctx, _newFilters, _logExcessiveSeeks);
}

class CKeyIndexSet : implements IKeyIndexSet, public CInterface
{
    IPointerArrayOf<IKeyIndex> indexes;
    offset_t recordCount = 0;
    offset_t totalSize = 0;
    StringAttr origFileName;

public:
    IMPLEMENT_IINTERFACE;
    
    virtual bool IsShared() const { return CInterface::IsShared(); }
    void addIndex(IKeyIndex *i) { indexes.append(i); }
    virtual unsigned numParts() { return indexes.length(); }
    virtual IKeyIndex *queryPart(unsigned partNo) { return indexes.item(partNo); }
    virtual void setRecordCount(offset_t count) { recordCount = count; }
    virtual void setTotalSize(offset_t size) { totalSize = size; }
    virtual offset_t getRecordCount() { return recordCount; }
    virtual offset_t getTotalSize() { return totalSize; }
};

extern jhtree_decl IKeyIndexSet *createKeyIndexSet()
{
    return new CKeyIndexSet;
}

extern jhtree_decl IKeyManager *createLocalKeyManager(const RtlRecord &_recInfo, IKeyIndex *_key, IContextLogger *_ctx, bool newFilters, bool _logExcessiveSeeks)
{
    return new CKeyLevelManager(_recInfo, _key, _ctx, newFilters, _logExcessiveSeeks);
}

class CKeyArray : implements IKeyArray, public CInterface
{
public:
    IMPLEMENT_IINTERFACE;
    virtual bool IsShared() const { return CInterface::IsShared(); }
    IPointerArrayOf<IKeyIndexBase> keys;
    virtual IKeyIndexBase *queryKeyPart(unsigned partNo)
    {
        if (!keys.isItem(partNo))
        {
            return NULL;
        }
        IKeyIndexBase *key = keys.item(partNo);
        return key;
    }

    virtual unsigned length() { return keys.length(); }
    void addKey(IKeyIndexBase *f) { keys.append(f); }
};

extern jhtree_decl IKeyArray *createKeyArray()
{
    return new CKeyArray;
}


extern jhtree_decl IIndexLookup *createIndexLookup(IKeyManager *keyManager)
{
    class CIndexLookup : public CSimpleInterfaceOf<IIndexLookup>
    {
        Linked<IKeyManager> keyManager;
    public:
        CIndexLookup(IKeyManager *_keyManager) : keyManager(_keyManager)
        {
        }
        virtual void ensureAvailable() override { }
        virtual unsigned __int64 getCount() override
        {
            return keyManager->getCount();
        }
        virtual unsigned __int64 checkCount(unsigned __int64 limit) override
        {
            return keyManager->checkCount(limit);
        }
        virtual const void *nextKey() override
        {
            if (keyManager->lookup(true))
                return keyManager->queryKeyBuffer();
            else
                return nullptr;
        }
        virtual unsigned querySeeks() const override { return keyManager->querySeeks(); }
        virtual unsigned queryScans() const override { return keyManager->queryScans(); }
        virtual unsigned querySkips() const override { return keyManager->querySkips(); }
        virtual unsigned queryWildSeeks() const override { return keyManager->queryWildSeeks(); }
    };
    return new CIndexLookup(keyManager);
}


#ifdef _USE_CPPUNIT
#include "unittests.hpp"

class IKeyManagerTest : public CppUnit::TestFixture  
{
    CPPUNIT_TEST_SUITE( IKeyManagerTest  );
        CPPUNIT_TEST(testStepping);
        CPPUNIT_TEST(testKeys);
    CPPUNIT_TEST_SUITE_END();

    void testStepping()
    {
        buildTestKeys(false, true, false, false);
        {
            // We are going to treat as a 7-byte field then a 3-byte field, and request the datasorted by the 3-byte...
            Owned <IKeyIndex> index1 = createKeyIndex("keyfile1.$$$", 0, false);
            Owned <IKeyIndex> index2 = createKeyIndex("keyfile2.$$$", 0, false);
            Owned<IKeyIndexSet> keyset = createKeyIndexSet();
            keyset->addIndex(index1.getClear());
            keyset->addIndex(index2.getClear());
            const char *json = "{ \"ty1\": { \"fieldType\": 4, \"length\": 7 }, "
                               "  \"ty2\": { \"fieldType\": 4, \"length\": 3 }, "
                               " \"fieldType\": 13, \"length\": 10, "
                               " \"fields\": [ "
                               " { \"name\": \"f1\", \"type\": \"ty1\", \"flags\": 4 }, "
                               " { \"name\": \"f2\", \"type\": \"ty2\", \"flags\": 4 } ] "
                               "}";
            Owned<IOutputMetaData> meta = createTypeInfoOutputMetaData(json, false);
            Owned <IKeyManager> tlk1 = createKeyMerger(meta->queryRecordAccessor(true), keyset, 7, NULL, false, false);
            Owned<IStringSet> sset1 = createStringSet(7);
            sset1->addRange("0000003", "0000003");
            sset1->addRange("0000005", "0000006");
            tlk1->append(createKeySegmentMonitor(false, sset1.getLink(), 0, 0, 7));
            Owned<IStringSet> sset2 = createStringSet(3);
            sset2->addRange("010", "010");
            sset2->addRange("030", "033");
            Owned<IStringSet> sset3 = createStringSet(3);
            sset3->addRange("999", "XXX");
            sset3->addRange("000", "002");
            tlk1->append(createKeySegmentMonitor(false, sset2.getLink(), 1, 7, 3));
            tlk1->finishSegmentMonitors();

            tlk1->reset();

            offset_t fpos;
            ASSERT(tlk1->lookup(true)); ASSERT(memcmp(tlk1->queryKeyBuffer(), "0000003010", 10)==0);
            ASSERT(tlk1->lookup(true)); ASSERT(memcmp(tlk1->queryKeyBuffer(), "0000005010", 10)==0);
            ASSERT(tlk1->lookup(true)); ASSERT(memcmp(tlk1->queryKeyBuffer(), "0000006010", 10)==0);
            ASSERT(tlk1->lookup(true)); ASSERT(memcmp(tlk1->queryKeyBuffer(), "0000003030", 10)==0);
            ASSERT(tlk1->lookup(true)); ASSERT(memcmp(tlk1->queryKeyBuffer(), "0000005030", 10)==0);
            ASSERT(tlk1->lookup(true)); ASSERT(memcmp(tlk1->queryKeyBuffer(), "0000006030", 10)==0);
            ASSERT(tlk1->lookup(true)); ASSERT(memcmp(tlk1->queryKeyBuffer(), "0000003031", 10)==0);
            ASSERT(tlk1->lookup(true)); ASSERT(memcmp(tlk1->queryKeyBuffer(), "0000005031", 10)==0);
            ASSERT(tlk1->lookup(true)); ASSERT(memcmp(tlk1->queryKeyBuffer(), "0000006031", 10)==0);
            MemoryBuffer mb;
            tlk1->serializeCursorPos(mb);
            ASSERT(tlk1->lookup(true)); ASSERT(memcmp(tlk1->queryKeyBuffer(), "0000003032", 10)==0);
            ASSERT(tlk1->lookup(true)); ASSERT(memcmp(tlk1->queryKeyBuffer(), "0000005032", 10)==0);
            ASSERT(tlk1->lookup(true)); ASSERT(memcmp(tlk1->queryKeyBuffer(), "0000006032", 10)==0);
            ASSERT(tlk1->lookup(true)); ASSERT(memcmp(tlk1->queryKeyBuffer(), "0000003033", 10)==0);
            ASSERT(tlk1->lookup(true)); ASSERT(memcmp(tlk1->queryKeyBuffer(), "0000005033", 10)==0);
            ASSERT(tlk1->lookup(true)); ASSERT(memcmp(tlk1->queryKeyBuffer(), "0000006033", 10)==0);
            ASSERT(!tlk1->lookup(true)); 
            ASSERT(!tlk1->lookup(true)); 

            Owned <IKeyManager> tlk2 = createKeyMerger(meta->queryRecordAccessor(true), NULL, 7, NULL, false, false);
            tlk2->setKey(keyset);
            tlk2->deserializeCursorPos(mb);
            tlk2->append(createKeySegmentMonitor(false, sset1.getLink(), 0, 0, 7));
            tlk2->append(createKeySegmentMonitor(false, sset2.getLink(), 1, 7, 3));
            tlk2->finishSegmentMonitors();
            tlk2->reset(true);
            ASSERT(tlk2->lookup(true)); ASSERT(memcmp(tlk2->queryKeyBuffer(), "0000003032", 10)==0);
            ASSERT(tlk2->lookup(true)); ASSERT(memcmp(tlk2->queryKeyBuffer(), "0000005032", 10)==0);
            ASSERT(tlk2->lookup(true)); ASSERT(memcmp(tlk2->queryKeyBuffer(), "0000006032", 10)==0);
            ASSERT(tlk2->lookup(true)); ASSERT(memcmp(tlk2->queryKeyBuffer(), "0000003033", 10)==0);
            ASSERT(tlk2->lookup(true)); ASSERT(memcmp(tlk2->queryKeyBuffer(), "0000005033", 10)==0);
            ASSERT(tlk2->lookup(true)); ASSERT(memcmp(tlk2->queryKeyBuffer(), "0000006033", 10)==0);
            ASSERT(!tlk2->lookup(true)); 
            ASSERT(!tlk2->lookup(true)); 

            Owned <IKeyManager> tlk3 = createKeyMerger(meta->queryRecordAccessor(true), NULL, 7, NULL, false, false);
            tlk3->setKey(keyset);
            tlk3->append(createKeySegmentMonitor(false, sset1.getLink(), 0, 0, 7));
            tlk3->append(createKeySegmentMonitor(false, sset2.getLink(), 1, 7, 3));
            tlk3->finishSegmentMonitors();
            tlk3->reset(false);
            ASSERT(tlk3->lookup(true)); ASSERT(memcmp(tlk3->queryKeyBuffer(), "0000003010", 10)==0);
            ASSERT(tlk3->lookupSkip("031", 7, 3)); ASSERT(memcmp(tlk3->queryKeyBuffer(), "0000003031", 10)==0);
            ASSERT(tlk3->lookup(true)); ASSERT(memcmp(tlk3->queryKeyBuffer(), "0000005031", 10)==0);
            ASSERT(tlk3->lookup(true)); ASSERT(memcmp(tlk3->queryKeyBuffer(), "0000006031", 10)==0);
            ASSERT(!tlk3->lookupSkip("081", 7, 3)); 
            ASSERT(!tlk3->lookup(true)); 

            Owned <IKeyManager> tlk4 = createKeyMerger(meta->queryRecordAccessor(true), NULL, 7, NULL, false, false);
            tlk4->setKey(keyset);
            tlk4->append(createKeySegmentMonitor(false, sset1.getLink(), 0, 0, 7));
            tlk4->append(createKeySegmentMonitor(false, sset3.getLink(), 1, 7, 3));
            tlk4->finishSegmentMonitors();
            tlk4->reset(false);
            ASSERT(tlk4->lookup(true)); ASSERT(memcmp(tlk4->queryKeyBuffer(), "0000003000", 10)==0);
            ASSERT(tlk4->lookup(true)); ASSERT(memcmp(tlk4->queryKeyBuffer(), "0000005000", 10)==0);
            ASSERT(tlk4->lookup(true)); ASSERT(memcmp(tlk4->queryKeyBuffer(), "0000006000", 10)==0);
            ASSERT(tlk4->lookup(true)); ASSERT(memcmp(tlk4->queryKeyBuffer(), "0000003001", 10)==0);
            ASSERT(tlk4->lookup(true)); ASSERT(memcmp(tlk4->queryKeyBuffer(), "0000005001", 10)==0);
            ASSERT(tlk4->lookup(true)); ASSERT(memcmp(tlk4->queryKeyBuffer(), "0000006001", 10)==0);
            ASSERT(tlk4->lookup(true)); ASSERT(memcmp(tlk4->queryKeyBuffer(), "0000003002", 10)==0);
            ASSERT(tlk4->lookup(true)); ASSERT(memcmp(tlk4->queryKeyBuffer(), "0000005002", 10)==0);
            ASSERT(tlk4->lookup(true)); ASSERT(memcmp(tlk4->queryKeyBuffer(), "0000006002", 10)==0);
            ASSERT(tlk4->lookup(true)); ASSERT(memcmp(tlk4->queryKeyBuffer(), "0000003999", 10)==0);
            ASSERT(tlk4->lookup(true)); ASSERT(memcmp(tlk4->queryKeyBuffer(), "0000005999", 10)==0);
            ASSERT(tlk4->lookup(true)); ASSERT(memcmp(tlk4->queryKeyBuffer(), "0000006999", 10)==0);
            ASSERT(!tlk4->lookup(true)); 
            ASSERT(!tlk4->lookup(true)); 

        }
        clearKeyStoreCache(true);
        removeTestKeys();
    }

    void buildTestKeys(bool variable, bool useTrailingHeader, bool noSeek, bool quickCompressed)
    {
        buildTestKey("keyfile1.$$$", false, variable, useTrailingHeader, noSeek, quickCompressed);
        buildTestKey("keyfile2.$$$", true, variable, useTrailingHeader, noSeek, quickCompressed);
    }

    void buildTestKey(const char *filename, bool skip, bool variable, bool useTrailingHeader, bool noSeek, bool quickCompressed)
    {
        OwnedIFile file = createIFile(filename);
        OwnedIFileIO io = file->openShared(IFOcreate, IFSHfull);
        Owned<IFileIOStream> out = createIOStream(io);
        if (noSeek)
            out.setown(createNoSeekIOStream(out));
        unsigned maxRecSize = variable ? 18 : 10;
        unsigned keyedSize = 10;
        Owned<IKeyBuilder> builder = createKeyBuilder(out, COL_PREFIX | HTREE_FULLSORT_KEY | HTREE_COMPRESSED_KEY |
                (quickCompressed ? HTREE_QUICK_COMPRESSED_KEY : 0) |
                (variable ? HTREE_VARSIZE : 0) |
                (useTrailingHeader ? USE_TRAILING_HEADER : 0) |
                (noSeek ? TRAILING_HEADER_ONLY : 0),
                maxRecSize, NODESIZE, keyedSize, 0, nullptr, true, false);

        char keybuf[18];
        memset(keybuf, '0', 18);
        uint32_t maxRecordSizeSeen = 0;
        for (unsigned count = 0; count < 10000; count++)
        {
            unsigned datasize = 10;
            if (variable && (count % 10)==0)
            {
                char *blob = new char[count+100000];
                byte seed = count;
                for (unsigned i = 0; i < count+100000; i++)
                {
                    blob[i] = seed;
                    seed = seed * 13 + i;
                }
                offset_t blobid = builder->createBlob(count+100000, blob);
                memcpy(keybuf + 10, &blobid, sizeof(blobid));
                delete [] blob;
                datasize += sizeof(blobid);
            }
            bool skipme = (count % 4 == 0) != skip;
            if (!skipme)
            {
                builder->processKeyData(keybuf, count*10, datasize);
                if (count==48 || count==49)
                    builder->processKeyData(keybuf, count*10, datasize);
            }
            if (datasize > maxRecordSizeSeen)
                maxRecordSizeSeen = datasize;
            unsigned idx = 9;
            for (;;)
            {
                if (keybuf[idx]=='9')
                    keybuf[idx--]='0';
                else
                {
                    keybuf[idx]++;
                    break;
                }
            }
        }
        builder->finish(nullptr, nullptr, maxRecordSizeSeen);
        out->flush();
    }

    void removeTestKeys()
    {
        ASSERT(remove("keyfile1.$$$")==0);
        ASSERT(remove("keyfile2.$$$")==0);
    }

    void checkBlob(IKeyManager *key, unsigned size)
    {
        unsigned __int64 blobid;
        memcpy(&blobid, key->queryKeyBuffer()+10, sizeof(blobid));
        ASSERT(blobid != 0);
        size32_t blobsize;
        const byte *blob = key->loadBlob(blobid, blobsize, nullptr);
        ASSERT(blob != NULL);
        ASSERT(blobsize == size);
        byte seed = size-100000;
        for (unsigned i = 0; i < size; i++)
        {
            ASSERT(blob[i] == seed);
            seed = seed * 13 + i;
        }
        key->releaseBlobs();
    }
protected:
    void testKeys(bool variable, bool useTrailingHeader, bool noSeek, bool quickCompressed)
    {
        const char *json = variable ?
                "{ \"ty1\": { \"fieldType\": 4, \"length\": 10 }, "
                "  \"ty2\": { \"fieldType\": 15, \"length\": 8 }, "
                " \"fieldType\": 13, \"length\": 10, "
                " \"fields\": [ "
                " { \"name\": \"f1\", \"type\": \"ty1\", \"flags\": 4 }, "
                " { \"name\": \"f3\", \"type\": \"ty2\", \"flags\": 65551 } "  // 0x01000f i.e. payload and blob
                " ]"
                "}"
                :
                "{ \"ty1\": { \"fieldType\": 4, \"length\": 10 }, "
                " \"fieldType\": 13, \"length\": 10, "
                " \"fields\": [ "
                " { \"name\": \"f1\", \"type\": \"ty1\", \"flags\": 4 }, "
                " ] "
                "}";
        Owned<IOutputMetaData> meta = createTypeInfoOutputMetaData(json, false);
        const RtlRecord &recInfo = meta->queryRecordAccessor(true);
        buildTestKeys(variable, useTrailingHeader, noSeek, quickCompressed);
        {
            Owned <IKeyIndex> index1 = createKeyIndex("keyfile1.$$$", 0, false);
            Owned <IKeyManager> tlk1 = createLocalKeyManager(recInfo, index1, NULL, false, false);
            Owned<IStringSet> sset1 = createStringSet(10);
            sset1->addRange("0000000001", "0000000100");
            tlk1->append(createKeySegmentMonitor(false, sset1.getClear(), 0, 0, 10));
            tlk1->finishSegmentMonitors();
            tlk1->reset();

            Owned <IKeyManager> tlk1a = createLocalKeyManager(recInfo, index1, NULL, false, false);
            Owned<IStringSet> sset1a = createStringSet(8);
            sset1a->addRange("00000000", "00000001");
            tlk1a->append(createKeySegmentMonitor(false, sset1a.getClear(), 0, 0, 8));
            tlk1a->append(createKeySegmentMonitor(false, NULL, 1, 8, 1));
            sset1a.setown(createStringSet(1));
            sset1a->addRange("0", "1");
            tlk1a->append(createKeySegmentMonitor(false, sset1a.getClear(), 2, 9, 1));
            tlk1a->finishSegmentMonitors();
            tlk1a->reset();


            Owned<IStringSet> ssetx = createStringSet(10);
            ssetx->addRange("0000000001", "0000000002");
            ASSERT(ssetx->numValues() == 2);
            ssetx->addRange("00000000AK", "00000000AL");
            ASSERT(ssetx->numValues() == 4);
            ssetx->addRange("0000000100", "0010000000");
            ASSERT(ssetx->numValues() == (unsigned) -1);
            ssetx->addRange("0000000001", "0010000000");
            ASSERT(ssetx->numValues() == (unsigned) -1);


            Owned <IKeyIndex> index2 = createKeyIndex("keyfile2.$$$", 0, false);
            Owned <IKeyManager> tlk2 = createLocalKeyManager(recInfo, index2, NULL, false, false);
            Owned<IStringSet> sset2 = createStringSet(10);
            sset2->addRange("0000000001", "0000000100");
            ASSERT(sset2->numValues() == 65536);
            tlk2->append(createKeySegmentMonitor(false, sset2.getClear(), 0, 0, 10));
            tlk2->finishSegmentMonitors();
            tlk2->reset();

            Owned <IKeyManager> tlk3;
            if (!variable)
            {
                Owned<IKeyIndexSet> both = createKeyIndexSet();
                both->addIndex(index1.getLink());
                both->addIndex(index2.getLink());
                Owned<IStringSet> sset3 = createStringSet(10);
                tlk3.setown(createKeyMerger(recInfo, NULL, 0, NULL, false, false));
                tlk3->setKey(both);
                sset3->addRange("0000000001", "0000000100");
                tlk3->append(createKeySegmentMonitor(false, sset3.getClear(), 0, 0, 10));
                tlk3->finishSegmentMonitors();
                tlk3->reset();
            }

            Owned <IKeyManager> tlk2a = createLocalKeyManager(recInfo, index2, NULL, false, false);
            Owned<IStringSet> sset2a = createStringSet(10);
            sset2a->addRange("0000000048", "0000000048");
            ASSERT(sset2a->numValues() == 1);
            tlk2a->append(createKeySegmentMonitor(false, sset2a.getClear(), 0, 0, 10));
            tlk2a->finishSegmentMonitors();
            tlk2a->reset();

            Owned <IKeyManager> tlk2b = createLocalKeyManager(recInfo, index2, NULL, false, false);
            Owned<IStringSet> sset2b = createStringSet(10);
            sset2b->addRange("0000000047", "0000000049");
            ASSERT(sset2b->numValues() == 3);
            tlk2b->append(createKeySegmentMonitor(false, sset2b.getClear(), 0, 0, 10));
            tlk2b->finishSegmentMonitors();
            tlk2b->reset();

            Owned <IKeyManager> tlk2c = createLocalKeyManager(recInfo, index2, NULL, false, false);
            Owned<IStringSet> sset2c = createStringSet(10);
            sset2c->addRange("0000000047", "0000000047");
            tlk2c->append(createKeySegmentMonitor(false, sset2c.getClear(), 0, 0, 10));
            tlk2c->finishSegmentMonitors();
            tlk2c->reset();

            ASSERT(tlk1->getCount() == 76);
            ASSERT(tlk1->getCount() == 76);
            ASSERT(tlk1a->getCount() == 30);
            ASSERT(tlk2->getCount() == 26);
            ASSERT(tlk2a->getCount() == 2);
            ASSERT(tlk2b->getCount() == 2);
            ASSERT(tlk2c->getCount() == 0);
            if (tlk3)
                ASSERT(tlk3->getCount() == 102);

// MORE -           PUT SOME TESTS IN FOR WILD SEEK STUFF

            unsigned pass;
            char buf[11];
                unsigned i;
            for (pass = 0; pass < 2; pass++)
            {
                offset_t fpos;
                tlk1->reset();
                ASSERT(tlk1->lookup(true)); ASSERT(memcmp(tlk1->queryKeyBuffer(), "0000000001", 10)==0);
                ASSERT(tlk1->lookup(true)); ASSERT(memcmp(tlk1->queryKeyBuffer(), "0000000002", 10)==0);
                ASSERT(tlk1->lookup(true)); ASSERT(memcmp(tlk1->queryKeyBuffer(), "0000000003", 10)==0);
                ASSERT(tlk1->lookup(true)); ASSERT(memcmp(tlk1->queryKeyBuffer(), "0000000005", 10)==0);
                ASSERT(tlk1->lookup(true)); ASSERT(memcmp(tlk1->queryKeyBuffer(), "0000000006", 10)==0);
                ASSERT(tlk1->lookup(true)); ASSERT(memcmp(tlk1->queryKeyBuffer(), "0000000007", 10)==0);
                ASSERT(tlk1->lookup(true)); ASSERT(memcmp(tlk1->queryKeyBuffer(), "0000000009", 10)==0);
                ASSERT(tlk1->lookup(true)); ASSERT(memcmp(tlk1->queryKeyBuffer(), "0000000010", 10)==0);
                if (variable)
                    checkBlob(tlk1, 10+100000);

                tlk1a->reset();
                ASSERT(tlk1a->lookup(true)); ASSERT(memcmp(tlk1a->queryKeyBuffer(), "0000000001", 10)==0);
                ASSERT(tlk1a->lookup(true)); ASSERT(memcmp(tlk1a->queryKeyBuffer(), "0000000010", 10)==0);
                ASSERT(tlk1a->lookup(true)); ASSERT(memcmp(tlk1a->queryKeyBuffer(), "0000000011", 10)==0);
                ASSERT(tlk1a->lookup(true)); ASSERT(memcmp(tlk1a->queryKeyBuffer(), "0000000021", 10)==0);
                ASSERT(tlk1a->lookup(true)); ASSERT(memcmp(tlk1a->queryKeyBuffer(), "0000000030", 10)==0);
                ASSERT(tlk1a->lookup(true)); ASSERT(memcmp(tlk1a->queryKeyBuffer(), "0000000031", 10)==0);
                ASSERT(tlk1a->lookup(true)); ASSERT(memcmp(tlk1a->queryKeyBuffer(), "0000000041", 10)==0);
                ASSERT(tlk1a->lookup(true)); ASSERT(memcmp(tlk1a->queryKeyBuffer(), "0000000050", 10)==0);

                tlk2->reset();
                ASSERT(tlk2->lookup(true)); ASSERT(memcmp(tlk2->queryKeyBuffer(), "0000000004", 10)==0);
                ASSERT(tlk2->lookup(true)); ASSERT(memcmp(tlk2->queryKeyBuffer(), "0000000008", 10)==0);
                ASSERT(tlk2->lookup(true)); ASSERT(memcmp(tlk2->queryKeyBuffer(), "0000000012", 10)==0);
                ASSERT(tlk2->lookup(true)); ASSERT(memcmp(tlk2->queryKeyBuffer(), "0000000016", 10)==0);
                ASSERT(tlk2->lookup(true)); ASSERT(memcmp(tlk2->queryKeyBuffer(), "0000000020", 10)==0);
                ASSERT(tlk2->lookup(true)); ASSERT(memcmp(tlk2->queryKeyBuffer(), "0000000024", 10)==0);
                ASSERT(tlk2->lookup(true)); ASSERT(memcmp(tlk2->queryKeyBuffer(), "0000000028", 10)==0);
                ASSERT(tlk2->lookup(true)); ASSERT(memcmp(tlk2->queryKeyBuffer(), "0000000032", 10)==0);
                ASSERT(tlk2->lookup(true)); ASSERT(memcmp(tlk2->queryKeyBuffer(), "0000000036", 10)==0);
                ASSERT(tlk2->lookup(true)); ASSERT(memcmp(tlk2->queryKeyBuffer(), "0000000040", 10)==0);
                ASSERT(tlk2->lookup(true)); ASSERT(memcmp(tlk2->queryKeyBuffer(), "0000000044", 10)==0);
                ASSERT(tlk2->lookup(true)); ASSERT(memcmp(tlk2->queryKeyBuffer(), "0000000048", 10)==0);
                ASSERT(tlk2->lookup(true)); ASSERT(memcmp(tlk2->queryKeyBuffer(), "0000000048", 10)==0);
                ASSERT(tlk2->lookup(true)); ASSERT(memcmp(tlk2->queryKeyBuffer(), "0000000052", 10)==0);

                if (tlk3)
                {
                    tlk3->reset();
                    for (i = 1; i <= 100; i++)
                    {
                        ASSERT(tlk3->lookup(true)); 
                        sprintf(buf, "%010d", i);
                        ASSERT(memcmp(tlk3->queryKeyBuffer(), buf, 10)==0);
                        if (i==48 || i==49)
                        {
                            ASSERT(tlk3->lookup(true)); 
                            ASSERT(memcmp(tlk3->queryKeyBuffer(), buf, 10)==0);
                        }
                    }
                    ASSERT(!tlk3->lookup(true)); 
                    ASSERT(!tlk3->lookup(true));    
                }
            }
            tlk1->releaseSegmentMonitors();
            tlk2->releaseSegmentMonitors();
            if (tlk3)
                tlk3->releaseSegmentMonitors();
        }
        clearKeyStoreCache(true);
        removeTestKeys();
    }

    void testKeys()
    {
        ASSERT(sizeof(CKeyIdAndPos) == sizeof(unsigned __int64) + sizeof(offset_t));
        for (bool var : { true, false })
            for (bool trail : { false, true })
                for (bool noseek : { false, true })
                    for (bool quick : { true, false })
                        testKeys(var, trail, noseek, quick);
    }
};

CPPUNIT_TEST_SUITE_REGISTRATION( IKeyManagerTest );
CPPUNIT_TEST_SUITE_NAMED_REGISTRATION( IKeyManagerTest, "IKeyManagerTest" );

#endif<|MERGE_RESOLUTION|>--- conflicted
+++ resolved
@@ -1229,13 +1229,8 @@
 
 void CKeyIndex::dumpNode(FILE *out, offset_t pos, unsigned count, bool isRaw)
 {
-<<<<<<< HEAD
-    Owned<CJHTreeNode> node = loadNode(pos);
+    Owned<CJHTreeNode> node = loadNode(nullptr, nullptr, pos);
     node->dump(out, keySize(), count, isRaw);
-=======
-    Owned<CJHTreeNode> node = loadNode(nullptr, nullptr, pos);
-    ::dumpNode(out, node, keySize(), count, isRaw);
->>>>>>> 53528bca
 }
 
 bool CKeyIndex::hasSpecialFileposition() const

--- conflicted
+++ resolved
@@ -33,12 +33,9 @@
                     { text: 'Development Guide', link: '/devdoc/Development' },
                     { text: 'C++ Style Guide', link: '/devdoc/StyleGuide' },
                     { text: 'ECL Style Guide', link: '/ecllibrary/StyleGuide.html' },
-<<<<<<< HEAD
                     { text: 'Code Submission Guidelines', link: '/devdoc/CodeSubmissions' },
                     { text: 'Code Review Guidelines', link: '/devdoc/CodeReviews' },
-=======
                     { text: 'Writing Developer Documentation', link: '/devdoc/DevDocs' },
->>>>>>> c0a87921
                 ]
             },
             {

/*##############################################################################

    HPCC SYSTEMS software Copyright (C) 2012 HPCC Systems.

    Licensed under the Apache License, Version 2.0 (the "License");
    you may not use this file except in compliance with the License.
    You may obtain a copy of the License at

       http://www.apache.org/licenses/LICENSE-2.0

    Unless required by applicable law or agreed to in writing, software
    distributed under the License is distributed on an "AS IS" BASIS,
    WITHOUT WARRANTIES OR CONDITIONS OF ANY KIND, either express or implied.
    See the License for the specific language governing permissions and
    limitations under the License.
############################################################################## */
#include <stdio.h>
#include "jcomp.hpp"
#include "jfile.hpp"
#include "jlzw.hpp"
#include "jqueue.tpp"
#include "jargv.hpp"
#include "junicode.hpp"

#include "build-config.h"
#include "workunit.hpp"

#ifndef _WIN32
#include <pwd.h>
#endif

#include "hqlecl.hpp"
#include "hqlir.hpp"
#include "hqlerrors.hpp"
#include "hqlwuerr.hpp"
#include "hqlfold.hpp"
#include "hqlplugins.hpp"
#include "hqlmanifest.hpp"
#include "hqlcollect.hpp"
#include "hqlrepository.hpp"
#include "hqlerror.hpp"
#include "hqlcerrors.hpp"

#include "hqlgram.hpp"
#include "hqltrans.ipp"
#include "hqlutil.hpp"

#include "build-config.h"
#include "rmtfile.hpp"

#ifdef _USE_CPPUNIT
#include <cppunit/extensions/TestFactoryRegistry.h>
#include <cppunit/ui/text/TestRunner.h>
#endif

//#define TEST_LEGACY_DEPENDENCY_CODE

#define INIFILE "eclcc.ini"
#define SYSTEMCONFDIR CONFIG_DIR
#define DEFAULTINIFILE "eclcc.ini"
#define SYSTEMCONFFILE ENV_CONF_FILE
#define DEFAULT_OUTPUTNAME  "a.out"

//=========================================================================================

//The following flag could be used not free items to speed up closedown
static bool optDebugMemLeak = false;

#if defined(_WIN32) && defined(_DEBUG)
static HANDLE leakHandle;
static void appendLeaks(size32_t len, const void * data)
{
    SetFilePointer(leakHandle, 0, 0, FILE_END);
    DWORD written;
    WriteFile(leakHandle, data, len, &written, 0);
}

void initLeakCheck(const char * title)
{
    StringBuffer leakFilename("eclccleaks.log");
    leakHandle = CreateFile(leakFilename.str(), GENERIC_READ|GENERIC_WRITE, 0, NULL, OPEN_ALWAYS, 0, 0);
    if (title)
        appendLeaks(strlen(title), title);

    _CrtSetReportMode( _CRT_WARN, _CRTDBG_MODE_FILE|_CRTDBG_MODE_DEBUG );
    _CrtSetReportFile( _CRT_WARN, leakHandle );
    _CrtSetReportMode( _CRT_ERROR, _CRTDBG_MODE_FILE|_CRTDBG_MODE_DEBUG );
    _CrtSetReportFile( _CRT_ERROR, leakHandle );
    _CrtSetReportMode( _CRT_ASSERT, _CRTDBG_MODE_FILE|_CRTDBG_MODE_DEBUG );
    _CrtSetReportFile( _CRT_ASSERT, leakHandle );

//
//  set the states we want to monitor
//
    int LeakTmpFlag = _CrtSetDbgFlag( _CRTDBG_REPORT_FLAG );
    LeakTmpFlag    &= ~_CRTDBG_CHECK_CRT_DF;
    LeakTmpFlag    |= _CRTDBG_LEAK_CHECK_DF;
    _CrtSetDbgFlag(LeakTmpFlag);
}

/**
 * Error handler for ctrl-break:  Don't care about memory leaks.
 */
void __cdecl IntHandler(int)
{
    enableMemLeakChecking(false);
    exit(2);
}

#include <signal.h> // for signal()

MODULE_INIT(INIT_PRIORITY_STANDARD)
{
    signal(SIGINT, IntHandler);
    return true;
}

#else

void initLeakCheck(const char *)
{
}

#endif // _WIN32 && _DEBUG

static bool extractOption(StringBuffer & option, IProperties * globals, const char * envName, const char * propertyName, const char * defaultPrefix, const char * defaultSuffix)
{
    if (option.length())        // check if already specified via a command line option
        return true;
    if (globals->getProp(propertyName, option))
        return true;
    const char * env = getenv(envName);
    if (env)
    {
        option.append(env);
        return true;
    }
    option.append(defaultPrefix).append(defaultSuffix);
    return false;
}

static bool extractOption(StringAttr & option, IProperties * globals, const char * envName, const char * propertyName, const char * defaultPrefix, const char * defaultSuffix)
{
    if (option)
        return true;
    StringBuffer temp;
    bool ret = extractOption(temp, globals, envName, propertyName, defaultPrefix, defaultSuffix);
    option.set(temp.str());
    return ret;
}

static bool getPackageFolder(StringBuffer & path)
{
    StringBuffer folder;
    splitDirTail(queryCurrentProcessPath(), folder);
    removeTrailingPathSepChar(folder);
    if (folder.length())
    {
        StringBuffer foldersFolder;
        splitDirTail(folder.str(), foldersFolder);
        if (foldersFolder.length())
        {
            path = foldersFolder;
            return true;
        }
    }
    return false;
}

static bool getHomeFolder(StringBuffer & homepath)
{
#ifdef _WIN32
    const char *home = getenv("APPDATA");
    if (!home)
        return false;
    // Not the 'official' way - which changes with every windows version
    // but should work well enough for us (and avoids sorting out windows include mess)
    homepath.append(home);
    addPathSepChar(homepath).append(DIR_NAME);
#else
    const char *home = getenv("HOME");
    if (!home)
    {
        struct passwd *pw = getpwuid(getuid());
        home = pw->pw_dir;
        if (!home)
            return false;
    }
    homepath.append(home);
    addPathSepChar(homepath).append(".").append(DIR_NAME);
#endif
    return true;
}

struct EclCompileInstance
{
public:
    EclCompileInstance(IFile * _inputFile, IErrorReceiver & _errorProcessor, FILE * _errout, const char * _outputFilename, bool _legacyImport, bool _legacyWhen) :
      inputFile(_inputFile), errorProcessor(&_errorProcessor), errout(_errout), outputFilename(_outputFilename)
    {
        legacyImport = _legacyImport;
        legacyWhen = _legacyWhen;
        ignoreUnknownImport = false;
        fromArchive = false;
        stats.parseTime = 0;
        stats.generateTime = 0;
        stats.xmlSize = 0;
        stats.cppSize = 0;
    }

    void logStats();
    void checkEclVersionCompatible();
    bool reportErrorSummary();
    inline IErrorReceiver & queryErrorProcessor() { return *errorProcessor; }


public:
    Linked<IFile> inputFile;
    Linked<IPropertyTree> archive;
    Linked<IWorkUnit> wu;
    Owned<IEclRepository> dataServer;  // A member which can be cleared after parsing the query
    OwnedHqlExpr query;  // parsed query - cleared when generating to free memory
    StringAttr eclVersion;
    const char * outputFilename;
    FILE * errout;
    Owned<IPropertyTree> srcArchive;
    Owned<IPropertyTree> generatedMeta;
    bool legacyImport;
    bool legacyWhen;
    bool fromArchive;
    bool ignoreUnknownImport;
    struct {
        unsigned parseTime;
        unsigned generateTime;
        offset_t xmlSize;
        offset_t cppSize;
    } stats;

protected:
    Linked<IErrorReceiver> errorProcessor;
};

class EclCC : public CInterfaceOf<ICodegenContextCallback>
{
public:
    EclCC(int _argc, const char **_argv)
        : programName(_argv[0])
    {
        argc = _argc;
        argv = _argv;
        logVerbose = false;
        logTimings = false;
        optArchive = false;
        optCheckEclVersion = true;
        optEvaluateResult = false;
        optGenerateMeta = false;
        optGenerateDepend = false;
        optIncludeMeta = false;
        optLegacyImport = false;
        optLegacyWhen = false;
        optShared = false;
        optWorkUnit = false;
        optNoCompile = false;
        optNoLogFile = false;
        optNoStdInc = false;
        optNoBundles = false;
        optOnlyCompile = false;
        optBatchMode = false;
        optSaveQueryText = false;
        optGenerateHeader = false;
        optShowPaths = false;
        optTargetClusterType = HThorCluster;
        optTargetCompiler = DEFAULT_COMPILER;
        optThreads = 0;
        optLogDetail = 0;
        batchPart = 0;
        batchSplit = 1;
        batchLog = NULL;
        cclogFilename.append("cc.").append((unsigned)GetCurrentProcessId()).append(".log");
        defaultAllowed = true;
    }

    bool parseCommandLineOptions(int argc, const char* argv[]);
    void loadOptions();
    void loadManifestOptions();
    bool processFiles();
    void processBatchedFile(IFile & file, bool multiThreaded);

    virtual void noteCluster(const char *clusterName);
    virtual void registerFile(const char * filename, const char * description);
    virtual bool allowAccess(const char * category);

protected:
    void addFilenameDependency(StringBuffer & target, EclCompileInstance & instance, const char * filename);
    void applyApplicationOptions(IWorkUnit * wu);
    void applyDebugOptions(IWorkUnit * wu);
    bool checkWithinRepository(StringBuffer & attributePath, const char * sourcePathname);
    IFileIO * createArchiveOutputFile(EclCompileInstance & instance);
    ICppCompiler *createCompiler(const char * coreName, const char * sourceDir = NULL, const char * targetDir = NULL);
    void evaluateResult(EclCompileInstance & instance);
    bool generatePrecompiledHeader();
    void generateOutput(EclCompileInstance & instance);
    void instantECL(EclCompileInstance & instance, IWorkUnit *wu, const char * queryFullName, IErrorReceiver & errorProcessor, const char * outputFile);
    bool isWithinPath(const char * sourcePathname, const char * searchPath);
    void getComplexity(IWorkUnit *wu, IHqlExpression * query, IErrorReceiver & errorProcessor);
    void outputXmlToOutputFile(EclCompileInstance & instance, IPropertyTree * xml);
    void processSingleQuery(EclCompileInstance & instance,
                               IFileContents * queryContents,
                               const char * queryAttributePath);
    void processXmlFile(EclCompileInstance & instance, const char *archiveXML);
    void processFile(EclCompileInstance & info);
    void processReference(EclCompileInstance & instance, const char * queryAttributePath);
    void processBatchFiles();
    void reportCompileErrors(IErrorReceiver & errorProcessor, const char * processName);
    void setDebugOption(const char * name, bool value);
    void usage();

    inline const char * queryTemplateDir() { return templatePath.length() ? templatePath.str() : NULL; }


protected:
    Owned<IEclRepository> pluginsRepository;
    Owned<IEclRepository> libraryRepository;
    Owned<IEclRepository> bundlesRepository;
    Owned<IEclRepository> includeRepository;
    const char * programName;

    StringBuffer cppIncludePath;
    StringBuffer pluginsPath;
    StringBuffer hooksPath;
    StringBuffer templatePath;
    StringBuffer eclLibraryPath;
    StringBuffer eclBundlePath;
    StringBuffer stdIncludeLibraryPath;
    StringBuffer includeLibraryPath;
    StringBuffer compilerPath;
    StringBuffer libraryPath;

    StringBuffer cclogFilename;
    StringAttr optLogfile;
    StringAttr optIniFilename;
    StringAttr optManifestFilename;
    StringAttr optOutputDirectory;
    StringAttr optOutputFilename;
    StringAttr optQueryRepositoryReference;
    FILE * batchLog;

    IFileArray inputFiles;
    StringArray inputFileNames;
    StringArray applicationOptions;
    StringArray debugOptions;
    StringArray warningMappings;
    StringArray compileOptions;
    StringArray linkOptions;
    StringArray libraryPaths;

    StringArray allowedPermissions;
    StringArray deniedPermissions;
    bool defaultAllowed;

    ClusterType optTargetClusterType;
    CompilerType optTargetCompiler;
    unsigned optThreads;
    unsigned batchPart;
    unsigned batchSplit;
    unsigned optLogDetail;
    bool logVerbose;
    bool logTimings;
    bool optArchive;
    bool optCheckEclVersion;
    bool optEvaluateResult;
    bool optGenerateMeta;
    bool optGenerateDepend;
    bool optIncludeMeta;
    bool optWorkUnit;
    bool optNoCompile;
    bool optNoLogFile;
    bool optNoStdInc;
    bool optNoBundles;
    bool optBatchMode;
    bool optShared;
    bool optOnlyCompile;
    bool optSaveQueryText;
    bool optLegacyImport;
    bool optLegacyWhen;
    bool optGenerateHeader;
    bool optShowPaths;
    int argc;
    const char **argv;
};


//=========================================================================================

static int doSelfTest(int argc, const char *argv[])
{
#ifdef _USE_CPPUNIT
    queryStderrLogMsgHandler()->setMessageFields(MSGFIELD_time | MSGFIELD_prefix);
    CppUnit::TextUi::TestRunner runner;
    if (argc==2)
    {
        CppUnit::TestFactoryRegistry &registry = CppUnit::TestFactoryRegistry::getRegistry();
        runner.addTest( registry.makeTest() );
    }
    else
    {
        // MORE - maybe add a 'list' function here?
        for (int name = 2; name < argc; name++)
        {
            if (stricmp(argv[name], "-q")==0)
            {
                removeLog();
            }
            else
            {
                CppUnit::TestFactoryRegistry &registry = CppUnit::TestFactoryRegistry::getRegistry(argv[name]);
                runner.addTest( registry.makeTest() );
            }
        }
    }
    bool wasSucessful = runner.run( "", false );
    releaseAtoms();
    return wasSucessful;
#else
    return true;
#endif
}

static int doMain(int argc, const char *argv[])
{
    if (argc>=2 && stricmp(argv[1], "-selftest")==0)
        return doSelfTest(argc, argv);

    EclCC processor(argc, argv);
    if (!processor.parseCommandLineOptions(argc, argv))
        return 1;
    try
    {
        if (!processor.processFiles())
            return 2;
    }
    catch (IException *E)
    {
        StringBuffer m("Error: ");
        E->errorMessage(m);
        fputs(m.newline().str(), stderr);
        E->Release();
        return 2;
    }
#ifndef _DEBUG
    catch (...)
    {
        ERRLOG("Unexpected exception\n");
        return 4;
    }
#endif
    return 0;
}

int main(int argc, const char *argv[])
{
    EnableSEHtoExceptionMapping();
    setTerminateOnSEH(true);
    InitModuleObjects();
    queryStderrLogMsgHandler()->setMessageFields(0);
    // Turn logging down (we turn it back up if -v option seen)
    Owned<ILogMsgFilter> filter = getCategoryLogMsgFilter(MSGAUD_user, MSGCLS_error);
    queryLogMsgManager()->changeMonitorFilter(queryStderrLogMsgHandler(), filter);

    unsigned exitCode = doMain(argc, argv);
    releaseAtoms();
    removeFileHooks();
    return exitCode;
}

//=========================================================================================
bool setTargetPlatformOption(const char *platform, ClusterType &optTargetClusterType)
{
    if (!platform || !*platform)
        return false;
    ClusterType clusterType = getClusterType(platform);
    if (clusterType == NoCluster)
    {
        ERRLOG("Unknown ecl target platform %s\n", platform);
        return false;
    }
    optTargetClusterType = clusterType;
    return true;
}

void EclCC::loadManifestOptions()
{
    if (!optManifestFilename)
        return;
    Owned<IPropertyTree> mf = createPTreeFromXMLFile(optManifestFilename);
    IPropertyTree *ecl = mf->queryPropTree("ecl");
    if (ecl)
    {
        if (ecl->hasProp("@filename"))
        {
            StringBuffer dir, abspath;
            splitDirTail(optManifestFilename, dir);
            makeAbsolutePath(ecl->queryProp("@filename"), dir.str(), abspath);
            processArgvFilename(inputFiles, abspath.str());
        }
        if (!optLegacyImport && !optLegacyWhen)
        {
            bool optLegacy = ecl->getPropBool("@legacy");
            optLegacyImport = ecl->getPropBool("@legacyImport", optLegacy);
            optLegacyWhen = ecl->getPropBool("@legacyWhen", optLegacy);
        }

        if (!optQueryRepositoryReference && ecl->hasProp("@main"))
            optQueryRepositoryReference.set(ecl->queryProp("@main"));

        if (ecl->hasProp("@targetPlatform"))
            setTargetPlatformOption(ecl->queryProp("@targetPlatform"), optTargetClusterType);
        else if (ecl->hasProp("@targetClusterType")) //deprecated name
            setTargetPlatformOption(ecl->queryProp("@targetClusterType"), optTargetClusterType);

        Owned<IPropertyTreeIterator> paths = ecl->getElements("IncludePath");
        ForEach(*paths)
        {
            IPropertyTree &item = paths->query();
            if (item.hasProp("@path"))
                includeLibraryPath.append(ENVSEPCHAR).append(item.queryProp("@path"));
        }
        paths.setown(ecl->getElements("LibraryPath"));
        ForEach(*paths)
        {
            IPropertyTree &item = paths->query();
            if (item.hasProp("@path"))
                libraryPaths.append(item.queryProp("@path"));
        }
    }
}

void EclCC::loadOptions()
{
    Owned<IProperties> globals;
    if (!optIniFilename)
    {
        if (checkFileExists(INIFILE))
            optIniFilename.set(INIFILE);
        else
        {
            StringBuffer fn(SYSTEMCONFDIR);
            fn.append(PATHSEPSTR).append(DEFAULTINIFILE);
            if (checkFileExists(fn))
                optIniFilename.set(fn);
        }
    }
    if (logVerbose && optIniFilename.length())
        fprintf(stdout, "Found ini file '%s'\n", optIniFilename.get());

    globals.setown(createProperties(optIniFilename, true));

    if (globals->hasProp("targetGcc"))
        optTargetCompiler = globals->getPropBool("targetGcc") ? GccCppCompiler : Vs6CppCompiler;

    StringBuffer syspath, homepath;
    if (getPackageFolder(syspath) && getHomeFolder(homepath))
    {
#if _WIN32
        extractOption(compilerPath, globals, "CL_PATH", "compilerPath", syspath, "componentfiles\\cl");
#else
        extractOption(compilerPath, globals, "CL_PATH", "compilerPath", "/usr", NULL);
#endif
        if (!extractOption(libraryPath, globals, "ECLCC_LIBRARY_PATH", "libraryPath", syspath, "lib"))
            libraryPath.append(ENVSEPCHAR).append(syspath).append("plugins");
        extractOption(cppIncludePath, globals, "ECLCC_INCLUDE_PATH", "includePath", syspath, "componentfiles" PATHSEPSTR "cl" PATHSEPSTR "include");
        extractOption(pluginsPath, globals, "ECLCC_PLUGIN_PATH", "plugins", syspath, "plugins");
        extractOption(hooksPath, globals, "HPCC_FILEHOOKS_PATH", "filehooks", syspath, "filehooks");
        extractOption(templatePath, globals, "ECLCC_TPL_PATH", "templatePath", syspath, "componentfiles");
        extractOption(eclLibraryPath, globals, "ECLCC_ECLLIBRARY_PATH", "eclLibrariesPath", syspath, "share" PATHSEPSTR "ecllibrary" PATHSEPSTR);
        extractOption(eclBundlePath, globals, "ECLCC_ECLBUNDLE_PATH", "eclBundlesPath", homepath, PATHSEPSTR "bundles" PATHSEPSTR);
    }
    extractOption(stdIncludeLibraryPath, globals, "ECLCC_ECLINCLUDE_PATH", "eclIncludePath", ".", NULL);

    if (!optLogfile.length() && !optBatchMode && !optNoLogFile)
        extractOption(optLogfile, globals, "ECLCC_LOGFILE", "logfile", "eclcc.log", NULL);

    if ((logVerbose || optLogfile) && !optNoLogFile)
    {
        if (optLogfile.length())
        {
            StringBuffer lf;
            openLogFile(lf, optLogfile, optLogDetail, false);
            if (logVerbose)
                fprintf(stdout, "Logging to '%s'\n",lf.str());
        }
    }
    if (hooksPath.length())
        installFileHooks(hooksPath.str());

    if (!optNoCompile)
        setCompilerPath(compilerPath.str(), cppIncludePath.str(), libraryPath.str(), NULL, optTargetCompiler, logVerbose);
}

//=========================================================================================

void EclCC::applyDebugOptions(IWorkUnit * wu)
{
    ForEachItemIn(i, debugOptions)
    {
        const char * option = debugOptions.item(i);
        const char * eq = strchr(option, '=');
        if (eq)
        {
            StringAttr name;
            name.set(option, eq-option);
            wu->setDebugValue(name, eq+1, true);
        }
        else
        {
            size_t len = strlen(option);
            if (len)
            {
                char last = option[len-1];
                if (last == '-' || last == '+')
                {
                    StringAttr name;
                    name.set(option, len-1);
                    wu->setDebugValueInt(name, last == '+' ? 1 : 0, true);
                }
                else
                    wu->setDebugValue(option, "1", true);
            }
        }
    }
}

void EclCC::applyApplicationOptions(IWorkUnit * wu)
{
    ForEachItemIn(i, applicationOptions)
    {
        const char * option = applicationOptions.item(i);
        const char * eq = strchr(option, '=');
        if (eq)
        {
            StringAttr name;
            name.set(option, eq-option);
            wu->setApplicationValue("eclcc", name, eq+1, true);
        }
        else
        {
            wu->setApplicationValueInt("eclcc", option, 1, true);
        }
    }
}

//=========================================================================================

ICppCompiler * EclCC::createCompiler(const char * coreName, const char * sourceDir, const char * targetDir)
{
    Owned<ICppCompiler> compiler = ::createCompiler(coreName, sourceDir, targetDir, optTargetCompiler, logVerbose);
    compiler->setOnlyCompile(optOnlyCompile);
    compiler->setCCLogPath(cclogFilename);

    ForEachItemIn(iComp, compileOptions)
        compiler->addCompileOption(compileOptions.item(iComp));

    ForEachItemIn(iLink, linkOptions)
        compiler->addLinkOption(linkOptions.item(iLink));

    ForEachItemIn(iLib, libraryPaths)
        compiler->addLibraryPath(libraryPaths.item(iLib));

    return compiler.getClear();
}

void EclCC::reportCompileErrors(IErrorReceiver & errorProcessor, const char * processName)
{
    StringBuffer failText;
    StringBuffer absCCLogName;
    if (optLogfile.get())
        createUNCFilename(optLogfile.get(), absCCLogName, false);
    else
        absCCLogName = "log file";

    failText.appendf("Compile/Link failed for %s (see '%s' for details)",processName,absCCLogName.str());
    errorProcessor.reportError(ERR_INTERNALEXCEPTION, failText.toCharArray(), processName, 0, 0, 0);
    try
    {
        StringBuffer s;
        Owned<IFile> log = createIFile(cclogFilename);
        Owned<IFileIO> io = log->open(IFOread);
        if (io)
        {
            offset_t len = io->size();
            if (len)
            {
                io->read(0, (size32_t)len, s.reserve((size32_t)len));
#ifdef _WIN32
                const char * noCompiler = "is not recognized as an internal";
#else
                const char * noCompiler = "could not locate compiler";
#endif
                if (strstr(s.str(), noCompiler))
                {
                    ERRLOG("Fatal Error: Unable to locate C++ compiler/linker");
                }
                ERRLOG("\n---------- compiler output --------------\n%s\n--------- end compiler output -----------", s.str());
            }
        }
    }
    catch (IException * e)
    {
        e->Release();
    }
}

//=========================================================================================

void EclCC::instantECL(EclCompileInstance & instance, IWorkUnit *wu, const char * queryFullName, IErrorReceiver & errorProcessor, const char * outputFile)
{
    StringBuffer processName(outputFile);
    if (instance.query && containsAnyActions(instance.query))
    {
        try
        {
            const char * templateDir = queryTemplateDir();
            bool optSaveTemps = wu->getDebugValueBool("saveEclTempFiles", false);
            bool optSaveCpp = optSaveTemps || optNoCompile || wu->getDebugValueBool("saveCppTempFiles", false);
            //New scope - testing things are linked correctly
            {
<<<<<<< HEAD
                Owned<IHqlExprDllGenerator> generator = createDllGenerator(&errorProcessor, processName.toCharArray(), NULL, wu, templateDir, optTargetClusterType, this, false);
=======
                Owned<IHqlExprDllGenerator> generator = createDllGenerator(errs, processName.toCharArray(), NULL, wu, templateDir, optTargetClusterType, this, false, false);
>>>>>>> fbbf77f8

                setWorkunitHash(wu, instance.query);
                if (!optShared)
                    wu->setDebugValueInt("standAloneExe", 1, true);
                EclGenerateTarget target = optWorkUnit ? EclGenerateNone : (optNoCompile ? EclGenerateCpp : optShared ? EclGenerateDll : EclGenerateExe);
                if (optManifestFilename)
                    generator->addManifest(optManifestFilename);
                if (instance.srcArchive)
                {
                    generator->addManifestFromArchive(instance.srcArchive);
                    instance.srcArchive.clear();
                }
                generator->setSaveGeneratedFiles(optSaveCpp);

                bool generateOk = generator->processQuery(instance.query, target);  // NB: May clear instance.query
                instance.stats.cppSize = generator->getGeneratedSize();
                if (generateOk && !optNoCompile)
                {
                    Owned<ICppCompiler> compiler = createCompiler(processName.toCharArray());
                    compiler->setSaveTemps(optSaveTemps);

                    bool compileOk = true;
                    if (optShared)
                    {
                        compileOk = generator->generateDll(compiler);
                    }
                    else
                    {
                        if (optTargetClusterType==RoxieCluster)
                            generator->addLibrary("ccd");
                        else
                            generator->addLibrary("hthor");


                        compileOk = generator->generateExe(compiler);
                    }

                    if (!compileOk)
                        reportCompileErrors(errorProcessor, processName);
                }
                else
                    wu->setState(generateOk ? WUStateCompleted : WUStateFailed);
            }

            if (logVerbose)
            {
                switch (wu->getState())
                {
                case WUStateCompiled:
                    fprintf(stdout, "Output file '%s' created\n",outputFile);
                    break;
                case WUStateFailed:
                    ERRLOG("Failed to create output file '%s'\n",outputFile);
                    break;
                case WUStateUploadingFiles:
                    fprintf(stdout, "Output file '%s' created, local file upload required\n",outputFile);
                    break;
                case WUStateCompleted:
                    fprintf(stdout, "No DLL/SO required\n");
                    break;
                default:
                    ERRLOG("Unexpected Workunit state %d\n", (int) wu->getState());
                    break;
                }
            }
        }
        catch (IException * e)
        {
            if (e->errorCode() != HQLERR_ErrorAlreadyReported)
            {
                StringBuffer exceptionText;
                e->errorMessage(exceptionText);
                errorProcessor.reportError(ERR_INTERNALEXCEPTION, exceptionText.toCharArray(), queryFullName, 1, 0, 0);
            }
            e->Release();
        }

        try
        {
            Owned<IFile> log = createIFile(cclogFilename);
            log->remove();
        }
        catch (IException * e)
        {
            e->Release();
        }
    }
}

//=========================================================================================

void EclCC::getComplexity(IWorkUnit *wu, IHqlExpression * query, IErrorReceiver & errs)
{
    double complexity = getECLcomplexity(query, &errs, wu, optTargetClusterType);
    LOG(MCstats, unknownJob, "Complexity = %g", complexity);
}

//=========================================================================================

static bool convertPathToModule(StringBuffer & out, const char * filename)
{
    const char * dot = strrchr(filename, '.');
    if (dot)
    {
        if (!strieq(dot, ".ecl") && !strieq(dot, ".hql") && !strieq(dot, ".eclmod") && !strieq(dot, ".eclattr"))
            return false;
    }
    else
        return false;

    const unsigned copyLen = dot-filename;
    if (copyLen == 0)
        return false;

    out.ensureCapacity(copyLen);
    for (unsigned i= 0; i < copyLen; i++)
    {
        char next = filename[i];
        if (isPathSepChar(next))
            next = '.';
        out.append(next);
    }
    return true;
}


static bool findFilenameInSearchPath(StringBuffer & attributePath, const char * searchPath, const char * expandedSourceName)
{
    const char * cur = searchPath;
    unsigned lenSource = strlen(expandedSourceName);
    loop
    {
        const char * sep = strchr(cur, ENVSEPCHAR);
        StringBuffer curExpanded;
        if (!sep)
        {
            if (*cur)
                makeAbsolutePath(cur, curExpanded);
        }
        else if (sep != cur)
        {
            StringAttr temp(cur, sep-cur);
            makeAbsolutePath(temp, curExpanded);
        }

        if (curExpanded.length() && (curExpanded.length() < lenSource))
        {
#ifdef _WIN32
            //windows paths are case insensitive
            bool same = memicmp(curExpanded.str(), expandedSourceName, curExpanded.length()) == 0;
#else
            bool same = memcmp(curExpanded.str(), expandedSourceName, curExpanded.length()) == 0;
#endif
            if (same)
            {
                const char * tail = expandedSourceName+curExpanded.length();
                if (isPathSepChar(*tail))
                    tail++;
                if (convertPathToModule(attributePath, tail))
                    return true;
            }
        }

        if (!sep)
            return false;
        cur = sep+1;
    }
}

bool EclCC::isWithinPath(const char * sourcePathname, const char * searchPath)
{
    if (!sourcePathname)
        return false;

    StringBuffer expandedSourceName;
    makeAbsolutePath(sourcePathname, expandedSourceName);

    StringBuffer attributePath;
    return findFilenameInSearchPath(attributePath, searchPath, expandedSourceName);
}


bool EclCC::checkWithinRepository(StringBuffer & attributePath, const char * sourcePathname)
{
    if (!sourcePathname)
        return false;

    StringBuffer searchPath;
    searchPath.append(eclLibraryPath).append(ENVSEPCHAR);
    if (!optNoBundles)
        searchPath.append(eclBundlePath).append(ENVSEPCHAR);
    if (!optNoStdInc)
        searchPath.append(stdIncludeLibraryPath).append(ENVSEPCHAR);
    searchPath.append(includeLibraryPath);

    StringBuffer expandedSourceName;
    makeAbsolutePath(sourcePathname, expandedSourceName);

    return findFilenameInSearchPath(attributePath, searchPath, expandedSourceName);
}

void EclCC::evaluateResult(EclCompileInstance & instance)
{
    IHqlExpression *query = instance.query;
    if (query->getOperator()==no_output)
        query = query->queryChild(0);
    if (query->getOperator()==no_datasetfromdictionary)
        query = query->queryChild(0);
    if (query->getOperator()==no_selectfields)
        query = query->queryChild(0);
    if (query->getOperator()==no_createdictionary)
        query = query->queryChild(0);
    OwnedHqlExpr folded = foldHqlExpression(instance.queryErrorProcessor(), query, NULL, HFOthrowerror|HFOloseannotations|HFOforcefold|HFOfoldfilterproject|HFOconstantdatasets);
    StringBuffer out;
    IValue *result = folded->queryValue();
    if (result)
        result->generateECL(out);
    else if (folded->getOperator()==no_list)
    {
        out.append('[');
        ForEachChild(idx, folded)
        {
            IHqlExpression *child = folded->queryChild(idx);
            if (idx)
                out.append(", ");
            result = child->queryValue();
            if (result)
                result->generateECL(out);
            else
                throw MakeStringException(1, "Expression cannot be evaluated");
        }
        out.append(']');
    }
    else if (folded->getOperator()==no_inlinetable)
    {
        IHqlExpression *transformList = folded->queryChild(0);
        if (transformList && transformList->getOperator()==no_transformlist)
        {
            IHqlExpression *transform = transformList->queryChild(0);
            assertex(transform && transform->getOperator()==no_transform);
            out.append('[');
            ForEachChild(idx, transform)
            {
                IHqlExpression *child = transform->queryChild(idx);
                assertex(child->getOperator()==no_assign);
                if (idx)
                    out.append(", ");
                result = child->queryChild(1)->queryValue();
                if (result)
                    result->generateECL(out);
                else
                    throw MakeStringException(1, "Expression cannot be evaluated");
            }
            out.append(']');
        }
        else
            throw MakeStringException(1, "Expression cannot be evaluated");
    }
    else
    {
#ifdef _DEBUG
        EclIR::dump_ir(folded);
#endif
        throw MakeStringException(1, "Expression cannot be evaluated");
    }
    printf("%s\n", out.str());
}

void EclCC::processSingleQuery(EclCompileInstance & instance,
                               IFileContents * queryContents,
                               const char * queryAttributePath)
{
#ifdef TEST_LEGACY_DEPENDENCY_CODE
    setLegacyEclSemantics(instance.legacyImportMode, instance.legacyWhenMode);
    Owned<IPropertyTree> dependencies = gatherAttributeDependencies(instance.dataServer, "");
    if (dependencies)
        saveXML("depends.xml", dependencies);
#endif

    Owned<IErrorReceiver> wuErrs = new WorkUnitErrorReceiver(instance.wu, "eclcc");
    Owned<IErrorReceiver> compoundErrs = createCompoundErrorReceiver(&instance.queryErrorProcessor(), wuErrs);
    Owned<ErrorSeverityMapper> severityMapper = new ErrorSeverityMapper(*compoundErrs);

    //Apply command line mappings...
    ForEachItemIn(i, warningMappings)
    {
        if (!severityMapper->addCommandLineMapping(warningMappings.item(i)))
            return;

        //Preserve command line mappings in the generated archive
        if (instance.archive)
            instance.archive->addPropTree("OnWarning", createPTree())->setProp("@value",warningMappings.item(i));
    }

    //Apply preserved onwarning mappings from any source archive
    if (instance.srcArchive)
    {
        Owned<IPropertyTreeIterator> iter = instance.srcArchive->getElements("OnWarning");
        ForEach(*iter)
        {
            const char * option = iter->query().queryProp("@value");
            if (!severityMapper->addCommandLineMapping(option))
                return;
        }
    }

    IErrorReceiver & errorProcessor = *severityMapper;
    //All dlls/exes are essentially cloneable because you may be running multiple instances at once
    //The only exception would be a dll created for a one-time query.  (Currently handled by eclserver.)
    instance.wu->setCloneable(true);

    applyDebugOptions(instance.wu);
    applyApplicationOptions(instance.wu);

    if (optTargetCompiler != DEFAULT_COMPILER)
        instance.wu->setDebugValue("targetCompiler", compilerTypeText[optTargetCompiler], true);

    bool withinRepository = (queryAttributePath && *queryAttributePath);
    bool syntaxChecking = instance.wu->getDebugValueBool("syntaxCheck", false);
    size32_t prevErrs = errorProcessor.errCount();
    unsigned startTime = msTick();
    const char * sourcePathname = queryContents ? queryContents->querySourcePath()->str() : NULL;
    const char * defaultErrorPathname = sourcePathname ? sourcePathname : queryAttributePath;

    //The following is only here to provide information about the source file being compiled when reporting leaks
    setActiveSource(instance.inputFile->queryFilename());

    {
        //Minimize the scope of the parse context to reduce lifetime of cached items.
        HqlParseContext parseCtx(instance.dataServer, instance.archive);
        if (optGenerateMeta || optIncludeMeta)
        {
            HqlParseContext::MetaOptions options;
            options.includePublicDefinitions = instance.wu->getDebugValueBool("metaIncludePublic", true);
            options.includePrivateDefinitions = instance.wu->getDebugValueBool("metaIncludePrivate", true);
            options.onlyGatherRoot = instance.wu->getDebugValueBool("metaIncludeMainOnly", false);
            options.includeImports = instance.wu->getDebugValueBool("metaIncludeImports", true);
            options.includeExternalUses = instance.wu->getDebugValueBool("metaIncludeExternalUse", true);
            options.includeExternalUses = instance.wu->getDebugValueBool("metaIncludeExternalUse", true);
            options.includeLocations = instance.wu->getDebugValueBool("metaIncludeLocations", true);
            options.includeJavadoc = instance.wu->getDebugValueBool("metaIncludeJavadoc", true);
            parseCtx.setGatherMeta(options);
        }

        setLegacyEclSemantics(instance.legacyImport, instance.legacyWhen);
        if (instance.archive)
        {
            instance.archive->setPropBool("@legacyImport", instance.legacyImport);
            instance.archive->setPropBool("@legacyWhen", instance.legacyWhen);
        }

        parseCtx.ignoreUnknownImport = instance.ignoreUnknownImport;

        try
        {
            HqlLookupContext ctx(parseCtx, &errorProcessor);

            if (withinRepository)
            {
                if (instance.archive)
                {
                    instance.archive->setProp("Query", "");
                    instance.archive->setProp("Query/@attributePath", queryAttributePath);
                }

                instance.query.setown(getResolveAttributeFullPath(queryAttributePath, LSFpublic, ctx));
                if (!instance.query && !syntaxChecking && (errorProcessor.errCount() == prevErrs))
                {
                    StringBuffer msg;
                    msg.append("Could not resolve attribute ").append(queryAttributePath);
                    errorProcessor.reportError(3, msg.str(), defaultErrorPathname, 0, 0, 0);
                }
            }
            else
            {
                Owned<IHqlScope> scope = createPrivateScope();
                if (instance.legacyImport)
                    importRootModulesToScope(scope, ctx);

                instance.query.setown(parseQuery(scope, queryContents, ctx, NULL, NULL, true));

                if (instance.archive)
                {
                    StringBuffer queryText;
                    queryText.append(queryContents->length(), queryContents->getText());
                    const char * p = queryText;
                    if (0 == strncmp(p, (const char *)UTF8_BOM,3))
                        p += 3;
                    instance.archive->setProp("Query", p );
                    instance.archive->setProp("Query/@originalFilename", sourcePathname);
                }
            }

            gatherParseWarnings(ctx.errs, instance.query, parseCtx.orphanedWarnings);

            if (instance.query && !syntaxChecking && !optGenerateMeta && !optEvaluateResult)
                instance.query.setown(convertAttributeToQuery(instance.query, ctx));

            instance.stats.parseTime = msTick()-startTime;

            if (instance.wu->getDebugValueBool("addTimingToWorkunit", true))
                updateWorkunitTimeStat(instance.wu, "eclcc", "workunit", "parse time", NULL, milliToNano(instance.stats.parseTime), 1, 0);

            if (optIncludeMeta || optGenerateMeta)
                instance.generatedMeta.setown(parseCtx.getMetaTree());

            if (optEvaluateResult && !errorProcessor.errCount() && instance.query)
                evaluateResult(instance);
        }
        catch (IException *e)
        {
            StringBuffer s;
            e->errorMessage(s);
            errorProcessor.reportError(3, s.toCharArray(), defaultErrorPathname, 1, 0, 0);
            e->Release();
        }
    }

    //Free up the repository (and any cached expressions) as soon as the expression has been parsed
    instance.dataServer.clear();

    if (!syntaxChecking && (errorProcessor.errCount() == prevErrs) && (!instance.query || !containsAnyActions(instance.query)))
    {
        errorProcessor.reportError(3, "Query is empty", defaultErrorPathname, 1, 0, 0);
        return;
    }

    if (instance.archive)
        return;

    if (syntaxChecking || optGenerateMeta || optEvaluateResult)
        return;

    StringBuffer targetFilename;
    const char * outputFilename = instance.outputFilename;
    if (!outputFilename)
    {
        addNonEmptyPathSepChar(targetFilename.append(optOutputDirectory));
        targetFilename.append(DEFAULT_OUTPUTNAME);
    }
    else if (strcmp(outputFilename, "-") == 0)
        targetFilename.append("stdout:");
    else
        addNonEmptyPathSepChar(targetFilename.append(optOutputDirectory)).append(outputFilename);

    //Check if it overlaps with the source file and add .eclout if so
    if (instance.inputFile)
    {
        const char * originalFilename = instance.inputFile->queryFilename();
        if (streq(targetFilename, originalFilename))
            targetFilename.append(".eclout");
    }

    if (errorProcessor.errCount() == prevErrs)
    {
        const char * queryFullName = NULL;
        instantECL(instance, instance.wu, queryFullName, errorProcessor, targetFilename);
    }
    else
    {
        if (stdIoHandle(targetFilename) == -1)
        {
        // MORE - what about intermediate files?
#ifdef _WIN32
            StringBuffer goer;
            remove(goer.append(targetFilename).append(".exe"));
            remove(goer.clear().append(targetFilename).append(".exe.manifest"));
#else
            remove(targetFilename);
#endif
        }
    }

    unsigned totalTime = msTick() - startTime;
    instance.stats.generateTime = totalTime - instance.stats.parseTime;
    if (instance.wu->getDebugValueBool("addTimingToWorkunit", true))
        updateWorkunitTimeStat(instance.wu, "eclcc", "workunit", "totalTime", NULL, milliToNano(totalTime), 1, 0);
}

void EclCC::processXmlFile(EclCompileInstance & instance, const char *archiveXML)
{
    instance.srcArchive.setown(createPTreeFromXMLString(archiveXML, ipt_caseInsensitive));

    IPropertyTree * archiveTree = instance.srcArchive;
    Owned<IPropertyTreeIterator> iter = archiveTree->getElements("Option");
    ForEach(*iter)
    {
        IPropertyTree &item = iter->query();
        instance.wu->setDebugValue(item.queryProp("@name"), item.queryProp("@value"), true);
    }

    const char * queryText = archiveTree->queryProp("Query");
    const char * queryAttributePath = archiveTree->queryProp("Query/@attributePath");
    //Takes precedence over an entry in the archive - so you can submit parts of an archive.
    if (optQueryRepositoryReference)
        queryAttributePath = optQueryRepositoryReference;

    //The legacy mode (if specified) in the archive takes precedence - it needs to match to compile.
    instance.legacyImport = archiveTree->getPropBool("@legacyMode", instance.legacyImport);
    instance.legacyWhen = archiveTree->getPropBool("@legacyMode", instance.legacyWhen);
    instance.legacyImport = archiveTree->getPropBool("@legacyImport", instance.legacyImport);
    instance.legacyWhen = archiveTree->getPropBool("@legacyWhen", instance.legacyWhen);

    //Some old archives contained imports, but no definitions of the module.  This option is to allow them to compile.
    //It shouldn't be needed for new archives in non-legacy mode. (But neither should it cause any harm.)
    instance.ignoreUnknownImport = archiveTree->getPropBool("@ignoreUnknownImport", true);

    instance.eclVersion.set(archiveTree->queryProp("@eclVersion"));
    if (optCheckEclVersion)
        instance.checkEclVersionCompatible();

    Owned<IEclSourceCollection> archiveCollection;
    if (archiveTree->getPropBool("@testRemoteInterface", false))
    {
        //This code is purely here for regression testing some of the classes used in the enterprise version.
        Owned<IXmlEclRepository> xmlRepository = createArchiveXmlEclRepository(archiveTree);
        archiveCollection.setown(createRemoteXmlEclCollection(NULL, *xmlRepository, NULL, false));
        archiveCollection->checkCacheValid();
    }
    else
        archiveCollection.setown(createArchiveEclCollection(archiveTree));

    EclRepositoryArray repositories;
    repositories.append(*LINK(pluginsRepository));
    if (archiveTree->getPropBool("@useLocalSystemLibraries", false)) // Primarily for testing.
        repositories.append(*LINK(libraryRepository));

    Owned<IFileContents> contents;
    StringBuffer fullPath; // Here so it doesn't get freed when leaving the else block

    if (queryText || queryAttributePath)
    {
        const char * sourceFilename = archiveTree->queryProp("Query/@originalFilename");
        Owned<ISourcePath> sourcePath = createSourcePath(sourceFilename);
        contents.setown(createFileContentsFromText(queryText, sourcePath));
        if (queryAttributePath && queryText && *queryText)
        {
            Owned<IEclSourceCollection> inputFileCollection = createSingleDefinitionEclCollection(queryAttributePath, contents);
            repositories.append(*createRepository(inputFileCollection));
        }
    }
    else
    {
        //This is really only useful for regression testing
        const char * queryText = archiveTree->queryProp("SyntaxCheck");
        const char * syntaxCheckModule = archiveTree->queryProp("SyntaxCheck/@module");
        const char * syntaxCheckAttribute = archiveTree->queryProp("SyntaxCheck/@attribute");
        if (!queryText || !syntaxCheckModule || !syntaxCheckAttribute)
            throw MakeStringException(1, "No query found in xml");

        instance.wu->setDebugValueInt("syntaxCheck", true, true);
        fullPath.append(syntaxCheckModule).append('.').append(syntaxCheckAttribute);
        queryAttributePath = fullPath.str();

        //Create a repository with just that attribute, and place it before the archive in the resolution order.
        Owned<IFileContents> contents = createFileContentsFromText(queryText, NULL);
        repositories.append(*createSingleDefinitionEclRepository(syntaxCheckModule, syntaxCheckAttribute, contents));
    }

    repositories.append(*createRepository(archiveCollection));
    instance.dataServer.setown(createCompoundRepository(repositories));

    //Ensure classes are not linked by anything else
    archiveCollection.clear();
    repositories.kill();

    processSingleQuery(instance, contents, queryAttributePath);
}


//=========================================================================================

void EclCC::processFile(EclCompileInstance & instance)
{
    const char * curFilename = instance.inputFile->queryFilename();
    assertex(curFilename);

    Owned<ISourcePath> sourcePath = createSourcePath(curFilename);
    Owned<IFileContents> queryText = createFileContentsFromFile(curFilename, sourcePath);
    const char * queryTxt = queryText->getText();
    if (optArchive || optGenerateDepend)
        instance.archive.setown(createAttributeArchive());

    instance.wu.setown(createLocalWorkUnit());
    if (optSaveQueryText)
    {
        Owned<IWUQuery> q = instance.wu->updateQuery();
        q->setQueryText(queryTxt);
    }

    //On a system with userECL not allowed, all compilations must be from checked-in code that has been
    //deployed to the eclcc machine via other means (typically via a version-control system)
    if (!allowAccess("userECL") && (!optQueryRepositoryReference || queryText->length()))
    {
        instance.queryErrorProcessor().reportError(HQLERR_UserCodeNotAllowed, HQLERR_UserCodeNotAllowed_Text, NULL, 1, 0, 0);
    }
    else if (isArchiveQuery(queryTxt))
    {
        instance.fromArchive = true;
        processXmlFile(instance, queryTxt);
    }
    else
    {
        StringBuffer attributePath;
        bool withinRepository = false;
        bool inputFromStdIn = streq(curFilename, "stdin:");

        //Specifying --main indicates that the query text (if present) replaces that definition
        if (optQueryRepositoryReference)
        {
            withinRepository = true;
            attributePath.clear().append(optQueryRepositoryReference);
        }
        else
        {
            withinRepository = !inputFromStdIn && checkWithinRepository(attributePath, curFilename);
        }


        StringBuffer expandedSourceName;
        if (!inputFromStdIn)
            makeAbsolutePath(curFilename, expandedSourceName);
        else
            expandedSourceName.append(curFilename);

        EclRepositoryArray repositories;
        repositories.append(*LINK(pluginsRepository));
        repositories.append(*LINK(libraryRepository));
        if (bundlesRepository)
            repositories.append(*LINK(bundlesRepository));

        //Ensure that this source file is used as the definition (in case there are potential clashes)
        //Note, this will not override standard library files.
        if (withinRepository)
        {
            //-main only overrides the definition if the query is non-empty.  Otherwise use the existing text.
            if (!optQueryRepositoryReference || queryText->length())
            {
                Owned<IEclSourceCollection> inputFileCollection = createSingleDefinitionEclCollection(attributePath, queryText);
                repositories.append(*createRepository(inputFileCollection));
            }
        }
        else
        {
            //Ensure that $ is valid for any file submitted - even if it isn't in the include direcotories
            //Disable this for the moment when running the regression suite.
            if (!optBatchMode && !withinRepository && !inputFromStdIn && !optLegacyImport)
            {
                //Associate the contents of the directory with an internal module called _local_directory_
                //(If it was root it might override existing root symbols).  $ is the only public way to get at the symbol
                const char * moduleName = "_local_directory_";
                IIdAtom * moduleNameId = createIdAtom(moduleName);

                StringBuffer thisDirectory;
                StringBuffer thisTail;
                splitFilename(expandedSourceName, &thisDirectory, &thisDirectory, &thisTail, NULL);
                attributePath.append(moduleName).append(".").append(thisTail);

                Owned<IEclSourceCollection> inputFileCollection = createSingleDefinitionEclCollection(attributePath, queryText);
                repositories.append(*createRepository(inputFileCollection));

                Owned<IEclSourceCollection> directory = createFileSystemEclCollection(&instance.queryErrorProcessor(), thisDirectory, 0, 0);
                Owned<IEclRepository> directoryRepository = createRepository(directory, moduleName);
                Owned<IEclRepository> nested = createNestedRepository(moduleNameId, directoryRepository);
                repositories.append(*LINK(nested));
            }
        }

        repositories.append(*LINK(includeRepository));

        instance.dataServer.setown(createCompoundRepository(repositories));
        repositories.kill();
        processSingleQuery(instance, queryText, attributePath.str());
    }

    if (instance.reportErrorSummary() && !instance.archive && !(optGenerateMeta && instance.generatedMeta))
        return;

    generateOutput(instance);
}


IFileIO * EclCC::createArchiveOutputFile(EclCompileInstance & instance)
{
    StringBuffer archiveName;
    if (instance.outputFilename && !streq(instance.outputFilename, "-"))
        addNonEmptyPathSepChar(archiveName.append(optOutputDirectory)).append(instance.outputFilename);
    else
        archiveName.append("stdout:");

    //Work around windows problem writing 64K to stdout if not redirected/piped
    OwnedIFile ifile = createIFile(archiveName);
    return ifile->open(IFOcreate);
}

void EclCC::outputXmlToOutputFile(EclCompileInstance & instance, IPropertyTree * xml)
{
    OwnedIFileIO ifileio = createArchiveOutputFile(instance);
    if (ifileio)
    {
        //Work around windows problem writing 64K to stdout if not redirected/piped
        Owned<IIOStream> stream = createIOStream(ifileio.get());
        Owned<IIOStream> buffered = createBufferedIOStream(stream,0x8000);
        saveXML(*buffered, xml);
    }
}


void EclCC::addFilenameDependency(StringBuffer & target, EclCompileInstance & instance, const char * filename)
{
    if (!filename)
        return;

    //Ignore plugins and standard library components
    if (isWithinPath(filename, pluginsPath) || isWithinPath(filename, eclLibraryPath))
        return;

    //Don't include the input file in the dependencies.
    if (instance.inputFile)
    {
        const char * sourceFilename = instance.inputFile->queryFilename();
        if (sourceFilename && streq(sourceFilename, filename))
            return;
    }
    target.append(filename).newline();
}


void EclCC::generateOutput(EclCompileInstance & instance)
{
    const char * outputFilename = instance.outputFilename;
    if (instance.archive)
    {
        if (optGenerateDepend)
        {
            //Walk the archive, and output all filenames that aren't
            //a)in a plugin b) in std.lib c) the original source file.
            StringBuffer filenames;
            Owned<IPropertyTreeIterator> modIter = instance.archive->getElements("Module");
            ForEach(*modIter)
            {
                IPropertyTree * module = &modIter->query();
                if (module->hasProp("@plugin"))
                    continue;
                addFilenameDependency(filenames, instance, module->queryProp("@sourcePath"));

                Owned<IPropertyTreeIterator> defIter = module->getElements("Attribute");
                ForEach(*defIter)
                {
                    IPropertyTree * definition = &defIter->query();
                    addFilenameDependency(filenames, instance, definition->queryProp("@sourcePath"));
                }
            }

            OwnedIFileIO ifileio = createArchiveOutputFile(instance);
            if (ifileio)
                ifileio->write(0, filenames.length(), filenames.str());
        }
        else
        {
            // Output option settings
            Owned<IStringIterator> debugValues = &instance.wu->getDebugValues();
            ForEach (*debugValues)
            {
                SCMStringBuffer debugStr, valueStr;
                debugValues->str(debugStr);
                instance.wu->getDebugValue(debugStr.str(), valueStr);
                Owned<IPropertyTree> option = createPTree("Option");
                option->setProp("@name", debugStr.str());
                option->setProp("@value", valueStr.str());
                instance.archive->addPropTree("Option", option.getClear());
            }
            if (optManifestFilename)
                addManifestResourcesToArchive(instance.archive, optManifestFilename);

            outputXmlToOutputFile(instance, instance.archive);
        }
    }

    if (optGenerateMeta && instance.generatedMeta)
        outputXmlToOutputFile(instance, instance.generatedMeta);

    if (optWorkUnit && instance.wu)
    {
        StringBuffer xmlFilename;
        addNonEmptyPathSepChar(xmlFilename.append(optOutputDirectory));
        if (outputFilename)
            xmlFilename.append(outputFilename);
        else
            xmlFilename.append(DEFAULT_OUTPUTNAME);
        xmlFilename.append(".xml");
        exportWorkUnitToXMLFile(instance.wu, xmlFilename, 0, true, false);
    }
}


void EclCC::processReference(EclCompileInstance & instance, const char * queryAttributePath)
{
    const char * outputFilename = instance.outputFilename;

    instance.wu.setown(createLocalWorkUnit());
    if (optArchive || optGenerateDepend)
        instance.archive.setown(createAttributeArchive());

    EclRepositoryArray repositories;
    repositories.append(*LINK(pluginsRepository));
    repositories.append(*LINK(libraryRepository));
    if (bundlesRepository)
        repositories.append(*LINK(bundlesRepository));
    repositories.append(*LINK(includeRepository));
    instance.dataServer.setown(createCompoundRepository(repositories));

    processSingleQuery(instance, NULL, queryAttributePath);

    if (instance.reportErrorSummary())
        return;
    generateOutput(instance);
}

bool EclCC::generatePrecompiledHeader()
{
    if (inputFiles.ordinality() != 0)
    {
        ERRLOG("No input files should be specified when generating precompiled header");
        return false;
    }
    StringArray paths;
    paths.appendList(cppIncludePath, ENVSEPSTR);
    const char *foundPath = NULL;
    ForEachItemIn(idx, paths)
    {
        StringBuffer fullpath;
        fullpath.append(paths.item(idx));
        addPathSepChar(fullpath).append("eclinclude4.hpp");
        if (checkFileExists(fullpath))
        {
            foundPath = paths.item(idx);
            break;
        }
    }
    if (!foundPath)
    {
        ERRLOG("Cannot find eclinclude4.hpp");
        return false;
    }
    Owned<ICppCompiler> compiler = createCompiler("eclinclude4.hpp", foundPath, NULL);
    compiler->setDebug(true);  // a precompiled header with debug can be used for no-debug, but not vice versa
    compiler->setPrecompileHeader(true);
    if (compiler->compile())
    {
        try
        {
            Owned<IFile> log = createIFile(cclogFilename);
            log->remove();
        }
        catch (IException * e)
        {
            e->Release();
        }
        return true;
    }
    else
    {
        ERRLOG("Compilation failed - see %s for details", cclogFilename.str());
        return false;
    }
}


bool EclCC::processFiles()
{
    loadOptions();
    ForEachItemIn(idx, inputFileNames)
    {
        processArgvFilename(inputFiles, inputFileNames.item(idx));
    }
    if (optShowPaths)
    {
        printf("CL_PATH=%s\n", compilerPath.str());
        printf("ECLCC_ECLBUNDLE_PATH=%s\n", eclBundlePath.str());
        printf("ECLCC_ECLINCLUDE_PATH=%s\n", stdIncludeLibraryPath.str());
        printf("ECLCC_ECLLIBRARY_PATH=%s\n", eclLibraryPath.str());
        printf("ECLCC_INCLUDE_PATH=%s\n", cppIncludePath.str());
        printf("ECLCC_LIBRARY_PATH=%s\n", libraryPath.str());
        printf("ECLCC_PLUGIN_PATH=%s\n", pluginsPath.str());
        printf("ECLCC_TPL_PATH=%s\n", templatePath.str());
        printf("HPCC_FILEHOOKS_PATH=%s\n", hooksPath.str());
        return true;
    }
    if (optGenerateHeader)
    {
        return generatePrecompiledHeader();
    }
    else if (inputFiles.ordinality() == 0)
    {
        if (optBatchMode || !optQueryRepositoryReference)
        {
            ERRLOG("No input files could be opened");
            return false;
        }
    }


    StringBuffer searchPath;
    if (!optNoStdInc)
        searchPath.append(stdIncludeLibraryPath).append(ENVSEPCHAR);
    searchPath.append(includeLibraryPath);

    Owned<IErrorReceiver> errs = createFileErrorReceiver(stderr);
    pluginsRepository.setown(createNewSourceFileEclRepository(errs, pluginsPath.str(), ESFallowplugins, logVerbose ? PLUGIN_DLL_MODULE : 0));
    if (!optNoBundles)
        bundlesRepository.setown(createNewSourceFileEclRepository(errs, eclBundlePath.str(), 0, 0));
    libraryRepository.setown(createNewSourceFileEclRepository(errs, eclLibraryPath.str(), 0, 0));
    includeRepository.setown(createNewSourceFileEclRepository(errs, searchPath.str(), 0, 0));

    //Ensure symbols for plugins are initialised - see comment before CHqlMergedScope...
//    lookupAllRootDefinitions(pluginsRepository);

    bool ok = true;
    if (optBatchMode)
    {
        processBatchFiles();
    }
    else if (inputFiles.ordinality() == 0)
    {
        assertex(optQueryRepositoryReference);
        EclCompileInstance info(NULL, *errs, stderr, optOutputFilename, optLegacyImport, optLegacyWhen);
        processReference(info, optQueryRepositoryReference);
        ok = (errs->errCount() == 0);

        info.logStats();
    }
    else
    {
        EclCompileInstance info(&inputFiles.item(0), *errs, stderr, optOutputFilename, optLegacyImport, optLegacyWhen);
        processFile(info);
        ok = (errs->errCount() == 0);

        info.logStats();
    }

    if (logTimings)
    {
        StringBuffer s;
        fprintf(stderr, "%s", defaultTimer->getTimings(s).str());
    }
    return ok;
}

void EclCC::setDebugOption(const char * name, bool value)
{
    StringBuffer temp;
    temp.append(name).append("=").append(value ? "1" : "0");
    debugOptions.append(temp);
}


void EclCompileInstance::checkEclVersionCompatible()
{
    //Strange function that might modify errorProcessor...
    ::checkEclVersionCompatible(errorProcessor, eclVersion);
}

void EclCompileInstance::logStats()
{
    if (wu && wu->getDebugValueBool("logCompileStats", false))
    {
        memsize_t peakVm, peakResident;
        getPeakMemUsage(peakVm, peakResident);
        //Stats: added as a prefix so it is easy to grep, and a comma so can be read as a csv list.
        DBGLOG("Stats:,parse,%u,generate,%u,peakmem,%u,xml,%"I64F"u,cpp,%"I64F"u",
                stats.parseTime, stats.generateTime, (unsigned)(peakResident / 0x100000),
                (unsigned __int64)stats.xmlSize, (unsigned __int64)stats.cppSize);
    }
}

bool EclCompileInstance::reportErrorSummary()
{
    if (errorProcessor->errCount() || errorProcessor->warnCount())
    {
        fprintf(errout, "%d error%s, %d warning%s\n", errorProcessor->errCount(), errorProcessor->errCount()<=1 ? "" : "s",
                errorProcessor->warnCount(), errorProcessor->warnCount()<=1?"":"s");
    }
    return errorProcessor->errCount() != 0;
}

//=========================================================================================

void EclCC::noteCluster(const char *clusterName)
{
}
void EclCC::registerFile(const char * filename, const char * description)
{
}
bool EclCC::allowAccess(const char * category)
{
    ForEachItemIn(idx1, deniedPermissions)
    {
        if (stricmp(deniedPermissions.item(idx1), category)==0)
            return false;
    }
    ForEachItemIn(idx2, allowedPermissions)
    {
        if (stricmp(allowedPermissions.item(idx2), category)==0)
            return true;
    }
    return defaultAllowed;
}

//=========================================================================================
bool EclCC::parseCommandLineOptions(int argc, const char* argv[])
{
    if (argc < 2)
    {
        usage();
        return false;
    }

    ArgvIterator iter(argc, argv);
    StringAttr tempArg;
    bool tempBool;
    bool showHelp = false;
    for (; !iter.done(); iter.next())
    {
        const char * arg = iter.query();
        if (iter.matchFlag(tempArg, "-a"))
        {
            applicationOptions.append(tempArg);
        }
        else if (iter.matchOption(tempArg, "--allow"))
        {
            allowedPermissions.append(tempArg);
        }
        else if (iter.matchFlag(optBatchMode, "-b"))
        {
        }
        else if (iter.matchOption(tempArg, "-brk"))
        {
#if defined(_WIN32) && defined(_DEBUG)
            unsigned id = atoi(tempArg);
            if (id == 0)
                DebugBreak();
            else
                _CrtSetBreakAlloc(id);
#endif
        }
        else if (iter.matchFlag(optOnlyCompile, "-c"))
        {
        }
        else if (iter.matchFlag(optCheckEclVersion, "-checkVersion"))
        {
        }
        else if (iter.matchOption(tempArg, "--deny"))
        {
            if (stricmp(tempArg, "all")==0)
                defaultAllowed = false;
            else
                deniedPermissions.append(tempArg);
        }
        else if (iter.matchFlag(optArchive, "-E"))
        {
        }
        else if (iter.matchFlag(tempArg, "-f"))
        {
            debugOptions.append(tempArg);
        }
        else if (iter.matchFlag(tempBool, "-g"))
        {
            if (tempBool)
            {
                debugOptions.append("debugQuery");
                debugOptions.append("saveCppTempFiles");
            }
            else
                debugOptions.append("debugQuery=0");
        }
        else if (strcmp(arg, "-internal")==0)
        {
            testHqlInternals();
        }
        else if (iter.matchFlag(tempBool, "-save-cpps"))
        {
            setDebugOption("saveCppTempFiles", tempBool);
        }
        else if (iter.matchFlag(tempBool, "-save-temps"))
        {
            setDebugOption("saveEclTempFiles", tempBool);
        }
        else if (iter.matchFlag(showHelp, "-help") || iter.matchFlag(showHelp, "--help"))
        {
        }
        else if (iter.matchPathFlag(includeLibraryPath, "-I"))
        {
        }
        else if (iter.matchFlag(tempArg, "-L"))
        {
            libraryPaths.append(tempArg);
        }
        else if (iter.matchFlag(tempBool, "-legacy"))
        {
            optLegacyImport = tempBool;
            optLegacyWhen = tempBool;
        }
        else if (iter.matchFlag(optLegacyImport, "-legacyimport"))
        {
        }
        else if (iter.matchFlag(optLegacyWhen, "-legacywhen"))
        {
        }
        else if (iter.matchOption(optLogfile, "--logfile"))
        {
        }
        else if (iter.matchFlag(optNoLogFile, "--nologfile"))
        {
        }
        else if (iter.matchFlag(optNoStdInc, "--nostdinc"))
        {
        }
        else if (iter.matchFlag(optNoBundles, "--nobundles"))
        {
        }
        else if (iter.matchOption(optLogDetail, "--logdetail"))
        {
        }
        else if (iter.matchOption(optQueryRepositoryReference, "-main"))
        {
        }
        else if (iter.matchFlag(optDebugMemLeak, "-m"))
        {
        }
        else if (iter.matchFlag(optIncludeMeta, "-meta"))
        {
        }
        else if (iter.matchFlag(optGenerateMeta, "-M"))
        {
        }
        else if (iter.matchFlag(optGenerateDepend, "-Md"))
        {
        }
        else if (iter.matchFlag(optEvaluateResult, "-Me"))
        {
        }
        else if (iter.matchFlag(optOutputFilename, "-o"))
        {
        }
        else if (iter.matchFlag(optOutputDirectory, "-P"))
        {
        }
        else if (iter.matchFlag(optGenerateHeader, "-pch"))
        {
        }
        else if (iter.matchFlag(optSaveQueryText, "-q"))
        {
        }
        else if (iter.matchFlag(optNoCompile, "-S"))
        {
        }
        else if (iter.matchFlag(optShared, "-shared"))
        {
        }
        else if (iter.matchFlag(tempBool, "-syntax"))
        {
            setDebugOption("syntaxCheck", tempBool);
        }
        else if (iter.matchOption(optIniFilename, "-specs"))
        {
            if (!checkFileExists(optIniFilename))
            {
                ERRLOG("Error: INI file '%s' does not exist",optIniFilename.get());
                return false;
            }
        }
        else if (iter.matchFlag(optShowPaths, "-showpaths"))
        {
        }
        else if (iter.matchOption(optManifestFilename, "-manifest"))
        {
            if (!isManifestFileValid(optManifestFilename))
                return false;
        }
        else if (iter.matchOption(tempArg, "-split"))
        {
            batchPart = atoi(tempArg)-1;
            const char * split = strchr(tempArg, ':');
            if (!split)
            {
                ERRLOG("Error: syntax is -split=part:splits\n");
                return false;
            }
            batchSplit = atoi(split+1);
            if (batchSplit == 0)
                batchSplit = 1;
            if (batchPart >= batchSplit)
                batchPart = 0;
        }
        else if (iter.matchFlag(logTimings, "--timings"))
        {
        }
        else if (iter.matchOption(tempArg, "-platform") || /*deprecated*/ iter.matchOption(tempArg, "-target"))
        {
            if (!setTargetPlatformOption(tempArg.get(), optTargetClusterType))
                return false;
        }
        else if (iter.matchFlag(logVerbose, "-v") || iter.matchFlag(logVerbose, "--verbose"))
        {
            Owned<ILogMsgFilter> filter = getDefaultLogMsgFilter();
            queryLogMsgManager()->changeMonitorFilter(queryStderrLogMsgHandler(), filter);
        }
        else if (strcmp(arg, "--version")==0)
        {
            fprintf(stdout,"%s %s\n", LANGUAGE_VERSION, BUILD_TAG);
            return false;
        }
        else if (startsWith(arg, "-Wc,"))
        {
            expandCommaList(compileOptions, arg+4);
        }
        else if (startsWith(arg, "-Wl,"))
        {
            //Pass these straight through to the linker - with -Wl, prefix removed
            linkOptions.append(arg+4);
        }
        else if (startsWith(arg, "-Wp,") || startsWith(arg, "-Wa,"))
        {
            //Pass these straight through to the gcc compiler
            compileOptions.append(arg);
        }
        else if (iter.matchFlag(optWorkUnit, "-wu"))
        {
        }
        else if (iter.matchFlag(tempArg, "-w"))
        {
            //Any other option beginning -wxxx are treated as warning mappings
            warningMappings.append(tempArg);
        }
        else if (strcmp(arg, "-")==0)
        {
            inputFileNames.append("stdin:");
        }
        else if (arg[0] == '-')
        {
            ERRLOG("Error: unrecognised option %s",arg);
            usage();
            return false;
        }
        else
            inputFileNames.append(arg);
    }
    if (showHelp)
    {
        usage();
        return false;
    }

    // Option post processing follows:
    if (optArchive || optWorkUnit || optGenerateMeta || optGenerateDepend || optShowPaths)
        optNoCompile = true;

    loadManifestOptions();

    if (inputFileNames.ordinality() == 0)
    {
        if (optGenerateHeader || optShowPaths || (!optBatchMode && optQueryRepositoryReference))
            return true;
        ERRLOG("No input filenames supplied");
        return false;
    }

    if (optDebugMemLeak)
    {
        StringBuffer title;
        title.append(inputFileNames.item(0)).newline();
        initLeakCheck(title);
    }

    return true;
}

//=========================================================================================

// Exclamation in the first column indicates it is only part of the verbose output
const char * const helpText[] = {
    "",
    "Usage:",
    "    eclcc <options> queryfile.ecl",
    "",
    "General options:",
    "    -I <path>     Add path to locations to search for ecl imports",
    "    -L <path>     Add path to locations to search for system libraries",
    "    -o <file>     Specify name of output file (default a.out if linking to",
    "                  executable, or stdout)",
    "    -manifest     Specify path to manifest file listing resources to add",
    "    -foption[=value] Set an ecl option (#option)",
    "    -main <ref>   Compile definition <ref> from the source collection",
    "    -syntax       Perform a syntax check of the ECL",
    "    -platform=hthor Generate code for hthor executable (default)",
    "    -platform=roxie Generate code for roxie cluster",
    "    -platform=thor  Generate code for thor cluster",
    "",
    "Output control options",
    "    -E            Output preprocessed ECL in xml archive form",
    "!   -M            Output meta information for the ecl files",
    "!   -Md           Output dependency information",
    "!   -Me           eclcc should evaluate supplied ecl code rather than generating a workunit",
    "    -q            Save ECL query text as part of workunit",
    "    -wu           Only generate workunit information as xml file",
    "",
    "c++ options",
    "    -S            Generate c++ output, but don't compile",
    "!   -c            compile only (don't link)",
    "    -g            Enable debug symbols in generated code",
    "    -Wc,xx        Pass option xx to the c++ compiler",
    "!   -Wl,xx        Pass option xx to the linker",
    "!   -Wa,xx        Passed straight through to c++ compiler",
    "!   -Wp,xx        Passed straight through to c++ compiler",
    "!   -save-cpps    Do not delete generated c++ files (implied if -g)",
    "!   -save-temps   Do not delete intermediate files",
    "    -shared       Generate workunit shared object instead of a stand-alone exe",
    "",
    "Other options:",
    "!   -aoption[=value] Set an application option",
    "!   --allow=str   Allow use of named feature",
    "!   -b            Batch mode.  Each source file is processed in turn.  Output",
    "!                 name depends on the input filename",
    "!   -checkVersion Enable/disable ecl version checking from archives",
#ifdef _WIN32
    "!   -brk <n>      Trigger a break point in eclcc after nth allocation",
#endif
    "!   --deny=all    Disallow use of all named features not specifically allowed using --allow",
    "!   --deny=str    Disallow use of named feature",
    "    -help, --help Display this message",
    "    -help -v      Display verbose help message",
    "!   -internal     Run internal tests",
    "!   -legacy       Use legacy import and when semantics (deprecated)",
    "!   -legacyimport Use legacy import semantics (deprecated)",
    "!   -legacywhen   Use legacy when/side-effects semantics (deprecated)",
    "    --logfile <file> Write log to specified file",
    "!   --logdetail=n Set the level of detail in the log file",
    "!   --nologfile   Do not write any logfile",
#ifdef _WIN32
    "!   -m            Enable leak checking",
#endif
#ifndef _WIN32
    "!   -pch          Generate precompiled header for eclinclude4.hpp",
#endif
    "!   -P <path>     Specify the path of the output files (only with -b option)",
    "!   -showpaths    Print information about the searchpaths eclcc is using",
    "    -specs file   Read eclcc configuration from specified file",
    "!   -split m:n    Process a subset m of n input files (only with -b option)",
    "    -v --verbose  Output additional tracing information while compiling",
    "    -wcode=level  Set the severity for a particular warning code",
    "!                 level=ignore|log|warning|error|fail",
    "    --version     Output version information",
    "!   --timings     Output additional timing information",
    "!",
    "!#options",
    "! -factivitiesPerCpp      Number of activities in each c++ file",
    "!                         (requires -fspanMultipleCpp)",
    "! -fapplyInstantEclTransformations Limit non file outputs with a CHOOSEN",
    "! -fapplyInstantEclTransformationsLimit Number of records to limit to",
    "! -fcheckAsserts          Check ASSERT() statements",
    "! -fmaxCompileThreads     Number of compiler instances to compile the c++",
    "! -fnoteRecordSizeInGraph Add estimates of record sizes to the graph",
    "! -fpickBestEngine        Allow simple thor queries to be passed to thor",
    "! -fshowActivitySizeInGraph Show estimates of generated c++ size in the graph",
    "! -fshowMetaInGraph       Add distribution/sort orders to the graph",
    "! -fshowRecordCountInGraph Show estimates of record counts in the graph",
    "! -fspanMultipleCpp       Generate a work unit in multiple c++ files",
    "",
};

void EclCC::usage()
{
    for (unsigned line=0; line < _elements_in(helpText); line++)
    {
        const char * text = helpText[line];
        if (*text == '!')
        {
            if (logVerbose)
            {
                //Allow conditional headers
                if (text[1] == ' ')
                    fprintf(stdout, " %s\n", text+1);
                else
                    fprintf(stdout, "%s\n", text+1);
            }
        }
        else
            fprintf(stdout, "%s\n", text);
    }
}

//=========================================================================================

// The following methods are concerned with running eclcc in batch mode (primarily to aid regression testing)
void EclCC::processBatchedFile(IFile & file, bool multiThreaded)
{
    StringBuffer basename, logFilename, xmlFilename, outFilename;

    splitFilename(file.queryFilename(), NULL, NULL, &basename, &basename);
    addNonEmptyPathSepChar(logFilename.append(optOutputDirectory)).append(basename).append(".log");
    addNonEmptyPathSepChar(xmlFilename.append(optOutputDirectory)).append(basename).append(".xml");

    splitFilename(file.queryFilename(), NULL, NULL, &outFilename, &outFilename);

    unsigned startTime = msTick();
    FILE * logFile = fopen(logFilename.str(), "w");
    if (!logFile)
        throw MakeStringException(99, "couldn't create log output %s", logFilename.str());

    Owned<ILogMsgHandler> handler;
    try
    {
        // Print compiler and arguments to help reproduce problems
        for (int i=0; i<argc; i++)
            fprintf(logFile, "%s ", argv[i]);
        fprintf(logFile, "\n");
        fprintf(logFile, "--- %s --- \n", basename.str());
        {
            if (!multiThreaded)
            {
                handler.setown(getHandleLogMsgHandler(logFile, 0, false));
                Owned<ILogMsgFilter> filter = getCategoryLogMsgFilter(MSGAUD_all, MSGCLS_all, DefaultDetail);
                queryLogMsgManager()->addMonitor(handler, filter);

                resetUniqueId();
                resetLexerUniqueNames();
            }

            Owned<IErrorReceiver> localErrs = createFileErrorReceiver(logFile);
            EclCompileInstance info(&file, *localErrs, logFile, outFilename, optLegacyImport, optLegacyWhen);
            processFile(info);
            //Following only produces output if the system has been compiled with TRANSFORM_STATS defined
            dbglogTransformStats(true);
            if (info.wu &&
                (info.wu->getDebugValueBool("generatePartialOutputOnError", false) || info.queryErrorProcessor().errCount() == 0))
            {
                exportWorkUnitToXMLFile(info.wu, xmlFilename, XML_NoBinaryEncode64, true, false);
                Owned<IFile> xml = createIFile(xmlFilename);
                info.stats.xmlSize = xml->size();
            }

            info.logStats();
        }
    }
    catch (IException * e)
    {
        StringBuffer s;
        e->errorMessage(s);
        e->Release();
        fprintf(logFile, "Unexpected exception: %s", s.str());
    }
    if (handler)
    {
        queryLogMsgManager()->removeMonitor(handler);
        handler.clear();
    }

    fflush(logFile);
    fclose(logFile);

    unsigned nowTime = msTick();
    StringBuffer s;
    s.append(basename).append(":");
    s.padTo(50);
    s.appendf("%8d ms\n", nowTime-startTime);
    fprintf(batchLog, "%s", s.str());
//  fflush(batchLog);
}


typedef SafeQueueOf<IFile, true> RegressQueue;
class BatchThread : public Thread
{
public:
    BatchThread(EclCC & _compiler, RegressQueue & _queue, Semaphore & _fileReady)
        : compiler(_compiler), queue(_queue), fileReady(_fileReady)
    {
    }
    virtual int run()
    {
        loop
        {
            fileReady.wait();
            IFile * next = queue.dequeue();
            if (!next)
                return 0;
            compiler.processBatchedFile(*next, true);
            next->Release();
        }
    }
protected:
    EclCC & compiler;
    RegressQueue & queue;
    Semaphore & fileReady;
};

int compareFilenames(IInterface * * pleft, IInterface * * pright)
{
    IFile * left = static_cast<IFile *>(*pleft);
    IFile * right = static_cast<IFile *>(*pright);

    return stricmp(pathTail(left->queryFilename()), pathTail(right->queryFilename()));
}


void EclCC::processBatchFiles()
{
    Thread * * threads = NULL;
    RegressQueue queue;
    Semaphore fileReady;
    unsigned startAllTime = msTick();
    if (optThreads > 0)
    {
        threads = new Thread * [optThreads];
        for (unsigned i = 0; i < optThreads; i++)
        {
            threads[i] = new BatchThread(*this, queue, fileReady);
            threads[i]->start();
        }
    }

    StringBuffer batchLogName;
    addNonEmptyPathSepChar(batchLogName.append(optOutputDirectory)).append("_batch_.");
    batchLogName.append(batchPart+1);
    batchLogName.append(".log");

    batchLog = fopen(batchLogName.str(), "w");
    if (!batchLog)
        throw MakeStringException(99, "couldn't create log output %s", batchLogName.str());

    //Divide the files up based on file size, rather than name
    inputFiles.sort(compareFilenames);
    unsigned __int64 totalSize = 0;
    ForEachItemIn(iSize, inputFiles)
    {
        IFile & cur = inputFiles.item(iSize);
        totalSize += cur.size();
    }

    //Sort the filenames so you have a consistent order between windows and linux

    unsigned __int64 averageFileSize = totalSize / inputFiles.ordinality();
    unsigned splitter = 0;
    unsigned __int64 sizeSoFar = 0;
    ForEachItemIn(i, inputFiles)
    {
        IFile &file = inputFiles.item(i);
        if (splitter == batchPart)
        {
            if (optThreads > 0)
            {
                queue.enqueue(LINK(&file));
                fileReady.signal();
            }
            else
                processBatchedFile(file, false);
        }

        unsigned __int64 thisSize = file.size();
        sizeSoFar += thisSize;
        if (sizeSoFar > averageFileSize)
        {
            sizeSoFar = 0;
            splitter++;
        }
        if (splitter == batchSplit)
            splitter = 0;
    }

    if (optThreads > 0)
    {
        for (unsigned i = 0; i < optThreads; i++)
            fileReady.signal();
        for (unsigned j = 0; j < optThreads; j++)
            threads[j]->join();
        for (unsigned i2 = 0; i2 < optThreads; i2++)
            threads[i2]->Release();
        delete [] threads;
    }

    fprintf(batchLog, "@%5ds total time for part %d\n", (msTick()-startAllTime)/1000, batchPart);
    fclose(batchLog);
    batchLog = NULL;
}

<|MERGE_RESOLUTION|>--- conflicted
+++ resolved
@@ -724,11 +724,7 @@
             bool optSaveCpp = optSaveTemps || optNoCompile || wu->getDebugValueBool("saveCppTempFiles", false);
             //New scope - testing things are linked correctly
             {
-<<<<<<< HEAD
-                Owned<IHqlExprDllGenerator> generator = createDllGenerator(&errorProcessor, processName.toCharArray(), NULL, wu, templateDir, optTargetClusterType, this, false);
-=======
-                Owned<IHqlExprDllGenerator> generator = createDllGenerator(errs, processName.toCharArray(), NULL, wu, templateDir, optTargetClusterType, this, false, false);
->>>>>>> fbbf77f8
+                Owned<IHqlExprDllGenerator> generator = createDllGenerator(&errorProcessor, processName.toCharArray(), NULL, wu, templateDir, optTargetClusterType, this, false, false);
 
                 setWorkunitHash(wu, instance.query);
                 if (!optShared)

--- conflicted
+++ resolved
@@ -1602,15 +1602,9 @@
     {
         const BlockIoStats summaryIo = systemIoFinishInfo->querySummaryStats() - systemIoStartInfo->querySummaryStats();
         if (summaryIo.rd_sectors)
-<<<<<<< HEAD
-            updateWorkunitStat(instance.wu, SSToperation, scopeName, StSizeOsDiskRead, NULL, summaryIo.rd_sectors * summaryIo.getSectorSize());
+            updateWorkunitStat(instance.wu, SSToperation, scopeName, StSizeDiskRead, NULL, summaryIo.rd_sectors * summaryIo.getSectorSize());
         if (summaryIo.wr_sectors)
-            updateWorkunitStat(instance.wu, SSToperation, scopeName, StSizeOsDiskWrite, NULL, summaryIo.wr_sectors * summaryIo.getSectorSize());
-=======
-            updateWorkunitStat(instance.wu, SSTcompilestage, scopeName, StSizeDiskRead, NULL, summaryIo.rd_sectors * summaryIo.getSectorSize());
-        if (summaryIo.wr_sectors)
-            updateWorkunitStat(instance.wu, SSTcompilestage, scopeName, StSizeDiskWrite, NULL, summaryIo.wr_sectors * summaryIo.getSectorSize());
->>>>>>> 97d83964
+            updateWorkunitStat(instance.wu, SSToperation, scopeName, StSizeDiskWrite, NULL, summaryIo.wr_sectors * summaryIo.getSectorSize());
     }
 }
 

--- conflicted
+++ resolved
@@ -772,12 +772,9 @@
                 if (generateOk && !optNoCompile)
                 {
                     Owned<ICppCompiler> compiler = createCompiler(processName.str());
-<<<<<<< HEAD
-=======
                     StringBuffer mainName(processName);
                     mainName.append(".cpp");
                     compiler->addSourceFile(mainName);
->>>>>>> c3acd8dd
                     compiler->setSaveTemps(optSaveTemps);
 
                     bool compileOk = true;

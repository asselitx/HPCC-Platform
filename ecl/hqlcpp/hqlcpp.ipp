/*##############################################################################

    HPCC SYSTEMS software Copyright (C) 2012 HPCC Systems®.

    Licensed under the Apache License, Version 2.0 (the "License");
    you may not use this file except in compliance with the License.
    You may obtain a copy of the License at

       http://www.apache.org/licenses/LICENSE-2.0

    Unless required by applicable law or agreed to in writing, software
    distributed under the License is distributed on an "AS IS" BASIS,
    WITHOUT WARRANTIES OR CONDITIONS OF ANY KIND, either express or implied.
    See the License for the specific language governing permissions and
    limitations under the License.
############################################################################## */
#ifndef __HQLCPP_IPP_
#define __HQLCPP_IPP_

#include <stdio.h>

#include "jfile.hpp"
#include "hqlattr.hpp"
#include "hqlcpp.hpp"
#include "hqlstmt.ipp"
#include "hqlcppc.hpp"
#include "hqlres.hpp"
#include "hqlutil.hpp"
#include "hqlwcpp.hpp"
#include "hqltrans.ipp"
#include "hqlusage.hpp"
#include "eclrtl.hpp"

#ifdef _DEBUG
//#define SPOT_POTENTIAL_COMMON_ACTIVITIES
#endif

#define MAX_RECORD_SIZE     4096                // default value
#define OPTIMIZE_FUNCTION_ATTRIBUTE " OPTIMIZE"

enum GraphLocalisation {
    GraphNeverAccess,  // This variant of an activity never accesses the parent
    GraphNoAccess,  // This activity would normally access the parent, but doesn't here
    GraphCoLocal,  // activity runs on the same node as the
    GraphNonLocal,
    GraphCoNonLocal,
    GraphRemote
};

enum { 
    EclTextPrio = 1000,         // has no dependencies on anything else
    HashFunctionPrio = 1100,
    TypeInfoPrio = 1200,
    RowMetaPrio = 1500,         
    XmlTransformerPrio = 1700,
    SteppedPrio = 1800,
    SegMonitorPrio = 2000,
    RecordTranslatorPrio = BuildCtx::NormalPrio,
};

enum ExpressionFormat { 
    FormatNatural, 
    FormatBlockedDataset, 
    FormatLinkedDataset,
    FormatArrayDataset,
    FormatStreamedDataset,
    FormatMax,
};

ExpressionFormat queryNaturalFormat(ITypeInfo * type);

class HqlCppLibraryImplementation;
class HqlCppLibraryInstance;

//===========================================================================

class DatasetReference
{
public:
    DatasetReference(IHqlExpression * _ds) : ds(_ds)                        { side = no_none; }
    DatasetReference(IHqlExpression * _ds, node_operator _side, IHqlExpression * seq) : ds(_ds) 
    { 
        side = _side; 
        if (side)
            selector.setown(getSelector(side, seq)); 
    }

    inline node_operator querySide() const                                  { return side; }
    inline IHqlExpression * queryDataset() const                            { return ds; }
    IHqlExpression * getSelector(node_operator op, IHqlExpression * seq) const  { return createSelector(op, ds, seq); }
    IHqlExpression * querySelector() const;
    IHqlExpression * querySelSeq() const;
    IHqlExpression * mapCompound(IHqlExpression * expr, IHqlExpression * to) const;
    IHqlExpression * mapScalar(IHqlExpression * expr, IHqlExpression * to) const;

protected:
    LinkedHqlExpr ds;
    node_operator side;
    LinkedHqlExpr selector;
};


class LocationArray : public HqlExprArray
{
public:
    unsigned findLocation(IHqlExpression * location);
    bool queryNewLocation(IHqlExpression * location);
};


//===========================================================================

class HQLCPP_API HqlCppSection : public CInterface
{
public:
  HqlCppSection() : section(NULL),stmts(NULL) {}

public:
    IAtom *                       section;
    HqlStmts                    stmts;
};


class CppFileInfo : public CInterface
{
public:
    explicit CppFileInfo(unsigned activityId) : minActivityId(activityId), maxActivityId(activityId)
    {
    }

public:
    unsigned minActivityId;
    unsigned maxActivityId;
};

class HQLCPP_API HqlCppInstance : public IHqlCppInstance, public CInterface
{
public:
    HqlCppInstance(IWorkUnit * _workunit, const char * _wupathname);
    IMPLEMENT_IINTERFACE

    virtual HqlStmts * ensureSection(IAtom * section);
    virtual const char * queryLibrary(unsigned idx);
    virtual const char * queryObjectFile(unsigned idx);
    virtual const char * querySourceFile(unsigned idx);
    virtual HqlStmts * querySection(IAtom * section);
    virtual void flushHints();
    virtual void flushResources(const char *filename, ICodegenContextCallback * ctxCallback);
    virtual void addResource(const char * type, unsigned len, const void * data, IPropertyTree *manifestEntry=NULL, unsigned id=(unsigned)-1);
    virtual void addCompressResource(const char * type, unsigned len, const void * data, IPropertyTree *manifestEntry=NULL, unsigned id=(unsigned)-1);
    virtual void addManifest(const char *filename){resources.addManifest(filename);}
    virtual void addManifestFromArchive(IPropertyTree *archive){resources.addManifestFromArchive(archive);}
    virtual void addWebServiceInfo(IPropertyTree *wsinfo){resources.addWebServiceInfo(wsinfo);}
    virtual void getActivityRange(unsigned cppIndex, unsigned & minActivityId, unsigned & maxActivityId);
    
    bool useFunction(IHqlExpression * funcdef);
    void useInclude(const char * include);
    void useLibrary(const char * libname);
    void useObjectFile(const char * objname);
    void useSourceFile(const char * srcname);
    unsigned addStringResource(unsigned len, const char * body);
    void addHint(const char * hintXml, ICodegenContextCallback * ctxCallback);

    void processIncludes();
    void addPlugin(const char *plugin, const char *version);
        
private:
    void addPluginsAsResource();
    void appendHintText(const char * xml);

public:
    CIArray             sections;
    IArray               helpers;
    StringAttrArray     modules;
    StringAttrArray     objectFiles;
    StringAttrArray     sourceFiles;
    StringAttrArray     includes;
    CIArray             extra;
    ResourceManager     resources;
    Owned<IWorkUnit>    workunit;
    StringAttr          wupathname;
    Owned<IPropertyTree> plugins;
    Owned<IFileIOStream> hintFile;
    CIArrayOf<CppFileInfo> cppInfo;
};

//---------------------------------------------------------------------------

class HqlCppTranslator;
class BoundRow;
interface IHqlCppDatasetCursor : public IInterface
{
    virtual void buildCount(BuildCtx & ctx, CHqlBoundExpr & tgt) = 0;
    virtual void buildExists(BuildCtx & ctx, CHqlBoundExpr & tgt) = 0;
    virtual BoundRow * buildIterateLoop(BuildCtx & ctx, bool needToBreak) = 0;
    virtual void buildIterateClass(BuildCtx & ctx, SharedHqlExpr & iter, SharedHqlExpr & row) = 0;
    virtual void buildIterateClass(BuildCtx & ctx, StringBuffer & cursorName, BuildCtx * initctx) = 0;
    virtual BoundRow * buildSelectNth(BuildCtx & ctx, IHqlExpression * indexExpr) = 0;
    virtual BoundRow * buildSelectMap(BuildCtx & ctx, IHqlExpression * indexExpr) = 0;
    virtual void buildInDataset(BuildCtx & ctx, IHqlExpression * inExpr, CHqlBoundExpr & tgt) = 0;
    virtual void buildIterateMembers(BuildCtx & declarectx, BuildCtx & initctx) = 0;
    virtual void buildCountDict(BuildCtx & ctx, CHqlBoundExpr & tgt) = 0;
    virtual void buildExistsDict(BuildCtx & ctx, CHqlBoundExpr & tgt) = 0;
};

interface IHqlCppSetCursor : public IInterface
{
    virtual void buildCount(BuildCtx & ctx, CHqlBoundExpr & tgt) = 0;
    virtual void buildExists(BuildCtx & ctx, CHqlBoundExpr & tgt) = 0;
    virtual void buildIsAll(BuildCtx & ctx, CHqlBoundExpr & tgt) = 0;
    virtual void buildIterateLoop(BuildCtx & ctx, CHqlBoundExpr & tgt, bool needToBreak) = 0;
    virtual void buildExprSelect(BuildCtx & ctx, IHqlExpression * indexExpr, CHqlBoundExpr & tgt) = 0;
    virtual void buildAssignSelect(BuildCtx & ctx, const CHqlBoundTarget & target, IHqlExpression * indexExpr) = 0;
    virtual bool isSingleValued() = 0;
};


interface IHqlCppDatasetBuilder : public IInterface
{
public:
    virtual void buildDeclare(BuildCtx & ctx) = 0;
    virtual BoundRow * buildCreateRow(BuildCtx & ctx) = 0;                  //NB: Must be called within a addGroup(), or another un-ambiguous child context, may create a filter
    virtual BoundRow * buildDeserializeRow(BuildCtx & ctx, IHqlExpression * serializedInput, IAtom * serializeForm) = 0;
    virtual void finishRow(BuildCtx & ctx, BoundRow * selfCursor) = 0;
    virtual void buildFinish(BuildCtx & ctx, const CHqlBoundTarget & target) = 0;
    virtual void buildFinish(BuildCtx & ctx, CHqlBoundExpr & bound) = 0;
    virtual bool buildLinkRow(BuildCtx & ctx, BoundRow * sourceRow) = 0;
    virtual bool buildAppendRows(BuildCtx & ctx, IHqlExpression * expr) = 0;
    virtual bool isRestricted() = 0;
};

interface IHqlCppSetBuilder : public IInterface
{
public:
    virtual void buildDeclare(BuildCtx & ctx) = 0;
    virtual IReferenceSelector * buildCreateElement(BuildCtx & ctx) = 0;        //NB: Must be called within a addGroup(), or another un-ambiguous child context, may create a filter
    virtual void buildFinish(BuildCtx & ctx, const CHqlBoundTarget & target) = 0;
    virtual void finishElement(BuildCtx & ctx) = 0;
    virtual void setAll(BuildCtx & ctx, IHqlExpression * isAll) = 0;
};


interface IHqlCodeCallback : public IInterface
{
    virtual void buildCode(HqlCppTranslator & translator, BuildCtx & ctx) = 0;
};

//---------------------------------------------------------------------------

class CheckedLengthExprAttr : public HqlExprAttr
{
public:
    inline void set(IHqlExpression * e)             { HqlExprAttr::set(e); check(); }
    inline void setown(IHqlExpression * e)              { HqlExprAttr::setown(e); check(); }
    inline void check()
    {
        if (get())
        {
            ITypeInfo * type = get()->queryType();
            assertex(type->getTypeCode() == type_int && type->getSize() == 4 && !type->isSigned());
        }
    }
};

class CHqlBoundTarget;
class HQLCPP_API CHqlBoundExpr
{
public:
    void clear()                                { expr.clear(); length.clear(); }
    bool exists() const                         { return (expr != NULL); }
    IHqlExpression * getIsAll() const;
    IHqlExpression * getComplexExpr() const;
    IHqlExpression * getTranslatedExpr() const;
    inline bool isStreamed() const              { return hasStreamedModifier(queryType()); }

    ITypeInfo * queryType() const               { return expr->queryType(); }
    void set(const CHqlBoundExpr & src)         { expr.set(src.expr); length.set(src.length); count.set(src.count); isAll.set(src.isAll); }
    void setFromTarget(const CHqlBoundTarget & target);
    void setFromTranslated(IHqlExpression * expr);

public:
    HqlExprAttr         expr;
    HqlExprAttr         count;
#ifdef _DEBUG
    CheckedLengthExprAttr length;
#else
    HqlExprAttr         length;
#endif
    HqlExprAttr         isAll;
};

class HQLCPP_API CHqlBoundTarget
{
public:
    CHqlBoundTarget() {}
    ~CHqlBoundTarget() { validate(); }

    bool extractFrom(const CHqlBoundExpr & bound);
    bool isFixedSize() const;
    IHqlExpression * getTranslatedExpr() const;
    ITypeInfo * queryType() const;
    ITypeInfo * getType() const                             { return LINK(queryType()); }
    void set(const CHqlBoundTarget& other)
    {
        length.set(other.length);
        count.set(other.count);
        expr.set(other.expr);
        isAll.set(other.isAll);
    }

    void validate() const;

public:
    HqlExprAttr         expr;
    HqlExprAttr         count;              // currently only for link counted rows
    HqlExprAttr         length;
    HqlExprAttr         isAll;              // if set location to store whether it is all or not
};


class BoundRow;
class BoundRow;
interface IReferenceSelector : public IInterface
{
public:
//code generation
//change these to inline functions 
    virtual void assignTo(BuildCtx & ctx, const CHqlBoundTarget & target) = 0;
    virtual void buildAddress(BuildCtx & ctx, CHqlBoundExpr & target) = 0;
    virtual void buildClear(BuildCtx & ctx, int direction) = 0;
    virtual void get(BuildCtx & ctx, CHqlBoundExpr & bound) = 0;
    virtual void getOffset(BuildCtx & ctx, CHqlBoundExpr & bound) = 0;
    virtual void getSize(BuildCtx & ctx, CHqlBoundExpr & bound) = 0;
    virtual size32_t getContainerTrailingFixed() = 0;
    virtual bool isBinary() = 0;
    virtual bool isConditional() = 0;
    virtual bool isRoot() = 0;
    virtual void modifyOp(BuildCtx & ctx, IHqlExpression * expr, node_operator op) = 0;
    virtual void set(BuildCtx & ctx, IHqlExpression * expr) = 0;
    virtual void setRow(BuildCtx & ctx, IReferenceSelector * rhs) = 0;

    virtual void buildDeserialize(BuildCtx & ctx, IHqlExpression * helper, IAtom * serializeForm) = 0;
    virtual void buildSerialize(BuildCtx & ctx, IHqlExpression * helper, IAtom * serializeForm) = 0;

//managing the selection
    virtual AColumnInfo * queryColumn() = 0;
    virtual BoundRow * queryRootRow() = 0;
    virtual IHqlExpression * queryExpr() = 0;
    virtual ITypeInfo * queryType() = 0;
    virtual IReferenceSelector * select(BuildCtx & ctx, IHqlExpression * selectExpr) = 0;
    virtual BoundRow * getRow(BuildCtx & ctx) = 0;
};

//---------------------------------------------------------------------------

class HqlCppCaseInfo
{
    friend class HqlCppTranslator;
public:
    HqlCppCaseInfo(HqlCppTranslator & _translator);

    void addPair(IHqlExpression * expr);
    void addPairs(HqlExprArray & pairs);
    bool buildAssign(BuildCtx & ctx, const CHqlBoundTarget & target);
    bool buildReturn(BuildCtx & ctx);
    void setCond(IHqlExpression * expr);
    void setDefault(IHqlExpression * expr);

protected:
    bool canBuildStaticList(ITypeInfo * type) { return isFixedSize(type); }

    void buildChop3Map(BuildCtx & ctx, const CHqlBoundTarget & target, CHqlBoundExpr & test, IHqlExpression * temp, unsigned start, unsigned end);
    void buildChop3Map(BuildCtx & ctx, const CHqlBoundTarget & target, CHqlBoundExpr & test);
    void buildChop2Map(BuildCtx & ctx, const CHqlBoundTarget & target, CHqlBoundExpr & test, unsigned start, unsigned end);
    IHqlExpression * buildIndexedMap(BuildCtx & ctx, IHqlExpression * test, unsigned lower, unsigned upper);
    void buildLoopChopMap(BuildCtx & ctx, const CHqlBoundTarget & target, CHqlBoundExpr & test);
    void buildIntegerSearchMap(BuildCtx & ctx, const CHqlBoundTarget & target, IHqlExpression * est);
    void buildSwitchCondition(BuildCtx & ctx, CHqlBoundExpr & bound);
    void buildSwitchMap(BuildCtx & ctx, const CHqlBoundTarget * target, IHqlExpression * test);
    void buildGeneralAssign(BuildCtx & ctx, const CHqlBoundTarget & target);
    void buildGeneralReturn(BuildCtx & ctx);

    bool canBuildArrayLookup(const CHqlBoundExpr & test);
    IHqlExpression * createCompareList();
    IHqlExpression * createComparisons();
    IHqlExpression * createResultsExpr(IHqlExpression * matchVar, bool canIncludeDefault, bool * includedDefault = NULL);
    void generateCompareVar(BuildCtx & ctx, IHqlExpression * target, CHqlBoundExpr & test, IHqlExpression * other);
    unsigned getNumPairs();
    bool hasLibraryChop();
    bool okToAlwaysEvaluateDefault();
    void processBranches();
    void promoteTypes();
    IHqlExpression * queryCreateSimpleResultAssign(IHqlExpression * search, IHqlExpression * resultExpr);
    bool queryBuildArrayLookup(BuildCtx & ctx, const CHqlBoundTarget & target, const CHqlBoundExpr & test);
    IHqlExpression * queryCompare(unsigned index);
    ITypeInfo * queryCompareType();
    IHqlExpression * queryReturn(unsigned index);
    void removeDuplicates();
    void sortPairs();
    void updateResultType(IHqlExpression * expr);

protected:
    HqlCppTranslator &translator;
    HqlExprAttr             cond;
    HqlExprAttr             defaultValue;
    HqlExprArray            pairs;
    HqlExprArray            originalPairs;
    bool complexCompare;
    bool constantCases;
    bool constantValues;
    OwnedITypeInfo resultType;
    OwnedITypeInfo indexType;
    OwnedITypeInfo promotedElementType;
};

//===========================================================================

enum
{
    MFdynamicproto = 1,             // Prototype for the function is not a literal string
    MFsingle = 2,                   // This will only be executed once per activity instance
    MFopt = 4,                      // An optional function that will not be generated if it is empty
};

class MemberFunction
{
public:
    MemberFunction(HqlCppTranslator & translator, BuildCtx & classctx);
    MemberFunction(HqlCppTranslator & translator, BuildCtx & classctx, const char * text, unsigned _flags = 0);
    ~MemberFunction() noexcept(false);

    void start(const char * text, unsigned _flags = 0);
    void finish();
    unsigned numStmts() const;
    void setIncomplete(bool value);
    void setIncluded(bool value);

    inline bool isExecutedOnce() const { return (flags & MFsingle) != 0; }

public:
    HqlCppTranslator & translator;
    IHqlStmt * stmt = nullptr;
    BuildCtx ctx;
    unsigned flags = 0;
};

//===========================================================================

class GlobalFileTracker : public IHqlDelayedCodeGenerator, public CInterface
{
public:
    GlobalFileTracker(IHqlExpression * _filename, IPropertyTree * _graphNode)
    {
        filename.set(_filename->queryBody());
        graphNode.set(_graphNode);
        usageCount = 0;
    }
    IMPLEMENT_IINTERFACE

//IHqlDelayedCodeGenerator
    virtual void generateCpp(StringBuffer & out) { out.append(usageCount); }

    bool checkMatch(IHqlExpression * searchFilename);
    void writeToGraph();

public:
    unsigned usageCount;
    OwnedHqlExpr filename;
    Owned<IPropertyTree> graphNode;
};

//===========================================================================

class WorkflowItem : public CInterface
{
    friend class WorkflowTransformer;
public:
    WorkflowItem(unsigned _wfid, node_operator _workflowOp) : wfid(_wfid), workflowOp(_workflowOp) { }
    WorkflowItem(IHqlExpression * _function);

    bool isFunction() const { return function != NULL; }
    IHqlExpression * getFunction() const;
    unsigned queryWfid() const { return wfid; }
    HqlExprArray & queryExprs() { return exprs; }

private:
    LinkedHqlExpr function;
    HqlExprArray exprs;
    UnsignedArray dependencies;
    unsigned wfid;
    node_operator workflowOp;
};

typedef CIArrayOf<WorkflowItem> WorkflowArray;

//---------------------------------------------------------------------------
typedef CIArrayOf<BoundRow> CursorArray;

enum AliasKind { NotFoundAlias, CreateTimeAlias, StartTimeAlias, RuntimeAlias };

class ActivityInstance;
class SerializationRow;
class EvalContext;
class InternalResultTracker;
//---------------------------------------------------------------------------

typedef CIArrayOf<BuildCtx> BuildCtxArray;

struct GeneratedGraphInfo : public CInterface
{
public:
    GeneratedGraphInfo(const char * _name, const char *_label) : name(_name), label(_label)
    {
        xgmml.setown(createPTree("graph"));
    }

public:
    StringAttr name, label;
    Owned<IPropertyTree> xgmml;
};

enum SubGraphType { SubGraphRoot, SubGraphRemote, SubGraphChild, SubGraphLoop };

struct SubGraphInfo : public HqlExprAssociation
{
public:
    SubGraphInfo(IPropertyTree * _tree, unsigned _id, unsigned _graphId, IHqlExpression * graphTag, SubGraphType _type);

    virtual AssocKind getKind() { return AssocSubGraph; }

public:
    Linked<IPropertyTree> tree;
    unsigned id;
    unsigned graphId;
    LinkedHqlExpr graphTag;
    SubGraphType type;
};
    
//MORE: This class is far too big and needs restructuring!!!!!


class ColumnToOffsetMap;
class RecordOffsetMap : public MapOf<IHqlExpression *, ColumnToOffsetMap>
{
public:
    ColumnToOffsetMap * queryMapping(IHqlExpression * record, unsigned maxRecordSize, bool isTarget);
};

class ExprExprMap : public MapOwnedToOwned<IHqlExpression, IHqlExpression>
{
};

class SubStringInfo;
class MetaInstance;
class KeyedJoinInfo;
class HqlMapTransformer;

class TransformBuilder;

struct HqlCppOptions
{
    unsigned            defaultImplicitKeyedJoinLimit;
    unsigned            defaultImplicitIndexReadLimit;
    unsigned            optimizeDiskFlag;
    unsigned            activitiesPerCpp;
    unsigned            maxRecordSize;
    unsigned            inlineStringThreshold;
    unsigned            maxRootMaybeThorActions;
    unsigned            maxLocalRowSize;
    unsigned            insertProjectCostLevel;
    unsigned            dfaRepeatMax;
    unsigned            dfaRepeatMaxScore;
    unsigned            debugNlp;
    unsigned            regexVersion;
    unsigned            parseDfaComplexity;
    unsigned            resourceMaxMemory;
    unsigned            resourceMaxSockets;
    unsigned            resourceMaxActivities;
    unsigned            resourceMaxHeavy;
    unsigned            resourceMaxDistribute;
    unsigned            filteredReadSpillThreshold;
    unsigned            topnLimit;
    unsigned            specifiedClusterSize;
    unsigned            globalFoldOptions;
    unsigned            minimizeSpillSize;
    unsigned            applyInstantEclTransformationsLimit;
    unsigned            complexClassesThreshold;
    unsigned            complexClassesActivityFilter;
    unsigned            subgraphToRegenerate;
    unsigned            defaultPersistExpiry;
    unsigned            defaultExpiry;
<<<<<<< HEAD
    unsigned            varFieldAccessorThreshold;
=======
    unsigned            searchDistanceThreshold;
>>>>>>> 76936d34
    int                 defaultNumPersistInstances;
    unsigned            reportDFSinfo;
    CompilerType        targetCompiler;
    DBZaction           divideByZeroAction;
    bool                peephole;
    bool                foldConstantCast;
    bool                optimizeBoolReturn;
    bool                freezePersists;
    bool                checkRoxieRestrictions;
    bool                checkThorRestrictions;
    bool                allowCsvWorkunitRead;
    bool                evaluateCoLocalRowInvariantInExtract;
    bool                allowInlineSpill;
    bool                spanMultipleCpp;
    bool                optimizeGlobalProjects;
    bool                optimizeResourcedProjects;
    byte                notifyOptimizedProjects;
    bool                checkAsserts;
    bool                assertSortedDistributed;
    bool                optimizeLoopInvariant;
    bool                warnOnImplicitJoinLimit;
    bool                warnOnImplicitReadLimit;
    bool                commonUpChildGraphs;
    bool                detectAmbiguousSelector;
    bool                allowAmbiguousSelector;
    bool                regressionTest;
    bool                recreateMapFromIf;
    bool                reduceNetworkTraffic;
    bool                optimizeProjectsPreservePersists;
    bool                showMetaText;
    bool                resourceConditionalActions;
    bool                resourceSequential;
    bool                workunitTemporaries;
    bool                minimizeWorkunitTemporaries;
    bool                pickBestEngine;
    bool                groupedChildIterators;
    bool                convertJoinToLookup;
    bool                convertJoinToLookupIfSorted;
    bool                spotCSE;
    bool                spotCseInIfDatasetConditions;
    bool                noAllToLookupConversion;
    bool                optimizeNonEmpty;
    bool                allowVariableRoxieFilenames;
    bool                notifyWorkflowCse;
    bool                performWorkflowCse;
    bool                foldConstantDatasets;
    bool                hoistSimpleGlobal;
    bool                percolateConstants;
    bool                percolateFilters;
    bool                usePrefetchForAllProjects;
    bool                allFilenamesDynamic;
    bool                optimizeSteppingPostfilter;
    bool                moveUnconditionalActions;
    bool                paranoidCheckNormalized;
    bool                paranoidCheckDependencies;
    bool                preventKeyedSplit;
    bool                preventSteppedSplit;
    bool                canGenerateSimpleAction;
    bool                minimizeActivityClasses;
    bool                minimizeSkewBeforeSpill;
    bool                createSerializeForUnknownSize;
    bool                implicitLinkedChildRows;
    bool                mainRowsAreLinkCounted;
    bool                allowSections;
    bool                autoPackRecords;
    bool                commonUniqueNameAttributes;
    bool                sortIndexPayload;
    bool                foldFilter;
    bool                finalizeAllRows;
    bool                optimizeGraph;
    bool                orderDiskFunnel;
    bool                alwaysAllowAllNodes;
    bool                slidingJoins;
    bool                foldOptimized;
    bool                globalOptimize;
    bool                applyInstantEclTransformations;
    bool                calculateComplexity;
    bool                generateLogicalGraph;
    bool                generateLogicalGraphOnly;
    bool                globalAutoHoist;
    bool                expandRepeatAnyAsDfa;
    bool                unlimitedResources;
    bool                allowThroughSpill;
    bool                minimiseSpills;
    bool                spillMultiCondition;
    bool                spotThroughAggregate;
    bool                hoistResourced;
    bool                maximizeLexer;
    bool                foldStored;
    bool                spotTopN;
    bool                groupAllDistribute;
    bool                spotLocalMerge;
    bool                spotPotentialKeyedJoins;
    bool                combineTrivialStored;
    bool                combineAllStored;
    bool                allowStoredDuplicate;
    bool                allowScopeMigrate;
    bool                supportFilterProject;
    bool                normalizeExplicitCasts;
    bool                optimizeInlineSource;
    bool                optimizeDiskSource;
    bool                optimizeIndexSource;
    bool                optimizeChildSource;
    bool                reportLocations;
    bool                debugGeneratedCpp;
    bool                addFilesnamesToGraph;
    bool                normalizeLocations;
    bool                ensureRecordsHaveSymbols;
    bool                constantFoldNormalize;
    bool                constantFoldPostNormalize;
    bool                optimizeGrouping;
    bool                showMetaInGraph;
    bool                spotComplexClasses;
    bool                optimizeString1Compare;
    bool                optimizeSpillProject;
    bool                expressionPeephole;
    bool                optimizeIncrement;
    bool                supportsMergeDistribute;
    bool                debugNlpAsHint;
    bool                forceVariableWuid;
    bool                okToDeclareAndAssign;       // long time ago gcc had problems doing this for very complex functions
    bool                noteRecordSizeInGraph;
    bool                convertRealAssignToMemcpy;
    bool                allowActivityForKeyedJoin;
    bool                forceActivityForKeyedJoin;
    bool                addLibraryInputsToGraph;
    bool                showRecordCountInGraph;
    bool                serializeRowsetInExtract;
    bool                testIgnoreMaxLength;
    bool                trackDuplicateActivities;               // for diagnosing problems with code becoming duplicated
    bool                showActivitySizeInGraph;
    bool                addLocationToCpp;
    bool                alwaysCreateRowBuilder;                 // allow paranoid check to ensure builders are built everywhere
    bool                precalculateFieldOffsets;               // useful for some queries, can be expensive
    bool                generateStaticInlineTables;
    bool                staticRowsUseStringInitializer;
    bool                convertWhenExecutedToCompound;
    bool                standAloneExe;
    bool                enableCompoundCsvRead;
    bool                optimizeNestedConditional;
    bool                createImplicitAliases;
    bool                combineSiblingGraphs;
    bool                optimizeSharedGraphInputs;
    bool                supportsSubSortActivity;  // Does the target engine support SUBSORT?
    bool                implicitSubSort;  // convert sort when partially sorted to subsort (group,sort,ungroup)
    bool                implicitBuildIndexSubSort;  // use subsort when building indexes?
    bool                implicitJoinSubSort;  // use subsort for partially sorted join inputs when possible
    bool                implicitGroupSubSort;  // use subsort if some sort conditions match when grouping
    bool                implicitGroupHashAggregate;  // convert aggregate(sort(x,a),{..},a,d) to aggregate(group(sort(x,a),a_,{},d))
    bool                implicitGroupHashDedup;
    bool                reportFieldUsage;
    bool                reportFileUsage;
    bool                recordFieldUsage;
    bool                subsortLocalJoinConditions;
    bool                projectNestedTables;
    bool                showSeqInGraph;
    bool                normalizeSelectorSequence;
    bool                removeXpathFromOutput;
    bool                canLinkConstantRows;
    bool                checkAmbiguousRollupCondition;
    bool                paranoidCheckSelects;
    bool                matchExistingDistributionForJoin;
    bool                createImplicitKeyedDistributeForJoin;
    bool                expandHashJoin;
    bool                traceIR;
    bool                preserveCaseExternalParameter;
    bool                multiplePersistInstances;
    bool                optimizeParentAccess;
    bool                expandPersistInputDependencies;
    bool                expirePersists;
    bool                actionLinkInNewGraph;
    bool                optimizeMax;
    bool                useResultsForChildSpills;
    bool                alwaysUseGraphResults;
    bool                noConditionalLinks;
    bool                reportAssertFilenameTail;
    bool                newBalancedSpotter;
    bool                keyedJoinPreservesOrder;
    bool                expandSelectCreateRow;
    bool                obfuscateOutput;
    bool                showEclInGraph;
    bool                showChildCountInGraph;
    bool                optimizeSortAllFields;
    bool                optimizeSortAllFieldsStrict;
    bool                alwaysReuseGlobalSpills;
    bool                forceAllDatasetsParallel;
    bool                embeddedWarningsAsErrors;
    bool                optimizeCriticalFunctions;
    bool                addLikelihoodToGraph;
    bool                translateDFSlayouts;
};

//Any information gathered while processing the query should be moved into here, rather than cluttering up the translator class
struct HqlCppDerived
{
    HqlCppDerived() 
    { 
    }
};

interface IDefRecordElement;
class NlpParseContext;

struct EvaluateCompareInfo
{
public:
    EvaluateCompareInfo(node_operator _op) { actionIfDiffer = null_stmt; op = _op; isBoolEquality = false; neverReturnMatch = true; alwaysReturns = false; }
    EvaluateCompareInfo(const EvaluateCompareInfo & info)
    {
        target.set(info.target); actionIfDiffer = info.actionIfDiffer; op = info.op; isBoolEquality = info.isBoolEquality;
        alwaysReturns = false;
        neverReturnMatch = true;
    }

    bool isEqualityCompare() const { return op == no_eq; }
    IHqlExpression * getEqualityReturnValue() { return isBoolEquality ? createConstant(false) : createIntConstant(1); }

    CHqlBoundTarget target;
    node_operator op;
    StmtKind actionIfDiffer;
    bool isBoolEquality;
    bool neverReturnMatch;
    bool alwaysReturns;
};

class AliasExpansionInfo;
class HashCodeCreator;
class ParentExtract;
class ConstantRowArray;
class SerializeKeyInfo;

enum PEtype {
    PETnone,
    PETchild,       // child query
    PETremote,      // allnodes
    PETloop,        // loop
    PETnested,      // nested class
    PETcallback,    // callback within a function
    PETlibrary,     // a library
    PETmax };

class HQLCPP_API HqlCppTranslator : implements IHqlCppTranslator, public CInterface
{
//MORE: This is in serious need of refactoring....

    friend class HqlCppCaseInfo;
    friend class ActivityInstance;
    friend class SourceBuilder;
    friend class DiskReadBuilder;
    friend class IndexReadBuilder;
    friend class FetchBuilder;
    friend class MonitorExtractor;
    friend class NlpParseContext;
    friend class KeyedJoinInfo;
    friend class ChildGraphBuilder;
public:
    HqlCppTranslator(IErrorReceiver * _errors, const char * _soName, IHqlCppInstance * _code, ClusterType _targetClusterType, ICodegenContextCallback *_logger);
    ~HqlCppTranslator();
    IMPLEMENT_IINTERFACE

//interface IHqlCppTranslator
    virtual bool buildCpp(IHqlCppInstance & _code, HqlQueryContext & query);
    virtual double getComplexity(IHqlCppInstance & _code, IHqlExpression * expr);
    virtual bool spanMultipleCppFiles()         { return options.spanMultipleCpp; }
    virtual unsigned getNumExtraCppFiles()      { return activitiesThisCpp ? curCppFile : 0; }

//Statements.
    void buildStmt(BuildCtx & ctx, IHqlExpression * expr);

//General
    IReferenceSelector * buildReference(BuildCtx & ctx, IHqlExpression * expr);
    IReferenceSelector * buildActiveReference(BuildCtx & ctx, IHqlExpression * expr);

//Scalar processing
    void buildExpr(BuildCtx & ctx, IHqlExpression * expr, CHqlBoundExpr & tgt);
    void buildSimpleExpr(BuildCtx & ctx, IHqlExpression * expr, CHqlBoundExpr & tgt);
    void buildTempExpr(BuildCtx & ctx, IHqlExpression * expr, CHqlBoundExpr & tgt, ExpressionFormat format=FormatNatural);
    void buildTempExpr(BuildCtx & ctx, BuildCtx & declareCtx, CHqlBoundTarget & target, IHqlExpression * expr, ExpressionFormat format, bool ignoreSetAll);
    IHqlExpression * buildSimplifyExpr(BuildCtx & ctx, IHqlExpression * expr);
    void buildExprEnsureType(BuildCtx & ctx, IHqlExpression * expr, CHqlBoundExpr & tgt, ITypeInfo * type);
    void buildExprViaTypedTemp(BuildCtx & ctx, IHqlExpression * expr, CHqlBoundExpr & tgt, ITypeInfo * type);

    void buildAssign(BuildCtx & ctx, IHqlExpression * target, IHqlExpression * expr);
    void buildExprAssign(BuildCtx & ctx, const CHqlBoundTarget & target, IHqlExpression * expr);
    void assign(BuildCtx & ctx, const CHqlBoundTarget & target, CHqlBoundExpr & expr);
    void buildIncrementAssign(BuildCtx & ctx, IHqlExpression * target, IHqlExpression * value);
    void buildIncrementAssign(BuildCtx & ctx, IReferenceSelector * target, IHqlExpression * value);
    void buildIncrementAssign(BuildCtx & ctx, const CHqlBoundTarget & target, IHqlExpression * value);

    void buildExprOrAssign(BuildCtx & ctx, const CHqlBoundTarget * target, IHqlExpression * expr, CHqlBoundExpr * tgt);

//Set processing
    void buildSetAssign(BuildCtx & ctx, IHqlCppSetBuilder * builder, IHqlExpression * expr);
    void buildSetAssignViaBuilder(BuildCtx & ctx, const CHqlBoundTarget & target, IHqlExpression * value);

//Row Processing
    IReferenceSelector * buildActiveRow(BuildCtx & ctx, IHqlExpression * expr);
    IReferenceSelector * buildNewRow(BuildCtx & ctx, IHqlExpression * expr);
    IReferenceSelector * buildNewOrActiveRow(BuildCtx & ctx, IHqlExpression * expr, bool isNew);
    void buildRowAssign(BuildCtx & ctx, BoundRow * target, IHqlExpression * expr);
    void buildRowAssign(BuildCtx & ctx, IReferenceSelector * target, IHqlExpression * expr);
    void buildRowAssign(BuildCtx & ctx, IReferenceSelector * target, IReferenceSelector * source);
    BoundRow * ensureLinkCountedRow(BuildCtx & ctx, BoundRow * row);
    IReferenceSelector * ensureLinkCountedRow(BuildCtx & ctx, IReferenceSelector * source);

//Dataset processing.
    void buildAnyExpr(BuildCtx & ctx, IHqlExpression * expr, CHqlBoundExpr & tgt);
    void buildDataset(BuildCtx & ctx, IHqlExpression * expr, CHqlBoundExpr & tgt, ExpressionFormat format);
    void doBuildDataset(BuildCtx & ctx, IHqlExpression * expr, CHqlBoundExpr & tgt, ExpressionFormat format);
    void buildDatasetAssign(BuildCtx & ctx, const CHqlBoundTarget & target, IHqlExpression * expr);
    void buildDatasetAssign(BuildCtx & ctx, IHqlCppDatasetBuilder * builder, IHqlExpression * expr);

    void ensureDatasetFormat(BuildCtx & ctx, ITypeInfo * type, CHqlBoundExpr & tgt, ExpressionFormat format);

    BoundRow * buildDatasetIterate(BuildCtx & ctx, IHqlExpression * _expr, bool needToBreak);
    IReferenceSelector * buildDatasetIndex(BuildCtx & ctx, IHqlExpression * expr);
    IReferenceSelector * buildDatasetIndexViaIterator(BuildCtx & ctx, IHqlExpression * expr);
    IHqlExpression * ensureIteratedRowIsLive(BuildCtx & initctx, BuildCtx & searchctx, BuildCtx & iterctx, BoundRow * row, IHqlExpression * dataset, IHqlExpression * rowExpr);
    BoundRow * buildOptimizeSelectFirstRow(BuildCtx & ctx, IHqlExpression * expr);

    IReferenceSelector * buildDatasetSelectMap(BuildCtx & ctx, IHqlExpression * expr);

// Helper functions

    __declspec(noreturn) void ThrowStringException(int code,const char *format, ...) __attribute__((format(printf, 3, 4), noreturn));            // override the global function to try and add more context information

    void buildAddress(BuildCtx & ctx, IHqlExpression * expr, CHqlBoundExpr & tgt);
    void buildBlockCopy(BuildCtx & ctx, IHqlExpression * tgt, CHqlBoundExpr & src);
    void buildClear(BuildCtx & ctx, IHqlExpression * expr);
    void buildClear(BuildCtx & ctx, const CHqlBoundTarget & target);
    void buildFilter(BuildCtx & ctx, IHqlExpression * expr);
    void buildFilteredReturn(BuildCtx & ctx, IHqlExpression * filter, IHqlExpression * value);
    void buildCachedExpr(BuildCtx & ctx, IHqlExpression * expr, CHqlBoundExpr & tgt);
    void buildReturn(BuildCtx & ctx, IHqlExpression * expr, ITypeInfo * type=NULL);
    ABoundActivity * buildActivity(BuildCtx & ctx, IHqlExpression * expr, bool isRoot);
    ABoundActivity * buildCachedActivity(BuildCtx & ctx, IHqlExpression * expr, bool isRoot = false);
    ABoundActivity * getConditionalActivity(BuildCtx & ctx, IHqlExpression * expr, bool isChild);
    void buildRootActivity(BuildCtx & ctx, IHqlExpression * expr);
    bool specialCaseBoolReturn(BuildCtx & ctx, IHqlExpression * expr);

    void buildCompoundAssign(BuildCtx & ctx, IHqlExpression * left, IReferenceSelector * leftSelector, IHqlExpression * rightScope, IHqlExpression * rightSelector);
    void buildCompoundAssign(BuildCtx & ctx, IHqlExpression * left, IHqlExpression * right);

    void associateCounter(BuildCtx & ctx, IHqlExpression * counterExpr, const char * name);

// child dataset processing.
    IHqlExpression * buildSpillChildDataset(BuildCtx & ctx, IHqlExpression * expr);
    IHqlExpression * forceInlineAssignDataset(BuildCtx & ctx, IHqlExpression * expr);

    bool canProcessInline(BuildCtx * ctx, IHqlExpression * expr);
    bool canIterateInline(BuildCtx * ctx, IHqlExpression * expr);
    bool canAssignInline(BuildCtx * ctx, IHqlExpression * expr);
    bool canEvaluateInline(BuildCtx * ctx, IHqlExpression * expr);
    bool canEvaluateInlineNoSpill(BuildCtx * ctx, IHqlExpression * expr);

    void buildAssignChildDataset(BuildCtx & ctx, const CHqlBoundTarget & target, IHqlExpression * expr);
    void buildChildDataset(BuildCtx & ctx, IHqlExpression * expr, CHqlBoundExpr & tgt);

    IHqlExpression * bindFunctionCall(IIdAtom * name, HqlExprArray & args);
    IHqlExpression * bindFunctionCall(IIdAtom * name, IHqlExpression * arg1);
    IHqlExpression * bindFunctionCall(IIdAtom * name, HqlExprArray & args, ITypeInfo * newType);
    IHqlExpression * bindFunctionCall(IHqlExpression * function, HqlExprArray & args);
    IHqlExpression * bindTranslatedFunctionCall(IIdAtom * name, HqlExprArray & args);
    IHqlExpression * bindTranslatedFunctionCall(IHqlExpression * function, HqlExprArray & args);

    void buildFunctionCall(BuildCtx & ctx, IIdAtom * name, HqlExprArray & args);
    void buildTranslatedFunctionCall(BuildCtx & ctx, IIdAtom * name, HqlExprArray & args);
    void callProcedure(BuildCtx & ctx, IIdAtom * name, HqlExprArray & args);
    
    void expandFunctions(bool expandInline);
    IHqlExpression * needFunction(IIdAtom * name);
    bool registerGlobalUsage(IHqlExpression * filename);
    IHqlExpression * queryActiveNamedActivity();
    IHqlExpression * queryActiveActivityLocation() const;
    void reportWarning(WarnErrorCategory category, unsigned id, const char * msg, ...) __attribute__((format(printf, 4, 5)));
    void reportWarning(WarnErrorCategory category, ErrorSeverity explicitSeverity, IHqlExpression * location, unsigned id, const char * msg, ...) __attribute__((format(printf, 6, 7)));
    void reportError(IHqlExpression * location, int code, const char *format, ...) __attribute__((format(printf, 4, 5)));
    void reportErrorDirect(IHqlExpression * location, int code,const char *msg, bool alwaysAbort);
    void addWorkunitException(ErrorSeverity severity, unsigned code, const char * msg, IHqlExpression * location);
    void useFunction(IHqlExpression * funcdef);
    void useLibrary(const char * libname);
    void finalizeResources();
    void generateStatistics(const char * targetDir, const char * variant);

    inline bool queryEvaluateCoLocalRowInvariantInExtract() const { return options.evaluateCoLocalRowInvariantInExtract; }
    inline byte notifyOptimizedProjectsLevel()              { return options.notifyOptimizedProjects; }
    inline bool generateAsserts() const                     { return options.checkAsserts; }
    inline bool getCheckRoxieRestrictions() const           { return options.checkRoxieRestrictions; }
    inline bool queryFreezePersists() const                 { return options.freezePersists; }
    inline bool checkIndexReadLimit() const                 { return options.warnOnImplicitReadLimit; }
    inline unsigned getDefaultImplicitIndexReadLimit() const { return options.defaultImplicitIndexReadLimit; }
    inline bool queryCommonUpChildGraphs() const            { return options.commonUpChildGraphs; }
    inline bool insideLibrary() const                       { return outputLibraryId != NULL; }
    inline bool hasDynamicFilename(IHqlExpression * expr) const { return options.allFilenamesDynamic || hasDynamic(expr); }
    inline bool canGenerateStringInline(unsigned len)       { return ((options.inlineStringThreshold == 0) || (len <= options.inlineStringThreshold)); }

    unsigned getOptimizeFlags() const;
    unsigned getSourceAggregateOptimizeFlags() const;
    void addGlobalOnWarning(IHqlExpression * setMetaExpr);

    ClusterType getTargetClusterType() const { return targetClusterType; }
    inline bool targetRoxie() const { return targetClusterType == RoxieCluster; }
    inline bool targetHThor() const { return targetClusterType == HThorCluster; }
    inline bool targetThor() const { return isThorCluster(targetClusterType); }
    inline IErrorReceiver & queryErrorProcessor() { return *errorProcessor; }
    inline ErrorSeverityMapper & queryLocalOnWarningMapper() { return *localOnWarnings; }

    unsigned getConsistentUID(IHqlExpression * ptr);
    bool insideOnCreate(BuildCtx & ctx);
    bool insideOnStart(BuildCtx & ctx);
    bool tempRowRequiresFinalize(IHqlExpression * record) const;
    void convertBoundDatasetToFirstRow(IHqlExpression * expr, CHqlBoundExpr & bound);
    void convertBoundRowToDataset(BuildCtx & ctx, CHqlBoundExpr & bound, const BoundRow * row, ExpressionFormat preferredFormat);

    //Be very careful before calling this.......  
    //Either isIndependentMaybeShared is set - which case the item inserted into the initctx can have no dependencies
    //or isIndependentMaybeShared is false, and the code that is inserted is never implicitly shared.
    bool getInvariantMemberContext(BuildCtx & ctx, BuildCtx * * declarectx, BuildCtx * * initctx, bool isIndependentMaybeShared, bool invariantEachStart);

    IPropertyTree * gatherFieldUsage(const char * variant, const IPropertyTree * exclude);
    void writeFieldUsage(const char * targetDir, IPropertyTree * xml, const char * variant);

public:
    BoundRow * bindSelf(BuildCtx & ctx, IHqlExpression * dataset, const char * builder);
    BoundRow * bindSelf(BuildCtx & ctx, IHqlExpression * dataset, IHqlExpression * expr, IHqlExpression * builder);
    BoundRow * bindTableCursor(BuildCtx & ctx, IHqlExpression * dataset, const char * bound, bool isLinkCounted, node_operator no_side, IHqlExpression * selSeq);
    BoundRow * bindTableCursor(BuildCtx & ctx, IHqlExpression * dataset, IHqlExpression * bound, node_operator no_side, IHqlExpression * selSeq);
    BoundRow * bindCsvTableCursor(BuildCtx & ctx, IHqlExpression * dataset, const char * name, node_operator side, IHqlExpression * selSeq, bool translateVirtuals, IAtom * encoding);
    BoundRow * bindCsvTableCursor(BuildCtx & ctx, IHqlExpression * dataset, IHqlExpression * bound, node_operator side, IHqlExpression * selSeq, bool translateVirtuals, IAtom * encoding);
    BoundRow * bindXmlTableCursor(BuildCtx & ctx, IHqlExpression * dataset, const char * name, node_operator side, IHqlExpression * selSeq, bool translateVirtuals);
    BoundRow * bindXmlTableCursor(BuildCtx & ctx, IHqlExpression * dataset, IHqlExpression * bound, node_operator side, IHqlExpression * selSeq, bool translateVirtuals);
    BoundRow * createTableCursor(IHqlExpression * dataset, IHqlExpression * bound, bool useAccessorClass, node_operator side, IHqlExpression * selSeq);
    BoundRow * bindRow(BuildCtx & ctx, IHqlExpression * expr, IHqlExpression * bound);
    BoundRow * bindRow(BuildCtx & ctx, IHqlExpression * expr, const char * name);
    BoundRow * bindConstantRow(BuildCtx & ctx, IHqlExpression * expr, CHqlBoundExpr & bound);
    BoundRow * bindSelectorAsSelf(BuildCtx & ctx, IReferenceSelector * selector, IHqlExpression * expr);
    BoundRow * bindSelectorAsRootRow(BuildCtx & ctx, IReferenceSelector * selector, IHqlExpression * expr);
    void bindRows(BuildCtx & ctx, node_operator side, IHqlExpression * selSeq, IHqlExpression * rowsid, IHqlExpression * dataset, const char * numText, const char * rowsText, bool mainRowsAreLinkCounted);
    BoundRow * bindTableCursorOrRow(BuildCtx & ctx, IHqlExpression * expr, const char * name);
    BoundRow * recreateTableCursor(IHqlExpression * dataset, BoundRow * row, node_operator side, IHqlExpression * selSeq);
    BoundRow * rebindTableCursor(BuildCtx & ctx, IHqlExpression * dataset, BoundRow * row, node_operator no_side, IHqlExpression * selSeq);
    void finishSelf(BuildCtx & ctx, BoundRow * self, BoundRow * target);
    void ensureRowAllocated(BuildCtx & ctx, const char * builder);
    void ensureRowAllocated(BuildCtx & ctx, BoundRow * row);

    inline BoundRow * bindTableCursor(BuildCtx & ctx, IHqlExpression * dataset, const char * bound, node_operator side, IHqlExpression * selSeq)
           { return bindTableCursor(ctx, dataset, bound, false, side, selSeq); }
    inline BoundRow * bindTableCursor(BuildCtx & ctx, IHqlExpression * dataset, const char * bound)
           { return bindTableCursor(ctx, dataset, bound, false, no_none, NULL); }
    inline BoundRow * bindTableCursor(BuildCtx & ctx, IHqlExpression * dataset, IHqlExpression * bound)
           { return bindTableCursor(ctx, dataset, bound, no_none, NULL); }


    IHqlExpression * getRtlFieldKey(IHqlExpression * expr, IHqlExpression * ownerRecord);
    unsigned buildRtlField(StringBuffer & instanceName, IHqlExpression * field, IHqlExpression * rowRecord);
    unsigned buildRtlType(StringBuffer & instanceName, ITypeInfo * type, unsigned typeFlags);
    unsigned buildRtlRecordFields(StringBuffer & instanceName, IHqlExpression * record, IHqlExpression * rowRecord);
    unsigned expandRtlRecordFields(StringBuffer & fieldListText, IHqlExpression * record, IHqlExpression * rowRecord);
    unsigned buildRtlIfBlockField(StringBuffer & instanceName, IHqlExpression * ifblock, IHqlExpression * rowRecord);

    void buildMetaInfo(MetaInstance & instance);
    IHqlExpression * buildMetaParameter(IHqlExpression * arg);
    void buildMetaForRecord(StringBuffer & name, IHqlExpression * record);
    void buildMetaForSerializedRecord(StringBuffer & name, IHqlExpression * record, bool isGrouped);
    BoundRow * createBoundRow(IHqlExpression * dataset, IHqlExpression * bound);
    void getRecordSize(BuildCtx & ctx, IHqlExpression * dataset, CHqlBoundExpr & bound);
    BoundRow * resolveSelectorDataset(BuildCtx & ctx, IHqlExpression * dataset);
    BoundRow * resolveDatasetRequired(BuildCtx & ctx, IHqlExpression * expr);
    ColumnToOffsetMap * queryRecordOffsetMap(IHqlExpression * record, bool isTargetRow);
    IHqlExpression * queryRecord(BuildCtx & ctx, IHqlExpression * expr);
    RecordOffsetMap & queryRecordMap()              { return recordMap; }
    unsigned getDefaultMaxRecordSize()              { return options.maxRecordSize; }
    void buildReturnRecordSize(BuildCtx & ctx, BoundRow * cursor);
    bool isFixedRecordSize(IHqlExpression * record);
    bool recordContainsIfBlock(IHqlExpression * record);
    unsigned getFixedRecordSize(IHqlExpression * record);
    unsigned getMaxRecordSize(IHqlExpression * record);
    IHqlExpression * getRecordSize(IHqlExpression * dataset);
    unsigned getCsvMaxLength(IHqlExpression * csvAttr);
    void ensureRowSerializer(StringBuffer & serializerName, BuildCtx & ctx, IHqlExpression * record, IAtom * format, IAtom * kind);
    void ensureRowPrefetcher(StringBuffer & prefetcherName, BuildCtx & ctx, IHqlExpression * record);
    IHqlExpression * createSerializer(BuildCtx & ctx, IHqlExpression * record, IAtom * format, IAtom * kind);

    void buildRowAccessors();
    void buildRowAccessor(ColumnToOffsetMap * map);

    AliasKind buildExprInCorrectContext(BuildCtx & ctx, IHqlExpression * expr, CHqlBoundExpr & tgt, bool evaluateLocally);
    ParentExtract * createExtractBuilder(BuildCtx & ctx, PEtype type, IHqlExpression * graphId, IHqlExpression * expr, bool doDeclare);
    ParentExtract * createExtractBuilder(BuildCtx & ctx, PEtype type, IHqlExpression * graphId, GraphLocalisation localisation, bool doDeclare);
        
    void buildDefaultRow(BuildCtx & ctx, IHqlExpression * expr, CHqlBoundExpr & bound);
    void buildNullRow(BuildCtx & ctx, IHqlExpression * expr, CHqlBoundExpr & bound);

    void buildTransformBody(BuildCtx & ctx, IHqlExpression * transform, IHqlExpression * left, IHqlExpression * right, IHqlExpression * self, IHqlExpression * selSeq);
    BoundRow * buildTransformCursors(BuildCtx & ctx, IHqlExpression * transform, IHqlExpression * left, IHqlExpression * right, IHqlExpression * self, IHqlExpression * selSeq);
    void doBuildTransformBody(BuildCtx & ctx, IHqlExpression * transform, BoundRow * selfCursor);

    void noteXpathUsed(const char * xpath);
    void noteXpathUsed(IHqlExpression * expr);

    HqlCppOptions const & queryOptions() const { return options; }
    bool needToSerializeToSlave(IHqlExpression * expr) const;
    ITimeReporter * queryTimeReporter() const { return timeReporter; }
    void noteFinishedTiming(const char * name, cycle_t startCycles)
    {
        timeReporter->addTiming(name, get_cycles_now()-startCycles);
    }

    void updateClusterType();
    bool buildCode(HqlQueryContext & query, const char * embeddedLibraryName, const char * embeddedGraphName);

    inline StringBuffer & generateExprCpp(StringBuffer & out, IHqlExpression * expr)
    {
        return ::generateExprCpp(out, expr, options.targetCompiler);
    }

    inline StringBuffer & generateTypeCpp(StringBuffer & out, ITypeInfo * type, const char * name)
    {
        return ::generateTypeCpp(out, type, name, options.targetCompiler);
    }

    void setTargetClusterType(ClusterType clusterType);
    void checkAbort();

public:
    //various helper functions.
    IHqlExpression * addBigLiteral(const char *lit, unsigned litLen);
    IHqlExpression * addLiteral(const char * text);
    IHqlExpression * addDataLiteral(const char *lit, unsigned litLen);
    IHqlExpression * addStringLiteral(const char *lit);
    IHqlExpression * associateLocalFailure(BuildCtx & ctx, const char * exceptionName);
    IHqlExpression * convertBoundStringToChar(const CHqlBoundExpr & bound);
    void createTempFor(BuildCtx & ctx, ITypeInfo * exprType, CHqlBoundTarget & target, typemod_t modifier, ExpressionFormat format);
    void createTempFor(BuildCtx & ctx, IHqlExpression * expr, CHqlBoundTarget & target);

    BoundRow * declareTempRow(BuildCtx & ctx, BuildCtx & codectx, IHqlExpression * expr);
    BoundRow * createRowBuilder(BuildCtx & ctx, BoundRow * targetRow);
    void finalizeTempRow(BuildCtx & ctx, BoundRow * targetRow, BoundRow * rowBuilder);
    BoundRow * declareTempAnonRow(BuildCtx & ctx, BuildCtx & codectx, IHqlExpression * record);

    IHqlExpression * declareLinkedRowExpr(BuildCtx & ctx, IHqlExpression * record, bool isMember);
    BoundRow * declareLinkedRow(BuildCtx & ctx, IHqlExpression * expr, bool isMember);
    BoundRow * declareStaticRow(BuildCtx & ctx, IHqlExpression * expr);

    void expandTranslated(IHqlExpression * expr, CHqlBoundExpr & tgt);
    IHqlExpression * getBoundCount(const CHqlBoundExpr & bound);
    IHqlExpression * getBoundLength(const CHqlBoundExpr & bound);
    IHqlExpression * getBoundSize(const CHqlBoundExpr & bound);
    IHqlExpression * getBoundSize(ITypeInfo * type, IHqlExpression * length, IHqlExpression * data);
    IHqlExpression * getElementPointer(IHqlExpression * source);
    IHqlExpression * getIndexedElementPointer(IHqlExpression * source, IHqlExpression * index);
    IHqlExpression * getIndexedElementPointer(IHqlExpression * source, unsigned index);
    IHqlExpression * getListLength(BuildCtx & ctx, IHqlExpression * expr);
    void getRecordECL(IHqlExpression * record, StringBuffer & eclText);
    void ensureHasAddress(BuildCtx & ctx, CHqlBoundExpr & tgt);
    void normalizeBoundExpr(BuildCtx & ctx, CHqlBoundExpr & bound);

    ICodegenContextCallback * queryCallback() { return ctxCallback; }
    IWorkUnit * wu()           { return code->workunit; }
    void useInclude(const char * name)                      { code->useInclude(name); }
    HqlCppInstance * queryCode() const                      { return code; }
    unsigned curSubGraphId(BuildCtx & ctx);
    unsigned beginFunctionGetCppIndex(unsigned activityId, bool isChildActivity);

    void buildAssignToTemp(BuildCtx & ctx, IHqlExpression * variable, IHqlExpression * expr);       // create a bound target for the variable and assign
    void queryAddResultDependancy(ABoundActivity & whoAmIActivity, IHqlExpression * seq, IHqlExpression * name);
    void associateRemoteResult(ActivityInstance & instance, IHqlExpression * seq, IHqlExpression * name);

    IHqlCppSetCursor * createSetSelector(BuildCtx & ctx, IHqlExpression * expr);
    IHqlCppSetBuilder * createTempSetBuilder(ITypeInfo * type, IHqlExpression * allVar);
    IHqlCppSetBuilder * createInlineSetBuilder(ITypeInfo * type, IHqlExpression * allVar, IHqlExpression * size, IHqlExpression * address);

    IHqlCppDatasetCursor * createDatasetSelector(BuildCtx & ctx, IHqlExpression * expr, ExpressionFormat format = FormatNatural);
    IHqlCppDatasetBuilder * createBlockedDatasetBuilder(IHqlExpression * record);
    IHqlCppDatasetBuilder * createSingleRowTempDatasetBuilder(IHqlExpression * record, BoundRow * row);
    IHqlCppDatasetBuilder * createInlineDatasetBuilder(IHqlExpression * record, IHqlExpression * size, IHqlExpression * address);
    IHqlCppDatasetBuilder * createChoosenDatasetBuilder(IHqlExpression * record, IHqlExpression * maxCount);
    IHqlCppDatasetBuilder * createLimitedDatasetBuilder(IHqlExpression * record, IHqlExpression * maxCount);
    IHqlCppDatasetBuilder * createLinkedDatasetBuilder(IHqlExpression * record, IHqlExpression * choosenLimit = NULL);
    IHqlCppDatasetBuilder * createLinkedDictionaryBuilder(IHqlExpression * record);
    IReferenceSelector * createSelfSelect(BuildCtx & ctx, IReferenceSelector * target, IHqlExpression * expr, IHqlExpression * rootSelector);
    IReferenceSelector * createReferenceSelector(BoundRow * cursor, IHqlExpression * path);
    IReferenceSelector * createReferenceSelector(BoundRow * cursor);

    IHqlExpression * convertBetweenCountAndSize(const CHqlBoundExpr & bound, bool getLength);
    
    void assignBound(BuildCtx & ctx, const CHqlBoundTarget & target, IHqlExpression * rhs);             // assign rhs to 
    void assignBoundToTemp(BuildCtx & ctx, IHqlExpression * lhs, IHqlExpression * rhs);

    bool expandFunctionPrototype(StringBuffer & s, IHqlExpression * funcdef);
    void expandFunctionPrototype(BuildCtx & ctx, IHqlExpression * funcdef);
    void buildCppFunctionDefinition(BuildCtx &funcctx, IHqlExpression * bodycode, const char *proto);
    void buildScriptFunctionDefinition(BuildCtx &funcctx, IHqlExpression * bodycode, const char *proto);
    void buildFunctionDefinition(IHqlExpression * funcdef);
    void assignAndCast(BuildCtx & ctx, const CHqlBoundTarget & target, CHqlBoundExpr & expr);
    void assignCastUnknownLength(BuildCtx & ctx, const CHqlBoundTarget & target, CHqlBoundExpr & pure);
    void assignSwapInt(BuildCtx & ctx, ITypeInfo * to, const CHqlBoundTarget & target, CHqlBoundExpr & pure);
    void buildAssignViaTemp(BuildCtx & ctx, const CHqlBoundTarget & target, IHqlExpression * expr);

    void buildRecordSerializeExtract(BuildCtx & ctx, IHqlExpression * memoryRecord);

    void doBuildSetAssignAndCast(BuildCtx & ctx, IHqlCppSetBuilder * builder, IHqlExpression * value);

    IHqlExpression * createWrapperTemp(BuildCtx & ctx, ITypeInfo * type, typemod_t modifier);

    void doBuildExprAssign(BuildCtx & ctx, const CHqlBoundTarget & target, IHqlExpression * expr);
    void doBuildBoolAssign(BuildCtx & ctx, const CHqlBoundTarget & target, IHqlExpression * expr);

    void doBuildChoose(BuildCtx & ctx, const CHqlBoundTarget * target, IHqlExpression * expr);

    void buildExprAssignViaType(BuildCtx & ctx, const CHqlBoundTarget & target, IHqlExpression * expr, ITypeInfo * type);
    void buildExprAssignViaString(BuildCtx & ctx, const CHqlBoundTarget & target, IHqlExpression * expr, unsigned len);
    void doBuildDivideByZero(BuildCtx & ctx, const CHqlBoundTarget * target, IHqlExpression * zero, CHqlBoundExpr * bound);

    void doBuildAssignAddSets(BuildCtx & ctx, const CHqlBoundTarget & target, IHqlExpression * value);
    void doBuildAssignAggregate(BuildCtx & ctx, const CHqlBoundTarget & target, IHqlExpression * expr);
    void doBuildAssignAll(BuildCtx & ctx, const CHqlBoundTarget & target, IHqlExpression * expr);
    void doBuildAssignAnd(BuildCtx & ctx, const CHqlBoundTarget & target, IHqlExpression * expr, bool invert);
    void doBuildAssignCall(BuildCtx & ctx, const CHqlBoundTarget & target, IHqlExpression * src);
    void doBuildAssignCast(BuildCtx & ctx, const CHqlBoundTarget & target, IHqlExpression * src);
    void doBuildAssignCatch(BuildCtx & ctx, const CHqlBoundTarget & target, IHqlExpression * expr);
    void doBuildAssignChoose(BuildCtx & ctx, const CHqlBoundTarget & target, IHqlExpression * expr);
    void doBuildAssignCompare(BuildCtx & ctx, const CHqlBoundTarget & target, IHqlExpression * expr);
    void doBuildAssignConcat(BuildCtx & ctx, const CHqlBoundTarget & target, IHqlExpression * expr);
    void doBuildAssignCount(BuildCtx & ctx, const CHqlBoundTarget & target, IHqlExpression * expr);
    void doBuildAssignDivide(BuildCtx & ctx, const CHqlBoundTarget & target, IHqlExpression * expr);
    void doBuildAssignExecuteWhen(BuildCtx & ctx, const CHqlBoundTarget & target, IHqlExpression * expr);
    void doBuildAssignEventExtra(BuildCtx & ctx, const CHqlBoundTarget & target, IHqlExpression * expr);
    void doBuildAssignEventName(BuildCtx & ctx, const CHqlBoundTarget & target, IHqlExpression * expr);
    void doBuildAssignFailMessage(BuildCtx & ctx, const CHqlBoundTarget & target, IHqlExpression * expr);
    void doBuildAssignFormat(IIdAtom * func, BuildCtx & ctx, const CHqlBoundTarget & target, IHqlExpression * expr);
    void doBuildAssignGetResult(BuildCtx & ctx, const CHqlBoundTarget & target, IHqlExpression * expr);
    void doBuildAssignGetGraphResult(BuildCtx & ctx, const CHqlBoundTarget & target, IHqlExpression * expr);
    void doBuildAssignHashCrc(BuildCtx & ctx, const CHqlBoundTarget & target, IHqlExpression * expr);
    void doBuildAssignHashElement(BuildCtx & ctx, HashCodeCreator & creator, IHqlExpression * elem);
    void doBuildAssignHashElement(BuildCtx & ctx, HashCodeCreator & creator, IHqlExpression * elem, IHqlExpression * record);
    void doBuildAssignHashMd5(BuildCtx & ctx, const CHqlBoundTarget & target, IHqlExpression * expr);
    void doBuildAssignIdToBlob(BuildCtx & ctx, const CHqlBoundTarget & target, IHqlExpression * expr);
    void doBuildAssignIf(BuildCtx & ctx, const CHqlBoundTarget & target, IHqlExpression * expr);
    void doBuildAssignIn(BuildCtx & ctx, const CHqlBoundTarget & target, IHqlExpression * expr);
    void doBuildAssignInCreateSet(BuildCtx & ctx, const CHqlBoundTarget & target, IHqlExpression * expr);
    void doBuildAssignInStored(BuildCtx & ctx, const CHqlBoundTarget & target, IHqlExpression * expr);
    void doBuildAssignIndex(BuildCtx & ctx, const CHqlBoundTarget & target, IHqlExpression * expr);
    void doBuildAssignList(BuildCtx & ctx, const CHqlBoundTarget & target, IHqlExpression * expr);
    void doBuildAssignLoopCounter(BuildCtx & ctx, const CHqlBoundTarget & target, IHqlExpression * expr);
    void doBuildAssignOr(BuildCtx & ctx, const CHqlBoundTarget & target, IHqlExpression * expr);
    void doBuildAssignOrder(BuildCtx & ctx, const CHqlBoundTarget & target, IHqlExpression * expr);
    void doBuildAssignUnicodeOrder(BuildCtx & ctx, const CHqlBoundTarget & target, IHqlExpression * expr);
    void doBuildAssignRegexFindReplace(BuildCtx & ctx, const CHqlBoundTarget & target, IHqlExpression * expr);
    void doBuildAssignSubString(BuildCtx & ctx, const CHqlBoundTarget & target, IHqlExpression * expr);
    void doBuildAssignToXmlorJson(BuildCtx & ctx, const CHqlBoundTarget & target, IHqlExpression * expr);
    void doBuildAssignTrim(BuildCtx & ctx, const CHqlBoundTarget & target, IHqlExpression * expr);
    void doBuildAssignWhich(BuildCtx & ctx, const CHqlBoundTarget & target, IHqlExpression * expr);
    void doBuildAssignWuid(BuildCtx & ctx, const CHqlBoundTarget & target, IHqlExpression * expr);
    void doBuildCaseInfo(IHqlExpression * expr, HqlCppCaseInfo & info);
    void doBuildInCaseInfo(IHqlExpression * expr, HqlCppCaseInfo & info, IHqlExpression * normalizedValues = NULL);
    void doBuildAssignToFromUnicode(BuildCtx & ctx, const CHqlBoundTarget & target, IHqlExpression * expr);

    void buildAssignDeserializedDataset(BuildCtx & ctx, const CHqlBoundTarget & target, IHqlExpression * expr, IAtom * serializeForm);
    void buildAssignSerializedDataset(BuildCtx & ctx, const CHqlBoundTarget & target, IHqlExpression * expr, IAtom * serializeForm);
    void buildDeserializedDataset(BuildCtx & ctx, ITypeInfo * type, IHqlExpression * expr, CHqlBoundExpr & tgt, IAtom * serializeForm);
    void buildSerializedDataset(BuildCtx & ctx, IHqlExpression * expr, CHqlBoundExpr & tgt, IAtom * serializeForm);

    void buildDatasetAssignAggregate(BuildCtx & ctx, IHqlCppDatasetBuilder * target, IHqlExpression * expr);
    void buildDatasetAssignChoose(BuildCtx & ctx, IHqlCppDatasetBuilder * target, IHqlExpression * expr);
    void buildDatasetAssignCombine(BuildCtx & ctx, IHqlCppDatasetBuilder * target, IHqlExpression * expr);
    void buildDatasetAssignInlineTable(BuildCtx & ctx, IHqlCppDatasetBuilder * target, IHqlExpression * expr);
    void buildDatasetAssignDatasetFromTransform(BuildCtx & ctx, IHqlCppDatasetBuilder * target, IHqlExpression * expr);
    void buildDatasetAssignJoin(BuildCtx & ctx, IHqlCppDatasetBuilder * target, IHqlExpression * expr);
    void buildDatasetAssignProject(BuildCtx & ctx, IHqlCppDatasetBuilder * target, IHqlExpression * expr);
    void buildDatasetAssignTempTable(BuildCtx & ctx, IHqlCppDatasetBuilder * target, IHqlExpression * expr);
    void buildDatasetAssignXmlProject(BuildCtx & ctx, IHqlCppDatasetBuilder * target, IHqlExpression * expr);

    void buildDatasetAssignChoose(BuildCtx & ctx, const CHqlBoundTarget & target, IHqlExpression * expr);
    void buildDatasetAssignIf(BuildCtx & ctx, const CHqlBoundTarget & target, IHqlExpression * expr);

    BoundRow * buildDatasetIterateSelectN(BuildCtx & ctx, IHqlExpression * expr, bool needToBreak);
    BoundRow * buildDatasetIterateChoosen(BuildCtx & ctx, IHqlExpression * expr, bool needToBreak);
    BoundRow * buildDatasetIterateFromDictionary(BuildCtx & ctx, IHqlExpression * expr, bool needToBreak);
    BoundRow * buildDatasetIterateLimit(BuildCtx & ctx, IHqlExpression * expr, bool needToBreak);
    BoundRow * buildDatasetIterateProject(BuildCtx & ctx, IHqlExpression * expr, bool needToBreak);
    BoundRow * buildDatasetIterateUserTable(BuildCtx & ctx, IHqlExpression * expr, bool needToBreak);
    BoundRow * buildDatasetIterateSpecialTempTable(BuildCtx & ctx, IHqlExpression * expr, bool needToBreak);
    BoundRow * buildDatasetIterateStreamedCall(BuildCtx & ctx, IHqlExpression * expr, bool needToBreak);

    void createInlineDictionaryRows(HqlExprArray & args, ConstantRowArray & boundRows, IHqlExpression * keyRecord, IHqlExpression * nullRow);
    bool buildConstantRows(ConstantRowArray & boundRows, IHqlExpression * transforms);
    void doBuildDatasetLimit(BuildCtx & ctx, IHqlExpression * expr, CHqlBoundExpr & tgt, ExpressionFormat format);
    bool doBuildConstantDatasetInlineTable(IHqlExpression * expr, CHqlBoundExpr & tgt, ExpressionFormat format);
    bool doBuildDictionaryInlineTable(BuildCtx & ctx, IHqlExpression * expr, CHqlBoundExpr & tgt, ExpressionFormat format);
    void doBuildDatasetNull(IHqlExpression * expr, CHqlBoundExpr & tgt, ExpressionFormat format);

    void doBuildCheckDatasetLimit(BuildCtx & ctx, IHqlExpression * expr, const CHqlBoundExpr & bound);

    void doBuildRowAssignAggregate(BuildCtx & ctx, IReferenceSelector * target, IHqlExpression * expr);
    void doBuildRowAssignAggregateClear(BuildCtx & ctx, IReferenceSelector * target, IHqlExpression * expr);
    void doBuildRowAssignAggregateNext(BuildCtx & ctx, IReferenceSelector * target, IHqlExpression * expr, bool isSingleExists, IHqlExpression * guard);
    void doBuildRowAssignCombine(BuildCtx & ctx, IReferenceSelector * target, IHqlExpression * expr);
    void doBuildRowAssignNullRow(BuildCtx & ctx, IReferenceSelector * target, IHqlExpression * expr);
    void doBuildRowAssignProject(BuildCtx & ctx, IReferenceSelector * target, IHqlExpression * expr);
    void doBuildRowAssignUserTable(BuildCtx & ctx, IReferenceSelector * target, IHqlExpression * expr);
    void doBuildRowAssignProjectRow(BuildCtx & ctx, IReferenceSelector * target, IHqlExpression * expr);
    void doBuildRowAssignCreateRow(BuildCtx & ctx, IReferenceSelector * target, IHqlExpression * expr);
    void doBuildRowAssignSerializeRow(BuildCtx & ctx, IReferenceSelector * target, IHqlExpression * expr);

    IReferenceSelector * doBuildRowDeserializeRow(BuildCtx & ctx, IHqlExpression * expr);
    IReferenceSelector * doBuildRowFromXMLorJSON(BuildCtx & ctx, IHqlExpression * expr);
    IReferenceSelector * doBuildRowIdToBlob(BuildCtx & ctx, IHqlExpression * expr, bool isNew);
    IReferenceSelector * doBuildRowIf(BuildCtx & ctx, IHqlExpression * expr);
    IReferenceSelector * doBuildRowMatchAttr(BuildCtx & ctx, IHqlExpression * expr);
    IReferenceSelector * doBuildRowMatchRow(BuildCtx & ctx, IHqlExpression * expr, bool isNew);
    IReferenceSelector * doBuildRowSelectTop(BuildCtx & ctx, IHqlExpression * expr);
    IReferenceSelector * doBuildRowViaTemp(BuildCtx & ctx, IHqlExpression * expr);
    IReferenceSelector * doBuildRowCreateRow(BuildCtx & ctx, IHqlExpression * expr);
    IReferenceSelector * doBuildRowNull(BuildCtx & ctx, IHqlExpression * expr);

    void buildConstRow(IHqlExpression * record, IHqlExpression * rowData, CHqlBoundExpr & bound);
    bool doBuildRowConstantNull(IHqlExpression * expr, CHqlBoundExpr & bound);
    bool doBuildRowConstantTransform(IHqlExpression * transform, CHqlBoundExpr & bound);

    void doBuildRowIfBranch(BuildCtx & initctx, BuildCtx & ctx, BoundRow * targetRow, IHqlExpression * branchExpr);

    void doBuildReturnCompare(BuildCtx & ctx, IHqlExpression * expr, node_operator op, bool isBoolEquality, bool neverReturnTrue);
    void buildReturnOrder(BuildCtx & ctx, IHqlExpression *sortList, const DatasetReference & dataset);

    IHqlExpression * createLoopSubquery(IHqlExpression * dataset, IHqlExpression * selSeq, IHqlExpression * rowsid, IHqlExpression * body, IHqlExpression * filter, IHqlExpression * again, IHqlExpression * counter, bool multiInstance, unsigned & loopAgainResult);
    unique_id_t buildGraphLoopSubgraph(BuildCtx & ctx, IHqlExpression * dataset, IHqlExpression * selSeq, IHqlExpression * rowsid, IHqlExpression * body, IHqlExpression * counter, bool multiInstance);
    unique_id_t buildRemoteSubgraph(BuildCtx & ctx, IHqlExpression * dataset);
        
    void doBuildCall(BuildCtx & ctx, const CHqlBoundTarget * tgt, IHqlExpression * expr, CHqlBoundExpr * result);
    IHqlExpression * doBuildInternalFunction(IHqlExpression * funcdef);
    
    IHqlExpression * doBuildCharLength(BuildCtx & ctx, IHqlExpression * expr);
    void doBuildHashMd5Element(BuildCtx & ctx, IHqlExpression * elem, CHqlBoundExpr & state);
    AliasKind doBuildAliasValue(BuildCtx & ctx, IHqlExpression * value, CHqlBoundExpr & tgt, AliasExpansionInfo * parentInfo);

    void pushCluster(BuildCtx & ctx, IHqlExpression * cluster);
    void popCluster(BuildCtx & ctx);

    void noteResultAccessed(BuildCtx & ctx, IHqlExpression * seq, IHqlExpression * name);
    void noteResultDefined(BuildCtx & ctx, ActivityInstance * activityInstance, IHqlExpression * seq, IHqlExpression * name, bool alwaysExecuted);

//Expressions:
    void doBuildExprAbs(BuildCtx & ctx, IHqlExpression * expr, CHqlBoundExpr & tgt);
    void doBuildExprAdd(BuildCtx & ctx, IHqlExpression * expr, CHqlBoundExpr & tgt);
    void doBuildExprAggregate(BuildCtx & ctx, IHqlExpression * expr, CHqlBoundExpr & tgt);
    void doBuildExprAlias(BuildCtx & ctx, IHqlExpression * expr, CHqlBoundExpr * tgt, AliasExpansionInfo * parentInfo);
    void doBuildExprAll(BuildCtx & ctx, IHqlExpression * expr, CHqlBoundExpr & tgt);
    void doBuildExprBlobToId(BuildCtx & ctx, IHqlExpression * expr, CHqlBoundExpr & tgt);
    void doBuildExprArith(BuildCtx & ctx, IHqlExpression * expr, CHqlBoundExpr & tgt);
    void doBuildExprCall(BuildCtx & ctx, IHqlExpression * expr, CHqlBoundExpr & tgt);
    void doBuildExprCast(BuildCtx & ctx, IHqlExpression * expr, CHqlBoundExpr & tgt);
    void doBuildExprCast(BuildCtx & ctx, ITypeInfo * type, CHqlBoundExpr & pure, CHqlBoundExpr & tgt);
    void doBuildExprCompare(BuildCtx & ctx, IHqlExpression * expr, CHqlBoundExpr & tgt);
    void doBuildExprCompareElement(BuildCtx & ctx, node_operator comp_op, IHqlExpression * lhs, IHqlExpression * rhs, CHqlBoundExpr & tgt);
    void doBuildExprCountDict(BuildCtx & ctx, IHqlExpression * expr, CHqlBoundExpr & tgt);
    void doBuildExprCount(BuildCtx & ctx, IHqlExpression * expr, CHqlBoundExpr & tgt);
    void doBuildExprCounter(BuildCtx & ctx, IHqlExpression * expr, CHqlBoundExpr & tgt);
    void doBuildExprDivide(BuildCtx & ctx, IHqlExpression * expr, CHqlBoundExpr & tgt);
    void doBuildExprEmbedBody(BuildCtx & ctx, IHqlExpression * expr, CHqlBoundExpr * tgt);
    void doBuildExprEvaluate(BuildCtx & ctx, IHqlExpression * expr, CHqlBoundExpr & tgt);
    void doBuildExprExists(BuildCtx & ctx, IHqlExpression * expr, CHqlBoundExpr & tgt);
    void doBuildExprExistsDict(BuildCtx & ctx, IHqlExpression * expr, CHqlBoundExpr & tgt);
    void doBuildExprFailCode(BuildCtx & ctx, IHqlExpression * expr, CHqlBoundExpr & tgt);
    void doBuildExprField(BuildCtx & ctx, IHqlExpression * expr, CHqlBoundExpr & tgt);
    void doBuildExprFileLogicalName(BuildCtx & ctx, IHqlExpression * expr, CHqlBoundExpr & tgt);
    void doBuildExprFilepos(BuildCtx & ctx, IHqlExpression * expr, CHqlBoundExpr & tgt);
    void doBuildExprFormat(IIdAtom * func, BuildCtx & ctx, IHqlExpression * expr, CHqlBoundExpr & tgt);
    void doBuildExprGetGraphResult(BuildCtx & ctx, IHqlExpression * expr, CHqlBoundExpr & tgt, ExpressionFormat format);
    void doBuildExprGetResult(BuildCtx & ctx, IHqlExpression * expr, CHqlBoundExpr & tgt);
    void doBuildExprIdToBlob(BuildCtx & ctx, IHqlExpression * expr, CHqlBoundExpr & tgt);
    void doBuildExprIf(BuildCtx & ctx, IHqlExpression * expr, CHqlBoundExpr & tgt);
    void doBuildExprIndex(BuildCtx & ctx, IHqlExpression * expr, CHqlBoundExpr & tgt);
    void doBuildExprInDict(BuildCtx & ctx, IHqlExpression * expr, CHqlBoundExpr & tgt);
    void doBuildExprIsValid(BuildCtx & ctx, IHqlExpression * expr, CHqlBoundExpr & tgt);
    void doBuildExprList(BuildCtx & ctx, IHqlExpression * expr, CHqlBoundExpr & tgt);
    void doBuildExprConstList(BuildCtx & ctx, IHqlExpression * expr, CHqlBoundExpr & tgt);
    void doBuildExprDynList(BuildCtx & ctx, IHqlExpression * expr, CHqlBoundExpr & tgt);
    void doBuildExprNegate(BuildCtx & ctx, IHqlExpression * expr, CHqlBoundExpr & tgt);
    void doBuildExprNot(BuildCtx & ctx, IHqlExpression * expr, CHqlBoundExpr & tgt);
    void doBuildExprOffsetOf(BuildCtx & ctx, IHqlExpression * expr, CHqlBoundExpr & tgt);
    void doBuildExprOrdered(BuildCtx & ctx, IHqlExpression * expr, CHqlBoundExpr & tgt);
    void doBuildExprRank(BuildCtx & ctx, IHqlExpression * expr, CHqlBoundExpr & tgt);
    void doBuildExprRanked(BuildCtx & ctx, IHqlExpression * expr, CHqlBoundExpr & tgt);
    void doBuildExprRegexFindReplace(BuildCtx & ctx, IHqlExpression * expr, CHqlBoundExpr & bound);
    void doBuildExprRegexFindSet(BuildCtx & ctx, IHqlExpression * expr, CHqlBoundExpr & bound);
    void doBuildExprRound(BuildCtx & ctx, IHqlExpression * expr, CHqlBoundExpr & tgt);
    void doBuildExprSelect(BuildCtx & ctx, IHqlExpression * expr, CHqlBoundExpr & tgt);
    void doBuildExprSizeof(BuildCtx & ctx, IHqlExpression * expr, CHqlBoundExpr & tgt);
    void doBuildExprSubString(BuildCtx & ctx, IHqlExpression * expr, CHqlBoundExpr & tgt);
    void doBuildExprSysFunc(BuildCtx & ctx, IHqlExpression * expr, CHqlBoundExpr & tgt, IIdAtom * funcName, byte dbz = 0);
    void doBuildExprTransfer(BuildCtx & ctx, IHqlExpression * expr, CHqlBoundExpr & tgt);
    void doBuildExprTrim(BuildCtx & ctx, IHqlExpression * target, CHqlBoundExpr & tgt);
    void doBuildExprTrunc(BuildCtx & ctx, IHqlExpression * target, CHqlBoundExpr & tgt);
    void doBuildExprToFromUnicode(BuildCtx & ctx, IHqlExpression * expr, CHqlBoundExpr & tgt);
    void doBuildExprKeyUnicode(BuildCtx & ctx, IHqlExpression * expr, CHqlBoundExpr & tgt);
    void doBuildExprWuid(BuildCtx & ctx, IHqlExpression * expr, CHqlBoundExpr & tgt);
    void doBuildExprXmlText(BuildCtx & ctx, IHqlExpression * expr, CHqlBoundExpr & tgt);
    void doBuildExprXmlUnicode(BuildCtx & ctx, IHqlExpression * expr, CHqlBoundExpr & tgt);

    bool doBuildExprInfiniteSubString(BuildCtx & ctx, SubStringInfo & info, CHqlBoundExpr & tgt);
    bool doBuildExprSpecialSubString(BuildCtx & ctx, SubStringInfo & info, CHqlBoundExpr & tgt);
    void doBuildExprAnySubString(BuildCtx & ctx, SubStringInfo & info, CHqlBoundExpr & tgt);
    bool doBuildExprSetCompare(BuildCtx & ctx, IHqlExpression * expr, CHqlBoundExpr & tgt);
    void doBuildExprSetCompareAll(BuildCtx & ctx, IHqlExpression * set, CHqlBoundExpr & tgt, bool invert);
    void doBuildExprSetCompareNone(BuildCtx & ctx, IHqlExpression * set, CHqlBoundExpr & tgt, bool invert);

    void doBuildAggregateList(BuildCtx & ctx, const CHqlBoundTarget * target, IHqlExpression * expr, CHqlBoundExpr * tgt);
    bool doBuildAggregateMinMaxList(BuildCtx & ctx, const CHqlBoundTarget * target, IHqlExpression * expr, IHqlExpression * list, CHqlBoundExpr * tgt, node_operator compareOp);

    void buildWorkflow(WorkflowArray & workflow);
    void buildWorkflowItem(BuildCtx & ctx, IHqlStmt * switchStmt, unsigned wfid, IHqlExpression * expr);
    void buildWorkflowPersistCheck(BuildCtx & ctx, IHqlExpression * expr);

    IHqlExpression * cvtGetEnvToCall(IHqlExpression * expr);

//Statements
    void doBuildStmtApply(BuildCtx & ctx, IHqlExpression * expr);
    void doBuildStmtAssert(BuildCtx & ctx, IHqlExpression * expr);
    void doBuildStmtAssign(BuildCtx & ctx, IHqlExpression * target, IHqlExpression * expr);
    void doBuildStmtAssignModify(BuildCtx & ctx, IHqlExpression * target, IHqlExpression * expr, node_operator op);
    void doBuildStmtCall(BuildCtx & ctx, IHqlExpression * expr);
    void doBuildStmtCluster(BuildCtx & ctx, IHqlExpression * expr);
    void doBuildStmtEnsureResult(BuildCtx & ctx, IHqlExpression * expr);
    void doBuildStmtFail(BuildCtx & ctx, IHqlExpression * expr);
    void doBuildStmtIf(BuildCtx & ctx, IHqlExpression * expr);
    void doBuildStmtNotify(BuildCtx & ctx, IHqlExpression * expr);
    void doBuildStmtOutput(BuildCtx & ctx, IHqlExpression * expr);
    void doBuildStmtSetResult(BuildCtx & ctx, IHqlExpression * expr);
    void doBuildStmtSkip(BuildCtx & ctx, IHqlExpression * expr, bool * canReachFollowing);
    void doBuildStmtUpdate(BuildCtx & ctx, IHqlExpression * expr);
    void doBuildStmtWait(BuildCtx & ctx, IHqlExpression * expr);

    void optimizeBuildActionList(BuildCtx & ctx, IHqlExpression * exprs);

    bool buildNWayInputs(CIArrayOf<ABoundActivity> & inputs, BuildCtx & ctx, IHqlExpression * input);

//Activities.   
    ABoundActivity * doBuildActivityAction(BuildCtx & ctx, IHqlExpression * expr, bool isRoot);
    ABoundActivity * doBuildActivityAggregate(BuildCtx & ctx, IHqlExpression * expr);
    ABoundActivity * doBuildActivityApply(BuildCtx & ctx, IHqlExpression * expr, bool isRoot);
    ABoundActivity * doBuildActivityAssert(BuildCtx & ctx, IHqlExpression * expr);
    ABoundActivity * doBuildActivityCacheAlias(BuildCtx & ctx, IHqlExpression * expr);
    ABoundActivity * doBuildActivityCallSideEffect(BuildCtx & ctx, IHqlExpression * expr);
    ABoundActivity * doBuildActivityCase(BuildCtx & ctx, IHqlExpression * expr, bool isRoot);
    ABoundActivity * doBuildActivityCatch(BuildCtx & ctx, IHqlExpression * expr);
    ABoundActivity * doBuildActivityChildAggregate(BuildCtx & ctx, IHqlExpression * expr);
    ABoundActivity * doBuildActivityChildDataset(BuildCtx & ctx, IHqlExpression * expr);
    ABoundActivity * doBuildActivityChildGroupAggregate(BuildCtx & ctx, IHqlExpression * expr);
    ABoundActivity * doBuildActivityChildNormalize(BuildCtx & ctx, IHqlExpression * expr);
    ABoundActivity * doBuildActivityChoose(BuildCtx & ctx, IHqlExpression * expr, IHqlExpression * cond, CIArrayOf<ABoundActivity> & inputs, bool isRoot);
    ABoundActivity * doBuildActivityChoose(BuildCtx & ctx, IHqlExpression * expr, bool isRoot);
    ABoundActivity * doBuildActivityChooseSets(BuildCtx & ctx, IHqlExpression * expr);
    ABoundActivity * doBuildActivityChooseSetsEx(BuildCtx & ctx, IHqlExpression * expr);
    ABoundActivity * doBuildActivityCloned(BuildCtx & ctx, IHqlExpression * expr);
    ABoundActivity * doBuildActivityCombine(BuildCtx & ctx, IHqlExpression * expr);
    ABoundActivity * doBuildActivityCombineGroup(BuildCtx & ctx, IHqlExpression * expr);
    ABoundActivity * doBuildActivityCompoundSelectNew(BuildCtx & ctx, IHqlExpression * expr);
    ABoundActivity * doBuildActivityConcat(BuildCtx & ctx, IHqlExpression * expr);
    ABoundActivity * doBuildActivityCountTransform(BuildCtx & ctx, IHqlExpression * expr);
    ABoundActivity * doBuildActivityCreateRow(BuildCtx & ctx, IHqlExpression * expr, bool isDataset);
    ABoundActivity * doBuildActivityXmlRead(BuildCtx & ctx, IHqlExpression * expr);
    ABoundActivity * doBuildActivityDedup(BuildCtx & ctx, IHqlExpression * expr);
    ABoundActivity * doBuildActivityDefineSideEffect(BuildCtx & ctx, IHqlExpression * expr);
    ABoundActivity * doBuildActivityDenormalize(BuildCtx & ctx, IHqlExpression * expr);
    ABoundActivity * doBuildActivityDictionaryWorkunitWrite(BuildCtx & ctx, IHqlExpression * expr, bool isRoot);
    ABoundActivity * doBuildActivityDiskAggregate(BuildCtx & ctx, IHqlExpression * expr);
    ABoundActivity * doBuildActivityDiskGroupAggregate(BuildCtx & ctx, IHqlExpression * expr);
    ABoundActivity * doBuildActivityDiskNormalize(BuildCtx & ctx, IHqlExpression * expr);
    ABoundActivity * doBuildActivityDiskRead(BuildCtx & ctx, IHqlExpression * expr);
    ABoundActivity * doBuildActivityDistribute(BuildCtx & ctx, IHqlExpression * expr);
    ABoundActivity * doBuildActivityDistribution(BuildCtx & ctx, IHqlExpression * expr, bool isRoot);
    ABoundActivity * doBuildActivitySectionInput(BuildCtx & ctx, IHqlExpression * expr);
    ABoundActivity * doBuildActivityEnth(BuildCtx & ctx, IHqlExpression * expr);
    ABoundActivity * doBuildActivityExecuteWhen(BuildCtx & ctx, IHqlExpression * expr, bool isRoot);
    ABoundActivity * doBuildActivityForceLocal(BuildCtx & ctx, IHqlExpression * expr);
    ABoundActivity * doBuildActivityFetch(BuildCtx & ctx, IHqlExpression * expr);
    ABoundActivity * doBuildActivityFilter(BuildCtx & ctx, IHqlExpression * expr);
    ABoundActivity * doBuildActivityFilterGroup(BuildCtx & ctx, IHqlExpression * expr);
    ABoundActivity * doBuildActivityGetGraphResult(BuildCtx & ctx, IHqlExpression * expr);
    ABoundActivity * doBuildActivityGetGraphLoopResult(BuildCtx & ctx, IHqlExpression * expr);
    ABoundActivity * doBuildActivityGraphLoop(BuildCtx & ctx, IHqlExpression * expr);
    ABoundActivity * doBuildActivityGroup(BuildCtx & ctx, IHqlExpression * expr);
    ABoundActivity * doBuildActivityIf(BuildCtx & ctx, IHqlExpression * expr, bool isRoot);
    ABoundActivity * doBuildActivityIndexAggregate(BuildCtx & ctx, IHqlExpression * expr);
    ABoundActivity * doBuildActivityIndexGroupAggregate(BuildCtx & ctx, IHqlExpression * expr);
    ABoundActivity * doBuildActivityIndexNormalize(BuildCtx & ctx, IHqlExpression * expr);
    ABoundActivity * doBuildActivityIndexRead(BuildCtx & ctx, IHqlExpression * expr);
    ABoundActivity * doBuildActivityInlineTable(BuildCtx & ctx, IHqlExpression * expr);
    ABoundActivity * doBuildActivityIterate(BuildCtx & ctx, IHqlExpression * expr);
    ABoundActivity * doBuildActivityJoin(BuildCtx & ctx, IHqlExpression * expr);
    ABoundActivity * doBuildActivityJoinOrDenormalize(BuildCtx & ctx, IHqlExpression * expr);
    ABoundActivity * doBuildActivityKeyDiff(BuildCtx & ctx, IHqlExpression * expr, bool isRoot);
    ABoundActivity * doBuildActivityKeyedJoinOrDenormalize(BuildCtx & ctx, IHqlExpression * expr);
    ABoundActivity * doBuildActivityKeyedDistribute(BuildCtx & ctx, IHqlExpression * expr);
    ABoundActivity * doBuildActivityKeyPatch(BuildCtx & ctx, IHqlExpression * expr, bool isRoot);
    ABoundActivity * doBuildActivityLibraryInstance(BuildCtx & ctx, IHqlExpression * expr);
    ABoundActivity * doBuildActivityLibrarySelect(BuildCtx & ctx, IHqlExpression * expr);
    ABoundActivity * doBuildActivityLimit(BuildCtx & ctx, IHqlExpression * expr);
    ABoundActivity * doBuildActivityLinkedRawChildDataset(BuildCtx & ctx, IHqlExpression * expr);
    ABoundActivity * doBuildActivityLoop(BuildCtx & ctx, IHqlExpression * expr);
    ABoundActivity * doBuildActivityMerge(BuildCtx & ctx, IHqlExpression * expr);
    ABoundActivity * doBuildActivityNonEmpty(BuildCtx & ctx, IHqlExpression * expr);
    ABoundActivity * doBuildActivityNWayMerge(BuildCtx & ctx, IHqlExpression * expr);
    ABoundActivity * doBuildActivityNWayMergeJoin(BuildCtx & ctx, IHqlExpression * expr);
    ABoundActivity * doBuildActivityNormalize(BuildCtx & ctx, IHqlExpression * expr);
    ABoundActivity * doBuildActivityNormalizeChild(BuildCtx & ctx, IHqlExpression * expr);
    ABoundActivity * doBuildActivityNormalizeGroup(BuildCtx & ctx, IHqlExpression * expr);
    ABoundActivity * doBuildActivityNormalizeLinkedChild(BuildCtx & ctx, IHqlExpression * expr);
    ABoundActivity * doBuildActivityNull(BuildCtx & ctx, IHqlExpression * expr, bool isRoot);
    ABoundActivity * doBuildActivityOutput(BuildCtx & ctx, IHqlExpression * expr, bool isRoot);
    ABoundActivity * doBuildActivityOutputIndex(BuildCtx & ctx, IHqlExpression * expr, bool isRoot);
    ABoundActivity * doBuildActivityOutputWorkunit(BuildCtx & ctx, IHqlExpression * expr, bool isRoot);
    ABoundActivity * doBuildActivityParse(BuildCtx & ctx, IHqlExpression * expr);
    ABoundActivity * doBuildActivityPipeThrough(BuildCtx & ctx, IHqlExpression * expr);
    ABoundActivity * doBuildActivityPrefetchProject(BuildCtx & ctx, IHqlExpression * expr);
    ABoundActivity * doBuildActivityProject(BuildCtx & ctx, IHqlExpression * expr);
    ABoundActivity * doBuildActivityProcess(BuildCtx & ctx, IHqlExpression * expr);
    ABoundActivity * doBuildActivityPullActivity(BuildCtx & ctx, IHqlExpression * expr);
    ABoundActivity * doBuildActivityQuantile(BuildCtx & ctx, IHqlExpression * expr);
    ABoundActivity * doBuildActivityRegroup(BuildCtx & ctx, IHqlExpression * expr);
    ABoundActivity * doBuildActivityRemote(BuildCtx & ctx, IHqlExpression * expr, bool isRoot);
    ABoundActivity * doBuildActivityReturnResult(BuildCtx & ctx, IHqlExpression * expr, bool isRoot);
    ABoundActivity * doBuildActivityRollup(BuildCtx & ctx, IHqlExpression * expr);
    ABoundActivity * doBuildActivityRollupGroup(BuildCtx & ctx, IHqlExpression * expr);
    ABoundActivity * doBuildActivityRowsetIndex(BuildCtx & ctx, IHqlExpression * expr);
    ABoundActivity * doBuildActivityRowsetRange(BuildCtx & ctx, IHqlExpression * expr);
    ABoundActivity * doBuildActivityRowsetRange(BuildCtx & ctx, IHqlExpression * expr, IHqlExpression * rowset, IHqlExpression * inputSelection);
    ABoundActivity * doBuildActivitySample(BuildCtx & ctx, IHqlExpression * expr);
    ABoundActivity * doBuildActivitySection(BuildCtx & ctx, IHqlExpression * expr);
    ABoundActivity * doBuildActivitySelectNew(BuildCtx & ctx, IHqlExpression * expr);
    ABoundActivity * doBuildActivitySelectNth(BuildCtx & ctx, IHqlExpression * expr);
    ABoundActivity * doBuildActivitySequentialParallel(BuildCtx & ctx, IHqlExpression * expr, bool isRoot);
    ABoundActivity * doBuildActivitySerialize(BuildCtx & ctx, IHqlExpression * expr);
    ABoundActivity * doBuildActivitySetGraphDictionaryResult(BuildCtx & ctx, IHqlExpression * expr, bool isRoot);
    ABoundActivity * doBuildActivitySetGraphResult(BuildCtx & ctx, IHqlExpression * expr, bool isRoot);
    ABoundActivity * doBuildActivitySetGraphLoopResult(BuildCtx & ctx, IHqlExpression * expr);
    ABoundActivity * doBuildActivitySetResult(BuildCtx & ctx, IHqlExpression * expr, bool isRoot);
    ABoundActivity * doBuildActivitySideEffect(BuildCtx & ctx, IHqlExpression * expr, bool isRoot, bool expandChildren);
    ABoundActivity * doBuildActivitySpill(BuildCtx & ctx, IHqlExpression * expr);
    ABoundActivity * doBuildActivitySplit(BuildCtx & ctx, IHqlExpression * expr);
    ABoundActivity * doBuildActivityHTTP(BuildCtx & ctx, IHqlExpression * expr, bool isSink, bool isRoot);
    ABoundActivity * doBuildActivitySOAP(BuildCtx & ctx, IHqlExpression * expr, bool isSink, bool isRoot);
    ABoundActivity * doBuildActivitySort(BuildCtx & ctx, IHqlExpression * expr);
    ABoundActivity * doBuildActivityStreamedCall(BuildCtx & ctx, IHqlExpression * expr);
    ABoundActivity * doBuildActivitySub(BuildCtx & ctx, IHqlExpression * expr);
    ABoundActivity * doBuildActivityTable(BuildCtx & ctx, IHqlExpression * expr);
    ABoundActivity * doBuildActivityFirstN(BuildCtx & ctx, IHqlExpression * expr);
    ABoundActivity * doBuildActivityTempTable(BuildCtx & ctx, IHqlExpression * expr);
    ABoundActivity * doBuildActivityTraceActivity(BuildCtx & ctx, IHqlExpression * expr);
    ABoundActivity * doBuildActivityUngroup(BuildCtx & ctx, IHqlExpression * expr, ABoundActivity * boundDataset);
    ABoundActivity * doBuildActivityWorkunitRead(BuildCtx & ctx, IHqlExpression * expr);
    ABoundActivity * doBuildActivityXmlParse(BuildCtx & ctx, IHqlExpression * expr);

    void doBuildHttpHeaderStringFunction(BuildCtx & ctx, IHqlExpression * expr);

    void doBuildTempTableFlags(BuildCtx & ctx, IHqlExpression * expr, bool isConstant, bool canFilter);

    void doBuildXmlEncode(BuildCtx & ctx, const CHqlBoundTarget * tgt, IHqlExpression * expr, CHqlBoundExpr * result);

    IHqlExpression * doBuildOrderElement(BuildCtx & ctx, IHqlExpression * left, IHqlExpression * right);

    void doBuildFilterAnd(BuildCtx & ctx, IHqlExpression * expr);
    void doBuildFilterAndRange(BuildCtx & ctx, unsigned first, unsigned last, HqlExprArray & conds);
    void doBuildFilterToTarget(BuildCtx & ctx, const CHqlBoundTarget & isOk, HqlExprArray & conds, bool invert);
    void doBuildFilterNextAndRange(BuildCtx & ctx, unsigned & curIndex, unsigned maxIterations, HqlExprArray & conds);
    bool canBuildOptimizedCount(BuildCtx & ctx, IHqlExpression * dataset, CHqlBoundExpr & tgt, node_operator aggOp);
    void setBoundCount(CHqlBoundExpr & tgt, const CHqlBoundExpr & src, node_operator aggOp);
    bool canEvaluateInContext(BuildCtx & ctx, IHqlExpression * expr);
    void gatherActiveCursors(BuildCtx & ctx, HqlExprCopyArray & activeRows);

    IHqlStmt * buildFilterViaExpr(BuildCtx & ctx, IHqlExpression * expr);

    void doBuildPureSubExpr(BuildCtx & ctx, IHqlExpression * expr, CHqlBoundExpr & tgt);
    void doBuildTempExprConcat(BuildCtx & ctx, IHqlExpression * expr, CHqlBoundExpr & tgt);
    void buildConcatFArgs(HqlExprArray & args, BuildCtx & ctx, const HqlExprArray & values, ITypeInfo * argType);
    void doBuildVarLengthConcatF(BuildCtx & ctx, const CHqlBoundTarget & target, const HqlExprArray & values);
    bool doBuildFixedLengthConcatF(BuildCtx & ctx, const CHqlBoundTarget & target, const HqlExprArray & values);

    void doBuildCastViaTemp(BuildCtx & ctx, ITypeInfo * to, CHqlBoundExpr & pure, CHqlBoundExpr & tgt);
    void doBuildCastViaString(BuildCtx & ctx, ITypeInfo * to, const CHqlBoundExpr & pure, CHqlBoundExpr & tgt);
    void bindAndPush(BuildCtx & ctx, IHqlExpression * value);
    IHqlExpression * createFormatCall(IIdAtom * func, IHqlExpression * expr);
    void createOrderList(BuildCtx & ctx, IHqlExpression * expr, IHqlExpression * ascdesc, CHqlBoundExpr & tgt);
    bool ensurePushed(BuildCtx & ctx, const CHqlBoundExpr & pure);
    void ensureSimpleExpr(BuildCtx & ctx, CHqlBoundExpr & tgt);
    IHqlExpression * ensureSimpleTranslatedExpr(BuildCtx & ctx, IHqlExpression * expr);
    void ensureContextAvailable(BuildCtx & ctx);

    IHqlExpression * getConstWuid(IHqlExpression * expr);
    IHqlExpression * getFirstCharacter(IHqlExpression * source);
    bool hasAddress(BuildCtx & ctx, IHqlExpression * expr);

    void buildStartTimer(BuildCtx & ctx, CHqlBoundExpr & boundTimer, CHqlBoundExpr & boundStart, const char * name);
    void buildStopTimer(BuildCtx & ctx, const CHqlBoundExpr & boundTimer, const CHqlBoundExpr & boundStart);

    IHqlExpression * convertOrToAnd(IHqlExpression * expr);
    bool childrenRequireTemp(BuildCtx & ctx, IHqlExpression * expr, bool includeChildren);
    bool requiresTemp(BuildCtx & ctx, IHqlExpression * expr, bool includeChildren);
    bool requiresTempAfterFirst(BuildCtx & ctx, IHqlExpression * expr);

    void tidyupExpr(BuildCtx & ctx, CHqlBoundExpr & bound);

    void doStringTranslation(BuildCtx & ctx, ICharsetInfo * tgtset, ICharsetInfo * srcset, unsigned tgtlen, IHqlExpression * srclen, IHqlExpression * target, IHqlExpression * src);

    void cacheOptions();
    void overrideOptionsForLibrary();
    void overrideOptionsForQuery();

    void doExpandAliases(BuildCtx & ctx, IHqlExpression * expr, AliasExpansionInfo & info);
    void expandAliases(BuildCtx & ctx, IHqlExpression * expr, AliasExpansionInfo * parentInfo);
    void expandAliasScope(BuildCtx & ctx, IHqlExpression * expr);
    IHqlExpression * queryExpandAliasScope(BuildCtx & ctx, IHqlExpression * expr);

    void addDependency(BuildCtx & ctx, ABoundActivity * element, ABoundActivity * dependent, IAtom * kind, const char * label=NULL);
    void addDependency(BuildCtx & ctx, ABoundActivity * element, ActivityInstance * instance, IAtom * kind, const char * label=NULL);
    void addDependency(BuildCtx & ctx, ABoundActivity * sourceActivity, IPropertyTree * sinkGraph, ABoundActivity * sinkActivity, IAtom * kind, const char * label, unsigned inputIndex, int whenId);
    void addActionConnection(BuildCtx & ctx, ABoundActivity * element, ActivityInstance * instance, IAtom * kind, const char * label, unsigned inputIndex, int whenId);
    void addFileDependency(IHqlExpression * name, ABoundActivity * whoAmI);

    void doBuildClearAggregateRecord(BuildCtx & ctx, IHqlExpression * record, IHqlExpression * self, IHqlExpression * transform);
    void doBuildAggregateClearFunc(BuildCtx & ctx, IHqlExpression * expr);
    void doBuildAggregateFirstFunc(BuildCtx & ctx, IHqlExpression * expr);
    void doBuildAggregateNextFunc(BuildCtx & ctx, IHqlExpression * expr);
    void doBuildAggregateMergeFunc(BuildCtx & ctx, IHqlExpression * expr, bool & requiresOrderedMerge);
    void doBuildAggregateProcessTransform(BuildCtx & ctx, BoundRow * selfRow, IHqlExpression * expr, IHqlExpression * alreadyDoneExpr);

    void doBuildFuncIsSameGroup(BuildCtx & ctx, IHqlExpression * dataset, IHqlExpression * sortlist);

    void processUserAggregateTransform(IHqlExpression * expr, IHqlExpression * transform, SharedHqlExpr & firstTransform, SharedHqlExpr & nextTransform);
    void doBuildUserAggregateFuncs(BuildCtx & ctx, IHqlExpression * expr, bool & requiresOrderedMerge);
    void doBuildUserAggregateProcessTransform(BuildCtx & ctx, BoundRow * selfRow, IHqlExpression * expr, IHqlExpression * transform, IHqlExpression * alreadyDoneExpr);
    void doBuildUserMergeAggregateFunc(BuildCtx & ctx, IHqlExpression * expr, IHqlExpression * mergeTransform);
    IHqlExpression * getUserAggregateMergeTransform(IHqlExpression * expr, bool & requiresOrderedMerge);

    void doBuildDistributionClearFunc(BuildCtx & ctx, IHqlExpression * dataset, HqlExprArray & fields);
    void doBuildDistributionNextFunc(BuildCtx & ctx, IHqlExpression * dataset, HqlExprArray & fields);
    void doBuildDistributionFunc(BuildCtx & funcctx, unsigned numFields, const char * action);
    void doBuildDistributionDestructFunc(BuildCtx & funcctx, unsigned numFields);
    void doBuildDistributionSerializeFunc(BuildCtx & funcctx, unsigned numFields);
    void doBuildDistributionMergeFunc(BuildCtx & funcctx, unsigned numFields);
    void doBuildDistributionGatherFunc(BuildCtx & funcctx, unsigned numFields);

    void doBuildParseTransform(BuildCtx & classctx, IHqlExpression * expr);
    void doBuildParseValidators(BuildCtx & classctx, IHqlExpression * expr);
    void doBuildMatched(BuildCtx & ctx, const CHqlBoundTarget * target, IHqlExpression * expr, CHqlBoundExpr * bound);
    void doBuildMatchAttr(BuildCtx & ctx, const CHqlBoundTarget * target, IHqlExpression * expr, CHqlBoundExpr * bound);
    void doBuildParseSearchText(BuildCtx & classctx, IHqlExpression * dataset, IHqlExpression * search, type_t searchType, ITypeInfo * transferType);
    void doBuildParseSearchText(BuildCtx & classctx, IHqlExpression * expr);
    void doBuildParseCompiled(BuildCtx & classctx, MemoryBuffer & buffer);
    void doBuildParseExtra(BuildCtx & classctx, IHqlExpression * expr);
    void compileParseSearchPattern(IHqlExpression * expr);
    void gatherExplicitMatched(IHqlExpression * expr);

    void doBuildNewRegexFindReplace(BuildCtx & ctx, const CHqlBoundTarget * target, IHqlExpression * expr, CHqlBoundExpr * bound);
    
    IHqlExpression * doBuildRegexCompileInstance(BuildCtx & ctx, IHqlExpression * pattern, bool unicode, bool caseSensitive);
    IHqlExpression * doBuildRegexFindInstance(BuildCtx & ctx, IHqlExpression * compiled, IHqlExpression * search, bool cloneSearch);
    
    IHqlExpression * doCreateGraphLookup(BuildCtx & declarectx, BuildCtx & resolvectx, unique_id_t id, const char * activity, bool isChild);
    IHqlExpression * buildGetLocalResult(BuildCtx & ctx, IHqlExpression * expr);

    IHqlExpression * queryOptimizedExists(BuildCtx & ctx, IHqlExpression * expr, IHqlExpression * dataset);
    void doBuildAssignAggregateLoop(BuildCtx & ctx, const CHqlBoundTarget & target, IHqlExpression * expr, IHqlExpression * dataset, IHqlExpression * doneFirstVar, bool multiPath);

    void validateExprScope(BuildCtx & ctx, IHqlExpression * dataset, IHqlExpression * expr, const char * opName, const char * argName);

    void buildActivityFramework(ActivityInstance * instance);
    void buildActivityFramework(ActivityInstance * instance, bool alwaysExecuted);      // called for all actions
    void buildCompareClass(BuildCtx & ctx, const char * name, IHqlExpression * sortList, const DatasetReference & dataset);
    void buildCompareClass(BuildCtx & ctx, const char * name, IHqlExpression * orderExpr, IHqlExpression * datasetLeft, IHqlExpression * datasetRight, IHqlExpression * selSeq);
    void buildCompareMemberLR(BuildCtx & ctx, const char * name, IHqlExpression * orderExpr, IHqlExpression * datasetLeft, IHqlExpression * datasetRight, IHqlExpression * selSeq);
    void buildCompareMember(BuildCtx & ctx, const char * name, IHqlExpression * cond, const DatasetReference & dataset);
    void buildOrderedCompare(BuildCtx & ctx, IHqlExpression * dataset, IHqlExpression * sorts, CHqlBoundExpr & bound, IHqlExpression * leftDataset, IHqlExpression * rightDataset);

    void buildCompareEqClass(BuildCtx & ctx, const char * name, IHqlExpression * sortList, const DatasetReference & dataset);
    void buildCompareEqClass(BuildCtx & ctx, const char * name, IHqlExpression * orderExpr, IHqlExpression * datasetLeft, IHqlExpression * datasetRight, IHqlExpression * selSeq);
    void buildCompareEqMemberLR(BuildCtx & ctx, const char * name, IHqlExpression * orderExpr, IHqlExpression * datasetLeft, IHqlExpression * datasetRight, IHqlExpression * selSeq);
    void buildCompareEqMember(BuildCtx & ctx, const char * name, IHqlExpression * cond, const DatasetReference & dataset);
    void buildNaryCompareClass(BuildCtx & ctx, const char * name, IHqlExpression * expr, IHqlExpression * datasetLeft, IHqlExpression * selSeq, IHqlExpression * rowsid);
    void buildNaryCompareMember(BuildCtx & ctx, const char * name, IHqlExpression * expr, IHqlExpression * datasetLeft, IHqlExpression * selSeq, IHqlExpression * rowsid);

    void buildConnectInputOutput(BuildCtx & ctx, ActivityInstance * instance, ABoundActivity * table, unsigned outputIndex, unsigned inputIndex, const char * label = NULL, bool nWay = false);
    void buildConnectOrders(BuildCtx & ctx, ABoundActivity * slaveActivity, ABoundActivity * masterActivity);
    void buildDedupFilterFunction(BuildCtx & ctx, HqlExprArray & equalities, HqlExprArray & conds, IHqlExpression * dataset, IHqlExpression * selSeq);
    void buildDedupSerializeFunction(BuildCtx & ctx, const char * funcName, IHqlExpression * srcDataset, IHqlExpression * tgtDataset, HqlExprArray & srcValues, HqlExprArray & tgtValues, IHqlExpression * selSeq);
    void buildDictionaryHashClass(IHqlExpression *record, StringBuffer &lookupHelperName);
    void buildDictionaryHashMember(BuildCtx & ctx, IHqlExpression *dictionary, const char * memberName);
    void buildHashClass(BuildCtx & ctx, const char * name, IHqlExpression * orderExpr, const DatasetReference & dataset);
    void buildHashOfExprsClass(BuildCtx & ctx, const char * name, IHqlExpression * cond, const DatasetReference & dataset, bool compareToSelf);
    void buildInstancePrefix(ActivityInstance * instance);
    void buildInstanceSuffix(ActivityInstance * instance);
    void buildIterateTransformFunction(BuildCtx & ctx, IHqlExpression * boundDataset, IHqlExpression * transform, IHqlExpression * counter, IHqlExpression * selSeq);
    void buildProcessTransformFunction(BuildCtx & ctx, IHqlExpression * expr);
    void buildRollupTransformFunction(BuildCtx & ctx, IHqlExpression * dataset, IHqlExpression * transform, IHqlExpression * selSeq );
    void buildClearRecord(BuildCtx & ctx, IHqlExpression * dataset, IHqlExpression * record, int direction);
    void buildClearRecordMember(BuildCtx & ctx, const char * name, IHqlExpression * dataset);
    IHqlExpression * getSerializedLayoutFunction(IHqlExpression * record, unsigned numKeyedFields);
    void buildSerializedLayoutMember(BuildCtx & ctx, IHqlExpression * record, const char * name, unsigned numKeyedFields);

    IHqlExpression * getClearRecordFunction(IHqlExpression * record, int direction=0);
    void doBuildSequenceFunc(BuildCtx & ctx, IHqlExpression * expr, bool ignoreInternal);
    void buildSetResultInfo(BuildCtx & ctx, IHqlExpression * originalExpr, IHqlExpression * value, ITypeInfo * type, bool isPersist, bool associateResult);

    void buildTransformXml(BuildCtx & ctx, IHqlExpression * expr, HqlExprArray & assigns, IHqlExpression * parentSelector);
    void buildHTTPtoXml(BuildCtx & ctx);
    void buildSOAPtoXml(BuildCtx & ctx, IHqlExpression * dataset, IHqlExpression * transform, IHqlExpression * selSeq);

    void buildRecordEcl(BuildCtx & subctx, IHqlExpression * dataset, const char * methodName, bool removeXpath);
    void doTransform(BuildCtx & ctx, IHqlExpression * transform, BoundRow * self);
    void doUpdateTransform(BuildCtx & ctx, IHqlExpression * transform, BoundRow * self, BoundRow * previous, bool alwaysNextRow);
    void doInlineTransform(BuildCtx & ctx, IHqlExpression * transform, BoundRow * targetRow);
    void doUserTransform(BuildCtx & ctx, IHqlExpression * transform, BoundRow * self);
    IHqlExpression * createOrderFromSortList(const DatasetReference & dataset, IHqlExpression * sortList, IHqlExpression * leftSelect, IHqlExpression * rightSelect);

    void buildSkewThresholdMembers(BuildCtx & ctx, IHqlExpression * expr);
    void doCompareLeftRight(BuildCtx & ctx, const char * funcname, const DatasetReference & datasetLeft, const DatasetReference & datasetRight, const HqlExprArray & left, const HqlExprArray & right);
    void buildSlidingMatchFunction(BuildCtx & ctx, const HqlExprArray & leftEq, const HqlExprArray & rightEq, const HqlExprArray & slidingMatches, const char * funcname, unsigned childIndex, const DatasetReference & datasetL, const DatasetReference & datasetR);
    void doBuildIndexOutputTransform(BuildCtx & ctx, IHqlExpression * record, SharedHqlExpr & rawRecord, bool hasFileposition, IHqlExpression * maxlength);

    void buildKeyedJoinExtra(ActivityInstance & instance, IHqlExpression * expr, KeyedJoinInfo * joinKey);
    void buildKeyJoinIndexReadHelper(ActivityInstance & instance, IHqlExpression * expr, KeyedJoinInfo * joinKey);
    void buildKeyJoinFetchHelper(ActivityInstance & instance, IHqlExpression * expr, KeyedJoinInfo * joinKey);
    void doBuildJoinRowLimitHelper(ActivityInstance & instance, IHqlExpression * rowlimit, IHqlExpression * filename, bool generateImplicitLimit);
    IHqlExpression * createFailMessage(const char * prefix, IHqlExpression * limit, IHqlExpression * filename, unique_id_t id);
    IHqlExpression * createFailAction(const char * prefix, IHqlExpression * limit, IHqlExpression * filename, unique_id_t id);

    void buildJoinMatchFunction(BuildCtx & ctx, const char * name, IHqlExpression * left, IHqlExpression * right, IHqlExpression * match, IHqlExpression * selSeq);

    void associateBlobHelper(BuildCtx & ctx, IHqlExpression * ds, const char * name);
    IHqlExpression * getBlobRowSelector(BuildCtx & ctx, IHqlExpression * expr);

    void buildXmlSerialize(BuildCtx & subctx, IHqlExpression * expr, IHqlExpression * selector, HqlExprArray * assigns, unsigned pass, unsigned & expectedIndex);
    void buildXmlSerialize(BuildCtx & subctx, IHqlExpression * expr, IHqlExpression * selector, HqlExprArray * assigns);
    void buildXmlSerialize(BuildCtx & ctx, IHqlExpression * dataset, const char * funcname, bool isMeta);
    void buildXmlSerializeScalar(BuildCtx & ctx, IHqlExpression * selected, IHqlExpression * name);
    void buildXmlSerializeSet(BuildCtx & ctx, IHqlExpression * field, IHqlExpression * value);
    void buildXmlSerializeSetValues(BuildCtx & ctx, IHqlExpression * value, IHqlExpression * itemName, bool includeAll);
    void buildXmlSerializeDataset(BuildCtx & ctx, IHqlExpression * field, IHqlExpression * value, HqlExprArray * assigns);
    void buildXmlSerializeBeginArray(BuildCtx & ctx, IHqlExpression * name);
    void buildXmlSerializeEndArray(BuildCtx & ctx, IHqlExpression * name);
    void buildXmlSerializeBeginNested(BuildCtx & ctx, IHqlExpression * name, bool doIndent);
    void buildXmlSerializeEndNested(BuildCtx & ctx, IHqlExpression * name);
    void buildXmlSerializeUsingMeta(BuildCtx & ctx, IHqlExpression * dataset, const char * self);

    void buildSetXmlSerializer(StringBuffer & helper, ITypeInfo * valueType);

    void buildMetaMember(BuildCtx & ctx, IHqlExpression * datasetOrRecord, bool isGrouped, const char * name);
    void buildMetaSerializerClass(BuildCtx & ctx, IHqlExpression * record, const char * serializerName, IAtom * serializeForm);
    void buildMetaDeserializerClass(BuildCtx & ctx, IHqlExpression * record, const char * deserializerName, IAtom * serializeForm);
    bool buildMetaPrefetcherClass(BuildCtx & ctx, IHqlExpression * record, const char * prefetcherName);

    void buildLibraryInstanceExtract(BuildCtx & ctx, HqlCppLibraryInstance * libraryInstance);
    void buildLibraryGraph(BuildCtx & graphctx, IHqlExpression * expr, const char * graphName);

    ActivityInstance * queryCurrentActivity(BuildCtx & ctx);
    unique_id_t queryCurrentActivityId(BuildCtx & ctx);
    IHqlExpression * getCurrentActivityId(BuildCtx & ctx);          // can be variable
    void associateSkipReturnMarker(BuildCtx & ctx, IHqlExpression * value, BoundRow * self);
    IHqlExpression * createClearRowCall(BuildCtx & ctx, BoundRow * self);
    bool insideActivityRemoteSerialize(BuildCtx & ctx);

    EvalContext * queryEvalContext(BuildCtx & ctx)          { return (EvalContext *)ctx.queryFirstAssociation(AssocExtractContext); }
    inline unsigned nextActivityId()                        { return ++curActivityId; }
    bool insideChildOrLoopGraph(BuildCtx & ctx);
    bool insideChildQuery(BuildCtx & ctx);
    bool insideRemoteGraph(BuildCtx & ctx);
    bool isCurrentActiveGraph(BuildCtx & ctx, IHqlExpression * graphTag);
    void buildChildGraph(BuildCtx & ctx, IHqlExpression * expr);

    void buildXmlReadChildrenIterator(BuildCtx & subctx, const char * iterTag, IHqlExpression * rowName, SharedHqlExpr & subRowExpr);
    void buildXmlReadTransform(IHqlExpression * dataset, StringBuffer & className, bool & usesContents);
    void doBuildXmlReadMember(ActivityInstance & instance, IHqlExpression * expr, const char * functionName, bool & usesContents);

    void ensureSerialized(const CHqlBoundTarget & variable, BuildCtx & serializectx, BuildCtx & deserializectx, const char * inBufferName, const char * outBufferName, IAtom * serializeForm);
    void ensureRowAllocator(StringBuffer & allocatorName, BuildCtx & ctx, IHqlExpression * record, IHqlExpression * activityId);
    IHqlExpression * createRowAllocator(BuildCtx & ctx, IHqlExpression * record);

    void beginExtract(BuildCtx & ctx, ParentExtract * extractBuilder);
    void endExtract(BuildCtx & ctx, ParentExtract * extractBuilder);

    IDefRecordElement * createMetaRecord(IHqlExpression * record);

public:
    void doBuildBoolFunction(BuildCtx & ctx, const char * name, bool value);
    void doBuildBoolFunction(BuildCtx & ctx, const char * name, IHqlExpression * value);
    void doBuildSignedFunction(BuildCtx & ctx, const char * name, IHqlExpression * value);
    void doBuildSizetFunction(BuildCtx & ctx, const char * name, size32_t value);
    void doBuildUnsignedFunction(BuildCtx & ctx, const char * name, unsigned value);
    void doBuildUnsignedFunction(BuildCtx & ctx, const char * name, IHqlExpression * value);
    void doBuildUnsignedFunction(BuildCtx & ctx, const char * name, const char * value);
    void doBuildUnsigned64Function(BuildCtx & ctx, const char * name, IHqlExpression * value);
    void doBuildVarStringFunction(BuildCtx & ctx, const char * name, IHqlExpression * value);
    void doBuildDataFunction(BuildCtx & ctx, const char * name, IHqlExpression * value);
    void doBuildStringFunction(BuildCtx & ctx, const char * name, IHqlExpression * value);
    void doBuildDoubleFunction(BuildCtx & ctx, const char * name, IHqlExpression * value);
    void doBuildFunction(BuildCtx & ctx, ITypeInfo * type, const char * name, IHqlExpression * value);
    void doBuildFunctionReturn(BuildCtx & ctx, ITypeInfo * type, IHqlExpression * value);
    void doBuildUserFunctionReturn(BuildCtx & ctx, ITypeInfo * type, IHqlExpression * value);

    void addFilenameConstructorParameter(ActivityInstance & instance, const char * name, IHqlExpression * expr);
    void buildFilenameFunction(ActivityInstance & instance, BuildCtx & classctx, const char * name, IHqlExpression * expr, bool isDynamic);
    void buildRefFilenameFunction(ActivityInstance & instance, BuildCtx & classctx, const char * name, IHqlExpression * dataset);
    void createAccessFunctions(StringBuffer & helperFunc, BuildCtx & declarectx, unsigned prio, const char * interfaceName, const char * object);

    IHqlStmt * beginNestedClass(BuildCtx & classctx, const char * member, const char * bases, const char * memberExtra = NULL, ParentExtract * extract = NULL);
    void endNestedClass(IHqlStmt * stmt);

    void buildEncryptHelper(BuildCtx & ctx, IHqlExpression * encryptAttr, const char * funcname = NULL);
    void buildFormatCrcFunction(BuildCtx & ctx, const char * name, IHqlExpression * dataset, IHqlExpression * expr, unsigned payloadDelta);
    void buildLimitHelpers(BuildCtx & ctx, IHqlExpression * expr, IHqlExpression * filename, unique_id_t id);
    void buildLimitHelpers(BuildCtx & ctx, IHqlExpression * rowLimit, IHqlExpression * failAction, bool isSkip, IHqlExpression * filename, unique_id_t id);

    void doGenerateMetaDestruct(BuildCtx & ctx, IHqlExpression * selector, IHqlExpression * record);
    void generateMetaRecordSerialize(BuildCtx & ctx, IHqlExpression * record, const char * diskSerializerName, const char * diskDeserializerName, const char * internalSerializerName, const char * internalDeserializerName, const char * prefetcherName);

    void filterExpandAssignments(BuildCtx & ctx, TransformBuilder * builder, HqlExprArray & assigns, IHqlExpression * expr);

protected:
    void buildIteratorFirst(BuildCtx & ctx, IHqlExpression * iter, IHqlExpression * row);
    void buildIteratorNext(BuildCtx & ctx, IHqlExpression * iter, IHqlExpression * row);
    bool shouldEvaluateSelectAsAlias(BuildCtx & ctx, IHqlExpression * expr);
    IWUResult * createWorkunitResult(int sequence, IHqlExpression * nameExpr);
    void noteFilename(ActivityInstance & instance, const char * name, IHqlExpression * expr, bool isDynamic);
    bool checkGetResultContext(BuildCtx & ctx, IHqlExpression * expr, CHqlBoundExpr & tgt);
    void buildGetResultInfo(BuildCtx & ctx, IHqlExpression * expr, CHqlBoundExpr * boundTarget, const CHqlBoundTarget * targetAssign);
    void buildGetResultSetInfo(BuildCtx & ctx, IHqlExpression * expr, CHqlBoundExpr * boundTarget, const CHqlBoundTarget * targetAssign);
    void buildExpiryHelper(BuildCtx & ctx, IHqlExpression * expireAttr);
    void buildUpdateHelper(BuildCtx & ctx, ActivityInstance & instance, IHqlExpression * input, IHqlExpression * updateAttr);
    void buildClusterHelper(BuildCtx & ctx, IHqlExpression * expr);

    void precalculateFieldOffsets(BuildCtx & ctx, IHqlExpression * expr, BoundRow * cursor);
    IHqlExpression * optimizeIncrementAssign(BuildCtx & ctx, IHqlExpression * value);

    void doBuildEvalOnce(BuildCtx & ctx, const CHqlBoundTarget * target, IHqlExpression * expr, CHqlBoundExpr * bound);

    void doBuildAssignCompareRow(BuildCtx & ctx, EvaluateCompareInfo & info, IHqlExpression * left, IHqlExpression * right);
    void doBuildAssignCompareTable(BuildCtx & ctx, EvaluateCompareInfo & info, IHqlExpression * left, IHqlExpression * right);
    void doBuildAssignCompareElement(BuildCtx & ctx, EvaluateCompareInfo & info, IHqlExpression * left, IHqlExpression * right, bool isFirst, bool isLast);
    void doBuildAssignCompare(BuildCtx & ctx, EvaluateCompareInfo & target, HqlExprArray & leftValues, HqlExprArray & rightValues, bool isFirst, bool isOuter);
    void expandRowOrder(IHqlExpression * selector, IHqlExpression * record, HqlExprArray & values, bool isRow);
    void expandSimpleOrder(IHqlExpression * left, IHqlExpression * right, HqlExprArray & leftValues, HqlExprArray & rightValues);
    void expandOrder(IHqlExpression * expr, HqlExprArray & leftValues, HqlExprArray & rightValues, SharedHqlExpr & defaultValue);
    void optimizeOrderValues(HqlExprArray & leftValues, HqlExprArray & rightValues, bool isEqualityCompare);
    IHqlExpression * querySimpleOrderSelector(IHqlExpression * expr);

    unsigned doBuildThorChildSubGraph(BuildCtx & ctx, IHqlExpression * expr, SubGraphType kind, unsigned thisId=0, IHqlExpression * represents=NULL);
    unsigned doBuildThorSubGraph(BuildCtx & ctx, IHqlExpression * expr, SubGraphType kind, unsigned thisId=0, IHqlExpression * represents=NULL);
    void doBuildThorGraph(BuildCtx & ctx, IHqlExpression * expr);

    IHqlExpression * createResultName(IHqlExpression * name, bool isPersist);
    bool isFixedWidthDataset(IHqlExpression * dataset);
    IHqlExpression * normalizeGlobalIfCondition(BuildCtx & ctx, IHqlExpression * expr);
    void substituteClusterSize(HqlExprArray & exprs);
    void throwCannotCast(ITypeInfo * from, ITypeInfo * to);
    bool useRowAccessorClass(IHqlExpression * record, bool isTargetRow);

    void ensureSerialized(BuildCtx & ctx, const CHqlBoundTarget & variable);

    void doBuildExprRowDiff(BuildCtx & ctx, const CHqlBoundTarget & target, IHqlExpression * expr, IHqlExpression * leftSelector, IHqlExpression * rightRecord, IHqlExpression * rightSelector, StringBuffer & selectorText, bool isCount);
    void doBuildExprRowDiff(BuildCtx & ctx, IHqlExpression * expr, CHqlBoundExpr & tgt);

    void doFilterAssignment(BuildCtx & ctx, TransformBuilder * builder, HqlExprArray & assigns, IHqlExpression * expr);
    void doFilterAssignments(BuildCtx & ctx, TransformBuilder * builder, HqlExprArray & assigns, IHqlExpression * expr);
    bool extractSerializeKey(SerializeKeyInfo & info, const DatasetReference & dataset, const HqlExprArray & sorts, bool isGlobal);
    void generateSerializeAssigns(BuildCtx & ctx, IHqlExpression * record, IHqlExpression * selector, IHqlExpression * selfSelect, IHqlExpression * leftSelect, const DatasetReference & srcDataset, const DatasetReference & tgtDataset, HqlExprArray & srcSelects, HqlExprArray & tgtSelects, bool needToClear, node_operator serializeOp, IAtom * serialForm);
    void generateSerializeFunction(BuildCtx & ctx, const char * funcName, const DatasetReference & srcDataset, const DatasetReference & tgtDataset, HqlExprArray & srcSelects, HqlExprArray & tgtSelects, node_operator serializeOp, IAtom * serialForm);
    void generateSerializeKey(BuildCtx & nestedctx, node_operator side, SerializeKeyInfo & keyInfo, const DatasetReference & dataset, bool generateCompares);
    void generateSerializeKey(BuildCtx & ctx, node_operator side, const DatasetReference & dataset, const HqlExprArray & sorts, bool isGlobal, bool generateCompares);             //NB: sorts are ats.xyz
    void generateSortCompare(BuildCtx & nestedctx, BuildCtx & ctx, node_operator index, const DatasetReference & dataset, const HqlExprArray & sorts, IHqlExpression * noSortAttr, bool canReuseLeft, bool isLightweight, bool isLocal);
    void addSchemaField(IHqlExpression *field, MemoryBuffer &schema, IHqlExpression *selector);
    void addSchemaFields(IHqlExpression * record, MemoryBuffer &schema, IHqlExpression *selector);
    void addSchemaResource(int seq, const char * name, IHqlExpression * record);
    void addSchemaResource(int seq, const char * name, unsigned len, const char * schemaXml);
    void doAddSchemaFields(IHqlExpression * record, MemoryBuffer &schema, IHqlExpression *selector);
    IWUResult * createDatasetResultSchema(IHqlExpression * sequenceExpr, IHqlExpression * name, IHqlExpression * record, HqlExprArray &xmlnsAttrs, bool createTransformer, bool isFile);

    void buildReturnCsvValue(BuildCtx & ctx, IHqlExpression * _expr);
    void buildCsvListFunc(BuildCtx & classctx, const char * func, IHqlExpression * value, const char * defaultValue);
    void buildCsvParameters(BuildCtx & subctx, IHqlExpression * csvAttr, IHqlExpression * record, bool isReading);
    unsigned buildCsvReadTransform(BuildCtx & subctx, IHqlExpression * dataset, bool newInterface, IHqlExpression * csvAttr);
    void buildCsvReadTransform(BuildCtx & subctx, IHqlExpression * expr, IHqlExpression * selector, unsigned & numFields);
    void buildCsvReadTransformer(IHqlExpression * dataset, StringBuffer & instanceName, IHqlExpression * optCsvAttr);

    void buildCsvWriteScalar(BuildCtx & ctx, IHqlExpression * expr, IAtom * encoding);
    void buildCsvWriteTransform(BuildCtx & subctx, IHqlExpression * dataset, IAtom * encoding);
    void buildCsvWriteTransform(BuildCtx & subctx, IHqlExpression * expr, IHqlExpression * selector, IAtom * encoding);

    void buildCsvWriteMembers(ActivityInstance * instance, IHqlExpression * dataset, IHqlExpression * csvAttr);
    void buildXmlWriteMembers(ActivityInstance * instance, IHqlExpression * dataset, IHqlExpression * xmlAttr);

//ThorHole helper functions...
    IHqlExpression * doBuildDatabaseLoader(BuildCtx & ctx, IHqlExpression * expr);
    void doReportWarning(WarnErrorCategory category, ErrorSeverity explicitSeverity, IHqlExpression * location, unsigned id, const char * msg);

    void optimizePersists(HqlExprArray & exprs);
    IHqlExpression * convertSetResultToExtract(IHqlExpression * expr);
    void allocateSequenceNumbers(HqlExprArray & exprs);
    void convertLogicalToActivities(WorkflowItem & curWorkflow);
    void flattenDatasets(WorkflowArray & array);

    void spotGlobalCSE(WorkflowItem & curWorkflow);
    IHqlExpression * spotGlobalCSE(IHqlExpression * _expr);
    void spotGlobalCSE(HqlExprArray & exprs);
    IHqlExpression * extractGlobalCSE(IHqlExpression * expr);
    void processCppBodyDirectives(IHqlExpression * expr);


    void markThorBoundaries(WorkflowItem & curWorkflow);
    void normalizeGraphForGeneration(HqlExprArray & exprs, HqlQueryContext & query);
    void applyGlobalOptimizations(HqlExprArray & exprs);
    void transformWorkflowItem(WorkflowItem & curWorkflow);
    bool transformGraphForGeneration(HqlQueryContext & query, WorkflowArray & exprs);
    void processEmbeddedLibraries(HqlExprArray & exprs, HqlExprArray & internalLibraries, bool isLibrary);
    void pickBestEngine(WorkflowArray & array);
    void pickBestEngine(HqlExprArray & exprs);
    IHqlExpression * separateLibraries(IHqlExpression * query, HqlExprArray & internalLibraries);

    void doBuildSerialize(BuildCtx & ctx, IIdAtom * name, IHqlExpression * length, CHqlBoundExpr & bound, const char * bufferName);
    void modifyOutputLocations(HqlExprArray & exprs);
    IHqlExpression * getDefaultOutputAttr(IHqlExpression * expr);
    IHqlExpression * calculatePersistInputCrc(BuildCtx & ctx, IHqlExpression * expr);
    IHqlExpression * calculatePersistInputCrc(BuildCtx & ctx, DependenciesUsed & dependencies);
    bool ifRequiresAssignment(BuildCtx & ctx, IHqlExpression * expr);

    void logGraphEdge(IPropertyTree * subGraph, unsigned __int64 source, unsigned __int64 target, unsigned sourceIndex, unsigned targetIndex, const char * label, bool nWay);

    void beginGraph(const char * graphName = NULL);
    void clearGraph();
    void endGraph();

    double getComplexity(WorkflowArray & exprs);
    double getComplexity(HqlExprArray & exprs);
    double getComplexity(IHqlExpression * expr, ClusterType cluster);
    bool prepareToGenerate(HqlQueryContext & query, WorkflowArray & exprs, bool isEmbeddedLibrary);
    IHqlExpression * getResourcedGraph(IHqlExpression * expr, IHqlExpression * graphIdExpr);
    IHqlExpression * getResourcedChildGraph(BuildCtx & ctx, IHqlExpression * childQuery, unsigned numResults, node_operator graphKind);
    IHqlExpression * optimizeCompoundSource(IHqlExpression * expr, unsigned flags);
    IHqlExpression * optimizeGraphPostResource(IHqlExpression * expr, unsigned csfFlags, bool projectBeforeSpill);
    bool isInlineOk();
    GraphLocalisation getGraphLocalisation(IHqlExpression * expr, bool isInsideChildQuery);
    bool isAlwaysCoLocal();
    bool isNeverDistributed(IHqlExpression * expr);

    void ensureWorkUnitUpdated();
    bool getDebugFlag(const char * name, bool defValue);
    void initOptions();
    void postProcessOptions();
    SourceFieldUsage * querySourceFieldUsage(IHqlExpression * expr);
    void noteAllFieldsUsed(IHqlExpression * expr);
    IHqlExpression * translateGetGraphResult(BuildCtx & ctx, IHqlExpression * expr);

public:
    IHqlExpression * convertToPhysicalIndex(IHqlExpression * tableExpr);
    IHqlExpression * buildIndexFromPhysical(IHqlExpression * expr);
    //MORE: At some point the global getUniqueId() should be killed so there are only local references.
    inline unsigned __int64 getUniqueId() { return ::getUniqueId(); } //{ return ++nextUid; }
    inline StringBuffer & getUniqueId(StringBuffer & target) { return appendUniqueId(target, getUniqueId()); }
    inline unsigned curGraphSequence() const { return activeGraph ? graphSeqNumber : 0; }
    UniqueSequenceCounter & querySpillSequence() { return spillSequence; }

public:
    void traceExpression(const char * title, IHqlExpression * expr, unsigned level=500);
    void traceExpressions(const char * title, HqlExprArray & exprs, unsigned level=500);
    void traceExpressions(const char * title, WorkflowItem & workflow, unsigned level=500) { traceExpressions(title, workflow.queryExprs(), level); };
    void traceExpressions(const char * title, WorkflowArray & exprs);

    void checkNormalized(IHqlExpression * expr);
    void checkNormalized(WorkflowArray & array);
    void checkNormalized(WorkflowItem & workflow) { checkNormalized(workflow.queryExprs()); }
    void checkNormalized(HqlExprArray & exprs);
    void checkNormalized(BuildCtx & ctx, IHqlExpression * expr);

    void checkAmbiguousRollupCondition(IHqlExpression * expr);
    void exportWarningMappings();

protected:
    HqlCppInstance *    code;
    IHqlScope *         internalScope;
    RecordOffsetMap     recordMap;      // no_record -> offset information
    ExprExprMap         physicalIndexCache;
    unsigned            litno;
    StringAttr          soName;
    Owned<ErrorSeverityMapper> globalOnWarnings;
    Owned<ErrorSeverityMapper> localOnWarnings;
    Linked<IErrorReceiver> errorProcessor;
    HqlCppOptions       options;
    HqlCppDerived       derived;
    unsigned            activitiesThisCpp;
    unsigned            curCppFile;
    Linked<ICodegenContextCallback> ctxCallback;
    ClusterType         targetClusterType;
    bool contextAvailable;
    unsigned maxSequence;
    unsigned            startCursorSet;
    bool                requireTable;
    BuildCtx *          activeGraphCtx;
    HqlExprArray        metas;
    Owned<GeneratedGraphInfo> activeGraph;
    unsigned            graphSeqNumber;
    StringAttr          graphLabel;
    NlpParseContext *   nlpParse;               // Not linked so it can try and stay opaque.
    bool                xmlUsesContents;
    CIArrayOf<GlobalFileTracker> globalFiles;
    CIArrayOf<InternalResultTracker> internalResults;
    HqlCppLibraryImplementation *       outputLibrary;          // not linked to opaque
    OwnedHqlExpr         outputLibraryId;
    unsigned            curActivityId;
    unsigned            holeUniqueSequence;
    unsigned            nextUid;
    unsigned            nextTypeId;
    unsigned            nextFieldId;
    unsigned            curWfid;
    unsigned            implicitFunctionId = 0;
    HqlExprArray        internalFunctions;
    HqlExprArray        internalFunctionExternals;
    UniqueSequenceCounter spillSequence;
    
#ifdef SPOT_POTENTIAL_COMMON_ACTIVITIES
    LocationArray       savedActivityLocations;
    HqlExprArray        savedActivities;
#endif
    struct
    {
        HqlExprArray    activityExprs;
        HqlExprArray    activityNorms;
        UnsignedArray   activityIds;
        UnsignedArray   activityCrcs;
    } tracking;

    //The following are only ok to access the top value - but not to build a parent tree.
    //the activities cannot be assumed to be generated in a stackwise manner.
    //e.g, could generate a a.b a.c (while a.b is still active) (because of strength reduction).
    CIArrayOf<ABoundActivity> activeActivities;
    CIArrayOf<GeneratedGraphInfo> graphs;
    HqlExprArray activityExprStack;             //only used for improving the error reporting
    PointerArray recordIndexCache;
    Owned<ITimeReporter> timeReporter;
    CIArrayOf<SourceFieldUsage> trackedSources;
};


//===========================================================================

class HQLCPP_API HqlQueryInstance : implements IHqlQueryInstance, public CInterface
{
public:
    HqlQueryInstance();
    IMPLEMENT_IINTERFACE

    StringBuffer &  queryDllName(StringBuffer & out);

protected:
    unique_id_t         instance;
};

//---------------------------------------------------------------------------------------------------------------------

class CompoundBuilder
{
public:
    CompoundBuilder(node_operator _op);

    void addOperand(IHqlExpression * arg);
    IHqlExpression * getCompound();

protected:
    node_operator op;
    HqlExprAttr compound;
    HqlExprAttr first;
};


class LoopInvariantHelper
{
public:
    LoopInvariantHelper() { active = NULL; }
    ~LoopInvariantHelper() { finished(); }

    bool getBestContext(BuildCtx & ctx, IHqlExpression * expr);

protected:
    void finished();

protected:
    IHqlStmt * active;
};


//===========================================================================

void cvtChooseListToPairs(HqlExprArray & target, IHqlExpression * from, unsigned base);
void cvtIndexListToPairs(HqlExprArray & target, IHqlExpression * from);
void cvtInListToPairs(HqlExprArray & target, IHqlExpression * from, bool valueIfMatch);
HQLCPP_API IHqlExpression * splitLongString(IHqlExpression * expr);
void createTempFor(ITypeInfo * exprType, CHqlBoundTarget & target, const char * prefix);
void checkSelectFlags(IHqlExpression * expr);

extern HQLCPP_API IHqlExpression * getPointer(IHqlExpression * source);
extern IHqlExpression * adjustIndexBaseToZero(IHqlExpression * index);
extern IHqlExpression * adjustIndexBaseToOne(IHqlExpression * index);
extern IHqlExpression * multiplyValue(IHqlExpression * expr, unsigned __int64 value);
extern bool isComplexSet(ITypeInfo * type, bool isConstant);
extern bool isComplexSet(IHqlExpression * expr);
extern bool isConstantSet(IHqlExpression * expr);

extern bool canProcessInline(BuildCtx * ctx, IHqlExpression * expr);
extern bool canIterateInline(BuildCtx * ctx, IHqlExpression * expr);
extern bool canAssignInline(BuildCtx * ctx, IHqlExpression * expr);
extern bool canEvaluateInline(BuildCtx * ctx, IHqlExpression * expr);
extern bool canAssignNotEvaluateInline(BuildCtx * ctx, IHqlExpression * expr);
extern bool isNonLocal(IHqlExpression * expr, bool optimizeParentAccess);
extern bool alwaysEvaluatesToBound(IHqlExpression * expr);

extern void buildClearPointer(BuildCtx & ctx, IHqlExpression * expr);
extern IHqlExpression * getVirtualReplacement(IHqlExpression * expr, IHqlExpression * virtualDef, IHqlExpression * dataset);
extern IHqlExpression * convertWrapperToPointer(IHqlExpression * expr);
extern IHqlExpression * createVariable(ITypeInfo * type);
extern void getMappedFields(HqlExprArray & aggregateFields, IHqlExpression * transform, HqlExprArray & recordFields, IHqlExpression * newSelector);
extern IHqlExpression * queryBlobHelper(BuildCtx & ctx, IHqlExpression * select);

inline bool isInPayload() { return true; }          // placeholder - otherwise records in non payload can't be keyed sometimes.

extern bool filterIsTableInvariant(IHqlExpression * expr);

//NB: Watch out about calling this - if expression can be evaluated in a context; may not mean it is the correct context to evaluate it in
// e.g., if same LEFT selector is in current context and parent.
extern bool mustEvaluateInContext(BuildCtx & ctx, IHqlExpression * expr);
extern const char * boolToText(bool value);
extern bool activityNeedsParent(IHqlExpression * expr);
extern GraphLocalisation queryActivityLocalisation(IHqlExpression * expr, bool optimizeParentAccess);
extern bool isGraphIndependent(IHqlExpression * expr, IHqlExpression * graph);
extern IHqlExpression * adjustBoundIntegerValues(IHqlExpression * left, IHqlExpression * right, bool subtract);
extern bool isNullAssign(const CHqlBoundTarget & target, IHqlExpression * expr);

SubGraphInfo * matchActiveGraph(BuildCtx & ctx, IHqlExpression * graphTag);
bool isActiveGraph(BuildCtx & ctx, IHqlExpression * graphTag);
inline SubGraphInfo * queryActiveSubGraph(BuildCtx & ctx) 
{ 
    return static_cast<SubGraphInfo *>(ctx.queryFirstAssociation(AssocSubGraph));
}

#endif<|MERGE_RESOLUTION|>--- conflicted
+++ resolved
@@ -589,12 +589,9 @@
     unsigned            subgraphToRegenerate;
     unsigned            defaultPersistExpiry;
     unsigned            defaultExpiry;
-<<<<<<< HEAD
     unsigned            varFieldAccessorThreshold;
-=======
     unsigned            searchDistanceThreshold;
->>>>>>> 76936d34
-    int                 defaultNumPersistInstances;
+   int                 defaultNumPersistInstances;
     unsigned            reportDFSinfo;
     CompilerType        targetCompiler;
     DBZaction           divideByZeroAction;

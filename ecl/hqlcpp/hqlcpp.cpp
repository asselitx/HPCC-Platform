--- conflicted
+++ resolved
@@ -1793,12 +1793,9 @@
         DebugOption(options.embeddedWarningsAsErrors,"embeddedWarningsFatal",true),
         DebugOption(options.optimizeCriticalFunctions,"optimizeCriticalFunctions",true),
         DebugOption(options.addLikelihoodToGraph,"addLikelihoodToGraph", true),
-<<<<<<< HEAD
         DebugOption(options.varFieldAccessorThreshold,"varFieldAccessorThreshold",3),   // Generate accessor classes for rows with #variable width fields >= threshold
-=======
         DebugOption(options.translateDFSlayouts,"translateDFSlayouts", false),
         DebugOption(options.reportDFSinfo,"reportDFSinfo", 0),
->>>>>>> dd9ae163
     };
 
     //get options values from workunit

--- conflicted
+++ resolved
@@ -482,11 +482,8 @@
 #define HQLERR_OutsideGroupAggregate_Text       "%s used outside of a TABLE aggregation"
 #define HQLERR_ResourceAddAfterFinalManifest_Text "%s resource added after manifest was finalized"
 #define HQLERR_SkipInsideCreateRow_Text         "SKIP inside a ROW(<transform>) not supported.  It is only allowed in a DATASET transform."
-<<<<<<< HEAD
 #define HQLERR_ScalarOutputWithinApply_Text     "A scalar output within an APPLY is undefined and may fail.  Use OUTPUT(dataset,EXTEND) instead."
-=======
 #define HQLERR_KeyedJoinNoRightIndex_X_Text     "Right dataset (%s) for a keyed join isn't a key"
->>>>>>> origin/candidate-3.10.0
 
 //Warnings.
 #define HQLWRN_CannotRecreateDistribution_Text  "Cannot recreate the distribution for a persistent dataset"

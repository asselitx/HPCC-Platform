--- conflicted
+++ resolved
@@ -1756,11 +1756,8 @@
     targetClusterType = _targetClusterType; 
     clusterSize = _clusterSize ? _clusterSize : FIXED_CLUSTER_SIZE;
     insideNeverSplit = false;
-<<<<<<< HEAD
+    insideSteppedNeverSplit = false;
     sequential = false;
-=======
-    insideSteppedNeverSplit = false;
->>>>>>> d4c2c154
     options.mangleSpillNameWithWuid = false;
     options.minimizeSpillSize = _translatorOptions.minimizeSpillSize;
 

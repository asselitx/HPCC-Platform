--- conflicted
+++ resolved
@@ -822,7 +822,7 @@
     if (searchExpr->getOperator() == no_alias)
         searchExpr = searchExpr->queryChild(0);
 
-    IHqlExpression * matched = getExtractSelect(searchExpr->queryChild(0), queryFirstField(searchRecord));
+    IHqlExpression * matched = getExtractSelect(searchExpr->queryChild(0), queryFirstField(searchRecord), false);
     assertex(matched);
     return matched;
 }
@@ -873,11 +873,7 @@
     if (optimizedLookupFunc.length())
     {
         args.add(*LINK(dictionary), 0);
-<<<<<<< HEAD
-        args.append(*getExtractSelect(searchExpr->queryChild(0), queryFirstField(searchRecord), false));
-=======
         args.append(*getFirstSearchValue(searchExpr, searchRecord));
->>>>>>> b4eee8bb
         args.append(*::createRow(no_null, LINK(record))); // the default record
         lookupFunction = createIdAtom(optimizedLookupFunc);
     }
@@ -942,11 +938,7 @@
     if (optimizedLookupFunc.length())
     {
         args.add(*LINK(dictionary), 0);
-<<<<<<< HEAD
-        args.append(*getExtractSelect(searchExpr->queryChild(0), queryFirstField(searchRecord), false));
-=======
         args.append(*getFirstSearchValue(searchExpr, searchRecord));
->>>>>>> b4eee8bb
         lookupFunction = createIdAtom(optimizedLookupFunc);
     }
     else

--- conflicted
+++ resolved
@@ -302,12 +302,8 @@
             eclccCmd.append(" -");
         if (mainDefinition.length())
             eclccCmd.append(" -main ").append(mainDefinition);
-<<<<<<< HEAD
         eclccCmd.append(" --timings --xml");
-=======
-        eclccCmd.append(" --timings");
         eclccCmd.append(" --nostdinc");
->>>>>>> 7d65f19f
         if (globals->getPropBool("@enableEclccDali", true))
         {
             const char *daliServers = globals->queryProp("@daliServers");
